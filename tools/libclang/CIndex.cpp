--- conflicted
+++ resolved
@@ -1954,8 +1954,6 @@
 
 void OMPClauseEnqueue::VisitOMPProcBindClause(const OMPProcBindClause *C) { }
 
-<<<<<<< HEAD
-=======
 void OMPClauseEnqueue::VisitOMPScheduleClause(const OMPScheduleClause *C) {
   Visitor->AddStmt(C->getChunkSize());
 }
@@ -1964,7 +1962,6 @@
 
 void OMPClauseEnqueue::VisitOMPNowaitClause(const OMPNowaitClause *) {}
 
->>>>>>> ec81a0dc
 template<typename T>
 void OMPClauseEnqueue::VisitOMPClauseList(T *Node) {
   for (const auto *I : Node->varlists())
@@ -3942,8 +3939,6 @@
     return cxstring::createRef("attribute(const)");
   case CXCursor_NoDuplicateAttr:
     return cxstring::createRef("attribute(noduplicate)");
-<<<<<<< HEAD
-=======
   case CXCursor_CUDAConstantAttr:
     return cxstring::createRef("attribute(constant)");
   case CXCursor_CUDADeviceAttr:
@@ -3952,7 +3947,6 @@
     return cxstring::createRef("attribute(global)");
   case CXCursor_CUDAHostAttr:
     return cxstring::createRef("attribute(host)");
->>>>>>> ec81a0dc
   case CXCursor_PreprocessingDirective:
     return cxstring::createRef("preprocessing directive");
   case CXCursor_MacroDefinition:
@@ -5784,11 +5778,7 @@
       if (lexNext(Lex, Tok, NextIdx, NumTokens))
         break;
 
-<<<<<<< HEAD
-      MacroInfo *MI = 0;
-=======
       MacroInfo *MI = nullptr;
->>>>>>> ec81a0dc
       if (Tok.is(tok::raw_identifier) && Tok.getRawIdentifier() == "define") {
         if (lexNext(Lex, Tok, NextIdx, NumTokens))
           break;
@@ -6443,26 +6433,6 @@
   return nullptr;
 }
 
-CXModule clang_getModuleForFile(CXTranslationUnit TU, CXFile File) {
-  if (isNotUsableTU(TU)) {
-    LOG_BAD_TU(TU);
-    return nullptr;
-  }
-  if (!File)
-    return nullptr;
-  FileEntry *FE = static_cast<FileEntry *>(File);
-  
-  ASTUnit &Unit = *cxtu::getASTUnit(TU);
-  HeaderSearch &HS = Unit.getPreprocessor().getHeaderSearchInfo();
-  ModuleMap::KnownHeader Header = HS.findModuleForHeader(FE);
-  
-  if (Module *Mod = Header.getModule()) {
-    if (Header.getRole() != ModuleMap::ExcludedHeader)
-      return Mod;
-  }
-  return nullptr;
-}
-
 CXFile clang_Module_getASTFile(CXModule CXMod) {
   if (!CXMod)
     return nullptr;
