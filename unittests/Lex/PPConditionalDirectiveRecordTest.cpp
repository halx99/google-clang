//===- unittests/Lex/PPConditionalDirectiveRecordTest.cpp-PP directive tests =//
//
//                     The LLVM Compiler Infrastructure
//
// This file is distributed under the University of Illinois Open Source
// License. See LICENSE.TXT for details.
//
//===----------------------------------------------------------------------===//

#include "clang/Lex/PPConditionalDirectiveRecord.h"
#include "clang/Basic/Diagnostic.h"
#include "clang/Basic/DiagnosticOptions.h"
#include "clang/Basic/FileManager.h"
#include "clang/Basic/LangOptions.h"
#include "clang/Basic/SourceManager.h"
#include "clang/Basic/TargetInfo.h"
#include "clang/Basic/TargetOptions.h"
#include "clang/Lex/HeaderSearch.h"
#include "clang/Lex/HeaderSearchOptions.h"
#include "clang/Lex/ModuleLoader.h"
#include "clang/Lex/Preprocessor.h"
#include "clang/Lex/PreprocessorOptions.h"
#include "gtest/gtest.h"

using namespace llvm;
using namespace clang;

namespace {

// The test fixture.
class PPConditionalDirectiveRecordTest : public ::testing::Test {
protected:
  PPConditionalDirectiveRecordTest()
    : FileMgr(FileMgrOpts),
      DiagID(new DiagnosticIDs()),
      Diags(DiagID, new DiagnosticOptions, new IgnoringDiagConsumer()),
      SourceMgr(Diags, FileMgr),
      TargetOpts(new TargetOptions)
  {
    TargetOpts->Triple = "x86_64-apple-darwin11.1.0";
    Target = TargetInfo::CreateTargetInfo(Diags, TargetOpts);
  }

  FileSystemOptions FileMgrOpts;
  FileManager FileMgr;
  IntrusiveRefCntPtr<DiagnosticIDs> DiagID;
  DiagnosticsEngine Diags;
  SourceManager SourceMgr;
  LangOptions LangOpts;
  std::shared_ptr<TargetOptions> TargetOpts;
  IntrusiveRefCntPtr<TargetInfo> Target;
};

class VoidModuleLoader : public ModuleLoader {
  ModuleLoadResult loadModule(SourceLocation ImportLoc, 
                              ModuleIdPath Path,
                              Module::NameVisibilityKind Visibility,
                              bool IsInclusionDirective) override {
    return ModuleLoadResult();
  }

  void makeModuleVisible(Module *Mod,
                         Module::NameVisibilityKind Visibility,
                         SourceLocation ImportLoc,
                         bool Complain) override { }

  GlobalModuleIndex *loadGlobalModuleIndex(SourceLocation TriggerLoc) override
    { return nullptr; }
  bool lookupMissingImports(StringRef Name, SourceLocation TriggerLoc) override
    { return 0; };
};

TEST_F(PPConditionalDirectiveRecordTest, PPRecAPI) {
  const char *source =
      "0 1\n"
      "#if 1\n"
      "2\n"
      "#ifndef BB\n"
      "3 4\n"
      "#else\n"
      "#endif\n"
      "5\n"
      "#endif\n"
      "6\n"
      "#if 1\n"
      "7\n"
      "#if 1\n"
      "#endif\n"
      "8\n"
      "#endif\n"
      "9\n";

  MemoryBuffer *buf = MemoryBuffer::getMemBuffer(source);
  SourceMgr.setMainFileID(SourceMgr.createFileID(buf));

  VoidModuleLoader ModLoader;
  HeaderSearch HeaderInfo(new HeaderSearchOptions, SourceMgr, Diags, LangOpts, 
<<<<<<< HEAD
                          Target.getPtr());
  Preprocessor PP(new PreprocessorOptions(), Diags, LangOpts, SourceMgr,
                  HeaderInfo, ModLoader,
                  /*IILookup =*/0,
=======
                          Target.get());
  Preprocessor PP(new PreprocessorOptions(), Diags, LangOpts, SourceMgr,
                  HeaderInfo, ModLoader,
                  /*IILookup =*/nullptr,
>>>>>>> ec81a0dc
                  /*OwnsHeaderSearch =*/false);
  PP.Initialize(*Target);
  PPConditionalDirectiveRecord *
    PPRec = new PPConditionalDirectiveRecord(SourceMgr);
  PP.addPPCallbacks(PPRec);
  PP.EnterMainSourceFile();

  std::vector<Token> toks;
  while (1) {
    Token tok;
    PP.Lex(tok);
    if (tok.is(tok::eof))
      break;
    toks.push_back(tok);
  }

  // Make sure we got the tokens that we expected.
  ASSERT_EQ(10U, toks.size());
  
  EXPECT_FALSE(PPRec->rangeIntersectsConditionalDirective(
                    SourceRange(toks[0].getLocation(), toks[1].getLocation())));
  EXPECT_TRUE(PPRec->rangeIntersectsConditionalDirective(
                    SourceRange(toks[0].getLocation(), toks[2].getLocation())));
  EXPECT_FALSE(PPRec->rangeIntersectsConditionalDirective(
                    SourceRange(toks[3].getLocation(), toks[4].getLocation())));
  EXPECT_TRUE(PPRec->rangeIntersectsConditionalDirective(
                    SourceRange(toks[1].getLocation(), toks[5].getLocation())));
  EXPECT_TRUE(PPRec->rangeIntersectsConditionalDirective(
                    SourceRange(toks[2].getLocation(), toks[6].getLocation())));
  EXPECT_FALSE(PPRec->rangeIntersectsConditionalDirective(
                    SourceRange(toks[2].getLocation(), toks[5].getLocation())));
  EXPECT_FALSE(PPRec->rangeIntersectsConditionalDirective(
                    SourceRange(toks[0].getLocation(), toks[6].getLocation())));
  EXPECT_TRUE(PPRec->rangeIntersectsConditionalDirective(
                    SourceRange(toks[2].getLocation(), toks[8].getLocation())));
  EXPECT_FALSE(PPRec->rangeIntersectsConditionalDirective(
                    SourceRange(toks[0].getLocation(), toks[9].getLocation())));

  EXPECT_TRUE(PPRec->areInDifferentConditionalDirectiveRegion(
                    toks[0].getLocation(), toks[2].getLocation()));
  EXPECT_FALSE(PPRec->areInDifferentConditionalDirectiveRegion(
                    toks[3].getLocation(), toks[4].getLocation()));
  EXPECT_TRUE(PPRec->areInDifferentConditionalDirectiveRegion(
                    toks[1].getLocation(), toks[5].getLocation()));
  EXPECT_TRUE(PPRec->areInDifferentConditionalDirectiveRegion(
                    toks[2].getLocation(), toks[0].getLocation()));
  EXPECT_FALSE(PPRec->areInDifferentConditionalDirectiveRegion(
                    toks[4].getLocation(), toks[3].getLocation()));
  EXPECT_TRUE(PPRec->areInDifferentConditionalDirectiveRegion(
                    toks[5].getLocation(), toks[1].getLocation()));
}

} // anonymous namespace<|MERGE_RESOLUTION|>--- conflicted
+++ resolved
@@ -95,17 +95,10 @@
 
   VoidModuleLoader ModLoader;
   HeaderSearch HeaderInfo(new HeaderSearchOptions, SourceMgr, Diags, LangOpts, 
-<<<<<<< HEAD
-                          Target.getPtr());
-  Preprocessor PP(new PreprocessorOptions(), Diags, LangOpts, SourceMgr,
-                  HeaderInfo, ModLoader,
-                  /*IILookup =*/0,
-=======
                           Target.get());
   Preprocessor PP(new PreprocessorOptions(), Diags, LangOpts, SourceMgr,
                   HeaderInfo, ModLoader,
                   /*IILookup =*/nullptr,
->>>>>>> ec81a0dc
                   /*OwnsHeaderSearch =*/false);
   PP.Initialize(*Target);
   PPConditionalDirectiveRecord *
