//===- unittest/Tooling/ASTMatchersTest.cpp - AST matcher unit tests ------===//
//
//                     The LLVM Compiler Infrastructure
//
// This file is distributed under the University of Illinois Open Source
// License. See LICENSE.TXT for details.
//
//===----------------------------------------------------------------------===//

#include "ASTMatchersTest.h"
#include "clang/AST/PrettyPrinter.h"
#include "clang/ASTMatchers/ASTMatchFinder.h"
#include "clang/ASTMatchers/ASTMatchers.h"
#include "clang/Tooling/Tooling.h"
#include "llvm/ADT/Triple.h"
#include "llvm/Support/Host.h"
#include "gtest/gtest.h"

namespace clang {
namespace ast_matchers {

#if GTEST_HAS_DEATH_TEST
TEST(HasNameDeathTest, DiesOnEmptyName) {
  ASSERT_DEBUG_DEATH({
    DeclarationMatcher HasEmptyName = recordDecl(hasName(""));
    EXPECT_TRUE(notMatches("class X {};", HasEmptyName));
  }, "");
}

TEST(HasNameDeathTest, DiesOnEmptyPattern) {
  ASSERT_DEBUG_DEATH({
      DeclarationMatcher HasEmptyName = recordDecl(matchesName(""));
      EXPECT_TRUE(notMatches("class X {};", HasEmptyName));
    }, "");
}

TEST(IsDerivedFromDeathTest, DiesOnEmptyBaseName) {
  ASSERT_DEBUG_DEATH({
    DeclarationMatcher IsDerivedFromEmpty = recordDecl(isDerivedFrom(""));
    EXPECT_TRUE(notMatches("class X {};", IsDerivedFromEmpty));
  }, "");
}
#endif

TEST(Finder, DynamicOnlyAcceptsSomeMatchers) {
  MatchFinder Finder;
  EXPECT_TRUE(Finder.addDynamicMatcher(decl(), nullptr));
  EXPECT_TRUE(Finder.addDynamicMatcher(callExpr(), nullptr));
  EXPECT_TRUE(Finder.addDynamicMatcher(constantArrayType(hasSize(42)),
                                       nullptr));

  // Do not accept non-toplevel matchers.
  EXPECT_FALSE(Finder.addDynamicMatcher(isArrow(), nullptr));
  EXPECT_FALSE(Finder.addDynamicMatcher(hasSize(2), nullptr));
  EXPECT_FALSE(Finder.addDynamicMatcher(hasName("x"), nullptr));
}

TEST(Decl, MatchesDeclarations) {
  EXPECT_TRUE(notMatches("", decl(usingDecl())));
  EXPECT_TRUE(matches("namespace x { class X {}; } using x::X;",
                      decl(usingDecl())));
}

TEST(NameableDeclaration, MatchesVariousDecls) {
  DeclarationMatcher NamedX = namedDecl(hasName("X"));
  EXPECT_TRUE(matches("typedef int X;", NamedX));
  EXPECT_TRUE(matches("int X;", NamedX));
  EXPECT_TRUE(matches("class foo { virtual void X(); };", NamedX));
  EXPECT_TRUE(matches("void foo() try { } catch(int X) { }", NamedX));
  EXPECT_TRUE(matches("void foo() { int X; }", NamedX));
  EXPECT_TRUE(matches("namespace X { }", NamedX));
  EXPECT_TRUE(matches("enum X { A, B, C };", NamedX));

  EXPECT_TRUE(notMatches("#define X 1", NamedX));
}

TEST(NameableDeclaration, REMatchesVariousDecls) {
  DeclarationMatcher NamedX = namedDecl(matchesName("::X"));
  EXPECT_TRUE(matches("typedef int Xa;", NamedX));
  EXPECT_TRUE(matches("int Xb;", NamedX));
  EXPECT_TRUE(matches("class foo { virtual void Xc(); };", NamedX));
  EXPECT_TRUE(matches("void foo() try { } catch(int Xdef) { }", NamedX));
  EXPECT_TRUE(matches("void foo() { int Xgh; }", NamedX));
  EXPECT_TRUE(matches("namespace Xij { }", NamedX));
  EXPECT_TRUE(matches("enum X { A, B, C };", NamedX));

  EXPECT_TRUE(notMatches("#define Xkl 1", NamedX));

  DeclarationMatcher StartsWithNo = namedDecl(matchesName("::no"));
  EXPECT_TRUE(matches("int no_foo;", StartsWithNo));
  EXPECT_TRUE(matches("class foo { virtual void nobody(); };", StartsWithNo));

  DeclarationMatcher Abc = namedDecl(matchesName("a.*b.*c"));
  EXPECT_TRUE(matches("int abc;", Abc));
  EXPECT_TRUE(matches("int aFOObBARc;", Abc));
  EXPECT_TRUE(notMatches("int cab;", Abc));
  EXPECT_TRUE(matches("int cabc;", Abc));

  DeclarationMatcher StartsWithK = namedDecl(matchesName(":k[^:]*$"));
  EXPECT_TRUE(matches("int k;", StartsWithK));
  EXPECT_TRUE(matches("int kAbc;", StartsWithK));
  EXPECT_TRUE(matches("namespace x { int kTest; }", StartsWithK));
  EXPECT_TRUE(matches("class C { int k; };", StartsWithK));
  EXPECT_TRUE(notMatches("class C { int ckc; };", StartsWithK));
}

TEST(DeclarationMatcher, MatchClass) {
  DeclarationMatcher ClassMatcher(recordDecl());
  llvm::Triple Triple(llvm::sys::getDefaultTargetTriple());
  if (Triple.getOS() != llvm::Triple::Win32 ||
      Triple.getEnvironment() != llvm::Triple::MSVC)
    EXPECT_FALSE(matches("", ClassMatcher));
  else
    // Matches class type_info.
    EXPECT_TRUE(matches("", ClassMatcher));

  DeclarationMatcher ClassX = recordDecl(recordDecl(hasName("X")));
  EXPECT_TRUE(matches("class X;", ClassX));
  EXPECT_TRUE(matches("class X {};", ClassX));
  EXPECT_TRUE(matches("template<class T> class X {};", ClassX));
  EXPECT_TRUE(notMatches("", ClassX));
}

TEST(DeclarationMatcher, ClassIsDerived) {
  DeclarationMatcher IsDerivedFromX = recordDecl(isDerivedFrom("X"));

  EXPECT_TRUE(matches("class X {}; class Y : public X {};", IsDerivedFromX));
  EXPECT_TRUE(notMatches("class X {};", IsDerivedFromX));
  EXPECT_TRUE(notMatches("class X;", IsDerivedFromX));
  EXPECT_TRUE(notMatches("class Y;", IsDerivedFromX));
  EXPECT_TRUE(notMatches("", IsDerivedFromX));

  DeclarationMatcher IsAX = recordDecl(isSameOrDerivedFrom("X"));

  EXPECT_TRUE(matches("class X {}; class Y : public X {};", IsAX));
  EXPECT_TRUE(matches("class X {};", IsAX));
  EXPECT_TRUE(matches("class X;", IsAX));
  EXPECT_TRUE(notMatches("class Y;", IsAX));
  EXPECT_TRUE(notMatches("", IsAX));

  DeclarationMatcher ZIsDerivedFromX =
      recordDecl(hasName("Z"), isDerivedFrom("X"));
  EXPECT_TRUE(
      matches("class X {}; class Y : public X {}; class Z : public Y {};",
              ZIsDerivedFromX));
  EXPECT_TRUE(
      matches("class X {};"
              "template<class T> class Y : public X {};"
              "class Z : public Y<int> {};", ZIsDerivedFromX));
  EXPECT_TRUE(matches("class X {}; template<class T> class Z : public X {};",
                      ZIsDerivedFromX));
  EXPECT_TRUE(
      matches("template<class T> class X {}; "
              "template<class T> class Z : public X<T> {};",
              ZIsDerivedFromX));
  EXPECT_TRUE(
      matches("template<class T, class U=T> class X {}; "
              "template<class T> class Z : public X<T> {};",
              ZIsDerivedFromX));
  EXPECT_TRUE(
      notMatches("template<class X> class A { class Z : public X {}; };",
                 ZIsDerivedFromX));
  EXPECT_TRUE(
      matches("template<class X> class A { public: class Z : public X {}; }; "
              "class X{}; void y() { A<X>::Z z; }", ZIsDerivedFromX));
  EXPECT_TRUE(
      matches("template <class T> class X {}; "
              "template<class Y> class A { class Z : public X<Y> {}; };",
              ZIsDerivedFromX));
  EXPECT_TRUE(
      notMatches("template<template<class T> class X> class A { "
                 "  class Z : public X<int> {}; };", ZIsDerivedFromX));
  EXPECT_TRUE(
      matches("template<template<class T> class X> class A { "
              "  public: class Z : public X<int> {}; }; "
              "template<class T> class X {}; void y() { A<X>::Z z; }",
              ZIsDerivedFromX));
  EXPECT_TRUE(
      notMatches("template<class X> class A { class Z : public X::D {}; };",
                 ZIsDerivedFromX));
  EXPECT_TRUE(
      matches("template<class X> class A { public: "
              "  class Z : public X::D {}; }; "
              "class Y { public: class X {}; typedef X D; }; "
              "void y() { A<Y>::Z z; }", ZIsDerivedFromX));
  EXPECT_TRUE(
      matches("class X {}; typedef X Y; class Z : public Y {};",
              ZIsDerivedFromX));
  EXPECT_TRUE(
      matches("template<class T> class Y { typedef typename T::U X; "
              "  class Z : public X {}; };", ZIsDerivedFromX));
  EXPECT_TRUE(matches("class X {}; class Z : public ::X {};",
                      ZIsDerivedFromX));
  EXPECT_TRUE(
      notMatches("template<class T> class X {}; "
                "template<class T> class A { class Z : public X<T>::D {}; };",
                ZIsDerivedFromX));
  EXPECT_TRUE(
      matches("template<class T> class X { public: typedef X<T> D; }; "
              "template<class T> class A { public: "
              "  class Z : public X<T>::D {}; }; void y() { A<int>::Z z; }",
              ZIsDerivedFromX));
  EXPECT_TRUE(
      notMatches("template<class X> class A { class Z : public X::D::E {}; };",
                 ZIsDerivedFromX));
  EXPECT_TRUE(
      matches("class X {}; typedef X V; typedef V W; class Z : public W {};",
              ZIsDerivedFromX));
  EXPECT_TRUE(
      matches("class X {}; class Y : public X {}; "
              "typedef Y V; typedef V W; class Z : public W {};",
              ZIsDerivedFromX));
  EXPECT_TRUE(
      matches("template<class T, class U> class X {}; "
              "template<class T> class A { class Z : public X<T, int> {}; };",
              ZIsDerivedFromX));
  EXPECT_TRUE(
      notMatches("template<class X> class D { typedef X A; typedef A B; "
                 "  typedef B C; class Z : public C {}; };",
                 ZIsDerivedFromX));
  EXPECT_TRUE(
      matches("class X {}; typedef X A; typedef A B; "
              "class Z : public B {};", ZIsDerivedFromX));
  EXPECT_TRUE(
      matches("class X {}; typedef X A; typedef A B; typedef B C; "
              "class Z : public C {};", ZIsDerivedFromX));
  EXPECT_TRUE(
      matches("class U {}; typedef U X; typedef X V; "
              "class Z : public V {};", ZIsDerivedFromX));
  EXPECT_TRUE(
      matches("class Base {}; typedef Base X; "
              "class Z : public Base {};", ZIsDerivedFromX));
  EXPECT_TRUE(
      matches("class Base {}; typedef Base Base2; typedef Base2 X; "
              "class Z : public Base {};", ZIsDerivedFromX));
  EXPECT_TRUE(
      notMatches("class Base {}; class Base2 {}; typedef Base2 X; "
                 "class Z : public Base {};", ZIsDerivedFromX));
  EXPECT_TRUE(
      matches("class A {}; typedef A X; typedef A Y; "
              "class Z : public Y {};", ZIsDerivedFromX));
  EXPECT_TRUE(
      notMatches("template <typename T> class Z;"
                 "template <> class Z<void> {};"
                 "template <typename T> class Z : public Z<void> {};",
                 IsDerivedFromX));
  EXPECT_TRUE(
      matches("template <typename T> class X;"
              "template <> class X<void> {};"
              "template <typename T> class X : public X<void> {};",
              IsDerivedFromX));
  EXPECT_TRUE(matches(
      "class X {};"
      "template <typename T> class Z;"
      "template <> class Z<void> {};"
      "template <typename T> class Z : public Z<void>, public X {};",
      ZIsDerivedFromX));
  EXPECT_TRUE(
      notMatches("template<int> struct X;"
                 "template<int i> struct X : public X<i-1> {};",
                 recordDecl(isDerivedFrom(recordDecl(hasName("Some"))))));
  EXPECT_TRUE(matches(
      "struct A {};"
      "template<int> struct X;"
      "template<int i> struct X : public X<i-1> {};"
      "template<> struct X<0> : public A {};"
      "struct B : public X<42> {};",
      recordDecl(hasName("B"), isDerivedFrom(recordDecl(hasName("A"))))));

  // FIXME: Once we have better matchers for template type matching,
  // get rid of the Variable(...) matching and match the right template
  // declarations directly.
  const char *RecursiveTemplateOneParameter =
      "class Base1 {}; class Base2 {};"
      "template <typename T> class Z;"
      "template <> class Z<void> : public Base1 {};"
      "template <> class Z<int> : public Base2 {};"
      "template <> class Z<float> : public Z<void> {};"
      "template <> class Z<double> : public Z<int> {};"
      "template <typename T> class Z : public Z<float>, public Z<double> {};"
      "void f() { Z<float> z_float; Z<double> z_double; Z<char> z_char; }";
  EXPECT_TRUE(matches(
      RecursiveTemplateOneParameter,
      varDecl(hasName("z_float"),
              hasInitializer(hasType(recordDecl(isDerivedFrom("Base1")))))));
  EXPECT_TRUE(notMatches(
      RecursiveTemplateOneParameter,
      varDecl(hasName("z_float"),
              hasInitializer(hasType(recordDecl(isDerivedFrom("Base2")))))));
  EXPECT_TRUE(matches(
      RecursiveTemplateOneParameter,
      varDecl(hasName("z_char"),
              hasInitializer(hasType(recordDecl(isDerivedFrom("Base1"),
                                                isDerivedFrom("Base2")))))));

  const char *RecursiveTemplateTwoParameters =
      "class Base1 {}; class Base2 {};"
      "template <typename T1, typename T2> class Z;"
      "template <typename T> class Z<void, T> : public Base1 {};"
      "template <typename T> class Z<int, T> : public Base2 {};"
      "template <typename T> class Z<float, T> : public Z<void, T> {};"
      "template <typename T> class Z<double, T> : public Z<int, T> {};"
      "template <typename T1, typename T2> class Z : "
      "    public Z<float, T2>, public Z<double, T2> {};"
      "void f() { Z<float, void> z_float; Z<double, void> z_double; "
      "           Z<char, void> z_char; }";
  EXPECT_TRUE(matches(
      RecursiveTemplateTwoParameters,
      varDecl(hasName("z_float"),
              hasInitializer(hasType(recordDecl(isDerivedFrom("Base1")))))));
  EXPECT_TRUE(notMatches(
      RecursiveTemplateTwoParameters,
      varDecl(hasName("z_float"),
              hasInitializer(hasType(recordDecl(isDerivedFrom("Base2")))))));
  EXPECT_TRUE(matches(
      RecursiveTemplateTwoParameters,
      varDecl(hasName("z_char"),
              hasInitializer(hasType(recordDecl(isDerivedFrom("Base1"),
                                                isDerivedFrom("Base2")))))));
  EXPECT_TRUE(matches(
      "namespace ns { class X {}; class Y : public X {}; }",
      recordDecl(isDerivedFrom("::ns::X"))));
  EXPECT_TRUE(notMatches(
      "class X {}; class Y : public X {};",
      recordDecl(isDerivedFrom("::ns::X"))));

  EXPECT_TRUE(matches(
      "class X {}; class Y : public X {};",
      recordDecl(isDerivedFrom(recordDecl(hasName("X")).bind("test")))));

  EXPECT_TRUE(matches(
      "template<typename T> class X {};"
      "template<typename T> using Z = X<T>;"
      "template <typename T> class Y : Z<T> {};",
      recordDecl(isDerivedFrom(namedDecl(hasName("X"))))));
}

TEST(DeclarationMatcher, hasMethod) {
  EXPECT_TRUE(matches("class A { void func(); };",
                      recordDecl(hasMethod(hasName("func")))));
  EXPECT_TRUE(notMatches("class A { void func(); };",
                         recordDecl(hasMethod(isPublic()))));
}

TEST(DeclarationMatcher, ClassDerivedFromDependentTemplateSpecialization) {
  EXPECT_TRUE(matches(
     "template <typename T> struct A {"
     "  template <typename T2> struct F {};"
     "};"
     "template <typename T> struct B : A<T>::template F<T> {};"
     "B<int> b;",
     recordDecl(hasName("B"), isDerivedFrom(recordDecl()))));
}

TEST(DeclarationMatcher, hasDeclContext) {
  EXPECT_TRUE(matches(
      "namespace N {"
      "  namespace M {"
      "    class D {};"
      "  }"
      "}",
      recordDecl(hasDeclContext(namespaceDecl(hasName("M"))))));
  EXPECT_TRUE(notMatches(
      "namespace N {"
      "  namespace M {"
      "    class D {};"
      "  }"
      "}",
      recordDecl(hasDeclContext(namespaceDecl(hasName("N"))))));

  EXPECT_TRUE(matches("namespace {"
                      "  namespace M {"
                      "    class D {};"
                      "  }"
                      "}",
                      recordDecl(hasDeclContext(namespaceDecl(
                          hasName("M"), hasDeclContext(namespaceDecl()))))));
}

TEST(ClassTemplate, DoesNotMatchClass) {
  DeclarationMatcher ClassX = classTemplateDecl(hasName("X"));
  EXPECT_TRUE(notMatches("class X;", ClassX));
  EXPECT_TRUE(notMatches("class X {};", ClassX));
}

TEST(ClassTemplate, MatchesClassTemplate) {
  DeclarationMatcher ClassX = classTemplateDecl(hasName("X"));
  EXPECT_TRUE(matches("template<typename T> class X {};", ClassX));
  EXPECT_TRUE(matches("class Z { template<class T> class X {}; };", ClassX));
}

TEST(ClassTemplate, DoesNotMatchClassTemplateExplicitSpecialization) {
  EXPECT_TRUE(notMatches("template<typename T> class X { };"
                         "template<> class X<int> { int a; };",
              classTemplateDecl(hasName("X"),
                                hasDescendant(fieldDecl(hasName("a"))))));
}

TEST(ClassTemplate, DoesNotMatchClassTemplatePartialSpecialization) {
  EXPECT_TRUE(notMatches("template<typename T, typename U> class X { };"
                         "template<typename T> class X<T, int> { int a; };",
              classTemplateDecl(hasName("X"),
                                hasDescendant(fieldDecl(hasName("a"))))));
}

TEST(AllOf, AllOverloadsWork) {
  const char Program[] =
      "struct T { };"
      "int f(int, T*, int, int);"
      "void g(int x) { T t; f(x, &t, 3, 4); }";
  EXPECT_TRUE(matches(Program,
      callExpr(allOf(callee(functionDecl(hasName("f"))),
                     hasArgument(0, declRefExpr(to(varDecl())))))));
  EXPECT_TRUE(matches(Program,
      callExpr(allOf(callee(functionDecl(hasName("f"))),
                     hasArgument(0, declRefExpr(to(varDecl()))),
                     hasArgument(1, hasType(pointsTo(
                                        recordDecl(hasName("T")))))))));
  EXPECT_TRUE(matches(Program,
      callExpr(allOf(callee(functionDecl(hasName("f"))),
                     hasArgument(0, declRefExpr(to(varDecl()))),
                     hasArgument(1, hasType(pointsTo(
                                        recordDecl(hasName("T"))))),
                     hasArgument(2, integerLiteral(equals(3)))))));
  EXPECT_TRUE(matches(Program,
      callExpr(allOf(callee(functionDecl(hasName("f"))),
                     hasArgument(0, declRefExpr(to(varDecl()))),
                     hasArgument(1, hasType(pointsTo(
                                        recordDecl(hasName("T"))))),
                     hasArgument(2, integerLiteral(equals(3))),
                     hasArgument(3, integerLiteral(equals(4)))))));
}

TEST(DeclarationMatcher, MatchAnyOf) {
  DeclarationMatcher YOrZDerivedFromX =
      recordDecl(anyOf(hasName("Y"), allOf(isDerivedFrom("X"), hasName("Z"))));
  EXPECT_TRUE(
      matches("class X {}; class Z : public X {};", YOrZDerivedFromX));
  EXPECT_TRUE(matches("class Y {};", YOrZDerivedFromX));
  EXPECT_TRUE(
      notMatches("class X {}; class W : public X {};", YOrZDerivedFromX));
  EXPECT_TRUE(notMatches("class Z {};", YOrZDerivedFromX));

  DeclarationMatcher XOrYOrZOrU =
      recordDecl(anyOf(hasName("X"), hasName("Y"), hasName("Z"), hasName("U")));
  EXPECT_TRUE(matches("class X {};", XOrYOrZOrU));
  EXPECT_TRUE(notMatches("class V {};", XOrYOrZOrU));

  DeclarationMatcher XOrYOrZOrUOrV =
      recordDecl(anyOf(hasName("X"), hasName("Y"), hasName("Z"), hasName("U"),
                       hasName("V")));
  EXPECT_TRUE(matches("class X {};", XOrYOrZOrUOrV));
  EXPECT_TRUE(matches("class Y {};", XOrYOrZOrUOrV));
  EXPECT_TRUE(matches("class Z {};", XOrYOrZOrUOrV));
  EXPECT_TRUE(matches("class U {};", XOrYOrZOrUOrV));
  EXPECT_TRUE(matches("class V {};", XOrYOrZOrUOrV));
  EXPECT_TRUE(notMatches("class A {};", XOrYOrZOrUOrV));
}

TEST(DeclarationMatcher, MatchHas) {
  DeclarationMatcher HasClassX = recordDecl(has(recordDecl(hasName("X"))));
  EXPECT_TRUE(matches("class Y { class X {}; };", HasClassX));
  EXPECT_TRUE(matches("class X {};", HasClassX));

  DeclarationMatcher YHasClassX =
      recordDecl(hasName("Y"), has(recordDecl(hasName("X"))));
  EXPECT_TRUE(matches("class Y { class X {}; };", YHasClassX));
  EXPECT_TRUE(notMatches("class X {};", YHasClassX));
  EXPECT_TRUE(
      notMatches("class Y { class Z { class X {}; }; };", YHasClassX));
}

TEST(DeclarationMatcher, MatchHasRecursiveAllOf) {
  DeclarationMatcher Recursive =
    recordDecl(
      has(recordDecl(
        has(recordDecl(hasName("X"))),
        has(recordDecl(hasName("Y"))),
        hasName("Z"))),
      has(recordDecl(
        has(recordDecl(hasName("A"))),
        has(recordDecl(hasName("B"))),
        hasName("C"))),
      hasName("F"));

  EXPECT_TRUE(matches(
      "class F {"
      "  class Z {"
      "    class X {};"
      "    class Y {};"
      "  };"
      "  class C {"
      "    class A {};"
      "    class B {};"
      "  };"
      "};", Recursive));

  EXPECT_TRUE(matches(
      "class F {"
      "  class Z {"
      "    class A {};"
      "    class X {};"
      "    class Y {};"
      "  };"
      "  class C {"
      "    class X {};"
      "    class A {};"
      "    class B {};"
      "  };"
      "};", Recursive));

  EXPECT_TRUE(matches(
      "class O1 {"
      "  class O2 {"
      "    class F {"
      "      class Z {"
      "        class A {};"
      "        class X {};"
      "        class Y {};"
      "      };"
      "      class C {"
      "        class X {};"
      "        class A {};"
      "        class B {};"
      "      };"
      "    };"
      "  };"
      "};", Recursive));
}

TEST(DeclarationMatcher, MatchHasRecursiveAnyOf) {
  DeclarationMatcher Recursive =
      recordDecl(
          anyOf(
              has(recordDecl(
                  anyOf(
                      has(recordDecl(
                          hasName("X"))),
                      has(recordDecl(
                          hasName("Y"))),
                      hasName("Z")))),
              has(recordDecl(
                  anyOf(
                      hasName("C"),
                      has(recordDecl(
                          hasName("A"))),
                      has(recordDecl(
                          hasName("B")))))),
              hasName("F")));

  EXPECT_TRUE(matches("class F {};", Recursive));
  EXPECT_TRUE(matches("class Z {};", Recursive));
  EXPECT_TRUE(matches("class C {};", Recursive));
  EXPECT_TRUE(matches("class M { class N { class X {}; }; };", Recursive));
  EXPECT_TRUE(matches("class M { class N { class B {}; }; };", Recursive));
  EXPECT_TRUE(
      matches("class O1 { class O2 {"
              "  class M { class N { class B {}; }; }; "
              "}; };", Recursive));
}

TEST(DeclarationMatcher, MatchNot) {
  DeclarationMatcher NotClassX =
      recordDecl(
          isDerivedFrom("Y"),
          unless(hasName("X")));
  EXPECT_TRUE(notMatches("", NotClassX));
  EXPECT_TRUE(notMatches("class Y {};", NotClassX));
  EXPECT_TRUE(matches("class Y {}; class Z : public Y {};", NotClassX));
  EXPECT_TRUE(notMatches("class Y {}; class X : public Y {};", NotClassX));
  EXPECT_TRUE(
      notMatches("class Y {}; class Z {}; class X : public Y {};",
                 NotClassX));

  DeclarationMatcher ClassXHasNotClassY =
      recordDecl(
          hasName("X"),
          has(recordDecl(hasName("Z"))),
          unless(
              has(recordDecl(hasName("Y")))));
  EXPECT_TRUE(matches("class X { class Z {}; };", ClassXHasNotClassY));
  EXPECT_TRUE(notMatches("class X { class Y {}; class Z {}; };",
                         ClassXHasNotClassY));
}

TEST(DeclarationMatcher, HasDescendant) {
  DeclarationMatcher ZDescendantClassX =
      recordDecl(
          hasDescendant(recordDecl(hasName("X"))),
          hasName("Z"));
  EXPECT_TRUE(matches("class Z { class X {}; };", ZDescendantClassX));
  EXPECT_TRUE(
      matches("class Z { class Y { class X {}; }; };", ZDescendantClassX));
  EXPECT_TRUE(
      matches("class Z { class A { class Y { class X {}; }; }; };",
              ZDescendantClassX));
  EXPECT_TRUE(
      matches("class Z { class A { class B { class Y { class X {}; }; }; }; };",
              ZDescendantClassX));
  EXPECT_TRUE(notMatches("class Z {};", ZDescendantClassX));

  DeclarationMatcher ZDescendantClassXHasClassY =
      recordDecl(
          hasDescendant(recordDecl(has(recordDecl(hasName("Y"))),
                              hasName("X"))),
          hasName("Z"));
  EXPECT_TRUE(matches("class Z { class X { class Y {}; }; };",
              ZDescendantClassXHasClassY));
  EXPECT_TRUE(
      matches("class Z { class A { class B { class X { class Y {}; }; }; }; };",
              ZDescendantClassXHasClassY));
  EXPECT_TRUE(notMatches(
      "class Z {"
      "  class A {"
      "    class B {"
      "      class X {"
      "        class C {"
      "          class Y {};"
      "        };"
      "      };"
      "    }; "
      "  };"
      "};", ZDescendantClassXHasClassY));

  DeclarationMatcher ZDescendantClassXDescendantClassY =
      recordDecl(
          hasDescendant(recordDecl(hasDescendant(recordDecl(hasName("Y"))),
                                   hasName("X"))),
          hasName("Z"));
  EXPECT_TRUE(
      matches("class Z { class A { class X { class B { class Y {}; }; }; }; };",
              ZDescendantClassXDescendantClassY));
  EXPECT_TRUE(matches(
      "class Z {"
      "  class A {"
      "    class X {"
      "      class B {"
      "        class Y {};"
      "      };"
      "      class Y {};"
      "    };"
      "  };"
      "};", ZDescendantClassXDescendantClassY));
}

// Implements a run method that returns whether BoundNodes contains a
// Decl bound to Id that can be dynamically cast to T.
// Optionally checks that the check succeeded a specific number of times.
template <typename T>
class VerifyIdIsBoundTo : public BoundNodesCallback {
public:
  // Create an object that checks that a node of type \c T was bound to \c Id.
  // Does not check for a certain number of matches.
  explicit VerifyIdIsBoundTo(llvm::StringRef Id)
    : Id(Id), ExpectedCount(-1), Count(0) {}

  // Create an object that checks that a node of type \c T was bound to \c Id.
  // Checks that there were exactly \c ExpectedCount matches.
  VerifyIdIsBoundTo(llvm::StringRef Id, int ExpectedCount)
    : Id(Id), ExpectedCount(ExpectedCount), Count(0) {}

  // Create an object that checks that a node of type \c T was bound to \c Id.
  // Checks that there was exactly one match with the name \c ExpectedName.
  // Note that \c T must be a NamedDecl for this to work.
  VerifyIdIsBoundTo(llvm::StringRef Id, llvm::StringRef ExpectedName,
                    int ExpectedCount = 1)
      : Id(Id), ExpectedCount(ExpectedCount), Count(0),
        ExpectedName(ExpectedName) {}

  void onEndOfTranslationUnit() override {
    if (ExpectedCount != -1)
      EXPECT_EQ(ExpectedCount, Count);
    if (!ExpectedName.empty())
      EXPECT_EQ(ExpectedName, Name);
    Count = 0;
    Name.clear();
  }

  ~VerifyIdIsBoundTo() {
    EXPECT_EQ(0, Count);
    EXPECT_EQ("", Name);
  }

  virtual bool run(const BoundNodes *Nodes) {
    const BoundNodes::IDToNodeMap &M = Nodes->getMap();
    if (Nodes->getNodeAs<T>(Id)) {
      ++Count;
      if (const NamedDecl *Named = Nodes->getNodeAs<NamedDecl>(Id)) {
        Name = Named->getNameAsString();
      } else if (const NestedNameSpecifier *NNS =
                 Nodes->getNodeAs<NestedNameSpecifier>(Id)) {
        llvm::raw_string_ostream OS(Name);
        NNS->print(OS, PrintingPolicy(LangOptions()));
      }
      BoundNodes::IDToNodeMap::const_iterator I = M.find(Id);
      EXPECT_NE(M.end(), I);
      if (I != M.end())
        EXPECT_EQ(Nodes->getNodeAs<T>(Id), I->second.get<T>());
      return true;
    }
    EXPECT_TRUE(M.count(Id) == 0 ||
                M.find(Id)->second.template get<T>() == nullptr);
    return false;
  }

  virtual bool run(const BoundNodes *Nodes, ASTContext *Context) {
    return run(Nodes);
  }

private:
  const std::string Id;
  const int ExpectedCount;
  int Count;
  const std::string ExpectedName;
  std::string Name;
};

TEST(HasDescendant, MatchesDescendantTypes) {
  EXPECT_TRUE(matches("void f() { int i = 3; }",
                      decl(hasDescendant(loc(builtinType())))));
  EXPECT_TRUE(matches("void f() { int i = 3; }",
                      stmt(hasDescendant(builtinType()))));

  EXPECT_TRUE(matches("void f() { int i = 3; }",
                      stmt(hasDescendant(loc(builtinType())))));
  EXPECT_TRUE(matches("void f() { int i = 3; }",
                      stmt(hasDescendant(qualType(builtinType())))));

  EXPECT_TRUE(notMatches("void f() { float f = 2.0f; }",
                         stmt(hasDescendant(isInteger()))));

  EXPECT_TRUE(matchAndVerifyResultTrue(
      "void f() { int a; float c; int d; int e; }",
      functionDecl(forEachDescendant(
          varDecl(hasDescendant(isInteger())).bind("x"))),
      new VerifyIdIsBoundTo<Decl>("x", 3)));
}

TEST(HasDescendant, MatchesDescendantsOfTypes) {
  EXPECT_TRUE(matches("void f() { int*** i; }",
                      qualType(hasDescendant(builtinType()))));
  EXPECT_TRUE(matches("void f() { int*** i; }",
                      qualType(hasDescendant(
                          pointerType(pointee(builtinType()))))));
  EXPECT_TRUE(matches("void f() { int*** i; }",
                      typeLoc(hasDescendant(loc(builtinType())))));

  EXPECT_TRUE(matchAndVerifyResultTrue(
      "void f() { int*** i; }",
      qualType(asString("int ***"), forEachDescendant(pointerType().bind("x"))),
      new VerifyIdIsBoundTo<Type>("x", 2)));
}

TEST(Has, MatchesChildrenOfTypes) {
  EXPECT_TRUE(matches("int i;",
                      varDecl(hasName("i"), has(isInteger()))));
  EXPECT_TRUE(notMatches("int** i;",
                         varDecl(hasName("i"), has(isInteger()))));
  EXPECT_TRUE(matchAndVerifyResultTrue(
      "int (*f)(float, int);",
      qualType(functionType(), forEach(qualType(isInteger()).bind("x"))),
      new VerifyIdIsBoundTo<QualType>("x", 2)));
}

TEST(Has, MatchesChildTypes) {
  EXPECT_TRUE(matches(
      "int* i;",
      varDecl(hasName("i"), hasType(qualType(has(builtinType()))))));
  EXPECT_TRUE(notMatches(
      "int* i;",
      varDecl(hasName("i"), hasType(qualType(has(pointerType()))))));
}

TEST(Enum, DoesNotMatchClasses) {
  EXPECT_TRUE(notMatches("class X {};", enumDecl(hasName("X"))));
}

TEST(Enum, MatchesEnums) {
  EXPECT_TRUE(matches("enum X {};", enumDecl(hasName("X"))));
}

TEST(EnumConstant, Matches) {
  DeclarationMatcher Matcher = enumConstantDecl(hasName("A"));
  EXPECT_TRUE(matches("enum X{ A };", Matcher));
  EXPECT_TRUE(notMatches("enum X{ B };", Matcher));
  EXPECT_TRUE(notMatches("enum X {};", Matcher));
}

TEST(StatementMatcher, Has) {
  StatementMatcher HasVariableI =
      expr(hasType(pointsTo(recordDecl(hasName("X")))),
           has(declRefExpr(to(varDecl(hasName("i"))))));

  EXPECT_TRUE(matches(
      "class X; X *x(int); void c() { int i; x(i); }", HasVariableI));
  EXPECT_TRUE(notMatches(
      "class X; X *x(int); void c() { int i; x(42); }", HasVariableI));
}

TEST(StatementMatcher, HasDescendant) {
  StatementMatcher HasDescendantVariableI =
      expr(hasType(pointsTo(recordDecl(hasName("X")))),
           hasDescendant(declRefExpr(to(varDecl(hasName("i"))))));

  EXPECT_TRUE(matches(
      "class X; X *x(bool); bool b(int); void c() { int i; x(b(i)); }",
      HasDescendantVariableI));
  EXPECT_TRUE(notMatches(
      "class X; X *x(bool); bool b(int); void c() { int i; x(b(42)); }",
      HasDescendantVariableI));
}

TEST(TypeMatcher, MatchesClassType) {
  TypeMatcher TypeA = hasDeclaration(recordDecl(hasName("A")));

  EXPECT_TRUE(matches("class A { public: A *a; };", TypeA));
  EXPECT_TRUE(notMatches("class A {};", TypeA));

  TypeMatcher TypeDerivedFromA = hasDeclaration(recordDecl(isDerivedFrom("A")));

  EXPECT_TRUE(matches("class A {}; class B : public A { public: B *b; };",
              TypeDerivedFromA));
  EXPECT_TRUE(notMatches("class A {};", TypeA));

  TypeMatcher TypeAHasClassB = hasDeclaration(
      recordDecl(hasName("A"), has(recordDecl(hasName("B")))));

  EXPECT_TRUE(
      matches("class A { public: A *a; class B {}; };", TypeAHasClassB));
}

TEST(Matcher, BindMatchedNodes) {
  DeclarationMatcher ClassX = has(recordDecl(hasName("::X")).bind("x"));

  EXPECT_TRUE(matchAndVerifyResultTrue("class X {};",
      ClassX, new VerifyIdIsBoundTo<CXXRecordDecl>("x")));

  EXPECT_TRUE(matchAndVerifyResultFalse("class X {};",
      ClassX, new VerifyIdIsBoundTo<CXXRecordDecl>("other-id")));

  TypeMatcher TypeAHasClassB = hasDeclaration(
      recordDecl(hasName("A"), has(recordDecl(hasName("B")).bind("b"))));

  EXPECT_TRUE(matchAndVerifyResultTrue("class A { public: A *a; class B {}; };",
      TypeAHasClassB,
      new VerifyIdIsBoundTo<Decl>("b")));

  StatementMatcher MethodX =
      callExpr(callee(methodDecl(hasName("x")))).bind("x");

  EXPECT_TRUE(matchAndVerifyResultTrue("class A { void x() { x(); } };",
      MethodX,
      new VerifyIdIsBoundTo<CXXMemberCallExpr>("x")));
}

TEST(Matcher, BindTheSameNameInAlternatives) {
  StatementMatcher matcher = anyOf(
      binaryOperator(hasOperatorName("+"),
                     hasLHS(expr().bind("x")),
                     hasRHS(integerLiteral(equals(0)))),
      binaryOperator(hasOperatorName("+"),
                     hasLHS(integerLiteral(equals(0))),
                     hasRHS(expr().bind("x"))));

  EXPECT_TRUE(matchAndVerifyResultTrue(
      // The first branch of the matcher binds x to 0 but then fails.
      // The second branch binds x to f() and succeeds.
      "int f() { return 0 + f(); }",
      matcher,
      new VerifyIdIsBoundTo<CallExpr>("x")));
}

TEST(Matcher, BindsIDForMemoizedResults) {
  // Using the same matcher in two match expressions will make memoization
  // kick in.
  DeclarationMatcher ClassX = recordDecl(hasName("X")).bind("x");
  EXPECT_TRUE(matchAndVerifyResultTrue(
      "class A { class B { class X {}; }; };",
      DeclarationMatcher(anyOf(
          recordDecl(hasName("A"), hasDescendant(ClassX)),
          recordDecl(hasName("B"), hasDescendant(ClassX)))),
      new VerifyIdIsBoundTo<Decl>("x", 2)));
}

TEST(HasDeclaration, HasDeclarationOfEnumType) {
  EXPECT_TRUE(matches("enum X {}; void y(X *x) { x; }",
                      expr(hasType(pointsTo(
                          qualType(hasDeclaration(enumDecl(hasName("X")))))))));
}

TEST(HasDeclaration, HasGetDeclTraitTest) {
  EXPECT_TRUE(internal::has_getDecl<TypedefType>::value);
  EXPECT_TRUE(internal::has_getDecl<RecordType>::value);
  EXPECT_FALSE(internal::has_getDecl<TemplateSpecializationType>::value);
}

TEST(HasDeclaration, HasDeclarationOfTypeWithDecl) {
  EXPECT_TRUE(matches("typedef int X; X a;",
                      varDecl(hasName("a"),
                              hasType(typedefType(hasDeclaration(decl()))))));

  // FIXME: Add tests for other types with getDecl() (e.g. RecordType)
}

TEST(HasDeclaration, HasDeclarationOfTemplateSpecializationType) {
  EXPECT_TRUE(matches("template <typename T> class A {}; A<int> a;",
                      varDecl(hasType(templateSpecializationType(
                          hasDeclaration(namedDecl(hasName("A"))))))));
}

TEST(HasType, TakesQualTypeMatcherAndMatchesExpr) {
  TypeMatcher ClassX = hasDeclaration(recordDecl(hasName("X")));
  EXPECT_TRUE(
      matches("class X {}; void y(X &x) { x; }", expr(hasType(ClassX))));
  EXPECT_TRUE(
      notMatches("class X {}; void y(X *x) { x; }",
                 expr(hasType(ClassX))));
  EXPECT_TRUE(
      matches("class X {}; void y(X *x) { x; }",
              expr(hasType(pointsTo(ClassX)))));
}

TEST(HasType, TakesQualTypeMatcherAndMatchesValueDecl) {
  TypeMatcher ClassX = hasDeclaration(recordDecl(hasName("X")));
  EXPECT_TRUE(
      matches("class X {}; void y() { X x; }", varDecl(hasType(ClassX))));
  EXPECT_TRUE(
      notMatches("class X {}; void y() { X *x; }", varDecl(hasType(ClassX))));
  EXPECT_TRUE(
      matches("class X {}; void y() { X *x; }",
              varDecl(hasType(pointsTo(ClassX)))));
}

TEST(HasType, TakesDeclMatcherAndMatchesExpr) {
  DeclarationMatcher ClassX = recordDecl(hasName("X"));
  EXPECT_TRUE(
      matches("class X {}; void y(X &x) { x; }", expr(hasType(ClassX))));
  EXPECT_TRUE(
      notMatches("class X {}; void y(X *x) { x; }",
                 expr(hasType(ClassX))));
}

TEST(HasType, TakesDeclMatcherAndMatchesValueDecl) {
  DeclarationMatcher ClassX = recordDecl(hasName("X"));
  EXPECT_TRUE(
      matches("class X {}; void y() { X x; }", varDecl(hasType(ClassX))));
  EXPECT_TRUE(
      notMatches("class X {}; void y() { X *x; }", varDecl(hasType(ClassX))));
}

TEST(HasTypeLoc, MatchesDeclaratorDecls) {
  EXPECT_TRUE(matches("int x;",
                      varDecl(hasName("x"), hasTypeLoc(loc(asString("int"))))));

  // Make sure we don't crash on implicit constructors.
  EXPECT_TRUE(notMatches("class X {}; X x;",
                         declaratorDecl(hasTypeLoc(loc(asString("int"))))));
}

TEST(Matcher, Call) {
  // FIXME: Do we want to overload Call() to directly take
  // Matcher<Decl>, too?
  StatementMatcher MethodX = callExpr(hasDeclaration(methodDecl(hasName("x"))));

  EXPECT_TRUE(matches("class Y { void x() { x(); } };", MethodX));
  EXPECT_TRUE(notMatches("class Y { void x() {} };", MethodX));

  StatementMatcher MethodOnY =
      memberCallExpr(on(hasType(recordDecl(hasName("Y")))));

  EXPECT_TRUE(
      matches("class Y { public: void x(); }; void z() { Y y; y.x(); }",
              MethodOnY));
  EXPECT_TRUE(
      matches("class Y { public: void x(); }; void z(Y &y) { y.x(); }",
              MethodOnY));
  EXPECT_TRUE(
      notMatches("class Y { public: void x(); }; void z(Y *&y) { y->x(); }",
                 MethodOnY));
  EXPECT_TRUE(
      notMatches("class Y { public: void x(); }; void z(Y y[]) { y->x(); }",
                 MethodOnY));
  EXPECT_TRUE(
      notMatches("class Y { public: void x(); }; void z() { Y *y; y->x(); }",
                 MethodOnY));

  StatementMatcher MethodOnYPointer =
      memberCallExpr(on(hasType(pointsTo(recordDecl(hasName("Y"))))));

  EXPECT_TRUE(
      matches("class Y { public: void x(); }; void z() { Y *y; y->x(); }",
              MethodOnYPointer));
  EXPECT_TRUE(
      matches("class Y { public: void x(); }; void z(Y *&y) { y->x(); }",
              MethodOnYPointer));
  EXPECT_TRUE(
      matches("class Y { public: void x(); }; void z(Y y[]) { y->x(); }",
              MethodOnYPointer));
  EXPECT_TRUE(
      notMatches("class Y { public: void x(); }; void z() { Y y; y.x(); }",
                 MethodOnYPointer));
  EXPECT_TRUE(
      notMatches("class Y { public: void x(); }; void z(Y &y) { y.x(); }",
                 MethodOnYPointer));
}

TEST(Matcher, Lambda) {
  EXPECT_TRUE(matches("auto f = [] (int i) { return i; };",
                      lambdaExpr()));
}

TEST(Matcher, ForRange) {
  EXPECT_TRUE(matches("int as[] = { 1, 2, 3 };"
                      "void f() { for (auto &a : as); }",
                      forRangeStmt()));
  EXPECT_TRUE(notMatches("void f() { for (int i; i<5; ++i); }",
                         forRangeStmt()));
}

TEST(Matcher, SubstNonTypeTemplateParm) {
  EXPECT_FALSE(matches("template<int N>\n"
                       "struct A {  static const int n = 0; };\n"
                       "struct B : public A<42> {};",
                       substNonTypeTemplateParmExpr()));
  EXPECT_TRUE(matches("template<int N>\n"
                      "struct A {  static const int n = N; };\n"
                      "struct B : public A<42> {};",
                      substNonTypeTemplateParmExpr()));
}

TEST(Matcher, UserDefinedLiteral) {
  EXPECT_TRUE(matches("constexpr char operator \"\" _inc (const char i) {"
                      "  return i + 1;"
                      "}"
                      "char c = 'a'_inc;",
                      userDefinedLiteral()));
}

TEST(Matcher, FlowControl) {
  EXPECT_TRUE(matches("void f() { while(true) { break; } }", breakStmt()));
  EXPECT_TRUE(matches("void f() { while(true) { continue; } }",
                      continueStmt()));
  EXPECT_TRUE(matches("void f() { goto FOO; FOO: ;}", gotoStmt()));
  EXPECT_TRUE(matches("void f() { goto FOO; FOO: ;}", labelStmt()));
  EXPECT_TRUE(matches("void f() { return; }", returnStmt()));
}

TEST(HasType, MatchesAsString) {
  EXPECT_TRUE(
      matches("class Y { public: void x(); }; void z() {Y* y; y->x(); }",
              memberCallExpr(on(hasType(asString("class Y *"))))));
  EXPECT_TRUE(matches("class X { void x(int x) {} };",
      methodDecl(hasParameter(0, hasType(asString("int"))))));
  EXPECT_TRUE(matches("namespace ns { struct A {}; }  struct B { ns::A a; };",
      fieldDecl(hasType(asString("ns::A")))));
  EXPECT_TRUE(matches("namespace { struct A {}; }  struct B { A a; };",
      fieldDecl(hasType(asString("struct (anonymous namespace)::A")))));
}

TEST(Matcher, OverloadedOperatorCall) {
  StatementMatcher OpCall = operatorCallExpr();
  // Unary operator
  EXPECT_TRUE(matches("class Y { }; "
              "bool operator!(Y x) { return false; }; "
              "Y y; bool c = !y;", OpCall));
  // No match -- special operators like "new", "delete"
  // FIXME: operator new takes size_t, for which we need stddef.h, for which
  // we need to figure out include paths in the test.
  // EXPECT_TRUE(NotMatches("#include <stddef.h>\n"
  //             "class Y { }; "
  //             "void *operator new(size_t size) { return 0; } "
  //             "Y *y = new Y;", OpCall));
  EXPECT_TRUE(notMatches("class Y { }; "
              "void operator delete(void *p) { } "
              "void a() {Y *y = new Y; delete y;}", OpCall));
  // Binary operator
  EXPECT_TRUE(matches("class Y { }; "
              "bool operator&&(Y x, Y y) { return true; }; "
              "Y a; Y b; bool c = a && b;",
              OpCall));
  // No match -- normal operator, not an overloaded one.
  EXPECT_TRUE(notMatches("bool x = true, y = true; bool t = x && y;", OpCall));
  EXPECT_TRUE(notMatches("int t = 5 << 2;", OpCall));
}

TEST(Matcher, HasOperatorNameForOverloadedOperatorCall) {
  StatementMatcher OpCallAndAnd =
      operatorCallExpr(hasOverloadedOperatorName("&&"));
  EXPECT_TRUE(matches("class Y { }; "
              "bool operator&&(Y x, Y y) { return true; }; "
              "Y a; Y b; bool c = a && b;", OpCallAndAnd));
  StatementMatcher OpCallLessLess =
      operatorCallExpr(hasOverloadedOperatorName("<<"));
  EXPECT_TRUE(notMatches("class Y { }; "
              "bool operator&&(Y x, Y y) { return true; }; "
              "Y a; Y b; bool c = a && b;",
              OpCallLessLess));
  DeclarationMatcher ClassWithOpStar =
    recordDecl(hasMethod(hasOverloadedOperatorName("*")));
  EXPECT_TRUE(matches("class Y { int operator*(); };",
                      ClassWithOpStar));
  EXPECT_TRUE(notMatches("class Y { void myOperator(); };",
              ClassWithOpStar)) ;
}

TEST(Matcher, NestedOverloadedOperatorCalls) {
  EXPECT_TRUE(matchAndVerifyResultTrue(
        "class Y { }; "
        "Y& operator&&(Y& x, Y& y) { return x; }; "
        "Y a; Y b; Y c; Y d = a && b && c;",
        operatorCallExpr(hasOverloadedOperatorName("&&")).bind("x"),
        new VerifyIdIsBoundTo<CXXOperatorCallExpr>("x", 2)));
  EXPECT_TRUE(matches(
        "class Y { }; "
        "Y& operator&&(Y& x, Y& y) { return x; }; "
        "Y a; Y b; Y c; Y d = a && b && c;",
        operatorCallExpr(hasParent(operatorCallExpr()))));
  EXPECT_TRUE(matches(
        "class Y { }; "
        "Y& operator&&(Y& x, Y& y) { return x; }; "
        "Y a; Y b; Y c; Y d = a && b && c;",
        operatorCallExpr(hasDescendant(operatorCallExpr()))));
}

TEST(Matcher, ThisPointerType) {
  StatementMatcher MethodOnY =
    memberCallExpr(thisPointerType(recordDecl(hasName("Y"))));

  EXPECT_TRUE(
      matches("class Y { public: void x(); }; void z() { Y y; y.x(); }",
              MethodOnY));
  EXPECT_TRUE(
      matches("class Y { public: void x(); }; void z(Y &y) { y.x(); }",
              MethodOnY));
  EXPECT_TRUE(
      matches("class Y { public: void x(); }; void z(Y *&y) { y->x(); }",
              MethodOnY));
  EXPECT_TRUE(
      matches("class Y { public: void x(); }; void z(Y y[]) { y->x(); }",
              MethodOnY));
  EXPECT_TRUE(
      matches("class Y { public: void x(); }; void z() { Y *y; y->x(); }",
              MethodOnY));

  EXPECT_TRUE(matches(
      "class Y {"
      "  public: virtual void x();"
      "};"
      "class X : public Y {"
      "  public: virtual void x();"
      "};"
      "void z() { X *x; x->Y::x(); }", MethodOnY));
}

TEST(Matcher, VariableUsage) {
  StatementMatcher Reference =
      declRefExpr(to(
          varDecl(hasInitializer(
              memberCallExpr(thisPointerType(recordDecl(hasName("Y"))))))));

  EXPECT_TRUE(matches(
      "class Y {"
      " public:"
      "  bool x() const;"
      "};"
      "void z(const Y &y) {"
      "  bool b = y.x();"
      "  if (b) {}"
      "}", Reference));

  EXPECT_TRUE(notMatches(
      "class Y {"
      " public:"
      "  bool x() const;"
      "};"
      "void z(const Y &y) {"
      "  bool b = y.x();"
      "}", Reference));
}

TEST(Matcher, VarDecl_Storage) {
  auto M = varDecl(hasName("X"), hasLocalStorage());
  EXPECT_TRUE(matches("void f() { int X; }", M));
  EXPECT_TRUE(notMatches("int X;", M));
  EXPECT_TRUE(notMatches("void f() { static int X; }", M));

  M = varDecl(hasName("X"), hasGlobalStorage());
  EXPECT_TRUE(notMatches("void f() { int X; }", M));
  EXPECT_TRUE(matches("int X;", M));
  EXPECT_TRUE(matches("void f() { static int X; }", M));
}

TEST(Matcher, FindsVarDeclInFunctionParameter) {
  EXPECT_TRUE(matches(
      "void f(int i) {}",
      varDecl(hasName("i"))));
}

TEST(Matcher, CalledVariable) {
  StatementMatcher CallOnVariableY =
      memberCallExpr(on(declRefExpr(to(varDecl(hasName("y"))))));

  EXPECT_TRUE(matches(
      "class Y { public: void x() { Y y; y.x(); } };", CallOnVariableY));
  EXPECT_TRUE(matches(
      "class Y { public: void x() const { Y y; y.x(); } };", CallOnVariableY));
  EXPECT_TRUE(matches(
      "class Y { public: void x(); };"
      "class X : public Y { void z() { X y; y.x(); } };", CallOnVariableY));
  EXPECT_TRUE(matches(
      "class Y { public: void x(); };"
      "class X : public Y { void z() { X *y; y->x(); } };", CallOnVariableY));
  EXPECT_TRUE(notMatches(
      "class Y { public: void x(); };"
      "class X : public Y { void z() { unsigned long y; ((X*)y)->x(); } };",
      CallOnVariableY));
}

TEST(UnaryExprOrTypeTraitExpr, MatchesSizeOfAndAlignOf) {
  EXPECT_TRUE(matches("void x() { int a = sizeof(a); }",
                      unaryExprOrTypeTraitExpr()));
  EXPECT_TRUE(notMatches("void x() { int a = sizeof(a); }",
                         alignOfExpr(anything())));
  // FIXME: Uncomment once alignof is enabled.
  // EXPECT_TRUE(matches("void x() { int a = alignof(a); }",
  //                     unaryExprOrTypeTraitExpr()));
  // EXPECT_TRUE(notMatches("void x() { int a = alignof(a); }",
  //                        sizeOfExpr()));
}

TEST(UnaryExpressionOrTypeTraitExpression, MatchesCorrectType) {
  EXPECT_TRUE(matches("void x() { int a = sizeof(a); }", sizeOfExpr(
      hasArgumentOfType(asString("int")))));
  EXPECT_TRUE(notMatches("void x() { int a = sizeof(a); }", sizeOfExpr(
      hasArgumentOfType(asString("float")))));
  EXPECT_TRUE(matches(
      "struct A {}; void x() { A a; int b = sizeof(a); }",
      sizeOfExpr(hasArgumentOfType(hasDeclaration(recordDecl(hasName("A")))))));
  EXPECT_TRUE(notMatches("void x() { int a = sizeof(a); }", sizeOfExpr(
      hasArgumentOfType(hasDeclaration(recordDecl(hasName("string")))))));
}

TEST(MemberExpression, DoesNotMatchClasses) {
  EXPECT_TRUE(notMatches("class Y { void x() {} };", memberExpr()));
}

TEST(MemberExpression, MatchesMemberFunctionCall) {
  EXPECT_TRUE(matches("class Y { void x() { x(); } };", memberExpr()));
}

TEST(MemberExpression, MatchesVariable) {
  EXPECT_TRUE(
      matches("class Y { void x() { this->y; } int y; };", memberExpr()));
  EXPECT_TRUE(
      matches("class Y { void x() { y; } int y; };", memberExpr()));
  EXPECT_TRUE(
      matches("class Y { void x() { Y y; y.y; } int y; };", memberExpr()));
}

TEST(MemberExpression, MatchesStaticVariable) {
  EXPECT_TRUE(matches("class Y { void x() { this->y; } static int y; };",
              memberExpr()));
  EXPECT_TRUE(notMatches("class Y { void x() { y; } static int y; };",
              memberExpr()));
  EXPECT_TRUE(notMatches("class Y { void x() { Y::y; } static int y; };",
              memberExpr()));
}

TEST(IsInteger, MatchesIntegers) {
  EXPECT_TRUE(matches("int i = 0;", varDecl(hasType(isInteger()))));
  EXPECT_TRUE(matches(
      "long long i = 0; void f(long long) { }; void g() {f(i);}",
      callExpr(hasArgument(0, declRefExpr(
                                  to(varDecl(hasType(isInteger()))))))));
}

TEST(IsInteger, ReportsNoFalsePositives) {
  EXPECT_TRUE(notMatches("int *i;", varDecl(hasType(isInteger()))));
  EXPECT_TRUE(notMatches("struct T {}; T t; void f(T *) { }; void g() {f(&t);}",
                      callExpr(hasArgument(0, declRefExpr(
                          to(varDecl(hasType(isInteger()))))))));
}

TEST(IsArrow, MatchesMemberVariablesViaArrow) {
  EXPECT_TRUE(matches("class Y { void x() { this->y; } int y; };",
              memberExpr(isArrow())));
  EXPECT_TRUE(matches("class Y { void x() { y; } int y; };",
              memberExpr(isArrow())));
  EXPECT_TRUE(notMatches("class Y { void x() { (*this).y; } int y; };",
              memberExpr(isArrow())));
}

TEST(IsArrow, MatchesStaticMemberVariablesViaArrow) {
  EXPECT_TRUE(matches("class Y { void x() { this->y; } static int y; };",
              memberExpr(isArrow())));
  EXPECT_TRUE(notMatches("class Y { void x() { y; } static int y; };",
              memberExpr(isArrow())));
  EXPECT_TRUE(notMatches("class Y { void x() { (*this).y; } static int y; };",
              memberExpr(isArrow())));
}

TEST(IsArrow, MatchesMemberCallsViaArrow) {
  EXPECT_TRUE(matches("class Y { void x() { this->x(); } };",
              memberExpr(isArrow())));
  EXPECT_TRUE(matches("class Y { void x() { x(); } };",
              memberExpr(isArrow())));
  EXPECT_TRUE(notMatches("class Y { void x() { Y y; y.x(); } };",
              memberExpr(isArrow())));
}

TEST(Callee, MatchesDeclarations) {
  StatementMatcher CallMethodX = callExpr(callee(methodDecl(hasName("x"))));

  EXPECT_TRUE(matches("class Y { void x() { x(); } };", CallMethodX));
  EXPECT_TRUE(notMatches("class Y { void x() {} };", CallMethodX));
}

TEST(Callee, MatchesMemberExpressions) {
  EXPECT_TRUE(matches("class Y { void x() { this->x(); } };",
              callExpr(callee(memberExpr()))));
  EXPECT_TRUE(
      notMatches("class Y { void x() { this->x(); } };", callExpr(callee(callExpr()))));
}

TEST(Function, MatchesFunctionDeclarations) {
  StatementMatcher CallFunctionF = callExpr(callee(functionDecl(hasName("f"))));

  EXPECT_TRUE(matches("void f() { f(); }", CallFunctionF));
  EXPECT_TRUE(notMatches("void f() { }", CallFunctionF));

  if (llvm::Triple(llvm::sys::getDefaultTargetTriple()).getOS() !=
      llvm::Triple::Win32) {
    // FIXME: Make this work for MSVC.
    // Dependent contexts, but a non-dependent call.
    EXPECT_TRUE(matches("void f(); template <int N> void g() { f(); }",
                        CallFunctionF));
    EXPECT_TRUE(
        matches("void f(); template <int N> struct S { void g() { f(); } };",
                CallFunctionF));
  }

  // Depedent calls don't match.
  EXPECT_TRUE(
      notMatches("void f(int); template <typename T> void g(T t) { f(t); }",
                 CallFunctionF));
  EXPECT_TRUE(
      notMatches("void f(int);"
                 "template <typename T> struct S { void g(T t) { f(t); } };",
                 CallFunctionF));
}

TEST(FunctionTemplate, MatchesFunctionTemplateDeclarations) {
  EXPECT_TRUE(
      matches("template <typename T> void f(T t) {}",
      functionTemplateDecl(hasName("f"))));
}

TEST(FunctionTemplate, DoesNotMatchFunctionDeclarations) {
  EXPECT_TRUE(
      notMatches("void f(double d); void f(int t) {}",
      functionTemplateDecl(hasName("f"))));
}

TEST(FunctionTemplate, DoesNotMatchFunctionTemplateSpecializations) {
  EXPECT_TRUE(
      notMatches("void g(); template <typename T> void f(T t) {}"
                 "template <> void f(int t) { g(); }",
      functionTemplateDecl(hasName("f"),
                           hasDescendant(declRefExpr(to(
                               functionDecl(hasName("g"))))))));
}

TEST(Matcher, Argument) {
  StatementMatcher CallArgumentY = callExpr(
      hasArgument(0, declRefExpr(to(varDecl(hasName("y"))))));

  EXPECT_TRUE(matches("void x(int) { int y; x(y); }", CallArgumentY));
  EXPECT_TRUE(
      matches("class X { void x(int) { int y; x(y); } };", CallArgumentY));
  EXPECT_TRUE(notMatches("void x(int) { int z; x(z); }", CallArgumentY));

  StatementMatcher WrongIndex = callExpr(
      hasArgument(42, declRefExpr(to(varDecl(hasName("y"))))));
  EXPECT_TRUE(notMatches("void x(int) { int y; x(y); }", WrongIndex));
}

TEST(Matcher, AnyArgument) {
  StatementMatcher CallArgumentY = callExpr(
      hasAnyArgument(declRefExpr(to(varDecl(hasName("y"))))));
  EXPECT_TRUE(matches("void x(int, int) { int y; x(1, y); }", CallArgumentY));
  EXPECT_TRUE(matches("void x(int, int) { int y; x(y, 42); }", CallArgumentY));
  EXPECT_TRUE(notMatches("void x(int, int) { x(1, 2); }", CallArgumentY));
}

TEST(Matcher, ArgumentCount) {
  StatementMatcher Call1Arg = callExpr(argumentCountIs(1));

  EXPECT_TRUE(matches("void x(int) { x(0); }", Call1Arg));
  EXPECT_TRUE(matches("class X { void x(int) { x(0); } };", Call1Arg));
  EXPECT_TRUE(notMatches("void x(int, int) { x(0, 0); }", Call1Arg));
}

TEST(Matcher, ParameterCount) {
  DeclarationMatcher Function1Arg = functionDecl(parameterCountIs(1));
  EXPECT_TRUE(matches("void f(int i) {}", Function1Arg));
  EXPECT_TRUE(matches("class X { void f(int i) {} };", Function1Arg));
  EXPECT_TRUE(notMatches("void f() {}", Function1Arg));
  EXPECT_TRUE(notMatches("void f(int i, int j, int k) {}", Function1Arg));
}

TEST(Matcher, References) {
  DeclarationMatcher ReferenceClassX = varDecl(
      hasType(references(recordDecl(hasName("X")))));
  EXPECT_TRUE(matches("class X {}; void y(X y) { X &x = y; }",
                      ReferenceClassX));
  EXPECT_TRUE(
      matches("class X {}; void y(X y) { const X &x = y; }", ReferenceClassX));
  // The match here is on the implicit copy constructor code for
  // class X, not on code 'X x = y'.
  EXPECT_TRUE(
      matches("class X {}; void y(X y) { X x = y; }", ReferenceClassX));
  EXPECT_TRUE(
      notMatches("class X {}; extern X x;", ReferenceClassX));
  EXPECT_TRUE(
      notMatches("class X {}; void y(X *y) { X *&x = y; }", ReferenceClassX));
}

TEST(QualType, hasCanonicalType) {
  EXPECT_TRUE(notMatches("typedef int &int_ref;"
                         "int a;"
                         "int_ref b = a;",
                         varDecl(hasType(qualType(referenceType())))));
  EXPECT_TRUE(
      matches("typedef int &int_ref;"
              "int a;"
              "int_ref b = a;",
              varDecl(hasType(qualType(hasCanonicalType(referenceType()))))));
}

TEST(QualType, hasLocalQualifiers) {
  EXPECT_TRUE(notMatches("typedef const int const_int; const_int i = 1;",
                         varDecl(hasType(hasLocalQualifiers()))));
  EXPECT_TRUE(matches("int *const j = nullptr;",
                      varDecl(hasType(hasLocalQualifiers()))));
  EXPECT_TRUE(matches("int *volatile k;",
                      varDecl(hasType(hasLocalQualifiers()))));
  EXPECT_TRUE(notMatches("int m;",
                         varDecl(hasType(hasLocalQualifiers()))));
}

TEST(HasParameter, CallsInnerMatcher) {
  EXPECT_TRUE(matches("class X { void x(int) {} };",
      methodDecl(hasParameter(0, varDecl()))));
  EXPECT_TRUE(notMatches("class X { void x(int) {} };",
      methodDecl(hasParameter(0, hasName("x")))));
}

TEST(HasParameter, DoesNotMatchIfIndexOutOfBounds) {
  EXPECT_TRUE(notMatches("class X { void x(int) {} };",
      methodDecl(hasParameter(42, varDecl()))));
}

TEST(HasType, MatchesParameterVariableTypesStrictly) {
  EXPECT_TRUE(matches("class X { void x(X x) {} };",
      methodDecl(hasParameter(0, hasType(recordDecl(hasName("X")))))));
  EXPECT_TRUE(notMatches("class X { void x(const X &x) {} };",
      methodDecl(hasParameter(0, hasType(recordDecl(hasName("X")))))));
  EXPECT_TRUE(matches("class X { void x(const X *x) {} };",
      methodDecl(hasParameter(0, 
                              hasType(pointsTo(recordDecl(hasName("X"))))))));
  EXPECT_TRUE(matches("class X { void x(const X &x) {} };",
      methodDecl(hasParameter(0,
                              hasType(references(recordDecl(hasName("X"))))))));
}

TEST(HasAnyParameter, MatchesIndependentlyOfPosition) {
  EXPECT_TRUE(matches("class Y {}; class X { void x(X x, Y y) {} };",
      methodDecl(hasAnyParameter(hasType(recordDecl(hasName("X")))))));
  EXPECT_TRUE(matches("class Y {}; class X { void x(Y y, X x) {} };",
      methodDecl(hasAnyParameter(hasType(recordDecl(hasName("X")))))));
}

TEST(Returns, MatchesReturnTypes) {
  EXPECT_TRUE(matches("class Y { int f() { return 1; } };",
                      functionDecl(returns(asString("int")))));
  EXPECT_TRUE(notMatches("class Y { int f() { return 1; } };",
                         functionDecl(returns(asString("float")))));
  EXPECT_TRUE(matches("class Y { Y getMe() { return *this; } };",
                      functionDecl(returns(hasDeclaration(
                          recordDecl(hasName("Y")))))));
}

TEST(IsExternC, MatchesExternCFunctionDeclarations) {
  EXPECT_TRUE(matches("extern \"C\" void f() {}", functionDecl(isExternC())));
  EXPECT_TRUE(matches("extern \"C\" { void f() {} }",
              functionDecl(isExternC())));
  EXPECT_TRUE(notMatches("void f() {}", functionDecl(isExternC())));
}

TEST(HasAnyParameter, DoesntMatchIfInnerMatcherDoesntMatch) {
  EXPECT_TRUE(notMatches("class Y {}; class X { void x(int) {} };",
      methodDecl(hasAnyParameter(hasType(recordDecl(hasName("X")))))));
}

TEST(HasAnyParameter, DoesNotMatchThisPointer) {
  EXPECT_TRUE(notMatches("class Y {}; class X { void x() {} };",
      methodDecl(hasAnyParameter(hasType(pointsTo(
          recordDecl(hasName("X"))))))));
}

TEST(HasName, MatchesParameterVariableDeclarations) {
  EXPECT_TRUE(matches("class Y {}; class X { void x(int x) {} };",
      methodDecl(hasAnyParameter(hasName("x")))));
  EXPECT_TRUE(notMatches("class Y {}; class X { void x(int) {} };",
      methodDecl(hasAnyParameter(hasName("x")))));
}

TEST(Matcher, MatchesClassTemplateSpecialization) {
  EXPECT_TRUE(matches("template<typename T> struct A {};"
                      "template<> struct A<int> {};",
                      classTemplateSpecializationDecl()));
  EXPECT_TRUE(matches("template<typename T> struct A {}; A<int> a;",
                      classTemplateSpecializationDecl()));
  EXPECT_TRUE(notMatches("template<typename T> struct A {};",
                         classTemplateSpecializationDecl()));
}

TEST(DeclaratorDecl, MatchesDeclaratorDecls) {
  EXPECT_TRUE(matches("int x;", declaratorDecl()));
  EXPECT_TRUE(notMatches("class A {};", declaratorDecl()));
}

TEST(ParmVarDecl, MatchesParmVars) {
  EXPECT_TRUE(matches("void f(int x);", parmVarDecl()));
  EXPECT_TRUE(notMatches("void f();", parmVarDecl()));
}

TEST(Matcher, MatchesTypeTemplateArgument) {
  EXPECT_TRUE(matches(
      "template<typename T> struct B {};"
      "B<int> b;",
      classTemplateSpecializationDecl(hasAnyTemplateArgument(refersToType(
          asString("int"))))));
}

TEST(Matcher, MatchesDeclarationReferenceTemplateArgument) {
  EXPECT_TRUE(matches(
      "struct B { int next; };"
      "template<int(B::*next_ptr)> struct A {};"
      "A<&B::next> a;",
      classTemplateSpecializationDecl(hasAnyTemplateArgument(
          refersToDeclaration(fieldDecl(hasName("next")))))));

  EXPECT_TRUE(notMatches(
      "template <typename T> struct A {};"
      "A<int> a;",
      classTemplateSpecializationDecl(hasAnyTemplateArgument(
          refersToDeclaration(decl())))));

  EXPECT_TRUE(matches(
      "struct B { int next; };"
      "template<int(B::*next_ptr)> struct A {};"
      "A<&B::next> a;",
      templateSpecializationType(hasAnyTemplateArgument(isExpr(
          hasDescendant(declRefExpr(to(fieldDecl(hasName("next"))))))))));

  EXPECT_TRUE(notMatches(
      "template <typename T> struct A {};"
      "A<int> a;",
      templateSpecializationType(hasAnyTemplateArgument(
          refersToDeclaration(decl())))));
}

TEST(Matcher, MatchesSpecificArgument) {
  EXPECT_TRUE(matches(
      "template<typename T, typename U> class A {};"
      "A<bool, int> a;",
      classTemplateSpecializationDecl(hasTemplateArgument(
          1, refersToType(asString("int"))))));
  EXPECT_TRUE(notMatches(
      "template<typename T, typename U> class A {};"
      "A<int, bool> a;",
      classTemplateSpecializationDecl(hasTemplateArgument(
          1, refersToType(asString("int"))))));

  EXPECT_TRUE(matches(
      "template<typename T, typename U> class A {};"
      "A<bool, int> a;",
      templateSpecializationType(hasTemplateArgument(
          1, refersToType(asString("int"))))));
  EXPECT_TRUE(notMatches(
      "template<typename T, typename U> class A {};"
      "A<int, bool> a;",
      templateSpecializationType(hasTemplateArgument(
          1, refersToType(asString("int"))))));
}

TEST(Matcher, MatchesAccessSpecDecls) {
  EXPECT_TRUE(matches("class C { public: int i; };", accessSpecDecl()));
  EXPECT_TRUE(
      matches("class C { public: int i; };", accessSpecDecl(isPublic())));
  EXPECT_TRUE(
      notMatches("class C { public: int i; };", accessSpecDecl(isProtected())));
  EXPECT_TRUE(
      notMatches("class C { public: int i; };", accessSpecDecl(isPrivate())));

  EXPECT_TRUE(notMatches("class C { int i; };", accessSpecDecl()));
}

TEST(Matcher, MatchesVirtualMethod) {
  EXPECT_TRUE(matches("class X { virtual int f(); };",
      methodDecl(isVirtual(), hasName("::X::f"))));
  EXPECT_TRUE(notMatches("class X { int f(); };",
      methodDecl(isVirtual())));
}

TEST(Matcher, MatchesPureMethod) {
  EXPECT_TRUE(matches("class X { virtual int f() = 0; };",
      methodDecl(isPure(), hasName("::X::f"))));
  EXPECT_TRUE(notMatches("class X { int f(); };",
      methodDecl(isPure())));
}

TEST(Matcher, MatchesConstMethod) {
  EXPECT_TRUE(matches("struct A { void foo() const; };",
                      methodDecl(isConst())));
  EXPECT_TRUE(notMatches("struct A { void foo(); };",
                         methodDecl(isConst())));
}

TEST(Matcher, MatchesOverridingMethod) {
  EXPECT_TRUE(matches("class X { virtual int f(); }; "
                      "class Y : public X { int f(); };",
       methodDecl(isOverride(), hasName("::Y::f"))));
  EXPECT_TRUE(notMatches("class X { virtual int f(); }; "
                        "class Y : public X { int f(); };",
       methodDecl(isOverride(), hasName("::X::f"))));
  EXPECT_TRUE(notMatches("class X { int f(); }; "
                         "class Y : public X { int f(); };",
       methodDecl(isOverride())));
  EXPECT_TRUE(notMatches("class X { int f(); int f(int); }; ",
       methodDecl(isOverride())));
}

TEST(Matcher, ConstructorCall) {
  StatementMatcher Constructor = constructExpr();

  EXPECT_TRUE(
      matches("class X { public: X(); }; void x() { X x; }", Constructor));
  EXPECT_TRUE(
      matches("class X { public: X(); }; void x() { X x = X(); }",
              Constructor));
  EXPECT_TRUE(
      matches("class X { public: X(int); }; void x() { X x = 0; }",
              Constructor));
  EXPECT_TRUE(matches("class X {}; void x(int) { X x; }", Constructor));
}

TEST(Matcher, ConstructorArgument) {
  StatementMatcher Constructor = constructExpr(
      hasArgument(0, declRefExpr(to(varDecl(hasName("y"))))));

  EXPECT_TRUE(
      matches("class X { public: X(int); }; void x() { int y; X x(y); }",
              Constructor));
  EXPECT_TRUE(
      matches("class X { public: X(int); }; void x() { int y; X x = X(y); }",
              Constructor));
  EXPECT_TRUE(
      matches("class X { public: X(int); }; void x() { int y; X x = y; }",
              Constructor));
  EXPECT_TRUE(
      notMatches("class X { public: X(int); }; void x() { int z; X x(z); }",
                 Constructor));

  StatementMatcher WrongIndex = constructExpr(
      hasArgument(42, declRefExpr(to(varDecl(hasName("y"))))));
  EXPECT_TRUE(
      notMatches("class X { public: X(int); }; void x() { int y; X x(y); }",
                 WrongIndex));
}

TEST(Matcher, ConstructorArgumentCount) {
  StatementMatcher Constructor1Arg = constructExpr(argumentCountIs(1));

  EXPECT_TRUE(
      matches("class X { public: X(int); }; void x() { X x(0); }",
              Constructor1Arg));
  EXPECT_TRUE(
      matches("class X { public: X(int); }; void x() { X x = X(0); }",
              Constructor1Arg));
  EXPECT_TRUE(
      matches("class X { public: X(int); }; void x() { X x = 0; }",
              Constructor1Arg));
  EXPECT_TRUE(
      notMatches("class X { public: X(int, int); }; void x() { X x(0, 0); }",
                 Constructor1Arg));
}

TEST(Matcher, ConstructorListInitialization) {
  StatementMatcher ConstructorListInit = constructExpr(isListInitialization());

  EXPECT_TRUE(
      matches("class X { public: X(int); }; void x() { X x{0}; }",
              ConstructorListInit));
  EXPECT_FALSE(
      matches("class X { public: X(int); }; void x() { X x(0); }",
              ConstructorListInit));
}

TEST(Matcher,ThisExpr) {
  EXPECT_TRUE(
      matches("struct X { int a; int f () { return a; } };", thisExpr()));
  EXPECT_TRUE(
      notMatches("struct X { int f () { int a; return a; } };", thisExpr()));
}

TEST(Matcher, BindTemporaryExpression) {
  StatementMatcher TempExpression = bindTemporaryExpr();

  std::string ClassString = "class string { public: string(); ~string(); }; ";

  EXPECT_TRUE(
      matches(ClassString +
              "string GetStringByValue();"
              "void FunctionTakesString(string s);"
              "void run() { FunctionTakesString(GetStringByValue()); }",
              TempExpression));

  EXPECT_TRUE(
      notMatches(ClassString +
                 "string* GetStringPointer(); "
                 "void FunctionTakesStringPtr(string* s);"
                 "void run() {"
                 "  string* s = GetStringPointer();"
                 "  FunctionTakesStringPtr(GetStringPointer());"
                 "  FunctionTakesStringPtr(s);"
                 "}",
                 TempExpression));

  EXPECT_TRUE(
      notMatches("class no_dtor {};"
                 "no_dtor GetObjByValue();"
                 "void ConsumeObj(no_dtor param);"
                 "void run() { ConsumeObj(GetObjByValue()); }",
                 TempExpression));
}

TEST(MaterializeTemporaryExpr, MatchesTemporary) {
  std::string ClassString =
      "class string { public: string(); int length(); }; ";

  EXPECT_TRUE(
      matches(ClassString +
              "string GetStringByValue();"
              "void FunctionTakesString(string s);"
              "void run() { FunctionTakesString(GetStringByValue()); }",
              materializeTemporaryExpr()));

  EXPECT_TRUE(
      notMatches(ClassString +
                 "string* GetStringPointer(); "
                 "void FunctionTakesStringPtr(string* s);"
                 "void run() {"
                 "  string* s = GetStringPointer();"
                 "  FunctionTakesStringPtr(GetStringPointer());"
                 "  FunctionTakesStringPtr(s);"
                 "}",
                 materializeTemporaryExpr()));

  EXPECT_TRUE(
      notMatches(ClassString +
                 "string GetStringByValue();"
                 "void run() { int k = GetStringByValue().length(); }",
                 materializeTemporaryExpr()));

  EXPECT_TRUE(
      notMatches(ClassString +
                 "string GetStringByValue();"
                 "void run() { GetStringByValue(); }",
                 materializeTemporaryExpr()));
}

TEST(ConstructorDeclaration, SimpleCase) {
  EXPECT_TRUE(matches("class Foo { Foo(int i); };",
                      constructorDecl(ofClass(hasName("Foo")))));
  EXPECT_TRUE(notMatches("class Foo { Foo(int i); };",
                         constructorDecl(ofClass(hasName("Bar")))));
}

TEST(ConstructorDeclaration, IsImplicit) {
  // This one doesn't match because the constructor is not added by the
  // compiler (it is not needed).
  EXPECT_TRUE(notMatches("class Foo { };",
                         constructorDecl(isImplicit())));
  // The compiler added the implicit default constructor.
  EXPECT_TRUE(matches("class Foo { }; Foo* f = new Foo();",
                      constructorDecl(isImplicit())));
  EXPECT_TRUE(matches("class Foo { Foo(){} };",
                      constructorDecl(unless(isImplicit()))));
  // The compiler added an implicit assignment operator.
  EXPECT_TRUE(matches("struct A { int x; } a = {0}, b = a; void f() { a = b; }",
                      methodDecl(isImplicit(), hasName("operator="))));
}

TEST(DestructorDeclaration, MatchesVirtualDestructor) {
  EXPECT_TRUE(matches("class Foo { virtual ~Foo(); };",
                      destructorDecl(ofClass(hasName("Foo")))));
}

TEST(DestructorDeclaration, DoesNotMatchImplicitDestructor) {
  EXPECT_TRUE(notMatches("class Foo {};",
                         destructorDecl(ofClass(hasName("Foo")))));
}

TEST(HasAnyConstructorInitializer, SimpleCase) {
  EXPECT_TRUE(notMatches(
      "class Foo { Foo() { } };",
      constructorDecl(hasAnyConstructorInitializer(anything()))));
  EXPECT_TRUE(matches(
      "class Foo {"
      "  Foo() : foo_() { }"
      "  int foo_;"
      "};",
      constructorDecl(hasAnyConstructorInitializer(anything()))));
}

TEST(HasAnyConstructorInitializer, ForField) {
  static const char Code[] =
      "class Baz { };"
      "class Foo {"
      "  Foo() : foo_() { }"
      "  Baz foo_;"
      "  Baz bar_;"
      "};";
  EXPECT_TRUE(matches(Code, constructorDecl(hasAnyConstructorInitializer(
      forField(hasType(recordDecl(hasName("Baz"))))))));
  EXPECT_TRUE(matches(Code, constructorDecl(hasAnyConstructorInitializer(
      forField(hasName("foo_"))))));
  EXPECT_TRUE(notMatches(Code, constructorDecl(hasAnyConstructorInitializer(
      forField(hasType(recordDecl(hasName("Bar"))))))));
}

TEST(HasAnyConstructorInitializer, WithInitializer) {
  static const char Code[] =
      "class Foo {"
      "  Foo() : foo_(0) { }"
      "  int foo_;"
      "};";
  EXPECT_TRUE(matches(Code, constructorDecl(hasAnyConstructorInitializer(
      withInitializer(integerLiteral(equals(0)))))));
  EXPECT_TRUE(notMatches(Code, constructorDecl(hasAnyConstructorInitializer(
      withInitializer(integerLiteral(equals(1)))))));
}

TEST(HasAnyConstructorInitializer, IsWritten) {
  static const char Code[] =
      "struct Bar { Bar(){} };"
      "class Foo {"
      "  Foo() : foo_() { }"
      "  Bar foo_;"
      "  Bar bar_;"
      "};";
  EXPECT_TRUE(matches(Code, constructorDecl(hasAnyConstructorInitializer(
      allOf(forField(hasName("foo_")), isWritten())))));
  EXPECT_TRUE(notMatches(Code, constructorDecl(hasAnyConstructorInitializer(
      allOf(forField(hasName("bar_")), isWritten())))));
  EXPECT_TRUE(matches(Code, constructorDecl(hasAnyConstructorInitializer(
      allOf(forField(hasName("bar_")), unless(isWritten()))))));
}

TEST(Matcher, NewExpression) {
  StatementMatcher New = newExpr();

  EXPECT_TRUE(matches("class X { public: X(); }; void x() { new X; }", New));
  EXPECT_TRUE(
      matches("class X { public: X(); }; void x() { new X(); }", New));
  EXPECT_TRUE(
      matches("class X { public: X(int); }; void x() { new X(0); }", New));
  EXPECT_TRUE(matches("class X {}; void x(int) { new X; }", New));
}

TEST(Matcher, NewExpressionArgument) {
  StatementMatcher New = constructExpr(
      hasArgument(0, declRefExpr(to(varDecl(hasName("y"))))));

  EXPECT_TRUE(
      matches("class X { public: X(int); }; void x() { int y; new X(y); }",
              New));
  EXPECT_TRUE(
      matches("class X { public: X(int); }; void x() { int y; new X(y); }",
              New));
  EXPECT_TRUE(
      notMatches("class X { public: X(int); }; void x() { int z; new X(z); }",
                 New));

  StatementMatcher WrongIndex = constructExpr(
      hasArgument(42, declRefExpr(to(varDecl(hasName("y"))))));
  EXPECT_TRUE(
      notMatches("class X { public: X(int); }; void x() { int y; new X(y); }",
                 WrongIndex));
}

TEST(Matcher, NewExpressionArgumentCount) {
  StatementMatcher New = constructExpr(argumentCountIs(1));

  EXPECT_TRUE(
      matches("class X { public: X(int); }; void x() { new X(0); }", New));
  EXPECT_TRUE(
      notMatches("class X { public: X(int, int); }; void x() { new X(0, 0); }",
                 New));
}

TEST(Matcher, DeleteExpression) {
  EXPECT_TRUE(matches("struct A {}; void f(A* a) { delete a; }",
                      deleteExpr()));
}

TEST(Matcher, DefaultArgument) {
  StatementMatcher Arg = defaultArgExpr();

  EXPECT_TRUE(matches("void x(int, int = 0) { int y; x(y); }", Arg));
  EXPECT_TRUE(
      matches("class X { void x(int, int = 0) { int y; x(y); } };", Arg));
  EXPECT_TRUE(notMatches("void x(int, int = 0) { int y; x(y, 0); }", Arg));
}

TEST(Matcher, StringLiterals) {
  StatementMatcher Literal = stringLiteral();
  EXPECT_TRUE(matches("const char *s = \"string\";", Literal));
  // wide string
  EXPECT_TRUE(matches("const wchar_t *s = L\"string\";", Literal));
  // with escaped characters
  EXPECT_TRUE(matches("const char *s = \"\x05five\";", Literal));
  // no matching -- though the data type is the same, there is no string literal
  EXPECT_TRUE(notMatches("const char s[1] = {'a'};", Literal));
}

TEST(Matcher, CharacterLiterals) {
  StatementMatcher CharLiteral = characterLiteral();
  EXPECT_TRUE(matches("const char c = 'c';", CharLiteral));
  // wide character
  EXPECT_TRUE(matches("const char c = L'c';", CharLiteral));
  // wide character, Hex encoded, NOT MATCHED!
  EXPECT_TRUE(notMatches("const wchar_t c = 0x2126;", CharLiteral));
  EXPECT_TRUE(notMatches("const char c = 0x1;", CharLiteral));
}

TEST(Matcher, IntegerLiterals) {
  StatementMatcher HasIntLiteral = integerLiteral();
  EXPECT_TRUE(matches("int i = 10;", HasIntLiteral));
  EXPECT_TRUE(matches("int i = 0x1AB;", HasIntLiteral));
  EXPECT_TRUE(matches("int i = 10L;", HasIntLiteral));
  EXPECT_TRUE(matches("int i = 10U;", HasIntLiteral));

  // Non-matching cases (character literals, float and double)
  EXPECT_TRUE(notMatches("int i = L'a';",
                HasIntLiteral));  // this is actually a character
                                  // literal cast to int
  EXPECT_TRUE(notMatches("int i = 'a';", HasIntLiteral));
  EXPECT_TRUE(notMatches("int i = 1e10;", HasIntLiteral));
  EXPECT_TRUE(notMatches("int i = 10.0;", HasIntLiteral));
}

TEST(Matcher, FloatLiterals) {
  StatementMatcher HasFloatLiteral = floatLiteral();
  EXPECT_TRUE(matches("float i = 10.0;", HasFloatLiteral));
  EXPECT_TRUE(matches("float i = 10.0f;", HasFloatLiteral));
  EXPECT_TRUE(matches("double i = 10.0;", HasFloatLiteral));
  EXPECT_TRUE(matches("double i = 10.0L;", HasFloatLiteral));
  EXPECT_TRUE(matches("double i = 1e10;", HasFloatLiteral));

  EXPECT_TRUE(notMatches("float i = 10;", HasFloatLiteral));
}

TEST(Matcher, NullPtrLiteral) {
  EXPECT_TRUE(matches("int* i = nullptr;", nullPtrLiteralExpr()));
}

TEST(Matcher, AsmStatement) {
  EXPECT_TRUE(matches("void foo() { __asm(\"mov al, 2\"); }", asmStmt()));
}

TEST(Matcher, Conditions) {
  StatementMatcher Condition = ifStmt(hasCondition(boolLiteral(equals(true))));

  EXPECT_TRUE(matches("void x() { if (true) {} }", Condition));
  EXPECT_TRUE(notMatches("void x() { if (false) {} }", Condition));
  EXPECT_TRUE(notMatches("void x() { bool a = true; if (a) {} }", Condition));
  EXPECT_TRUE(notMatches("void x() { if (true || false) {} }", Condition));
  EXPECT_TRUE(notMatches("void x() { if (1) {} }", Condition));
}

TEST(IfStmt, ChildTraversalMatchers) {
  EXPECT_TRUE(matches("void f() { if (false) true; else false; }",
                      ifStmt(hasThen(boolLiteral(equals(true))))));
  EXPECT_TRUE(notMatches("void f() { if (false) false; else true; }",
                         ifStmt(hasThen(boolLiteral(equals(true))))));
  EXPECT_TRUE(matches("void f() { if (false) false; else true; }",
                      ifStmt(hasElse(boolLiteral(equals(true))))));
  EXPECT_TRUE(notMatches("void f() { if (false) true; else false; }",
                         ifStmt(hasElse(boolLiteral(equals(true))))));
}

TEST(MatchBinaryOperator, HasOperatorName) {
  StatementMatcher OperatorOr = binaryOperator(hasOperatorName("||"));

  EXPECT_TRUE(matches("void x() { true || false; }", OperatorOr));
  EXPECT_TRUE(notMatches("void x() { true && false; }", OperatorOr));
}

TEST(MatchBinaryOperator, HasLHSAndHasRHS) {
  StatementMatcher OperatorTrueFalse =
      binaryOperator(hasLHS(boolLiteral(equals(true))),
                     hasRHS(boolLiteral(equals(false))));

  EXPECT_TRUE(matches("void x() { true || false; }", OperatorTrueFalse));
  EXPECT_TRUE(matches("void x() { true && false; }", OperatorTrueFalse));
  EXPECT_TRUE(notMatches("void x() { false || true; }", OperatorTrueFalse));
}

TEST(MatchBinaryOperator, HasEitherOperand) {
  StatementMatcher HasOperand =
      binaryOperator(hasEitherOperand(boolLiteral(equals(false))));

  EXPECT_TRUE(matches("void x() { true || false; }", HasOperand));
  EXPECT_TRUE(matches("void x() { false && true; }", HasOperand));
  EXPECT_TRUE(notMatches("void x() { true || true; }", HasOperand));
}

TEST(Matcher, BinaryOperatorTypes) {
  // Integration test that verifies the AST provides all binary operators in
  // a way we expect.
  // FIXME: Operator ','
  EXPECT_TRUE(
      matches("void x() { 3, 4; }", binaryOperator(hasOperatorName(","))));
  EXPECT_TRUE(
      matches("bool b; bool c = (b = true);",
              binaryOperator(hasOperatorName("="))));
  EXPECT_TRUE(
      matches("bool b = 1 != 2;", binaryOperator(hasOperatorName("!="))));
  EXPECT_TRUE(
      matches("bool b = 1 == 2;", binaryOperator(hasOperatorName("=="))));
  EXPECT_TRUE(matches("bool b = 1 < 2;", binaryOperator(hasOperatorName("<"))));
  EXPECT_TRUE(
      matches("bool b = 1 <= 2;", binaryOperator(hasOperatorName("<="))));
  EXPECT_TRUE(
      matches("int i = 1 << 2;", binaryOperator(hasOperatorName("<<"))));
  EXPECT_TRUE(
      matches("int i = 1; int j = (i <<= 2);",
              binaryOperator(hasOperatorName("<<="))));
  EXPECT_TRUE(matches("bool b = 1 > 2;", binaryOperator(hasOperatorName(">"))));
  EXPECT_TRUE(
      matches("bool b = 1 >= 2;", binaryOperator(hasOperatorName(">="))));
  EXPECT_TRUE(
      matches("int i = 1 >> 2;", binaryOperator(hasOperatorName(">>"))));
  EXPECT_TRUE(
      matches("int i = 1; int j = (i >>= 2);",
              binaryOperator(hasOperatorName(">>="))));
  EXPECT_TRUE(
      matches("int i = 42 ^ 23;", binaryOperator(hasOperatorName("^"))));
  EXPECT_TRUE(
      matches("int i = 42; int j = (i ^= 42);",
              binaryOperator(hasOperatorName("^="))));
  EXPECT_TRUE(
      matches("int i = 42 % 23;", binaryOperator(hasOperatorName("%"))));
  EXPECT_TRUE(
      matches("int i = 42; int j = (i %= 42);",
              binaryOperator(hasOperatorName("%="))));
  EXPECT_TRUE(
      matches("bool b = 42  &23;", binaryOperator(hasOperatorName("&"))));
  EXPECT_TRUE(
      matches("bool b = true && false;",
              binaryOperator(hasOperatorName("&&"))));
  EXPECT_TRUE(
      matches("bool b = true; bool c = (b &= false);",
              binaryOperator(hasOperatorName("&="))));
  EXPECT_TRUE(
      matches("bool b = 42 | 23;", binaryOperator(hasOperatorName("|"))));
  EXPECT_TRUE(
      matches("bool b = true || false;",
              binaryOperator(hasOperatorName("||"))));
  EXPECT_TRUE(
      matches("bool b = true; bool c = (b |= false);",
              binaryOperator(hasOperatorName("|="))));
  EXPECT_TRUE(
      matches("int i = 42  *23;", binaryOperator(hasOperatorName("*"))));
  EXPECT_TRUE(
      matches("int i = 42; int j = (i *= 23);",
              binaryOperator(hasOperatorName("*="))));
  EXPECT_TRUE(
      matches("int i = 42 / 23;", binaryOperator(hasOperatorName("/"))));
  EXPECT_TRUE(
      matches("int i = 42; int j = (i /= 23);",
              binaryOperator(hasOperatorName("/="))));
  EXPECT_TRUE(
      matches("int i = 42 + 23;", binaryOperator(hasOperatorName("+"))));
  EXPECT_TRUE(
      matches("int i = 42; int j = (i += 23);",
              binaryOperator(hasOperatorName("+="))));
  EXPECT_TRUE(
      matches("int i = 42 - 23;", binaryOperator(hasOperatorName("-"))));
  EXPECT_TRUE(
      matches("int i = 42; int j = (i -= 23);",
              binaryOperator(hasOperatorName("-="))));
  EXPECT_TRUE(
      matches("struct A { void x() { void (A::*a)(); (this->*a)(); } };",
              binaryOperator(hasOperatorName("->*"))));
  EXPECT_TRUE(
      matches("struct A { void x() { void (A::*a)(); ((*this).*a)(); } };",
              binaryOperator(hasOperatorName(".*"))));

  // Member expressions as operators are not supported in matches.
  EXPECT_TRUE(
      notMatches("struct A { void x(A *a) { a->x(this); } };",
                 binaryOperator(hasOperatorName("->"))));

  // Initializer assignments are not represented as operator equals.
  EXPECT_TRUE(
      notMatches("bool b = true;", binaryOperator(hasOperatorName("="))));

  // Array indexing is not represented as operator.
  EXPECT_TRUE(notMatches("int a[42]; void x() { a[23]; }", unaryOperator()));

  // Overloaded operators do not match at all.
  EXPECT_TRUE(notMatches(
      "struct A { bool operator&&(const A &a) const { return false; } };"
      "void x() { A a, b; a && b; }",
      binaryOperator()));
}

TEST(MatchUnaryOperator, HasOperatorName) {
  StatementMatcher OperatorNot = unaryOperator(hasOperatorName("!"));

  EXPECT_TRUE(matches("void x() { !true; } ", OperatorNot));
  EXPECT_TRUE(notMatches("void x() { true; } ", OperatorNot));
}

TEST(MatchUnaryOperator, HasUnaryOperand) {
  StatementMatcher OperatorOnFalse =
      unaryOperator(hasUnaryOperand(boolLiteral(equals(false))));

  EXPECT_TRUE(matches("void x() { !false; }", OperatorOnFalse));
  EXPECT_TRUE(notMatches("void x() { !true; }", OperatorOnFalse));
}

TEST(Matcher, UnaryOperatorTypes) {
  // Integration test that verifies the AST provides all unary operators in
  // a way we expect.
  EXPECT_TRUE(matches("bool b = !true;", unaryOperator(hasOperatorName("!"))));
  EXPECT_TRUE(
      matches("bool b; bool *p = &b;", unaryOperator(hasOperatorName("&"))));
  EXPECT_TRUE(matches("int i = ~ 1;", unaryOperator(hasOperatorName("~"))));
  EXPECT_TRUE(
      matches("bool *p; bool b = *p;", unaryOperator(hasOperatorName("*"))));
  EXPECT_TRUE(
      matches("int i; int j = +i;", unaryOperator(hasOperatorName("+"))));
  EXPECT_TRUE(
      matches("int i; int j = -i;", unaryOperator(hasOperatorName("-"))));
  EXPECT_TRUE(
      matches("int i; int j = ++i;", unaryOperator(hasOperatorName("++"))));
  EXPECT_TRUE(
      matches("int i; int j = i++;", unaryOperator(hasOperatorName("++"))));
  EXPECT_TRUE(
      matches("int i; int j = --i;", unaryOperator(hasOperatorName("--"))));
  EXPECT_TRUE(
      matches("int i; int j = i--;", unaryOperator(hasOperatorName("--"))));

  // We don't match conversion operators.
  EXPECT_TRUE(notMatches("int i; double d = (double)i;", unaryOperator()));

  // Function calls are not represented as operator.
  EXPECT_TRUE(notMatches("void f(); void x() { f(); }", unaryOperator()));

  // Overloaded operators do not match at all.
  // FIXME: We probably want to add that.
  EXPECT_TRUE(notMatches(
      "struct A { bool operator!() const { return false; } };"
      "void x() { A a; !a; }", unaryOperator(hasOperatorName("!"))));
}

TEST(Matcher, ConditionalOperator) {
  StatementMatcher Conditional = conditionalOperator(
      hasCondition(boolLiteral(equals(true))),
      hasTrueExpression(boolLiteral(equals(false))));

  EXPECT_TRUE(matches("void x() { true ? false : true; }", Conditional));
  EXPECT_TRUE(notMatches("void x() { false ? false : true; }", Conditional));
  EXPECT_TRUE(notMatches("void x() { true ? true : false; }", Conditional));

  StatementMatcher ConditionalFalse = conditionalOperator(
      hasFalseExpression(boolLiteral(equals(false))));

  EXPECT_TRUE(matches("void x() { true ? true : false; }", ConditionalFalse));
  EXPECT_TRUE(
      notMatches("void x() { true ? false : true; }", ConditionalFalse));
}

TEST(ArraySubscriptMatchers, ArraySubscripts) {
  EXPECT_TRUE(matches("int i[2]; void f() { i[1] = 1; }",
                      arraySubscriptExpr()));
  EXPECT_TRUE(notMatches("int i; void f() { i = 1; }",
                         arraySubscriptExpr()));
}

TEST(ArraySubscriptMatchers, ArrayIndex) {
  EXPECT_TRUE(matches(
      "int i[2]; void f() { i[1] = 1; }",
      arraySubscriptExpr(hasIndex(integerLiteral(equals(1))))));
  EXPECT_TRUE(matches(
      "int i[2]; void f() { 1[i] = 1; }",
      arraySubscriptExpr(hasIndex(integerLiteral(equals(1))))));
  EXPECT_TRUE(notMatches(
      "int i[2]; void f() { i[1] = 1; }",
      arraySubscriptExpr(hasIndex(integerLiteral(equals(0))))));
}

TEST(ArraySubscriptMatchers, MatchesArrayBase) {
  EXPECT_TRUE(matches(
      "int i[2]; void f() { i[1] = 2; }",
      arraySubscriptExpr(hasBase(implicitCastExpr(
          hasSourceExpression(declRefExpr()))))));
}

TEST(Matcher, HasNameSupportsNamespaces) {
  EXPECT_TRUE(matches("namespace a { namespace b { class C; } }",
              recordDecl(hasName("a::b::C"))));
  EXPECT_TRUE(matches("namespace a { namespace b { class C; } }",
              recordDecl(hasName("::a::b::C"))));
  EXPECT_TRUE(matches("namespace a { namespace b { class C; } }",
              recordDecl(hasName("b::C"))));
  EXPECT_TRUE(matches("namespace a { namespace b { class C; } }",
              recordDecl(hasName("C"))));
  EXPECT_TRUE(notMatches("namespace a { namespace b { class C; } }",
              recordDecl(hasName("c::b::C"))));
  EXPECT_TRUE(notMatches("namespace a { namespace b { class C; } }",
              recordDecl(hasName("a::c::C"))));
  EXPECT_TRUE(notMatches("namespace a { namespace b { class C; } }",
              recordDecl(hasName("a::b::A"))));
  EXPECT_TRUE(notMatches("namespace a { namespace b { class C; } }",
              recordDecl(hasName("::C"))));
  EXPECT_TRUE(notMatches("namespace a { namespace b { class C; } }",
              recordDecl(hasName("::b::C"))));
  EXPECT_TRUE(notMatches("namespace a { namespace b { class C; } }",
              recordDecl(hasName("z::a::b::C"))));
  EXPECT_TRUE(notMatches("namespace a { namespace b { class C; } }",
              recordDecl(hasName("a+b::C"))));
  EXPECT_TRUE(notMatches("namespace a { namespace b { class AC; } }",
              recordDecl(hasName("C"))));
}

TEST(Matcher, HasNameSupportsOuterClasses) {
  EXPECT_TRUE(
      matches("class A { class B { class C; }; };",
              recordDecl(hasName("A::B::C"))));
  EXPECT_TRUE(
      matches("class A { class B { class C; }; };",
              recordDecl(hasName("::A::B::C"))));
  EXPECT_TRUE(
      matches("class A { class B { class C; }; };",
              recordDecl(hasName("B::C"))));
  EXPECT_TRUE(
      matches("class A { class B { class C; }; };",
              recordDecl(hasName("C"))));
  EXPECT_TRUE(
      notMatches("class A { class B { class C; }; };",
                 recordDecl(hasName("c::B::C"))));
  EXPECT_TRUE(
      notMatches("class A { class B { class C; }; };",
                 recordDecl(hasName("A::c::C"))));
  EXPECT_TRUE(
      notMatches("class A { class B { class C; }; };",
                 recordDecl(hasName("A::B::A"))));
  EXPECT_TRUE(
      notMatches("class A { class B { class C; }; };",
                 recordDecl(hasName("::C"))));
  EXPECT_TRUE(
      notMatches("class A { class B { class C; }; };",
                 recordDecl(hasName("::B::C"))));
  EXPECT_TRUE(notMatches("class A { class B { class C; }; };",
              recordDecl(hasName("z::A::B::C"))));
  EXPECT_TRUE(
      notMatches("class A { class B { class C; }; };",
                 recordDecl(hasName("A+B::C"))));
}

TEST(Matcher, IsDefinition) {
  DeclarationMatcher DefinitionOfClassA =
      recordDecl(hasName("A"), isDefinition());
  EXPECT_TRUE(matches("class A {};", DefinitionOfClassA));
  EXPECT_TRUE(notMatches("class A;", DefinitionOfClassA));

  DeclarationMatcher DefinitionOfVariableA =
      varDecl(hasName("a"), isDefinition());
  EXPECT_TRUE(matches("int a;", DefinitionOfVariableA));
  EXPECT_TRUE(notMatches("extern int a;", DefinitionOfVariableA));

  DeclarationMatcher DefinitionOfMethodA =
      methodDecl(hasName("a"), isDefinition());
  EXPECT_TRUE(matches("class A { void a() {} };", DefinitionOfMethodA));
  EXPECT_TRUE(notMatches("class A { void a(); };", DefinitionOfMethodA));
}

TEST(Matcher, OfClass) {
  StatementMatcher Constructor = constructExpr(hasDeclaration(methodDecl(
      ofClass(hasName("X")))));

  EXPECT_TRUE(
      matches("class X { public: X(); }; void x(int) { X x; }", Constructor));
  EXPECT_TRUE(
      matches("class X { public: X(); }; void x(int) { X x = X(); }",
              Constructor));
  EXPECT_TRUE(
      notMatches("class Y { public: Y(); }; void x(int) { Y y; }",
                 Constructor));
}

TEST(Matcher, VisitsTemplateInstantiations) {
  EXPECT_TRUE(matches(
      "class A { public: void x(); };"
      "template <typename T> class B { public: void y() { T t; t.x(); } };"
      "void f() { B<A> b; b.y(); }",
      callExpr(callee(methodDecl(hasName("x"))))));

  EXPECT_TRUE(matches(
      "class A { public: void x(); };"
      "class C {"
      " public:"
      "  template <typename T> class B { public: void y() { T t; t.x(); } };"
      "};"
      "void f() {"
      "  C::B<A> b; b.y();"
      "}",
      recordDecl(hasName("C"),
                 hasDescendant(callExpr(callee(methodDecl(hasName("x"))))))));
}

TEST(Matcher, HandlesNullQualTypes) {
  // FIXME: Add a Type matcher so we can replace uses of this
  // variable with Type(True())
  const TypeMatcher AnyType = anything();

  // We don't really care whether this matcher succeeds; we're testing that
  // it completes without crashing.
  EXPECT_TRUE(matches(
      "struct A { };"
      "template <typename T>"
      "void f(T t) {"
      "  T local_t(t /* this becomes a null QualType in the AST */);"
      "}"
      "void g() {"
      "  f(0);"
      "}",
      expr(hasType(TypeMatcher(
          anyOf(
              TypeMatcher(hasDeclaration(anything())),
              pointsTo(AnyType),
              references(AnyType)
              // Other QualType matchers should go here.
                ))))));
}

// For testing AST_MATCHER_P().
AST_MATCHER_P(Decl, just, internal::Matcher<Decl>, AMatcher) {
  // Make sure all special variables are used: node, match_finder,
  // bound_nodes_builder, and the parameter named 'AMatcher'.
  return AMatcher.matches(Node, Finder, Builder);
}

TEST(AstMatcherPMacro, Works) {
  DeclarationMatcher HasClassB = just(has(recordDecl(hasName("B")).bind("b")));

  EXPECT_TRUE(matchAndVerifyResultTrue("class A { class B {}; };",
      HasClassB, new VerifyIdIsBoundTo<Decl>("b")));

  EXPECT_TRUE(matchAndVerifyResultFalse("class A { class B {}; };",
      HasClassB, new VerifyIdIsBoundTo<Decl>("a")));

  EXPECT_TRUE(matchAndVerifyResultFalse("class A { class C {}; };",
      HasClassB, new VerifyIdIsBoundTo<Decl>("b")));
}

AST_POLYMORPHIC_MATCHER_P(
    polymorphicHas,
    AST_POLYMORPHIC_SUPPORTED_TYPES_2(Decl, Stmt),
    internal::Matcher<Decl>, AMatcher) {
  return Finder->matchesChildOf(
      Node, AMatcher, Builder,
      ASTMatchFinder::TK_IgnoreImplicitCastsAndParentheses,
      ASTMatchFinder::BK_First);
}

TEST(AstPolymorphicMatcherPMacro, Works) {
  DeclarationMatcher HasClassB =
      polymorphicHas(recordDecl(hasName("B")).bind("b"));

  EXPECT_TRUE(matchAndVerifyResultTrue("class A { class B {}; };",
      HasClassB, new VerifyIdIsBoundTo<Decl>("b")));

  EXPECT_TRUE(matchAndVerifyResultFalse("class A { class B {}; };",
      HasClassB, new VerifyIdIsBoundTo<Decl>("a")));

  EXPECT_TRUE(matchAndVerifyResultFalse("class A { class C {}; };",
      HasClassB, new VerifyIdIsBoundTo<Decl>("b")));

  StatementMatcher StatementHasClassB =
      polymorphicHas(recordDecl(hasName("B")));

  EXPECT_TRUE(matches("void x() { class B {}; }", StatementHasClassB));
}

TEST(For, FindsForLoops) {
  EXPECT_TRUE(matches("void f() { for(;;); }", forStmt()));
  EXPECT_TRUE(matches("void f() { if(true) for(;;); }", forStmt()));
  EXPECT_TRUE(notMatches("int as[] = { 1, 2, 3 };"
                         "void f() { for (auto &a : as); }",
                         forStmt()));
}

TEST(For, ForLoopInternals) {
  EXPECT_TRUE(matches("void f(){ int i; for (; i < 3 ; ); }",
                      forStmt(hasCondition(anything()))));
  EXPECT_TRUE(matches("void f() { for (int i = 0; ;); }",
                      forStmt(hasLoopInit(anything()))));
}

TEST(For, ForRangeLoopInternals) {
  EXPECT_TRUE(matches("void f(){ int a[] {1, 2}; for (int i : a); }",
                      forRangeStmt(hasLoopVariable(anything()))));
  EXPECT_TRUE(matches(
      "void f(){ int a[] {1, 2}; for (int i : a); }",
      forRangeStmt(hasRangeInit(declRefExpr(to(varDecl(hasName("a"))))))));
}

TEST(For, NegativeForLoopInternals) {
  EXPECT_TRUE(notMatches("void f(){ for (int i = 0; ; ++i); }",
                         forStmt(hasCondition(expr()))));
  EXPECT_TRUE(notMatches("void f() {int i; for (; i < 4; ++i) {} }",
                         forStmt(hasLoopInit(anything()))));
}

TEST(For, ReportsNoFalsePositives) {
  EXPECT_TRUE(notMatches("void f() { ; }", forStmt()));
  EXPECT_TRUE(notMatches("void f() { if(true); }", forStmt()));
}

TEST(CompoundStatement, HandlesSimpleCases) {
  EXPECT_TRUE(notMatches("void f();", compoundStmt()));
  EXPECT_TRUE(matches("void f() {}", compoundStmt()));
  EXPECT_TRUE(matches("void f() {{}}", compoundStmt()));
}

TEST(CompoundStatement, DoesNotMatchEmptyStruct) {
  // It's not a compound statement just because there's "{}" in the source
  // text. This is an AST search, not grep.
  EXPECT_TRUE(notMatches("namespace n { struct S {}; }",
              compoundStmt()));
  EXPECT_TRUE(matches("namespace n { struct S { void f() {{}} }; }",
              compoundStmt()));
}

TEST(HasBody, FindsBodyOfForWhileDoLoops) {
  EXPECT_TRUE(matches("void f() { for(;;) {} }",
              forStmt(hasBody(compoundStmt()))));
  EXPECT_TRUE(notMatches("void f() { for(;;); }",
              forStmt(hasBody(compoundStmt()))));
  EXPECT_TRUE(matches("void f() { while(true) {} }",
              whileStmt(hasBody(compoundStmt()))));
  EXPECT_TRUE(matches("void f() { do {} while(true); }",
              doStmt(hasBody(compoundStmt()))));
  EXPECT_TRUE(matches("void f() { int p[2]; for (auto x : p) {} }",
              forRangeStmt(hasBody(compoundStmt()))));
}

TEST(HasAnySubstatement, MatchesForTopLevelCompoundStatement) {
  // The simplest case: every compound statement is in a function
  // definition, and the function body itself must be a compound
  // statement.
  EXPECT_TRUE(matches("void f() { for (;;); }",
              compoundStmt(hasAnySubstatement(forStmt()))));
}

TEST(HasAnySubstatement, IsNotRecursive) {
  // It's really "has any immediate substatement".
  EXPECT_TRUE(notMatches("void f() { if (true) for (;;); }",
              compoundStmt(hasAnySubstatement(forStmt()))));
}

TEST(HasAnySubstatement, MatchesInNestedCompoundStatements) {
  EXPECT_TRUE(matches("void f() { if (true) { for (;;); } }",
              compoundStmt(hasAnySubstatement(forStmt()))));
}

TEST(HasAnySubstatement, FindsSubstatementBetweenOthers) {
  EXPECT_TRUE(matches("void f() { 1; 2; 3; for (;;); 4; 5; 6; }",
              compoundStmt(hasAnySubstatement(forStmt()))));
}

TEST(StatementCountIs, FindsNoStatementsInAnEmptyCompoundStatement) {
  EXPECT_TRUE(matches("void f() { }",
              compoundStmt(statementCountIs(0))));
  EXPECT_TRUE(notMatches("void f() {}",
              compoundStmt(statementCountIs(1))));
}

TEST(StatementCountIs, AppearsToMatchOnlyOneCount) {
  EXPECT_TRUE(matches("void f() { 1; }",
              compoundStmt(statementCountIs(1))));
  EXPECT_TRUE(notMatches("void f() { 1; }",
              compoundStmt(statementCountIs(0))));
  EXPECT_TRUE(notMatches("void f() { 1; }",
              compoundStmt(statementCountIs(2))));
}

TEST(StatementCountIs, WorksWithMultipleStatements) {
  EXPECT_TRUE(matches("void f() { 1; 2; 3; }",
              compoundStmt(statementCountIs(3))));
}

TEST(StatementCountIs, WorksWithNestedCompoundStatements) {
  EXPECT_TRUE(matches("void f() { { 1; } { 1; 2; 3; 4; } }",
              compoundStmt(statementCountIs(1))));
  EXPECT_TRUE(matches("void f() { { 1; } { 1; 2; 3; 4; } }",
              compoundStmt(statementCountIs(2))));
  EXPECT_TRUE(notMatches("void f() { { 1; } { 1; 2; 3; 4; } }",
              compoundStmt(statementCountIs(3))));
  EXPECT_TRUE(matches("void f() { { 1; } { 1; 2; 3; 4; } }",
              compoundStmt(statementCountIs(4))));
}

TEST(Member, WorksInSimplestCase) {
  EXPECT_TRUE(matches("struct { int first; } s; int i(s.first);",
                      memberExpr(member(hasName("first")))));
}

TEST(Member, DoesNotMatchTheBaseExpression) {
  // Don't pick out the wrong part of the member expression, this should
  // be checking the member (name) only.
  EXPECT_TRUE(notMatches("struct { int i; } first; int i(first.i);",
                         memberExpr(member(hasName("first")))));
}

TEST(Member, MatchesInMemberFunctionCall) {
  EXPECT_TRUE(matches("void f() {"
                      "  struct { void first() {}; } s;"
                      "  s.first();"
                      "};",
                      memberExpr(member(hasName("first")))));
}

TEST(Member, MatchesMember) {
  EXPECT_TRUE(matches(
      "struct A { int i; }; void f() { A a; a.i = 2; }",
      memberExpr(hasDeclaration(fieldDecl(hasType(isInteger()))))));
  EXPECT_TRUE(notMatches(
      "struct A { float f; }; void f() { A a; a.f = 2.0f; }",
      memberExpr(hasDeclaration(fieldDecl(hasType(isInteger()))))));
}

TEST(Member, UnderstandsAccess) {
  EXPECT_TRUE(matches(
      "struct A { int i; };", fieldDecl(isPublic(), hasName("i"))));
  EXPECT_TRUE(notMatches(
      "struct A { int i; };", fieldDecl(isProtected(), hasName("i"))));
  EXPECT_TRUE(notMatches(
      "struct A { int i; };", fieldDecl(isPrivate(), hasName("i"))));

  EXPECT_TRUE(notMatches(
      "class A { int i; };", fieldDecl(isPublic(), hasName("i"))));
  EXPECT_TRUE(notMatches(
      "class A { int i; };", fieldDecl(isProtected(), hasName("i"))));
  EXPECT_TRUE(matches(
      "class A { int i; };", fieldDecl(isPrivate(), hasName("i"))));

  EXPECT_TRUE(notMatches(
      "class A { protected: int i; };", fieldDecl(isPublic(), hasName("i"))));
  EXPECT_TRUE(matches("class A { protected: int i; };",
                      fieldDecl(isProtected(), hasName("i"))));
  EXPECT_TRUE(notMatches(
      "class A { protected: int i; };", fieldDecl(isPrivate(), hasName("i"))));
  
  // Non-member decls have the AccessSpecifier AS_none and thus aren't matched.
  EXPECT_TRUE(notMatches("int i;", varDecl(isPublic(), hasName("i"))));
  EXPECT_TRUE(notMatches("int i;", varDecl(isProtected(), hasName("i"))));
  EXPECT_TRUE(notMatches("int i;", varDecl(isPrivate(), hasName("i"))));
}

TEST(Member, MatchesMemberAllocationFunction) {
  // Fails in C++11 mode
  EXPECT_TRUE(matchesConditionally(
      "namespace std { typedef typeof(sizeof(int)) size_t; }"
      "class X { void *operator new(std::size_t); };",
      methodDecl(ofClass(hasName("X"))), true, "-std=gnu++98"));

  EXPECT_TRUE(matches("class X { void operator delete(void*); };",
                      methodDecl(ofClass(hasName("X")))));

  // Fails in C++11 mode
  EXPECT_TRUE(matchesConditionally(
      "namespace std { typedef typeof(sizeof(int)) size_t; }"
      "class X { void operator delete[](void*, std::size_t); };",
      methodDecl(ofClass(hasName("X"))), true, "-std=gnu++98"));
}

TEST(HasObjectExpression, DoesNotMatchMember) {
  EXPECT_TRUE(notMatches(
      "class X {}; struct Z { X m; }; void f(Z z) { z.m; }",
      memberExpr(hasObjectExpression(hasType(recordDecl(hasName("X")))))));
}

TEST(HasObjectExpression, MatchesBaseOfVariable) {
  EXPECT_TRUE(matches(
      "struct X { int m; }; void f(X x) { x.m; }",
      memberExpr(hasObjectExpression(hasType(recordDecl(hasName("X")))))));
  EXPECT_TRUE(matches(
      "struct X { int m; }; void f(X* x) { x->m; }",
      memberExpr(hasObjectExpression(
          hasType(pointsTo(recordDecl(hasName("X"))))))));
}

TEST(HasObjectExpression,
     MatchesObjectExpressionOfImplicitlyFormedMemberExpression) {
  EXPECT_TRUE(matches(
      "class X {}; struct S { X m; void f() { this->m; } };",
      memberExpr(hasObjectExpression(
          hasType(pointsTo(recordDecl(hasName("S"))))))));
  EXPECT_TRUE(matches(
      "class X {}; struct S { X m; void f() { m; } };",
      memberExpr(hasObjectExpression(
          hasType(pointsTo(recordDecl(hasName("S"))))))));
}

TEST(Field, DoesNotMatchNonFieldMembers) {
  EXPECT_TRUE(notMatches("class X { void m(); };", fieldDecl(hasName("m"))));
  EXPECT_TRUE(notMatches("class X { class m {}; };", fieldDecl(hasName("m"))));
  EXPECT_TRUE(notMatches("class X { enum { m }; };", fieldDecl(hasName("m"))));
  EXPECT_TRUE(notMatches("class X { enum m {}; };", fieldDecl(hasName("m"))));
}

TEST(Field, MatchesField) {
  EXPECT_TRUE(matches("class X { int m; };", fieldDecl(hasName("m"))));
}

TEST(IsConstQualified, MatchesConstInt) {
  EXPECT_TRUE(matches("const int i = 42;",
                      varDecl(hasType(isConstQualified()))));
}

TEST(IsConstQualified, MatchesConstPointer) {
  EXPECT_TRUE(matches("int i = 42; int* const p(&i);",
                      varDecl(hasType(isConstQualified()))));
}

TEST(IsConstQualified, MatchesThroughTypedef) {
  EXPECT_TRUE(matches("typedef const int const_int; const_int i = 42;",
                      varDecl(hasType(isConstQualified()))));
  EXPECT_TRUE(matches("typedef int* int_ptr; const int_ptr p(0);",
                      varDecl(hasType(isConstQualified()))));
}

TEST(IsConstQualified, DoesNotMatchInappropriately) {
  EXPECT_TRUE(notMatches("typedef int nonconst_int; nonconst_int i = 42;",
                         varDecl(hasType(isConstQualified()))));
  EXPECT_TRUE(notMatches("int const* p;",
                         varDecl(hasType(isConstQualified()))));
}

TEST(CastExpression, MatchesExplicitCasts) {
  EXPECT_TRUE(matches("char *p = reinterpret_cast<char *>(&p);",castExpr()));
  EXPECT_TRUE(matches("void *p = (void *)(&p);", castExpr()));
  EXPECT_TRUE(matches("char q, *p = const_cast<char *>(&q);", castExpr()));
  EXPECT_TRUE(matches("char c = char(0);", castExpr()));
}
TEST(CastExpression, MatchesImplicitCasts) {
  // This test creates an implicit cast from int to char.
  EXPECT_TRUE(matches("char c = 0;", castExpr()));
  // This test creates an implicit cast from lvalue to rvalue.
  EXPECT_TRUE(matches("char c = 0, d = c;", castExpr()));
}

TEST(CastExpression, DoesNotMatchNonCasts) {
  EXPECT_TRUE(notMatches("char c = '0';", castExpr()));
  EXPECT_TRUE(notMatches("char c, &q = c;", castExpr()));
  EXPECT_TRUE(notMatches("int i = (0);", castExpr()));
  EXPECT_TRUE(notMatches("int i = 0;", castExpr()));
}

TEST(ReinterpretCast, MatchesSimpleCase) {
  EXPECT_TRUE(matches("char* p = reinterpret_cast<char*>(&p);",
                      reinterpretCastExpr()));
}

TEST(ReinterpretCast, DoesNotMatchOtherCasts) {
  EXPECT_TRUE(notMatches("char* p = (char*)(&p);", reinterpretCastExpr()));
  EXPECT_TRUE(notMatches("char q, *p = const_cast<char*>(&q);",
                         reinterpretCastExpr()));
  EXPECT_TRUE(notMatches("void* p = static_cast<void*>(&p);",
                         reinterpretCastExpr()));
  EXPECT_TRUE(notMatches("struct B { virtual ~B() {} }; struct D : B {};"
                         "B b;"
                         "D* p = dynamic_cast<D*>(&b);",
                         reinterpretCastExpr()));
}

TEST(FunctionalCast, MatchesSimpleCase) {
  std::string foo_class = "class Foo { public: Foo(const char*); };";
  EXPECT_TRUE(matches(foo_class + "void r() { Foo f = Foo(\"hello world\"); }",
                      functionalCastExpr()));
}

TEST(FunctionalCast, DoesNotMatchOtherCasts) {
  std::string FooClass = "class Foo { public: Foo(const char*); };";
  EXPECT_TRUE(
      notMatches(FooClass + "void r() { Foo f = (Foo) \"hello world\"; }",
                 functionalCastExpr()));
  EXPECT_TRUE(
      notMatches(FooClass + "void r() { Foo f = \"hello world\"; }",
                 functionalCastExpr()));
}

TEST(DynamicCast, MatchesSimpleCase) {
  EXPECT_TRUE(matches("struct B { virtual ~B() {} }; struct D : B {};"
                      "B b;"
                      "D* p = dynamic_cast<D*>(&b);",
                      dynamicCastExpr()));
}

TEST(StaticCast, MatchesSimpleCase) {
  EXPECT_TRUE(matches("void* p(static_cast<void*>(&p));",
                      staticCastExpr()));
}

TEST(StaticCast, DoesNotMatchOtherCasts) {
  EXPECT_TRUE(notMatches("char* p = (char*)(&p);", staticCastExpr()));
  EXPECT_TRUE(notMatches("char q, *p = const_cast<char*>(&q);",
                         staticCastExpr()));
  EXPECT_TRUE(notMatches("void* p = reinterpret_cast<char*>(&p);",
                         staticCastExpr()));
  EXPECT_TRUE(notMatches("struct B { virtual ~B() {} }; struct D : B {};"
                         "B b;"
                         "D* p = dynamic_cast<D*>(&b);",
                         staticCastExpr()));
}

TEST(CStyleCast, MatchesSimpleCase) {
  EXPECT_TRUE(matches("int i = (int) 2.2f;", cStyleCastExpr()));
}

TEST(CStyleCast, DoesNotMatchOtherCasts) {
  EXPECT_TRUE(notMatches("char* p = static_cast<char*>(0);"
                         "char q, *r = const_cast<char*>(&q);"
                         "void* s = reinterpret_cast<char*>(&s);"
                         "struct B { virtual ~B() {} }; struct D : B {};"
                         "B b;"
                         "D* t = dynamic_cast<D*>(&b);",
                         cStyleCastExpr()));
}

TEST(HasDestinationType, MatchesSimpleCase) {
  EXPECT_TRUE(matches("char* p = static_cast<char*>(0);",
                      staticCastExpr(hasDestinationType(
                          pointsTo(TypeMatcher(anything()))))));
}

TEST(HasImplicitDestinationType, MatchesSimpleCase) {
  // This test creates an implicit const cast.
  EXPECT_TRUE(matches("int x; const int i = x;",
                      implicitCastExpr(
                          hasImplicitDestinationType(isInteger()))));
  // This test creates an implicit array-to-pointer cast.
  EXPECT_TRUE(matches("int arr[3]; int *p = arr;",
                      implicitCastExpr(hasImplicitDestinationType(
                          pointsTo(TypeMatcher(anything()))))));
}

TEST(HasImplicitDestinationType, DoesNotMatchIncorrectly) {
  // This test creates an implicit cast from int to char.
  EXPECT_TRUE(notMatches("char c = 0;",
                      implicitCastExpr(hasImplicitDestinationType(
                          unless(anything())))));
  // This test creates an implicit array-to-pointer cast.
  EXPECT_TRUE(notMatches("int arr[3]; int *p = arr;",
                      implicitCastExpr(hasImplicitDestinationType(
                          unless(anything())))));
}

TEST(ImplicitCast, MatchesSimpleCase) {
  // This test creates an implicit const cast.
  EXPECT_TRUE(matches("int x = 0; const int y = x;",
                      varDecl(hasInitializer(implicitCastExpr()))));
  // This test creates an implicit cast from int to char.
  EXPECT_TRUE(matches("char c = 0;",
                      varDecl(hasInitializer(implicitCastExpr()))));
  // This test creates an implicit array-to-pointer cast.
  EXPECT_TRUE(matches("int arr[6]; int *p = arr;",
                      varDecl(hasInitializer(implicitCastExpr()))));
}

TEST(ImplicitCast, DoesNotMatchIncorrectly) {
  // This test verifies that implicitCastExpr() matches exactly when implicit casts
  // are present, and that it ignores explicit and paren casts.

  // These two test cases have no casts.
  EXPECT_TRUE(notMatches("int x = 0;",
                         varDecl(hasInitializer(implicitCastExpr()))));
  EXPECT_TRUE(notMatches("int x = 0, &y = x;",
                         varDecl(hasInitializer(implicitCastExpr()))));

  EXPECT_TRUE(notMatches("int x = 0; double d = (double) x;",
                         varDecl(hasInitializer(implicitCastExpr()))));
  EXPECT_TRUE(notMatches("const int *p; int *q = const_cast<int *>(p);",
                         varDecl(hasInitializer(implicitCastExpr()))));

  EXPECT_TRUE(notMatches("int x = (0);",
                         varDecl(hasInitializer(implicitCastExpr()))));
}

TEST(IgnoringImpCasts, MatchesImpCasts) {
  // This test checks that ignoringImpCasts matches when implicit casts are
  // present and its inner matcher alone does not match.
  // Note that this test creates an implicit const cast.
  EXPECT_TRUE(matches("int x = 0; const int y = x;",
                      varDecl(hasInitializer(ignoringImpCasts(
                          declRefExpr(to(varDecl(hasName("x")))))))));
  // This test creates an implict cast from int to char.
  EXPECT_TRUE(matches("char x = 0;",
                      varDecl(hasInitializer(ignoringImpCasts(
                          integerLiteral(equals(0)))))));
}

TEST(IgnoringImpCasts, DoesNotMatchIncorrectly) {
  // These tests verify that ignoringImpCasts does not match if the inner
  // matcher does not match.
  // Note that the first test creates an implicit const cast.
  EXPECT_TRUE(notMatches("int x; const int y = x;",
                         varDecl(hasInitializer(ignoringImpCasts(
                             unless(anything()))))));
  EXPECT_TRUE(notMatches("int x; int y = x;",
                         varDecl(hasInitializer(ignoringImpCasts(
                             unless(anything()))))));

  // These tests verify that ignoringImplictCasts does not look through explicit
  // casts or parentheses.
  EXPECT_TRUE(notMatches("char* p = static_cast<char*>(0);",
                         varDecl(hasInitializer(ignoringImpCasts(
                             integerLiteral())))));
  EXPECT_TRUE(notMatches("int i = (0);",
                         varDecl(hasInitializer(ignoringImpCasts(
                             integerLiteral())))));
  EXPECT_TRUE(notMatches("float i = (float)0;",
                         varDecl(hasInitializer(ignoringImpCasts(
                             integerLiteral())))));
  EXPECT_TRUE(notMatches("float i = float(0);",
                         varDecl(hasInitializer(ignoringImpCasts(
                             integerLiteral())))));
}

TEST(IgnoringImpCasts, MatchesWithoutImpCasts) {
  // This test verifies that expressions that do not have implicit casts
  // still match the inner matcher.
  EXPECT_TRUE(matches("int x = 0; int &y = x;",
                      varDecl(hasInitializer(ignoringImpCasts(
                          declRefExpr(to(varDecl(hasName("x")))))))));
}

TEST(IgnoringParenCasts, MatchesParenCasts) {
  // This test checks that ignoringParenCasts matches when parentheses and/or
  // casts are present and its inner matcher alone does not match.
  EXPECT_TRUE(matches("int x = (0);",
                      varDecl(hasInitializer(ignoringParenCasts(
                          integerLiteral(equals(0)))))));
  EXPECT_TRUE(matches("int x = (((((0)))));",
                      varDecl(hasInitializer(ignoringParenCasts(
                          integerLiteral(equals(0)))))));

  // This test creates an implict cast from int to char in addition to the
  // parentheses.
  EXPECT_TRUE(matches("char x = (0);",
                      varDecl(hasInitializer(ignoringParenCasts(
                          integerLiteral(equals(0)))))));

  EXPECT_TRUE(matches("char x = (char)0;",
                      varDecl(hasInitializer(ignoringParenCasts(
                          integerLiteral(equals(0)))))));
  EXPECT_TRUE(matches("char* p = static_cast<char*>(0);",
                      varDecl(hasInitializer(ignoringParenCasts(
                          integerLiteral(equals(0)))))));
}

TEST(IgnoringParenCasts, MatchesWithoutParenCasts) {
  // This test verifies that expressions that do not have any casts still match.
  EXPECT_TRUE(matches("int x = 0;",
                      varDecl(hasInitializer(ignoringParenCasts(
                          integerLiteral(equals(0)))))));
}

TEST(IgnoringParenCasts, DoesNotMatchIncorrectly) {
  // These tests verify that ignoringImpCasts does not match if the inner
  // matcher does not match.
  EXPECT_TRUE(notMatches("int x = ((0));",
                         varDecl(hasInitializer(ignoringParenCasts(
                             unless(anything()))))));

  // This test creates an implicit cast from int to char in addition to the
  // parentheses.
  EXPECT_TRUE(notMatches("char x = ((0));",
                         varDecl(hasInitializer(ignoringParenCasts(
                             unless(anything()))))));

  EXPECT_TRUE(notMatches("char *x = static_cast<char *>((0));",
                         varDecl(hasInitializer(ignoringParenCasts(
                             unless(anything()))))));
}

TEST(IgnoringParenAndImpCasts, MatchesParenImpCasts) {
  // This test checks that ignoringParenAndImpCasts matches when
  // parentheses and/or implicit casts are present and its inner matcher alone
  // does not match.
  // Note that this test creates an implicit const cast.
  EXPECT_TRUE(matches("int x = 0; const int y = x;",
                      varDecl(hasInitializer(ignoringParenImpCasts(
                          declRefExpr(to(varDecl(hasName("x")))))))));
  // This test creates an implicit cast from int to char.
  EXPECT_TRUE(matches("const char x = (0);",
                      varDecl(hasInitializer(ignoringParenImpCasts(
                          integerLiteral(equals(0)))))));
}

TEST(IgnoringParenAndImpCasts, MatchesWithoutParenImpCasts) {
  // This test verifies that expressions that do not have parentheses or
  // implicit casts still match.
  EXPECT_TRUE(matches("int x = 0; int &y = x;",
                      varDecl(hasInitializer(ignoringParenImpCasts(
                          declRefExpr(to(varDecl(hasName("x")))))))));
  EXPECT_TRUE(matches("int x = 0;",
                      varDecl(hasInitializer(ignoringParenImpCasts(
                          integerLiteral(equals(0)))))));
}

TEST(IgnoringParenAndImpCasts, DoesNotMatchIncorrectly) {
  // These tests verify that ignoringParenImpCasts does not match if
  // the inner matcher does not match.
  // This test creates an implicit cast.
  EXPECT_TRUE(notMatches("char c = ((3));",
                         varDecl(hasInitializer(ignoringParenImpCasts(
                             unless(anything()))))));
  // These tests verify that ignoringParenAndImplictCasts does not look
  // through explicit casts.
  EXPECT_TRUE(notMatches("float y = (float(0));",
                         varDecl(hasInitializer(ignoringParenImpCasts(
                             integerLiteral())))));
  EXPECT_TRUE(notMatches("float y = (float)0;",
                         varDecl(hasInitializer(ignoringParenImpCasts(
                             integerLiteral())))));
  EXPECT_TRUE(notMatches("char* p = static_cast<char*>(0);",
                         varDecl(hasInitializer(ignoringParenImpCasts(
                             integerLiteral())))));
}

TEST(HasSourceExpression, MatchesImplicitCasts) {
  EXPECT_TRUE(matches("class string {}; class URL { public: URL(string s); };"
                      "void r() {string a_string; URL url = a_string; }",
                      implicitCastExpr(
                          hasSourceExpression(constructExpr()))));
}

TEST(HasSourceExpression, MatchesExplicitCasts) {
  EXPECT_TRUE(matches("float x = static_cast<float>(42);",
                      explicitCastExpr(
                          hasSourceExpression(hasDescendant(
                              expr(integerLiteral()))))));
}

TEST(Statement, DoesNotMatchDeclarations) {
  EXPECT_TRUE(notMatches("class X {};", stmt()));
}

TEST(Statement, MatchesCompoundStatments) {
  EXPECT_TRUE(matches("void x() {}", stmt()));
}

TEST(DeclarationStatement, DoesNotMatchCompoundStatements) {
  EXPECT_TRUE(notMatches("void x() {}", declStmt()));
}

TEST(DeclarationStatement, MatchesVariableDeclarationStatements) {
  EXPECT_TRUE(matches("void x() { int a; }", declStmt()));
}

TEST(ExprWithCleanups, MatchesExprWithCleanups) {
  EXPECT_TRUE(matches("struct Foo { ~Foo(); };"
                      "const Foo f = Foo();",
                      varDecl(hasInitializer(exprWithCleanups()))));
  EXPECT_FALSE(matches("struct Foo { };"
                      "const Foo f = Foo();",
                      varDecl(hasInitializer(exprWithCleanups()))));
}

TEST(InitListExpression, MatchesInitListExpression) {
  EXPECT_TRUE(matches("int a[] = { 1, 2 };",
                      initListExpr(hasType(asString("int [2]")))));
  EXPECT_TRUE(matches("struct B { int x, y; }; B b = { 5, 6 };",
                      initListExpr(hasType(recordDecl(hasName("B"))))));
}

TEST(UsingDeclaration, MatchesUsingDeclarations) {
  EXPECT_TRUE(matches("namespace X { int x; } using X::x;",
                      usingDecl()));
}

TEST(UsingDeclaration, MatchesShadowUsingDelcarations) {
  EXPECT_TRUE(matches("namespace f { int a; } using f::a;",
                      usingDecl(hasAnyUsingShadowDecl(hasName("a")))));
}

TEST(UsingDeclaration, MatchesSpecificTarget) {
  EXPECT_TRUE(matches("namespace f { int a; void b(); } using f::b;",
                      usingDecl(hasAnyUsingShadowDecl(
                          hasTargetDecl(functionDecl())))));
  EXPECT_TRUE(notMatches("namespace f { int a; void b(); } using f::a;",
                         usingDecl(hasAnyUsingShadowDecl(
                             hasTargetDecl(functionDecl())))));
}

TEST(UsingDeclaration, ThroughUsingDeclaration) {
  EXPECT_TRUE(matches(
      "namespace a { void f(); } using a::f; void g() { f(); }",
      declRefExpr(throughUsingDecl(anything()))));
  EXPECT_TRUE(notMatches(
      "namespace a { void f(); } using a::f; void g() { a::f(); }",
      declRefExpr(throughUsingDecl(anything()))));
}

TEST(SingleDecl, IsSingleDecl) {
  StatementMatcher SingleDeclStmt =
      declStmt(hasSingleDecl(varDecl(hasInitializer(anything()))));
  EXPECT_TRUE(matches("void f() {int a = 4;}", SingleDeclStmt));
  EXPECT_TRUE(notMatches("void f() {int a;}", SingleDeclStmt));
  EXPECT_TRUE(notMatches("void f() {int a = 4, b = 3;}",
                          SingleDeclStmt));
}

TEST(DeclStmt, ContainsDeclaration) {
  DeclarationMatcher MatchesInit = varDecl(hasInitializer(anything()));

  EXPECT_TRUE(matches("void f() {int a = 4;}",
                      declStmt(containsDeclaration(0, MatchesInit))));
  EXPECT_TRUE(matches("void f() {int a = 4, b = 3;}",
                      declStmt(containsDeclaration(0, MatchesInit),
                               containsDeclaration(1, MatchesInit))));
  unsigned WrongIndex = 42;
  EXPECT_TRUE(notMatches("void f() {int a = 4, b = 3;}",
                         declStmt(containsDeclaration(WrongIndex,
                                                      MatchesInit))));
}

TEST(DeclCount, DeclCountIsCorrect) {
  EXPECT_TRUE(matches("void f() {int i,j;}",
                      declStmt(declCountIs(2))));
  EXPECT_TRUE(notMatches("void f() {int i,j; int k;}",
                         declStmt(declCountIs(3))));
  EXPECT_TRUE(notMatches("void f() {int i,j, k, l;}",
                         declStmt(declCountIs(3))));
}

TEST(While, MatchesWhileLoops) {
  EXPECT_TRUE(notMatches("void x() {}", whileStmt()));
  EXPECT_TRUE(matches("void x() { while(true); }", whileStmt()));
  EXPECT_TRUE(notMatches("void x() { do {} while(true); }", whileStmt()));
}

TEST(Do, MatchesDoLoops) {
  EXPECT_TRUE(matches("void x() { do {} while(true); }", doStmt()));
  EXPECT_TRUE(matches("void x() { do ; while(false); }", doStmt()));
}

TEST(Do, DoesNotMatchWhileLoops) {
  EXPECT_TRUE(notMatches("void x() { while(true) {} }", doStmt()));
}

TEST(SwitchCase, MatchesCase) {
  EXPECT_TRUE(matches("void x() { switch(42) { case 42:; } }", switchCase()));
  EXPECT_TRUE(matches("void x() { switch(42) { default:; } }", switchCase()));
  EXPECT_TRUE(matches("void x() { switch(42) default:; }", switchCase()));
  EXPECT_TRUE(notMatches("void x() { switch(42) {} }", switchCase()));
}

TEST(SwitchCase, MatchesSwitch) {
  EXPECT_TRUE(matches("void x() { switch(42) { case 42:; } }", switchStmt()));
  EXPECT_TRUE(matches("void x() { switch(42) { default:; } }", switchStmt()));
  EXPECT_TRUE(matches("void x() { switch(42) default:; }", switchStmt()));
  EXPECT_TRUE(notMatches("void x() {}", switchStmt()));
}

TEST(SwitchCase, MatchesEachCase) {
  EXPECT_TRUE(notMatches("void x() { switch(42); }",
                         switchStmt(forEachSwitchCase(caseStmt()))));
  EXPECT_TRUE(matches("void x() { switch(42) case 42:; }",
                      switchStmt(forEachSwitchCase(caseStmt()))));
  EXPECT_TRUE(matches("void x() { switch(42) { case 42:; } }",
                      switchStmt(forEachSwitchCase(caseStmt()))));
  EXPECT_TRUE(notMatches(
      "void x() { if (1) switch(42) { case 42: switch (42) { default:; } } }",
      ifStmt(has(switchStmt(forEachSwitchCase(defaultStmt()))))));
  EXPECT_TRUE(matches("void x() { switch(42) { case 1+1: case 4:; } }",
                      switchStmt(forEachSwitchCase(
                          caseStmt(hasCaseConstant(integerLiteral()))))));
  EXPECT_TRUE(notMatches("void x() { switch(42) { case 1+1: case 2+2:; } }",
                         switchStmt(forEachSwitchCase(
                             caseStmt(hasCaseConstant(integerLiteral()))))));
  EXPECT_TRUE(notMatches("void x() { switch(42) { case 1 ... 2:; } }",
                         switchStmt(forEachSwitchCase(
                             caseStmt(hasCaseConstant(integerLiteral()))))));
  EXPECT_TRUE(matchAndVerifyResultTrue(
      "void x() { switch (42) { case 1: case 2: case 3: default:; } }",
      switchStmt(forEachSwitchCase(caseStmt().bind("x"))),
      new VerifyIdIsBoundTo<CaseStmt>("x", 3)));
}

TEST(ForEachConstructorInitializer, MatchesInitializers) {
  EXPECT_TRUE(matches(
      "struct X { X() : i(42), j(42) {} int i, j; };",
      constructorDecl(forEachConstructorInitializer(ctorInitializer()))));
}

TEST(ExceptionHandling, SimpleCases) {
  EXPECT_TRUE(matches("void foo() try { } catch(int X) { }", catchStmt()));
  EXPECT_TRUE(matches("void foo() try { } catch(int X) { }", tryStmt()));
  EXPECT_TRUE(notMatches("void foo() try { } catch(int X) { }", throwExpr()));
  EXPECT_TRUE(matches("void foo() try { throw; } catch(int X) { }",
                      throwExpr()));
  EXPECT_TRUE(matches("void foo() try { throw 5;} catch(int X) { }",
                      throwExpr()));
}

TEST(HasConditionVariableStatement, DoesNotMatchCondition) {
  EXPECT_TRUE(notMatches(
      "void x() { if(true) {} }",
      ifStmt(hasConditionVariableStatement(declStmt()))));
  EXPECT_TRUE(notMatches(
      "void x() { int x; if((x = 42)) {} }",
      ifStmt(hasConditionVariableStatement(declStmt()))));
}

TEST(HasConditionVariableStatement, MatchesConditionVariables) {
  EXPECT_TRUE(matches(
      "void x() { if(int* a = 0) {} }",
      ifStmt(hasConditionVariableStatement(declStmt()))));
}

TEST(ForEach, BindsOneNode) {
  EXPECT_TRUE(matchAndVerifyResultTrue("class C { int x; };",
      recordDecl(hasName("C"), forEach(fieldDecl(hasName("x")).bind("x"))),
      new VerifyIdIsBoundTo<FieldDecl>("x", 1)));
}

TEST(ForEach, BindsMultipleNodes) {
  EXPECT_TRUE(matchAndVerifyResultTrue("class C { int x; int y; int z; };",
      recordDecl(hasName("C"), forEach(fieldDecl().bind("f"))),
      new VerifyIdIsBoundTo<FieldDecl>("f", 3)));
}

TEST(ForEach, BindsRecursiveCombinations) {
  EXPECT_TRUE(matchAndVerifyResultTrue(
      "class C { class D { int x; int y; }; class E { int y; int z; }; };",
      recordDecl(hasName("C"),
                 forEach(recordDecl(forEach(fieldDecl().bind("f"))))),
      new VerifyIdIsBoundTo<FieldDecl>("f", 4)));
}

TEST(ForEachDescendant, BindsOneNode) {
  EXPECT_TRUE(matchAndVerifyResultTrue("class C { class D { int x; }; };",
      recordDecl(hasName("C"),
                 forEachDescendant(fieldDecl(hasName("x")).bind("x"))),
      new VerifyIdIsBoundTo<FieldDecl>("x", 1)));
}

TEST(ForEachDescendant, NestedForEachDescendant) {
  DeclarationMatcher m = recordDecl(
      isDefinition(), decl().bind("x"), hasName("C"));
  EXPECT_TRUE(matchAndVerifyResultTrue(
    "class A { class B { class C {}; }; };",
    recordDecl(hasName("A"), anyOf(m, forEachDescendant(m))),
    new VerifyIdIsBoundTo<Decl>("x", "C")));

  // Check that a partial match of 'm' that binds 'x' in the
  // first part of anyOf(m, anything()) will not overwrite the
  // binding created by the earlier binding in the hasDescendant.
  EXPECT_TRUE(matchAndVerifyResultTrue(
      "class A { class B { class C {}; }; };",
      recordDecl(hasName("A"), allOf(hasDescendant(m), anyOf(m, anything()))),
      new VerifyIdIsBoundTo<Decl>("x", "C")));
}

TEST(ForEachDescendant, BindsMultipleNodes) {
  EXPECT_TRUE(matchAndVerifyResultTrue(
      "class C { class D { int x; int y; }; "
      "          class E { class F { int y; int z; }; }; };",
      recordDecl(hasName("C"), forEachDescendant(fieldDecl().bind("f"))),
      new VerifyIdIsBoundTo<FieldDecl>("f", 4)));
}

TEST(ForEachDescendant, BindsRecursiveCombinations) {
  EXPECT_TRUE(matchAndVerifyResultTrue(
      "class C { class D { "
      "          class E { class F { class G { int y; int z; }; }; }; }; };",
      recordDecl(hasName("C"), forEachDescendant(recordDecl(
          forEachDescendant(fieldDecl().bind("f"))))),
      new VerifyIdIsBoundTo<FieldDecl>("f", 8)));
}

TEST(ForEachDescendant, BindsCombinations) {
  EXPECT_TRUE(matchAndVerifyResultTrue(
      "void f() { if(true) {} if (true) {} while (true) {} if (true) {} while "
      "(true) {} }",
      compoundStmt(forEachDescendant(ifStmt().bind("if")),
                   forEachDescendant(whileStmt().bind("while"))),
      new VerifyIdIsBoundTo<IfStmt>("if", 6)));
}

TEST(Has, DoesNotDeleteBindings) {
  EXPECT_TRUE(matchAndVerifyResultTrue(
      "class X { int a; };", recordDecl(decl().bind("x"), has(fieldDecl())),
      new VerifyIdIsBoundTo<Decl>("x", 1)));
}

TEST(LoopingMatchers, DoNotOverwritePreviousMatchResultOnFailure) {
  // Those matchers cover all the cases where an inner matcher is called
  // and there is not a 1:1 relationship between the match of the outer
  // matcher and the match of the inner matcher.
  // The pattern to look for is:
  //   ... return InnerMatcher.matches(...); ...
  // In which case no special handling is needed.
  //
  // On the other hand, if there are multiple alternative matches
  // (for example forEach*) or matches might be discarded (for example has*)
  // the implementation must make sure that the discarded matches do not
  // affect the bindings.
  // When new such matchers are added, add a test here that:
  // - matches a simple node, and binds it as the first thing in the matcher:
  //     recordDecl(decl().bind("x"), hasName("X")))
  // - uses the matcher under test afterwards in a way that not the first
  //   alternative is matched; for anyOf, that means the first branch
  //   would need to return false; for hasAncestor, it means that not
  //   the direct parent matches the inner matcher.

  EXPECT_TRUE(matchAndVerifyResultTrue(
      "class X { int y; };",
      recordDecl(
          recordDecl().bind("x"), hasName("::X"),
          anyOf(forEachDescendant(recordDecl(hasName("Y"))), anything())),
      new VerifyIdIsBoundTo<CXXRecordDecl>("x", 1)));
  EXPECT_TRUE(matchAndVerifyResultTrue(
      "class X {};", recordDecl(recordDecl().bind("x"), hasName("::X"),
                                anyOf(unless(anything()), anything())),
      new VerifyIdIsBoundTo<CXXRecordDecl>("x", 1)));
  EXPECT_TRUE(matchAndVerifyResultTrue(
      "template<typename T1, typename T2> class X {}; X<float, int> x;",
      classTemplateSpecializationDecl(
          decl().bind("x"),
          hasAnyTemplateArgument(refersToType(asString("int")))),
      new VerifyIdIsBoundTo<Decl>("x", 1)));
  EXPECT_TRUE(matchAndVerifyResultTrue(
      "class X { void f(); void g(); };",
      recordDecl(decl().bind("x"), hasMethod(hasName("g"))),
      new VerifyIdIsBoundTo<Decl>("x", 1)));
  EXPECT_TRUE(matchAndVerifyResultTrue(
      "class X { X() : a(1), b(2) {} double a; int b; };",
      recordDecl(decl().bind("x"),
                 has(constructorDecl(
                     hasAnyConstructorInitializer(forField(hasName("b")))))),
      new VerifyIdIsBoundTo<Decl>("x", 1)));
  EXPECT_TRUE(matchAndVerifyResultTrue(
      "void x(int, int) { x(0, 42); }",
      callExpr(expr().bind("x"), hasAnyArgument(integerLiteral(equals(42)))),
      new VerifyIdIsBoundTo<Expr>("x", 1)));
  EXPECT_TRUE(matchAndVerifyResultTrue(
      "void x(int, int y) {}",
      functionDecl(decl().bind("x"), hasAnyParameter(hasName("y"))),
      new VerifyIdIsBoundTo<Decl>("x", 1)));
  EXPECT_TRUE(matchAndVerifyResultTrue(
      "void x() { return; if (true) {} }",
      functionDecl(decl().bind("x"),
                   has(compoundStmt(hasAnySubstatement(ifStmt())))),
      new VerifyIdIsBoundTo<Decl>("x", 1)));
  EXPECT_TRUE(matchAndVerifyResultTrue(
      "namespace X { void b(int); void b(); }"
      "using X::b;",
      usingDecl(decl().bind("x"), hasAnyUsingShadowDecl(hasTargetDecl(
                                      functionDecl(parameterCountIs(1))))),
      new VerifyIdIsBoundTo<Decl>("x", 1)));
  EXPECT_TRUE(matchAndVerifyResultTrue(
      "class A{}; class B{}; class C : B, A {};",
      recordDecl(decl().bind("x"), isDerivedFrom("::A")),
      new VerifyIdIsBoundTo<Decl>("x", 1)));
  EXPECT_TRUE(matchAndVerifyResultTrue(
      "class A{}; typedef A B; typedef A C; typedef A D;"
      "class E : A {};",
      recordDecl(decl().bind("x"), isDerivedFrom("C")),
      new VerifyIdIsBoundTo<Decl>("x", 1)));
  EXPECT_TRUE(matchAndVerifyResultTrue(
      "class A { class B { void f() {} }; };",
      functionDecl(decl().bind("x"), hasAncestor(recordDecl(hasName("::A")))),
      new VerifyIdIsBoundTo<Decl>("x", 1)));
  EXPECT_TRUE(matchAndVerifyResultTrue(
      "template <typename T> struct A { struct B {"
      "  void f() { if(true) {} }"
      "}; };"
      "void t() { A<int>::B b; b.f(); }",
      ifStmt(stmt().bind("x"), hasAncestor(recordDecl(hasName("::A")))),
      new VerifyIdIsBoundTo<Stmt>("x", 2)));
  EXPECT_TRUE(matchAndVerifyResultTrue(
      "class A {};",
      recordDecl(hasName("::A"), decl().bind("x"), unless(hasName("fooble"))),
      new VerifyIdIsBoundTo<Decl>("x", 1)));
  EXPECT_TRUE(matchAndVerifyResultTrue(
      "class A { A() : s(), i(42) {} const char *s; int i; };",
      constructorDecl(hasName("::A::A"), decl().bind("x"),
                      forEachConstructorInitializer(forField(hasName("i")))),
      new VerifyIdIsBoundTo<Decl>("x", 1)));
}

TEST(ForEachDescendant, BindsCorrectNodes) {
  EXPECT_TRUE(matchAndVerifyResultTrue(
      "class C { void f(); int i; };",
      recordDecl(hasName("C"), forEachDescendant(decl().bind("decl"))),
      new VerifyIdIsBoundTo<FieldDecl>("decl", 1)));
  EXPECT_TRUE(matchAndVerifyResultTrue(
      "class C { void f() {} int i; };",
      recordDecl(hasName("C"), forEachDescendant(decl().bind("decl"))),
      new VerifyIdIsBoundTo<FunctionDecl>("decl", 1)));
}

TEST(FindAll, BindsNodeOnMatch) {
  EXPECT_TRUE(matchAndVerifyResultTrue(
      "class A {};",
      recordDecl(hasName("::A"), findAll(recordDecl(hasName("::A")).bind("v"))),
      new VerifyIdIsBoundTo<CXXRecordDecl>("v", 1)));
}

TEST(FindAll, BindsDescendantNodeOnMatch) {
  EXPECT_TRUE(matchAndVerifyResultTrue(
      "class A { int a; int b; };",
      recordDecl(hasName("::A"), findAll(fieldDecl().bind("v"))),
      new VerifyIdIsBoundTo<FieldDecl>("v", 2)));
}

TEST(FindAll, BindsNodeAndDescendantNodesOnOneMatch) {
  EXPECT_TRUE(matchAndVerifyResultTrue(
      "class A { int a; int b; };",
      recordDecl(hasName("::A"),
                 findAll(decl(anyOf(recordDecl(hasName("::A")).bind("v"),
                                    fieldDecl().bind("v"))))),
      new VerifyIdIsBoundTo<Decl>("v", 3)));

  EXPECT_TRUE(matchAndVerifyResultTrue(
      "class A { class B {}; class C {}; };",
      recordDecl(hasName("::A"), findAll(recordDecl(isDefinition()).bind("v"))),
      new VerifyIdIsBoundTo<CXXRecordDecl>("v", 3)));
}

TEST(EachOf, TriggersForEachMatch) {
  EXPECT_TRUE(matchAndVerifyResultTrue(
      "class A { int a; int b; };",
      recordDecl(eachOf(has(fieldDecl(hasName("a")).bind("v")),
                        has(fieldDecl(hasName("b")).bind("v")))),
      new VerifyIdIsBoundTo<FieldDecl>("v", 2)));
}

TEST(EachOf, BehavesLikeAnyOfUnlessBothMatch) {
  EXPECT_TRUE(matchAndVerifyResultTrue(
      "class A { int a; int c; };",
      recordDecl(eachOf(has(fieldDecl(hasName("a")).bind("v")),
                        has(fieldDecl(hasName("b")).bind("v")))),
      new VerifyIdIsBoundTo<FieldDecl>("v", 1)));
  EXPECT_TRUE(matchAndVerifyResultTrue(
      "class A { int c; int b; };",
      recordDecl(eachOf(has(fieldDecl(hasName("a")).bind("v")),
                        has(fieldDecl(hasName("b")).bind("v")))),
      new VerifyIdIsBoundTo<FieldDecl>("v", 1)));
  EXPECT_TRUE(notMatches(
      "class A { int c; int d; };",
      recordDecl(eachOf(has(fieldDecl(hasName("a")).bind("v")),
                        has(fieldDecl(hasName("b")).bind("v"))))));
}

TEST(IsTemplateInstantiation, MatchesImplicitClassTemplateInstantiation) {
  // Make sure that we can both match the class by name (::X) and by the type
  // the template was instantiated with (via a field).

  EXPECT_TRUE(matches(
      "template <typename T> class X {}; class A {}; X<A> x;",
      recordDecl(hasName("::X"), isTemplateInstantiation())));

  EXPECT_TRUE(matches(
      "template <typename T> class X { T t; }; class A {}; X<A> x;",
      recordDecl(isTemplateInstantiation(), hasDescendant(
          fieldDecl(hasType(recordDecl(hasName("A"))))))));
}

TEST(IsTemplateInstantiation, MatchesImplicitFunctionTemplateInstantiation) {
  EXPECT_TRUE(matches(
      "template <typename T> void f(T t) {} class A {}; void g() { f(A()); }",
      functionDecl(hasParameter(0, hasType(recordDecl(hasName("A")))),
               isTemplateInstantiation())));
}

TEST(IsTemplateInstantiation, MatchesExplicitClassTemplateInstantiation) {
  EXPECT_TRUE(matches(
      "template <typename T> class X { T t; }; class A {};"
      "template class X<A>;",
      recordDecl(isTemplateInstantiation(), hasDescendant(
          fieldDecl(hasType(recordDecl(hasName("A"))))))));
}

TEST(IsTemplateInstantiation,
     MatchesInstantiationOfPartiallySpecializedClassTemplate) {
  EXPECT_TRUE(matches(
      "template <typename T> class X {};"
      "template <typename T> class X<T*> {}; class A {}; X<A*> x;",
      recordDecl(hasName("::X"), isTemplateInstantiation())));
}

TEST(IsTemplateInstantiation,
     MatchesInstantiationOfClassTemplateNestedInNonTemplate) {
  EXPECT_TRUE(matches(
      "class A {};"
      "class X {"
      "  template <typename U> class Y { U u; };"
      "  Y<A> y;"
      "};",
      recordDecl(hasName("::X::Y"), isTemplateInstantiation())));
}

TEST(IsTemplateInstantiation, DoesNotMatchInstantiationsInsideOfInstantiation) {
  // FIXME: Figure out whether this makes sense. It doesn't affect the
  // normal use case as long as the uppermost instantiation always is marked
  // as template instantiation, but it might be confusing as a predicate.
  EXPECT_TRUE(matches(
      "class A {};"
      "template <typename T> class X {"
      "  template <typename U> class Y { U u; };"
      "  Y<T> y;"
      "}; X<A> x;",
      recordDecl(hasName("::X<A>::Y"), unless(isTemplateInstantiation()))));
}

TEST(IsTemplateInstantiation, DoesNotMatchExplicitClassTemplateSpecialization) {
  EXPECT_TRUE(notMatches(
      "template <typename T> class X {}; class A {};"
      "template <> class X<A> {}; X<A> x;",
      recordDecl(hasName("::X"), isTemplateInstantiation())));
}

TEST(IsTemplateInstantiation, DoesNotMatchNonTemplate) {
  EXPECT_TRUE(notMatches(
      "class A {}; class Y { A a; };",
      recordDecl(isTemplateInstantiation())));
}

TEST(IsExplicitTemplateSpecialization,
     DoesNotMatchPrimaryTemplate) {
  EXPECT_TRUE(notMatches(
      "template <typename T> class X {};",
      recordDecl(isExplicitTemplateSpecialization())));
  EXPECT_TRUE(notMatches(
      "template <typename T> void f(T t);",
      functionDecl(isExplicitTemplateSpecialization())));
}

TEST(IsExplicitTemplateSpecialization,
     DoesNotMatchExplicitTemplateInstantiations) {
  EXPECT_TRUE(notMatches(
      "template <typename T> class X {};"
      "template class X<int>; extern template class X<long>;",
      recordDecl(isExplicitTemplateSpecialization())));
  EXPECT_TRUE(notMatches(
      "template <typename T> void f(T t) {}"
      "template void f(int t); extern template void f(long t);",
      functionDecl(isExplicitTemplateSpecialization())));
}

TEST(IsExplicitTemplateSpecialization,
     DoesNotMatchImplicitTemplateInstantiations) {
  EXPECT_TRUE(notMatches(
      "template <typename T> class X {}; X<int> x;",
      recordDecl(isExplicitTemplateSpecialization())));
  EXPECT_TRUE(notMatches(
      "template <typename T> void f(T t); void g() { f(10); }",
      functionDecl(isExplicitTemplateSpecialization())));
}

TEST(IsExplicitTemplateSpecialization,
     MatchesExplicitTemplateSpecializations) {
  EXPECT_TRUE(matches(
      "template <typename T> class X {};"
      "template<> class X<int> {};",
      recordDecl(isExplicitTemplateSpecialization())));
  EXPECT_TRUE(matches(
      "template <typename T> void f(T t) {}"
      "template<> void f(int t) {}",
      functionDecl(isExplicitTemplateSpecialization())));
}

TEST(HasAncenstor, MatchesDeclarationAncestors) {
  EXPECT_TRUE(matches(
      "class A { class B { class C {}; }; };",
      recordDecl(hasName("C"), hasAncestor(recordDecl(hasName("A"))))));
}

TEST(HasAncenstor, FailsIfNoAncestorMatches) {
  EXPECT_TRUE(notMatches(
      "class A { class B { class C {}; }; };",
      recordDecl(hasName("C"), hasAncestor(recordDecl(hasName("X"))))));
}

TEST(HasAncestor, MatchesDeclarationsThatGetVisitedLater) {
  EXPECT_TRUE(matches(
      "class A { class B { void f() { C c; } class C {}; }; };",
      varDecl(hasName("c"), hasType(recordDecl(hasName("C"), 
          hasAncestor(recordDecl(hasName("A"))))))));
}

TEST(HasAncenstor, MatchesStatementAncestors) {
  EXPECT_TRUE(matches(
      "void f() { if (true) { while (false) { 42; } } }",
      integerLiteral(equals(42), hasAncestor(ifStmt()))));
}

TEST(HasAncestor, DrillsThroughDifferentHierarchies) {
  EXPECT_TRUE(matches(
      "void f() { if (true) { int x = 42; } }",
      integerLiteral(equals(42), hasAncestor(functionDecl(hasName("f"))))));
}

TEST(HasAncestor, BindsRecursiveCombinations) {
  EXPECT_TRUE(matchAndVerifyResultTrue(
      "class C { class D { class E { class F { int y; }; }; }; };",
      fieldDecl(hasAncestor(recordDecl(hasAncestor(recordDecl().bind("r"))))),
      new VerifyIdIsBoundTo<CXXRecordDecl>("r", 1)));
}

TEST(HasAncestor, BindsCombinationsWithHasDescendant) {
  EXPECT_TRUE(matchAndVerifyResultTrue(
      "class C { class D { class E { class F { int y; }; }; }; };",
      fieldDecl(hasAncestor(
          decl(
            hasDescendant(recordDecl(isDefinition(),
                                     hasAncestor(recordDecl())))
          ).bind("d")
      )),
      new VerifyIdIsBoundTo<CXXRecordDecl>("d", "E")));
}

TEST(HasAncestor, MatchesClosestAncestor) {
  EXPECT_TRUE(matchAndVerifyResultTrue(
      "template <typename T> struct C {"
      "  void f(int) {"
      "    struct I { void g(T) { int x; } } i; i.g(42);"
      "  }"
      "};"
      "template struct C<int>;",
      varDecl(hasName("x"),
              hasAncestor(functionDecl(hasParameter(
                  0, varDecl(hasType(asString("int"))))).bind("f"))).bind("v"),
      new VerifyIdIsBoundTo<FunctionDecl>("f", "g", 2)));
}

TEST(HasAncestor, MatchesInTemplateInstantiations) {
  EXPECT_TRUE(matches(
      "template <typename T> struct A { struct B { struct C { T t; }; }; }; "
      "A<int>::B::C a;",
      fieldDecl(hasType(asString("int")),
                hasAncestor(recordDecl(hasName("A"))))));
}

TEST(HasAncestor, MatchesInImplicitCode) {
  EXPECT_TRUE(matches(
      "struct X {}; struct A { A() {} X x; };",
      constructorDecl(
          hasAnyConstructorInitializer(withInitializer(expr(
              hasAncestor(recordDecl(hasName("A")))))))));
}

TEST(HasParent, MatchesOnlyParent) {
  EXPECT_TRUE(matches(
      "void f() { if (true) { int x = 42; } }",
      compoundStmt(hasParent(ifStmt()))));
  EXPECT_TRUE(notMatches(
      "void f() { for (;;) { int x = 42; } }",
      compoundStmt(hasParent(ifStmt()))));
  EXPECT_TRUE(notMatches(
      "void f() { if (true) for (;;) { int x = 42; } }",
      compoundStmt(hasParent(ifStmt()))));
}

TEST(HasAncestor, MatchesAllAncestors) {
  EXPECT_TRUE(matches(
      "template <typename T> struct C { static void f() { 42; } };"
      "void t() { C<int>::f(); }",
      integerLiteral(
          equals(42),
          allOf(hasAncestor(recordDecl(isTemplateInstantiation())),
                hasAncestor(recordDecl(unless(isTemplateInstantiation())))))));
}

TEST(HasParent, MatchesAllParents) {
  EXPECT_TRUE(matches(
      "template <typename T> struct C { static void f() { 42; } };"
      "void t() { C<int>::f(); }",
      integerLiteral(
          equals(42),
          hasParent(compoundStmt(hasParent(functionDecl(
              hasParent(recordDecl(isTemplateInstantiation())))))))));
  EXPECT_TRUE(matches(
      "template <typename T> struct C { static void f() { 42; } };"
      "void t() { C<int>::f(); }",
      integerLiteral(
          equals(42),
          hasParent(compoundStmt(hasParent(functionDecl(
              hasParent(recordDecl(unless(isTemplateInstantiation()))))))))));
  EXPECT_TRUE(matches(
      "template <typename T> struct C { static void f() { 42; } };"
      "void t() { C<int>::f(); }",
      integerLiteral(equals(42),
                     hasParent(compoundStmt(allOf(
                         hasParent(functionDecl(
                             hasParent(recordDecl(isTemplateInstantiation())))),
                         hasParent(functionDecl(hasParent(recordDecl(
                             unless(isTemplateInstantiation())))))))))));
  EXPECT_TRUE(
      notMatches("template <typename T> struct C { static void f() {} };"
                 "void t() { C<int>::f(); }",
                 compoundStmt(hasParent(recordDecl()))));
}

TEST(HasParent, NoDuplicateParents) {
  class HasDuplicateParents : public BoundNodesCallback {
  public:
    bool run(const BoundNodes *Nodes) override { return false; }
    bool run(const BoundNodes *Nodes, ASTContext *Context) override {
      const Stmt *Node = Nodes->getNodeAs<Stmt>("node");
      std::set<const void *> Parents;
      for (const auto &Parent : Context->getParents(*Node)) {
        if (!Parents.insert(Parent.getMemoizationData()).second) {
          return true;
        }
      }
      return false;
    }
  };
  EXPECT_FALSE(matchAndVerifyResultTrue(
      "template <typename T> int Foo() { return 1 + 2; }\n"
      "int x = Foo<int>() + Foo<unsigned>();",
      stmt().bind("node"), new HasDuplicateParents()));
}

TEST(TypeMatching, MatchesTypes) {
  EXPECT_TRUE(matches("struct S {};", qualType().bind("loc")));
}

TEST(TypeMatching, MatchesArrayTypes) {
  EXPECT_TRUE(matches("int a[] = {2,3};", arrayType()));
  EXPECT_TRUE(matches("int a[42];", arrayType()));
  EXPECT_TRUE(matches("void f(int b) { int a[b]; }", arrayType()));

  EXPECT_TRUE(notMatches("struct A {}; A a[7];",
                         arrayType(hasElementType(builtinType()))));

  EXPECT_TRUE(matches(
      "int const a[] = { 2, 3 };",
      qualType(arrayType(hasElementType(builtinType())))));
  EXPECT_TRUE(matches(
      "int const a[] = { 2, 3 };",
      qualType(isConstQualified(), arrayType(hasElementType(builtinType())))));
  EXPECT_TRUE(matches(
      "typedef const int T; T x[] = { 1, 2 };",
      qualType(isConstQualified(), arrayType())));

  EXPECT_TRUE(notMatches(
      "int a[] = { 2, 3 };",
      qualType(isConstQualified(), arrayType(hasElementType(builtinType())))));
  EXPECT_TRUE(notMatches(
      "int a[] = { 2, 3 };",
      qualType(arrayType(hasElementType(isConstQualified(), builtinType())))));
  EXPECT_TRUE(notMatches(
      "int const a[] = { 2, 3 };",
      qualType(arrayType(hasElementType(builtinType())),
               unless(isConstQualified()))));

  EXPECT_TRUE(matches("int a[2];",
                      constantArrayType(hasElementType(builtinType()))));
  EXPECT_TRUE(matches("const int a = 0;", qualType(isInteger())));
}

TEST(TypeMatching, MatchesComplexTypes) {
  EXPECT_TRUE(matches("_Complex float f;", complexType()));
  EXPECT_TRUE(matches(
    "_Complex float f;",
    complexType(hasElementType(builtinType()))));
  EXPECT_TRUE(notMatches(
    "_Complex float f;",
    complexType(hasElementType(isInteger()))));
}

TEST(TypeMatching, MatchesConstantArrayTypes) {
  EXPECT_TRUE(matches("int a[2];", constantArrayType()));
  EXPECT_TRUE(notMatches(
    "void f() { int a[] = { 2, 3 }; int b[a[0]]; }",
    constantArrayType(hasElementType(builtinType()))));

  EXPECT_TRUE(matches("int a[42];", constantArrayType(hasSize(42))));
  EXPECT_TRUE(matches("int b[2*21];", constantArrayType(hasSize(42))));
  EXPECT_TRUE(notMatches("int c[41], d[43];", constantArrayType(hasSize(42))));
}

TEST(TypeMatching, MatchesDependentSizedArrayTypes) {
  EXPECT_TRUE(matches(
    "template <typename T, int Size> class array { T data[Size]; };",
    dependentSizedArrayType()));
  EXPECT_TRUE(notMatches(
    "int a[42]; int b[] = { 2, 3 }; void f() { int c[b[0]]; }",
    dependentSizedArrayType()));
}

TEST(TypeMatching, MatchesIncompleteArrayType) {
  EXPECT_TRUE(matches("int a[] = { 2, 3 };", incompleteArrayType()));
  EXPECT_TRUE(matches("void f(int a[]) {}", incompleteArrayType()));

  EXPECT_TRUE(notMatches("int a[42]; void f() { int b[a[0]]; }",
                         incompleteArrayType()));
}

TEST(TypeMatching, MatchesVariableArrayType) {
  EXPECT_TRUE(matches("void f(int b) { int a[b]; }", variableArrayType()));
  EXPECT_TRUE(notMatches("int a[] = {2, 3}; int b[42];", variableArrayType()));
  
  EXPECT_TRUE(matches(
    "void f(int b) { int a[b]; }",
    variableArrayType(hasSizeExpr(ignoringImpCasts(declRefExpr(to(
      varDecl(hasName("b")))))))));
}

TEST(TypeMatching, MatchesAtomicTypes) {
  if (llvm::Triple(llvm::sys::getDefaultTargetTriple()).getOS() !=
      llvm::Triple::Win32) {
    // FIXME: Make this work for MSVC.
    EXPECT_TRUE(matches("_Atomic(int) i;", atomicType()));

    EXPECT_TRUE(matches("_Atomic(int) i;",
                        atomicType(hasValueType(isInteger()))));
    EXPECT_TRUE(notMatches("_Atomic(float) f;",
                           atomicType(hasValueType(isInteger()))));
  }
}

TEST(TypeMatching, MatchesAutoTypes) {
  EXPECT_TRUE(matches("auto i = 2;", autoType()));
  EXPECT_TRUE(matches("int v[] = { 2, 3 }; void f() { for (int i : v) {} }",
                      autoType()));

  // FIXME: Matching against the type-as-written can't work here, because the
  //        type as written was not deduced.
  //EXPECT_TRUE(matches("auto a = 1;",
  //                    autoType(hasDeducedType(isInteger()))));
  //EXPECT_TRUE(notMatches("auto b = 2.0;",
  //                       autoType(hasDeducedType(isInteger()))));
}

TEST(TypeMatching, MatchesFunctionTypes) {
  EXPECT_TRUE(matches("int (*f)(int);", functionType()));
  EXPECT_TRUE(matches("void f(int i) {}", functionType()));
}

TEST(TypeMatching, MatchesParenType) {
  EXPECT_TRUE(
      matches("int (*array)[4];", varDecl(hasType(pointsTo(parenType())))));
  EXPECT_TRUE(notMatches("int *array[4];", varDecl(hasType(parenType()))));

  EXPECT_TRUE(matches(
      "int (*ptr_to_func)(int);",
      varDecl(hasType(pointsTo(parenType(innerType(functionType())))))));
  EXPECT_TRUE(notMatches(
      "int (*ptr_to_array)[4];",
      varDecl(hasType(pointsTo(parenType(innerType(functionType())))))));
}

TEST(TypeMatching, PointerTypes) {
  // FIXME: Reactive when these tests can be more specific (not matching
  // implicit code on certain platforms), likely when we have hasDescendant for
  // Types/TypeLocs.
  //EXPECT_TRUE(matchAndVerifyResultTrue(
  //    "int* a;",
  //    pointerTypeLoc(pointeeLoc(typeLoc().bind("loc"))),
  //    new VerifyIdIsBoundTo<TypeLoc>("loc", 1)));
  //EXPECT_TRUE(matchAndVerifyResultTrue(
  //    "int* a;",
  //    pointerTypeLoc().bind("loc"),
  //    new VerifyIdIsBoundTo<TypeLoc>("loc", 1)));
  EXPECT_TRUE(matches(
      "int** a;",
      loc(pointerType(pointee(qualType())))));
  EXPECT_TRUE(matches(
      "int** a;",
      loc(pointerType(pointee(pointerType())))));
  EXPECT_TRUE(matches(
      "int* b; int* * const a = &b;",
      loc(qualType(isConstQualified(), pointerType()))));

  std::string Fragment = "struct A { int i; }; int A::* ptr = &A::i;";
  EXPECT_TRUE(notMatches(Fragment, varDecl(hasName("ptr"),
                                           hasType(blockPointerType()))));
  EXPECT_TRUE(matches(Fragment, varDecl(hasName("ptr"),
                                        hasType(memberPointerType()))));
  EXPECT_TRUE(notMatches(Fragment, varDecl(hasName("ptr"),
                                           hasType(pointerType()))));
  EXPECT_TRUE(notMatches(Fragment, varDecl(hasName("ptr"),
                                           hasType(referenceType()))));
  EXPECT_TRUE(notMatches(Fragment, varDecl(hasName("ptr"),
                                           hasType(lValueReferenceType()))));
  EXPECT_TRUE(notMatches(Fragment, varDecl(hasName("ptr"),
                                           hasType(rValueReferenceType()))));

  Fragment = "int *ptr;";
  EXPECT_TRUE(notMatches(Fragment, varDecl(hasName("ptr"),
                                           hasType(blockPointerType()))));
  EXPECT_TRUE(notMatches(Fragment, varDecl(hasName("ptr"),
                                           hasType(memberPointerType()))));
  EXPECT_TRUE(matches(Fragment, varDecl(hasName("ptr"),
                                        hasType(pointerType()))));
  EXPECT_TRUE(notMatches(Fragment, varDecl(hasName("ptr"),
                                           hasType(referenceType()))));

  Fragment = "int a; int &ref = a;";
  EXPECT_TRUE(notMatches(Fragment, varDecl(hasName("ref"),
                                           hasType(blockPointerType()))));
  EXPECT_TRUE(notMatches(Fragment, varDecl(hasName("ref"),
                                           hasType(memberPointerType()))));
  EXPECT_TRUE(notMatches(Fragment, varDecl(hasName("ref"),
                                           hasType(pointerType()))));
  EXPECT_TRUE(matches(Fragment, varDecl(hasName("ref"),
                                        hasType(referenceType()))));
  EXPECT_TRUE(matches(Fragment, varDecl(hasName("ref"),
                                        hasType(lValueReferenceType()))));
  EXPECT_TRUE(notMatches(Fragment, varDecl(hasName("ref"),
                                           hasType(rValueReferenceType()))));

  Fragment = "int &&ref = 2;";
  EXPECT_TRUE(notMatches(Fragment, varDecl(hasName("ref"),
                                           hasType(blockPointerType()))));
  EXPECT_TRUE(notMatches(Fragment, varDecl(hasName("ref"),
                                           hasType(memberPointerType()))));
  EXPECT_TRUE(notMatches(Fragment, varDecl(hasName("ref"),
                                           hasType(pointerType()))));
  EXPECT_TRUE(matches(Fragment, varDecl(hasName("ref"),
                                        hasType(referenceType()))));
  EXPECT_TRUE(notMatches(Fragment, varDecl(hasName("ref"),
                                           hasType(lValueReferenceType()))));
  EXPECT_TRUE(matches(Fragment, varDecl(hasName("ref"),
                                        hasType(rValueReferenceType()))));
}

TEST(TypeMatching, AutoRefTypes) {
  std::string Fragment = "auto a = 1;"
                         "auto b = a;"
                         "auto &c = a;"
                         "auto &&d = c;"
                         "auto &&e = 2;";
  EXPECT_TRUE(notMatches(Fragment, varDecl(hasName("a"),
                                           hasType(referenceType()))));
  EXPECT_TRUE(notMatches(Fragment, varDecl(hasName("b"),
                                           hasType(referenceType()))));
  EXPECT_TRUE(matches(Fragment, varDecl(hasName("c"),
                                        hasType(referenceType()))));
  EXPECT_TRUE(matches(Fragment, varDecl(hasName("c"),
                                        hasType(lValueReferenceType()))));
  EXPECT_TRUE(notMatches(Fragment, varDecl(hasName("c"),
                                           hasType(rValueReferenceType()))));
  EXPECT_TRUE(matches(Fragment, varDecl(hasName("d"),
                                        hasType(referenceType()))));
  EXPECT_TRUE(matches(Fragment, varDecl(hasName("d"),
                                        hasType(lValueReferenceType()))));
  EXPECT_TRUE(notMatches(Fragment, varDecl(hasName("d"),
                                           hasType(rValueReferenceType()))));
  EXPECT_TRUE(matches(Fragment, varDecl(hasName("e"),
                                        hasType(referenceType()))));
  EXPECT_TRUE(notMatches(Fragment, varDecl(hasName("e"),
                                           hasType(lValueReferenceType()))));
  EXPECT_TRUE(matches(Fragment, varDecl(hasName("e"),
                                        hasType(rValueReferenceType()))));
}

TEST(TypeMatching, PointeeTypes) {
  EXPECT_TRUE(matches("int b; int &a = b;",
                      referenceType(pointee(builtinType()))));
  EXPECT_TRUE(matches("int *a;", pointerType(pointee(builtinType()))));

  EXPECT_TRUE(matches("int *a;",
                      loc(pointerType(pointee(builtinType())))));

  EXPECT_TRUE(matches(
      "int const *A;",
      pointerType(pointee(isConstQualified(), builtinType()))));
  EXPECT_TRUE(notMatches(
      "int *A;",
      pointerType(pointee(isConstQualified(), builtinType()))));
}

TEST(TypeMatching, MatchesPointersToConstTypes) {
  EXPECT_TRUE(matches("int b; int * const a = &b;",
                      loc(pointerType())));
  EXPECT_TRUE(matches("int b; int * const a = &b;",
                      loc(pointerType())));
  EXPECT_TRUE(matches(
      "int b; const int * a = &b;",
      loc(pointerType(pointee(builtinType())))));
  EXPECT_TRUE(matches(
      "int b; const int * a = &b;",
      pointerType(pointee(builtinType()))));
}

TEST(TypeMatching, MatchesTypedefTypes) {
  EXPECT_TRUE(matches("typedef int X; X a;", varDecl(hasName("a"),
                                                     hasType(typedefType()))));
}

TEST(TypeMatching, MatchesTemplateSpecializationType) {
  EXPECT_TRUE(matches("template <typename T> class A{}; A<int> a;",
                      templateSpecializationType()));
}

TEST(TypeMatching, MatchesRecordType) {
  EXPECT_TRUE(matches("class C{}; C c;", recordType()));
  EXPECT_TRUE(matches("struct S{}; S s;",
                      recordType(hasDeclaration(recordDecl(hasName("S"))))));
  EXPECT_TRUE(notMatches("int i;",
                         recordType(hasDeclaration(recordDecl(hasName("S"))))));
}

TEST(TypeMatching, MatchesElaboratedType) {
  EXPECT_TRUE(matches(
    "namespace N {"
    "  namespace M {"
    "    class D {};"
    "  }"
    "}"
    "N::M::D d;", elaboratedType()));
  EXPECT_TRUE(matches("class C {} c;", elaboratedType()));
  EXPECT_TRUE(notMatches("class C {}; C c;", elaboratedType()));
}

TEST(ElaboratedTypeNarrowing, hasQualifier) {
  EXPECT_TRUE(matches(
    "namespace N {"
    "  namespace M {"
    "    class D {};"
    "  }"
    "}"
    "N::M::D d;",
    elaboratedType(hasQualifier(hasPrefix(specifiesNamespace(hasName("N")))))));
  EXPECT_TRUE(notMatches(
    "namespace M {"
    "  class D {};"
    "}"
    "M::D d;",
    elaboratedType(hasQualifier(hasPrefix(specifiesNamespace(hasName("N")))))));
  EXPECT_TRUE(notMatches(
    "struct D {"
    "} d;",
    elaboratedType(hasQualifier(nestedNameSpecifier()))));
}

TEST(ElaboratedTypeNarrowing, namesType) {
  EXPECT_TRUE(matches(
    "namespace N {"
    "  namespace M {"
    "    class D {};"
    "  }"
    "}"
    "N::M::D d;",
    elaboratedType(elaboratedType(namesType(recordType(
        hasDeclaration(namedDecl(hasName("D")))))))));
  EXPECT_TRUE(notMatches(
    "namespace M {"
    "  class D {};"
    "}"
    "M::D d;",
    elaboratedType(elaboratedType(namesType(typedefType())))));
}

TEST(NNS, MatchesNestedNameSpecifiers) {
  EXPECT_TRUE(matches("namespace ns { struct A {}; } ns::A a;",
                      nestedNameSpecifier()));
  EXPECT_TRUE(matches("template <typename T> class A { typename T::B b; };",
                      nestedNameSpecifier()));
  EXPECT_TRUE(matches("struct A { void f(); }; void A::f() {}",
                      nestedNameSpecifier()));

  EXPECT_TRUE(matches(
    "struct A { static void f() {} }; void g() { A::f(); }",
    nestedNameSpecifier()));
  EXPECT_TRUE(notMatches(
    "struct A { static void f() {} }; void g(A* a) { a->f(); }",
    nestedNameSpecifier()));
}

TEST(NullStatement, SimpleCases) {
  EXPECT_TRUE(matches("void f() {int i;;}", nullStmt()));
  EXPECT_TRUE(notMatches("void f() {int i;}", nullStmt()));
}

TEST(NNS, MatchesTypes) {
  NestedNameSpecifierMatcher Matcher = nestedNameSpecifier(
    specifiesType(hasDeclaration(recordDecl(hasName("A")))));
  EXPECT_TRUE(matches("struct A { struct B {}; }; A::B b;", Matcher));
  EXPECT_TRUE(matches("struct A { struct B { struct C {}; }; }; A::B::C c;",
                      Matcher));
  EXPECT_TRUE(notMatches("namespace A { struct B {}; } A::B b;", Matcher));
}

TEST(NNS, MatchesNamespaceDecls) {
  NestedNameSpecifierMatcher Matcher = nestedNameSpecifier(
    specifiesNamespace(hasName("ns")));
  EXPECT_TRUE(matches("namespace ns { struct A {}; } ns::A a;", Matcher));
  EXPECT_TRUE(notMatches("namespace xx { struct A {}; } xx::A a;", Matcher));
  EXPECT_TRUE(notMatches("struct ns { struct A {}; }; ns::A a;", Matcher));
}

TEST(NNS, BindsNestedNameSpecifiers) {
  EXPECT_TRUE(matchAndVerifyResultTrue(
      "namespace ns { struct E { struct B {}; }; } ns::E::B b;",
      nestedNameSpecifier(specifiesType(asString("struct ns::E"))).bind("nns"),
      new VerifyIdIsBoundTo<NestedNameSpecifier>("nns", "ns::struct E::")));
}

TEST(NNS, BindsNestedNameSpecifierLocs) {
  EXPECT_TRUE(matchAndVerifyResultTrue(
      "namespace ns { struct B {}; } ns::B b;",
      loc(nestedNameSpecifier()).bind("loc"),
      new VerifyIdIsBoundTo<NestedNameSpecifierLoc>("loc", 1)));
}

TEST(NNS, MatchesNestedNameSpecifierPrefixes) {
  EXPECT_TRUE(matches(
      "struct A { struct B { struct C {}; }; }; A::B::C c;",
      nestedNameSpecifier(hasPrefix(specifiesType(asString("struct A"))))));
  EXPECT_TRUE(matches(
      "struct A { struct B { struct C {}; }; }; A::B::C c;",
      nestedNameSpecifierLoc(hasPrefix(
          specifiesTypeLoc(loc(qualType(asString("struct A"))))))));
}

TEST(NNS, DescendantsOfNestedNameSpecifiers) {
  std::string Fragment =
      "namespace a { struct A { struct B { struct C {}; }; }; };"
      "void f() { a::A::B::C c; }";
  EXPECT_TRUE(matches(
      Fragment,
      nestedNameSpecifier(specifiesType(asString("struct a::A::B")),
                          hasDescendant(nestedNameSpecifier(
                              specifiesNamespace(hasName("a")))))));
  EXPECT_TRUE(notMatches(
      Fragment,
      nestedNameSpecifier(specifiesType(asString("struct a::A::B")),
                          has(nestedNameSpecifier(
                              specifiesNamespace(hasName("a")))))));
  EXPECT_TRUE(matches(
      Fragment,
      nestedNameSpecifier(specifiesType(asString("struct a::A")),
                          has(nestedNameSpecifier(
                              specifiesNamespace(hasName("a")))))));

  // Not really useful because a NestedNameSpecifier can af at most one child,
  // but to complete the interface.
  EXPECT_TRUE(matchAndVerifyResultTrue(
      Fragment,
      nestedNameSpecifier(specifiesType(asString("struct a::A::B")),
                          forEach(nestedNameSpecifier().bind("x"))),
      new VerifyIdIsBoundTo<NestedNameSpecifier>("x", 1)));
}

TEST(NNS, NestedNameSpecifiersAsDescendants) {
  std::string Fragment =
      "namespace a { struct A { struct B { struct C {}; }; }; };"
      "void f() { a::A::B::C c; }";
  EXPECT_TRUE(matches(
      Fragment,
      decl(hasDescendant(nestedNameSpecifier(specifiesType(
          asString("struct a::A")))))));
  EXPECT_TRUE(matchAndVerifyResultTrue(
      Fragment,
      functionDecl(hasName("f"),
                   forEachDescendant(nestedNameSpecifier().bind("x"))),
      // Nested names: a, a::A and a::A::B.
      new VerifyIdIsBoundTo<NestedNameSpecifier>("x", 3)));
}

TEST(NNSLoc, DescendantsOfNestedNameSpecifierLocs) {
  std::string Fragment =
      "namespace a { struct A { struct B { struct C {}; }; }; };"
      "void f() { a::A::B::C c; }";
  EXPECT_TRUE(matches(
      Fragment,
      nestedNameSpecifierLoc(loc(specifiesType(asString("struct a::A::B"))),
                             hasDescendant(loc(nestedNameSpecifier(
                                 specifiesNamespace(hasName("a"))))))));
  EXPECT_TRUE(notMatches(
      Fragment,
      nestedNameSpecifierLoc(loc(specifiesType(asString("struct a::A::B"))),
                             has(loc(nestedNameSpecifier(
                                 specifiesNamespace(hasName("a"))))))));
  EXPECT_TRUE(matches(
      Fragment,
      nestedNameSpecifierLoc(loc(specifiesType(asString("struct a::A"))),
                             has(loc(nestedNameSpecifier(
                                 specifiesNamespace(hasName("a"))))))));

  EXPECT_TRUE(matchAndVerifyResultTrue(
      Fragment,
      nestedNameSpecifierLoc(loc(specifiesType(asString("struct a::A::B"))),
                             forEach(nestedNameSpecifierLoc().bind("x"))),
      new VerifyIdIsBoundTo<NestedNameSpecifierLoc>("x", 1)));
}

TEST(NNSLoc, NestedNameSpecifierLocsAsDescendants) {
  std::string Fragment =
      "namespace a { struct A { struct B { struct C {}; }; }; };"
      "void f() { a::A::B::C c; }";
  EXPECT_TRUE(matches(
      Fragment,
      decl(hasDescendant(loc(nestedNameSpecifier(specifiesType(
          asString("struct a::A"))))))));
  EXPECT_TRUE(matchAndVerifyResultTrue(
      Fragment,
      functionDecl(hasName("f"),
                   forEachDescendant(nestedNameSpecifierLoc().bind("x"))),
      // Nested names: a, a::A and a::A::B.
      new VerifyIdIsBoundTo<NestedNameSpecifierLoc>("x", 3)));
}

template <typename T> class VerifyMatchOnNode : public BoundNodesCallback {
public:
  VerifyMatchOnNode(StringRef Id, const internal::Matcher<T> &InnerMatcher,
                    StringRef InnerId)
      : Id(Id), InnerMatcher(InnerMatcher), InnerId(InnerId) {
  }

  virtual bool run(const BoundNodes *Nodes) { return false; }

  virtual bool run(const BoundNodes *Nodes, ASTContext *Context) {
    const T *Node = Nodes->getNodeAs<T>(Id);
    return selectFirst<const T>(InnerId,
                                match(InnerMatcher, *Node, *Context)) !=nullptr;
  }
private:
  std::string Id;
  internal::Matcher<T> InnerMatcher;
  std::string InnerId;
};

TEST(MatchFinder, CanMatchDeclarationsRecursively) {
  EXPECT_TRUE(matchAndVerifyResultTrue(
      "class X { class Y {}; };", recordDecl(hasName("::X")).bind("X"),
      new VerifyMatchOnNode<clang::Decl>(
          "X", decl(hasDescendant(recordDecl(hasName("X::Y")).bind("Y"))),
          "Y")));
  EXPECT_TRUE(matchAndVerifyResultFalse(
      "class X { class Y {}; };", recordDecl(hasName("::X")).bind("X"),
      new VerifyMatchOnNode<clang::Decl>(
          "X", decl(hasDescendant(recordDecl(hasName("X::Z")).bind("Z"))),
          "Z")));
}

TEST(MatchFinder, CanMatchStatementsRecursively) {
  EXPECT_TRUE(matchAndVerifyResultTrue(
      "void f() { if (1) { for (;;) { } } }", ifStmt().bind("if"),
      new VerifyMatchOnNode<clang::Stmt>(
          "if", stmt(hasDescendant(forStmt().bind("for"))), "for")));
  EXPECT_TRUE(matchAndVerifyResultFalse(
      "void f() { if (1) { for (;;) { } } }", ifStmt().bind("if"),
      new VerifyMatchOnNode<clang::Stmt>(
          "if", stmt(hasDescendant(declStmt().bind("decl"))), "decl")));
}

TEST(MatchFinder, CanMatchSingleNodesRecursively) {
  EXPECT_TRUE(matchAndVerifyResultTrue(
      "class X { class Y {}; };", recordDecl(hasName("::X")).bind("X"),
      new VerifyMatchOnNode<clang::Decl>(
          "X", recordDecl(has(recordDecl(hasName("X::Y")).bind("Y"))), "Y")));
  EXPECT_TRUE(matchAndVerifyResultFalse(
      "class X { class Y {}; };", recordDecl(hasName("::X")).bind("X"),
      new VerifyMatchOnNode<clang::Decl>(
          "X", recordDecl(has(recordDecl(hasName("X::Z")).bind("Z"))), "Z")));
}

template <typename T>
class VerifyAncestorHasChildIsEqual : public BoundNodesCallback {
public:
  virtual bool run(const BoundNodes *Nodes) { return false; }

  virtual bool run(const BoundNodes *Nodes, ASTContext *Context) {
    const T *Node = Nodes->getNodeAs<T>("");
    return verify(*Nodes, *Context, Node);
  }

  bool verify(const BoundNodes &Nodes, ASTContext &Context, const Stmt *Node) {
    // Use the original typed pointer to verify we can pass pointers to subtypes
    // to equalsNode.
    const T *TypedNode = cast<T>(Node);
    return selectFirst<const T>(
               "", match(stmt(hasParent(
                             stmt(has(stmt(equalsNode(TypedNode)))).bind(""))),
<<<<<<< HEAD
                         *Node, Context)) != NULL;
=======
                         *Node, Context)) != nullptr;
>>>>>>> ec81a0dc
  }
  bool verify(const BoundNodes &Nodes, ASTContext &Context, const Decl *Node) {
    // Use the original typed pointer to verify we can pass pointers to subtypes
    // to equalsNode.
    const T *TypedNode = cast<T>(Node);
    return selectFirst<const T>(
               "", match(decl(hasParent(
                             decl(has(decl(equalsNode(TypedNode)))).bind(""))),
<<<<<<< HEAD
                         *Node, Context)) != NULL;
=======
                         *Node, Context)) != nullptr;
>>>>>>> ec81a0dc
  }
};

TEST(IsEqualTo, MatchesNodesByIdentity) {
  EXPECT_TRUE(matchAndVerifyResultTrue(
      "class X { class Y {}; };", recordDecl(hasName("::X::Y")).bind(""),
      new VerifyAncestorHasChildIsEqual<CXXRecordDecl>()));
  EXPECT_TRUE(matchAndVerifyResultTrue(
      "void f() { if (true) if(true) {} }", ifStmt().bind(""),
      new VerifyAncestorHasChildIsEqual<IfStmt>()));
}

class VerifyStartOfTranslationUnit : public MatchFinder::MatchCallback {
public:
  VerifyStartOfTranslationUnit() : Called(false) {}
  virtual void run(const MatchFinder::MatchResult &Result) {
    EXPECT_TRUE(Called);
  }
  virtual void onStartOfTranslationUnit() {
    Called = true;
  }
  bool Called;
};

TEST(MatchFinder, InterceptsStartOfTranslationUnit) {
  MatchFinder Finder;
  VerifyStartOfTranslationUnit VerifyCallback;
  Finder.addMatcher(decl(), &VerifyCallback);
  std::unique_ptr<FrontendActionFactory> Factory(
      newFrontendActionFactory(&Finder));
  ASSERT_TRUE(tooling::runToolOnCode(Factory->create(), "int x;"));
  EXPECT_TRUE(VerifyCallback.Called);

  VerifyCallback.Called = false;
  std::unique_ptr<ASTUnit> AST(tooling::buildASTFromCode("int x;"));
  ASSERT_TRUE(AST.get());
  Finder.matchAST(AST->getASTContext());
  EXPECT_TRUE(VerifyCallback.Called);
}

class VerifyEndOfTranslationUnit : public MatchFinder::MatchCallback {
public:
  VerifyEndOfTranslationUnit() : Called(false) {}
  virtual void run(const MatchFinder::MatchResult &Result) {
    EXPECT_FALSE(Called);
  }
  virtual void onEndOfTranslationUnit() {
    Called = true;
  }
  bool Called;
};

TEST(MatchFinder, InterceptsEndOfTranslationUnit) {
  MatchFinder Finder;
  VerifyEndOfTranslationUnit VerifyCallback;
  Finder.addMatcher(decl(), &VerifyCallback);
  std::unique_ptr<FrontendActionFactory> Factory(
      newFrontendActionFactory(&Finder));
  ASSERT_TRUE(tooling::runToolOnCode(Factory->create(), "int x;"));
  EXPECT_TRUE(VerifyCallback.Called);

  VerifyCallback.Called = false;
  std::unique_ptr<ASTUnit> AST(tooling::buildASTFromCode("int x;"));
  ASSERT_TRUE(AST.get());
  Finder.matchAST(AST->getASTContext());
  EXPECT_TRUE(VerifyCallback.Called);
}

TEST(EqualsBoundNodeMatcher, QualType) {
  EXPECT_TRUE(matches(
      "int i = 1;", varDecl(hasType(qualType().bind("type")),
                            hasInitializer(ignoringParenImpCasts(
                                hasType(qualType(equalsBoundNode("type"))))))));
  EXPECT_TRUE(notMatches("int i = 1.f;",
                         varDecl(hasType(qualType().bind("type")),
                                 hasInitializer(ignoringParenImpCasts(hasType(
                                     qualType(equalsBoundNode("type"))))))));
}

TEST(EqualsBoundNodeMatcher, NonMatchingTypes) {
  EXPECT_TRUE(notMatches(
      "int i = 1;", varDecl(namedDecl(hasName("i")).bind("name"),
                            hasInitializer(ignoringParenImpCasts(
                                hasType(qualType(equalsBoundNode("type"))))))));
}

TEST(EqualsBoundNodeMatcher, Stmt) {
  EXPECT_TRUE(
      matches("void f() { if(true) {} }",
              stmt(allOf(ifStmt().bind("if"),
                         hasParent(stmt(has(stmt(equalsBoundNode("if")))))))));

  EXPECT_TRUE(notMatches(
      "void f() { if(true) { if (true) {} } }",
      stmt(allOf(ifStmt().bind("if"), has(stmt(equalsBoundNode("if")))))));
}

TEST(EqualsBoundNodeMatcher, Decl) {
  EXPECT_TRUE(matches(
      "class X { class Y {}; };",
      decl(allOf(recordDecl(hasName("::X::Y")).bind("record"),
                 hasParent(decl(has(decl(equalsBoundNode("record")))))))));

  EXPECT_TRUE(notMatches("class X { class Y {}; };",
                         decl(allOf(recordDecl(hasName("::X")).bind("record"),
                                    has(decl(equalsBoundNode("record")))))));
}

TEST(EqualsBoundNodeMatcher, Type) {
  EXPECT_TRUE(matches(
      "class X { int a; int b; };",
      recordDecl(
          has(fieldDecl(hasName("a"), hasType(type().bind("t")))),
          has(fieldDecl(hasName("b"), hasType(type(equalsBoundNode("t"))))))));

  EXPECT_TRUE(notMatches(
      "class X { int a; double b; };",
      recordDecl(
          has(fieldDecl(hasName("a"), hasType(type().bind("t")))),
          has(fieldDecl(hasName("b"), hasType(type(equalsBoundNode("t"))))))));
}

TEST(EqualsBoundNodeMatcher, UsingForEachDescendant) {
  EXPECT_TRUE(matchAndVerifyResultTrue(
      "int f() {"
      "  if (1) {"
      "    int i = 9;"
      "  }"
      "  int j = 10;"
      "  {"
      "    float k = 9.0;"
      "  }"
      "  return 0;"
      "}",
      // Look for variable declarations within functions whose type is the same
      // as the function return type.
      functionDecl(returns(qualType().bind("type")),
                   forEachDescendant(varDecl(hasType(
                       qualType(equalsBoundNode("type")))).bind("decl"))),
      // Only i and j should match, not k.
      new VerifyIdIsBoundTo<VarDecl>("decl", 2)));
}

TEST(EqualsBoundNodeMatcher, FiltersMatchedCombinations) {
  EXPECT_TRUE(matchAndVerifyResultTrue(
      "void f() {"
      "  int x;"
      "  double d;"
      "  x = d + x - d + x;"
      "}",
      functionDecl(
          hasName("f"), forEachDescendant(varDecl().bind("d")),
          forEachDescendant(declRefExpr(to(decl(equalsBoundNode("d")))))),
      new VerifyIdIsBoundTo<VarDecl>("d", 5)));
}

TEST(EqualsBoundNodeMatcher, UnlessDescendantsOfAncestorsMatch) {
  EXPECT_TRUE(matchAndVerifyResultTrue(
      "struct StringRef { int size() const; const char* data() const; };"
      "void f(StringRef v) {"
      "  v.data();"
      "}",
      memberCallExpr(
          callee(methodDecl(hasName("data"))),
          on(declRefExpr(to(varDecl(hasType(recordDecl(hasName("StringRef"))))
                                .bind("var")))),
          unless(hasAncestor(stmt(hasDescendant(memberCallExpr(
              callee(methodDecl(anyOf(hasName("size"), hasName("length")))),
              on(declRefExpr(to(varDecl(equalsBoundNode("var")))))))))))
          .bind("data"),
      new VerifyIdIsBoundTo<Expr>("data", 1)));

  EXPECT_FALSE(matches(
      "struct StringRef { int size() const; const char* data() const; };"
      "void f(StringRef v) {"
      "  v.data();"
      "  v.size();"
      "}",
      memberCallExpr(
          callee(methodDecl(hasName("data"))),
          on(declRefExpr(to(varDecl(hasType(recordDecl(hasName("StringRef"))))
                                .bind("var")))),
          unless(hasAncestor(stmt(hasDescendant(memberCallExpr(
              callee(methodDecl(anyOf(hasName("size"), hasName("length")))),
              on(declRefExpr(to(varDecl(equalsBoundNode("var")))))))))))
          .bind("data")));
}

} // end namespace ast_matchers
} // end namespace clang<|MERGE_RESOLUTION|>--- conflicted
+++ resolved
@@ -4210,11 +4210,7 @@
     return selectFirst<const T>(
                "", match(stmt(hasParent(
                              stmt(has(stmt(equalsNode(TypedNode)))).bind(""))),
-<<<<<<< HEAD
-                         *Node, Context)) != NULL;
-=======
                          *Node, Context)) != nullptr;
->>>>>>> ec81a0dc
   }
   bool verify(const BoundNodes &Nodes, ASTContext &Context, const Decl *Node) {
     // Use the original typed pointer to verify we can pass pointers to subtypes
@@ -4223,11 +4219,7 @@
     return selectFirst<const T>(
                "", match(decl(hasParent(
                              decl(has(decl(equalsNode(TypedNode)))).bind(""))),
-<<<<<<< HEAD
-                         *Node, Context)) != NULL;
-=======
                          *Node, Context)) != nullptr;
->>>>>>> ec81a0dc
   }
 };
 
