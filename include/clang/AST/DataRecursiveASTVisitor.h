//===--- DataRecursiveASTVisitor.h - Data-Recursive AST Visitor -*- C++ -*-===//
//
//                     The LLVM Compiler Infrastructure
//
// This file is distributed under the University of Illinois Open Source
// License. See LICENSE.TXT for details.
//
//===----------------------------------------------------------------------===//
//
//  This file defines the DataRecursiveASTVisitor interface, which recursively
//  traverses the entire AST, using data recursion for Stmts/Exprs.
//
//===----------------------------------------------------------------------===//
#ifndef LLVM_CLANG_AST_DATARECURSIVEASTVISITOR_H
#define LLVM_CLANG_AST_DATARECURSIVEASTVISITOR_H

#include "clang/AST/Attr.h"
#include "clang/AST/Decl.h"
#include "clang/AST/DeclCXX.h"
#include "clang/AST/DeclFriend.h"
#include "clang/AST/DeclObjC.h"
#include "clang/AST/DeclOpenMP.h"
#include "clang/AST/DeclTemplate.h"
#include "clang/AST/Expr.h"
#include "clang/AST/ExprCXX.h"
#include "clang/AST/ExprObjC.h"
#include "clang/AST/NestedNameSpecifier.h"
#include "clang/AST/Stmt.h"
#include "clang/AST/StmtCXX.h"
#include "clang/AST/StmtObjC.h"
#include "clang/AST/StmtOpenMP.h"
#include "clang/AST/TemplateBase.h"
#include "clang/AST/TemplateName.h"
#include "clang/AST/Type.h"
#include "clang/AST/TypeLoc.h"

// The following three macros are used for meta programming.  The code
// using them is responsible for defining macro OPERATOR().

// All unary operators.
#define UNARYOP_LIST()                                                         \
  OPERATOR(PostInc) OPERATOR(PostDec) OPERATOR(PreInc) OPERATOR(PreDec)        \
      OPERATOR(AddrOf) OPERATOR(Deref) OPERATOR(Plus) OPERATOR(Minus)          \
      OPERATOR(Not) OPERATOR(LNot) OPERATOR(Real) OPERATOR(Imag)               \
      OPERATOR(Extension)

// All binary operators (excluding compound assign operators).
#define BINOP_LIST()                                                           \
  OPERATOR(PtrMemD) OPERATOR(PtrMemI) OPERATOR(Mul) OPERATOR(Div)              \
      OPERATOR(Rem) OPERATOR(Add) OPERATOR(Sub) OPERATOR(Shl) OPERATOR(Shr)    \
      OPERATOR(LT) OPERATOR(GT) OPERATOR(LE) OPERATOR(GE) OPERATOR(EQ)         \
      OPERATOR(NE) OPERATOR(And) OPERATOR(Xor) OPERATOR(Or) OPERATOR(LAnd)     \
      OPERATOR(LOr) OPERATOR(Assign) OPERATOR(Comma)

// All compound assign operators.
#define CAO_LIST()                                                             \
  OPERATOR(Mul) OPERATOR(Div) OPERATOR(Rem) OPERATOR(Add) OPERATOR(Sub)        \
      OPERATOR(Shl) OPERATOR(Shr) OPERATOR(And) OPERATOR(Or) OPERATOR(Xor)

namespace clang {

// Reduce the diff between RecursiveASTVisitor / DataRecursiveASTVisitor to
// make it easier to track changes and keep the two in sync.
#define RecursiveASTVisitor DataRecursiveASTVisitor

// A helper macro to implement short-circuiting when recursing.  It
// invokes CALL_EXPR, which must be a method call, on the derived
// object (s.t. a user of RecursiveASTVisitor can override the method
// in CALL_EXPR).
#define TRY_TO(CALL_EXPR)                                                      \
  do {                                                                         \
    if (!getDerived().CALL_EXPR)                                               \
      return false;                                                            \
  } while (0)

/// \brief A class that does preorder depth-first traversal on the
/// entire Clang AST and visits each node.
///
/// This class performs three distinct tasks:
///   1. traverse the AST (i.e. go to each node);
///   2. at a given node, walk up the class hierarchy, starting from
///      the node's dynamic type, until the top-most class (e.g. Stmt,
///      Decl, or Type) is reached.
///   3. given a (node, class) combination, where 'class' is some base
///      class of the dynamic type of 'node', call a user-overridable
///      function to actually visit the node.
///
/// These tasks are done by three groups of methods, respectively:
///   1. TraverseDecl(Decl *x) does task #1.  It is the entry point
///      for traversing an AST rooted at x.  This method simply
///      dispatches (i.e. forwards) to TraverseFoo(Foo *x) where Foo
///      is the dynamic type of *x, which calls WalkUpFromFoo(x) and
///      then recursively visits the child nodes of x.
///      TraverseStmt(Stmt *x) and TraverseType(QualType x) work
///      similarly.
///   2. WalkUpFromFoo(Foo *x) does task #2.  It does not try to visit
///      any child node of x.  Instead, it first calls WalkUpFromBar(x)
///      where Bar is the direct parent class of Foo (unless Foo has
///      no parent), and then calls VisitFoo(x) (see the next list item).
///   3. VisitFoo(Foo *x) does task #3.
///
/// These three method groups are tiered (Traverse* > WalkUpFrom* >
/// Visit*).  A method (e.g. Traverse*) may call methods from the same
/// tier (e.g. other Traverse*) or one tier lower (e.g. WalkUpFrom*).
/// It may not call methods from a higher tier.
///
/// Note that since WalkUpFromFoo() calls WalkUpFromBar() (where Bar
/// is Foo's super class) before calling VisitFoo(), the result is
/// that the Visit*() methods for a given node are called in the
/// top-down order (e.g. for a node of type NamespaceDecl, the order will
/// be VisitDecl(), VisitNamedDecl(), and then VisitNamespaceDecl()).
///
/// This scheme guarantees that all Visit*() calls for the same AST
/// node are grouped together.  In other words, Visit*() methods for
/// different nodes are never interleaved.
///
/// Stmts are traversed internally using a data queue to avoid a stack overflow
/// with hugely nested ASTs.
///
/// Clients of this visitor should subclass the visitor (providing
/// themselves as the template argument, using the curiously recurring
/// template pattern) and override any of the Traverse*, WalkUpFrom*,
/// and Visit* methods for declarations, types, statements,
/// expressions, or other AST nodes where the visitor should customize
/// behavior.  Most users only need to override Visit*.  Advanced
/// users may override Traverse* and WalkUpFrom* to implement custom
/// traversal strategies.  Returning false from one of these overridden
/// functions will abort the entire traversal.
///
/// By default, this visitor tries to visit every part of the explicit
/// source code exactly once.  The default policy towards templates
/// is to descend into the 'pattern' class or function body, not any
/// explicit or implicit instantiations.  Explicit specializations
/// are still visited, and the patterns of partial specializations
/// are visited separately.  This behavior can be changed by
/// overriding shouldVisitTemplateInstantiations() in the derived class
/// to return true, in which case all known implicit and explicit
/// instantiations will be visited at the same time as the pattern
/// from which they were produced.
template <typename Derived> class RecursiveASTVisitor {
public:
  /// \brief Return a reference to the derived class.
  Derived &getDerived() { return *static_cast<Derived *>(this); }

  /// \brief Return whether this visitor should recurse into
  /// template instantiations.
  bool shouldVisitTemplateInstantiations() const { return false; }

  /// \brief Return whether this visitor should recurse into the types of
  /// TypeLocs.
  bool shouldWalkTypesOfTypeLocs() const { return true; }

  /// \brief Recursively visit a statement or expression, by
  /// dispatching to Traverse*() based on the argument's dynamic type.
  ///
  /// \returns false if the visitation was terminated early, true
  /// otherwise (including when the argument is NULL).
  bool TraverseStmt(Stmt *S);

  /// \brief Recursively visit a type, by dispatching to
  /// Traverse*Type() based on the argument's getTypeClass() property.
  ///
  /// \returns false if the visitation was terminated early, true
  /// otherwise (including when the argument is a Null type).
  bool TraverseType(QualType T);

  /// \brief Recursively visit a type with location, by dispatching to
  /// Traverse*TypeLoc() based on the argument type's getTypeClass() property.
  ///
  /// \returns false if the visitation was terminated early, true
  /// otherwise (including when the argument is a Null type location).
  bool TraverseTypeLoc(TypeLoc TL);

  /// \brief Recursively visit an attribute, by dispatching to
  /// Traverse*Attr() based on the argument's dynamic type.
  ///
  /// \returns false if the visitation was terminated early, true
  /// otherwise (including when the argument is a Null type location).
  bool TraverseAttr(Attr *At);

  /// \brief Recursively visit a declaration, by dispatching to
  /// Traverse*Decl() based on the argument's dynamic type.
  ///
  /// \returns false if the visitation was terminated early, true
  /// otherwise (including when the argument is NULL).
  bool TraverseDecl(Decl *D);

  /// \brief Recursively visit a C++ nested-name-specifier.
  ///
  /// \returns false if the visitation was terminated early, true otherwise.
  bool TraverseNestedNameSpecifier(NestedNameSpecifier *NNS);

  /// \brief Recursively visit a C++ nested-name-specifier with location
  /// information.
  ///
  /// \returns false if the visitation was terminated early, true otherwise.
  bool TraverseNestedNameSpecifierLoc(NestedNameSpecifierLoc NNS);

  /// \brief Recursively visit a name with its location information.
  ///
  /// \returns false if the visitation was terminated early, true otherwise.
  bool TraverseDeclarationNameInfo(DeclarationNameInfo NameInfo);

  /// \brief Recursively visit a template name and dispatch to the
  /// appropriate method.
  ///
  /// \returns false if the visitation was terminated early, true otherwise.
  bool TraverseTemplateName(TemplateName Template);

  /// \brief Recursively visit a template argument and dispatch to the
  /// appropriate method for the argument type.
  ///
  /// \returns false if the visitation was terminated early, true otherwise.
  // FIXME: migrate callers to TemplateArgumentLoc instead.
  bool TraverseTemplateArgument(const TemplateArgument &Arg);

  /// \brief Recursively visit a template argument location and dispatch to the
  /// appropriate method for the argument type.
  ///
  /// \returns false if the visitation was terminated early, true otherwise.
  bool TraverseTemplateArgumentLoc(const TemplateArgumentLoc &ArgLoc);

  /// \brief Recursively visit a set of template arguments.
  /// This can be overridden by a subclass, but it's not expected that
  /// will be needed -- this visitor always dispatches to another.
  ///
  /// \returns false if the visitation was terminated early, true otherwise.
  // FIXME: take a TemplateArgumentLoc* (or TemplateArgumentListInfo) instead.
  bool TraverseTemplateArguments(const TemplateArgument *Args,
                                 unsigned NumArgs);

  /// \brief Recursively visit a constructor initializer.  This
  /// automatically dispatches to another visitor for the initializer
  /// expression, but not for the name of the initializer, so may
  /// be overridden for clients that need access to the name.
  ///
  /// \returns false if the visitation was terminated early, true otherwise.
  bool TraverseConstructorInitializer(CXXCtorInitializer *Init);

  /// \brief Recursively visit a lambda capture.
  ///
  /// \returns false if the visitation was terminated early, true otherwise.
  bool TraverseLambdaCapture(LambdaExpr *LE, const LambdaCapture *C);

  /// \brief Recursively visit the body of a lambda expression.
  ///
  /// This provides a hook for visitors that need more context when visiting
  /// \c LE->getBody().
  ///
  /// \returns false if the visitation was terminated early, true otherwise.
  bool TraverseLambdaBody(LambdaExpr *LE);

  // ---- Methods on Attrs ----

  // \brief Visit an attribute.
  bool VisitAttr(Attr *A) { return true; }

// Declare Traverse* and empty Visit* for all Attr classes.
#define ATTR_VISITOR_DECLS_ONLY
#include "clang/AST/AttrVisitor.inc"
#undef ATTR_VISITOR_DECLS_ONLY

// ---- Methods on Stmts ----

// Declare Traverse*() for all concrete Stmt classes.
#define ABSTRACT_STMT(STMT)
#define STMT(CLASS, PARENT) bool Traverse##CLASS(CLASS *S);
#include "clang/AST/StmtNodes.inc"
  // The above header #undefs ABSTRACT_STMT and STMT upon exit.

  // Define WalkUpFrom*() and empty Visit*() for all Stmt classes.
  bool WalkUpFromStmt(Stmt *S) { return getDerived().VisitStmt(S); }
  bool VisitStmt(Stmt *S) { return true; }
#define STMT(CLASS, PARENT)                                                    \
  bool WalkUpFrom##CLASS(CLASS *S) {                                           \
    TRY_TO(WalkUpFrom##PARENT(S));                                             \
    TRY_TO(Visit##CLASS(S));                                                   \
    return true;                                                               \
  }                                                                            \
  bool Visit##CLASS(CLASS *S) { return true; }
#include "clang/AST/StmtNodes.inc"

// Define Traverse*(), WalkUpFrom*(), and Visit*() for unary
// operator methods.  Unary operators are not classes in themselves
// (they're all opcodes in UnaryOperator) but do have visitors.
#define OPERATOR(NAME)                                                         \
  bool TraverseUnary##NAME(UnaryOperator *S) {                                 \
    TRY_TO(WalkUpFromUnary##NAME(S));                                          \
    StmtQueueAction StmtQueue(*this);                                          \
    StmtQueue.queue(S->getSubExpr());                                          \
    return true;                                                               \
  }                                                                            \
  bool WalkUpFromUnary##NAME(UnaryOperator *S) {                               \
    TRY_TO(WalkUpFromUnaryOperator(S));                                        \
    TRY_TO(VisitUnary##NAME(S));                                               \
    return true;                                                               \
  }                                                                            \
  bool VisitUnary##NAME(UnaryOperator *S) { return true; }

  UNARYOP_LIST()
#undef OPERATOR

// Define Traverse*(), WalkUpFrom*(), and Visit*() for binary
// operator methods.  Binary operators are not classes in themselves
// (they're all opcodes in BinaryOperator) but do have visitors.
#define GENERAL_BINOP_FALLBACK(NAME, BINOP_TYPE)                               \
  bool TraverseBin##NAME(BINOP_TYPE *S) {                                      \
    TRY_TO(WalkUpFromBin##NAME(S));                                            \
    StmtQueueAction StmtQueue(*this);                                          \
    StmtQueue.queue(S->getLHS());                                              \
    StmtQueue.queue(S->getRHS());                                              \
    return true;                                                               \
  }                                                                            \
  bool WalkUpFromBin##NAME(BINOP_TYPE *S) {                                    \
    TRY_TO(WalkUpFrom##BINOP_TYPE(S));                                         \
    TRY_TO(VisitBin##NAME(S));                                                 \
    return true;                                                               \
  }                                                                            \
  bool VisitBin##NAME(BINOP_TYPE *S) { return true; }

#define OPERATOR(NAME) GENERAL_BINOP_FALLBACK(NAME, BinaryOperator)
  BINOP_LIST()
#undef OPERATOR

// Define Traverse*(), WalkUpFrom*(), and Visit*() for compound
// assignment methods.  Compound assignment operators are not
// classes in themselves (they're all opcodes in
// CompoundAssignOperator) but do have visitors.
#define OPERATOR(NAME)                                                         \
  GENERAL_BINOP_FALLBACK(NAME##Assign, CompoundAssignOperator)

  CAO_LIST()
#undef OPERATOR
#undef GENERAL_BINOP_FALLBACK

// ---- Methods on Types ----
// FIXME: revamp to take TypeLoc's rather than Types.

// Declare Traverse*() for all concrete Type classes.
#define ABSTRACT_TYPE(CLASS, BASE)
#define TYPE(CLASS, BASE) bool Traverse##CLASS##Type(CLASS##Type *T);
#include "clang/AST/TypeNodes.def"
  // The above header #undefs ABSTRACT_TYPE and TYPE upon exit.

  // Define WalkUpFrom*() and empty Visit*() for all Type classes.
  bool WalkUpFromType(Type *T) { return getDerived().VisitType(T); }
  bool VisitType(Type *T) { return true; }
#define TYPE(CLASS, BASE)                                                      \
  bool WalkUpFrom##CLASS##Type(CLASS##Type *T) {                               \
    TRY_TO(WalkUpFrom##BASE(T));                                               \
    TRY_TO(Visit##CLASS##Type(T));                                             \
    return true;                                                               \
  }                                                                            \
  bool Visit##CLASS##Type(CLASS##Type *T) { return true; }
#include "clang/AST/TypeNodes.def"

// ---- Methods on TypeLocs ----
// FIXME: this currently just calls the matching Type methods

// Declare Traverse*() for all concrete TypeLoc classes.
#define ABSTRACT_TYPELOC(CLASS, BASE)
#define TYPELOC(CLASS, BASE) bool Traverse##CLASS##TypeLoc(CLASS##TypeLoc TL);
#include "clang/AST/TypeLocNodes.def"
  // The above header #undefs ABSTRACT_TYPELOC and TYPELOC upon exit.

  // Define WalkUpFrom*() and empty Visit*() for all TypeLoc classes.
  bool WalkUpFromTypeLoc(TypeLoc TL) { return getDerived().VisitTypeLoc(TL); }
  bool VisitTypeLoc(TypeLoc TL) { return true; }

  // QualifiedTypeLoc and UnqualTypeLoc are not declared in
  // TypeNodes.def and thus need to be handled specially.
  bool WalkUpFromQualifiedTypeLoc(QualifiedTypeLoc TL) {
    return getDerived().VisitUnqualTypeLoc(TL.getUnqualifiedLoc());
  }
  bool VisitQualifiedTypeLoc(QualifiedTypeLoc TL) { return true; }
  bool WalkUpFromUnqualTypeLoc(UnqualTypeLoc TL) {
    return getDerived().VisitUnqualTypeLoc(TL.getUnqualifiedLoc());
  }
  bool VisitUnqualTypeLoc(UnqualTypeLoc TL) { return true; }

// Note that BASE includes trailing 'Type' which CLASS doesn't.
#define TYPE(CLASS, BASE)                                                      \
  bool WalkUpFrom##CLASS##TypeLoc(CLASS##TypeLoc TL) {                         \
    TRY_TO(WalkUpFrom##BASE##Loc(TL));                                         \
    TRY_TO(Visit##CLASS##TypeLoc(TL));                                         \
    return true;                                                               \
  }                                                                            \
  bool Visit##CLASS##TypeLoc(CLASS##TypeLoc TL) { return true; }
#include "clang/AST/TypeNodes.def"

// ---- Methods on Decls ----

// Declare Traverse*() for all concrete Decl classes.
#define ABSTRACT_DECL(DECL)
#define DECL(CLASS, BASE) bool Traverse##CLASS##Decl(CLASS##Decl *D);
#include "clang/AST/DeclNodes.inc"
  // The above header #undefs ABSTRACT_DECL and DECL upon exit.

  // Define WalkUpFrom*() and empty Visit*() for all Decl classes.
  bool WalkUpFromDecl(Decl *D) { return getDerived().VisitDecl(D); }
  bool VisitDecl(Decl *D) { return true; }
#define DECL(CLASS, BASE)                                                      \
  bool WalkUpFrom##CLASS##Decl(CLASS##Decl *D) {                               \
    TRY_TO(WalkUpFrom##BASE(D));                                               \
    TRY_TO(Visit##CLASS##Decl(D));                                             \
    return true;                                                               \
  }                                                                            \
  bool Visit##CLASS##Decl(CLASS##Decl *D) { return true; }
#include "clang/AST/DeclNodes.inc"

private:
  // These are helper methods used by more than one Traverse* method.
  bool TraverseTemplateParameterListHelper(TemplateParameterList *TPL);
  bool TraverseClassInstantiations(ClassTemplateDecl *D);
  bool TraverseVariableInstantiations(VarTemplateDecl *D);
  bool TraverseFunctionInstantiations(FunctionTemplateDecl *D);
  bool TraverseTemplateArgumentLocsHelper(const TemplateArgumentLoc *TAL,
                                          unsigned Count);
  bool TraverseArrayTypeLocHelper(ArrayTypeLoc TL);
  bool TraverseRecordHelper(RecordDecl *D);
  bool TraverseCXXRecordHelper(CXXRecordDecl *D);
  bool TraverseDeclaratorHelper(DeclaratorDecl *D);
  bool TraverseDeclContextHelper(DeclContext *DC);
  bool TraverseFunctionHelper(FunctionDecl *D);
  bool TraverseVarHelper(VarDecl *D);
  bool TraverseOMPExecutableDirective(OMPExecutableDirective *S);
<<<<<<< HEAD
#define OPENMP_CLAUSE(Name, Class) bool Visit##Class(Class *C);
#include "clang/Basic/OpenMPKinds.def"
  /// \brief Process clauses with list of variables.
  template <typename T> void VisitOMPClauseList(T *Node);
=======
  bool TraverseOMPClause(OMPClause *C);
#define OPENMP_CLAUSE(Name, Class) bool Visit##Class(Class *C);
#include "clang/Basic/OpenMPKinds.def"
  /// \brief Process clauses with list of variables.
  template <typename T> bool VisitOMPClauseList(T *Node);
>>>>>>> ec81a0dc

  typedef SmallVector<Stmt *, 16> StmtsTy;
  typedef SmallVector<StmtsTy *, 4> QueuesTy;

  QueuesTy Queues;

  class NewQueueRAII {
    RecursiveASTVisitor &RAV;

  public:
    NewQueueRAII(StmtsTy &queue, RecursiveASTVisitor &RAV) : RAV(RAV) {
      RAV.Queues.push_back(&queue);
    }
    ~NewQueueRAII() { RAV.Queues.pop_back(); }
  };

  StmtsTy &getCurrentQueue() {
    assert(!Queues.empty() && "base TraverseStmt was never called?");
    return *Queues.back();
  }

public:
  class StmtQueueAction {
    StmtsTy &CurrQueue;

  public:
    explicit StmtQueueAction(RecursiveASTVisitor &RAV)
        : CurrQueue(RAV.getCurrentQueue()) {}

    void queue(Stmt *S) { CurrQueue.push_back(S); }
  };
};

#define DISPATCH(NAME, CLASS, VAR)                                             \
  return getDerived().Traverse##NAME(static_cast<CLASS *>(VAR))

template <typename Derived>
bool RecursiveASTVisitor<Derived>::TraverseStmt(Stmt *S) {
  if (!S)
    return true;

  StmtsTy Queue, StmtsToEnqueue;
  Queue.push_back(S);
  NewQueueRAII NQ(StmtsToEnqueue, *this);

  while (!Queue.empty()) {
    S = Queue.pop_back_val();
    if (!S)
      continue;

    StmtsToEnqueue.clear();

#define DISPATCH_STMT(NAME, CLASS, VAR)                                        \
  TRY_TO(Traverse##NAME(static_cast<CLASS *>(VAR)));                           \
  break

    // If we have a binary expr, dispatch to the subcode of the binop.  A smart
    // optimizer (e.g. LLVM) will fold this comparison into the switch stmt
    // below.
    if (BinaryOperator *BinOp = dyn_cast<BinaryOperator>(S)) {
      switch (BinOp->getOpcode()) {
#define OPERATOR(NAME)                                                         \
  case BO_##NAME:                                                              \
    DISPATCH_STMT(Bin##NAME, BinaryOperator, S);

        BINOP_LIST()
#undef OPERATOR
#undef BINOP_LIST

#define OPERATOR(NAME)                                                         \
  case BO_##NAME##Assign:                                                      \
    DISPATCH_STMT(Bin##NAME##Assign, CompoundAssignOperator, S);

        CAO_LIST()
#undef OPERATOR
#undef CAO_LIST
      }
    } else if (UnaryOperator *UnOp = dyn_cast<UnaryOperator>(S)) {
      switch (UnOp->getOpcode()) {
#define OPERATOR(NAME)                                                         \
  case UO_##NAME:                                                              \
    DISPATCH_STMT(Unary##NAME, UnaryOperator, S);

        UNARYOP_LIST()
#undef OPERATOR
#undef UNARYOP_LIST
      }
    } else {

      // Top switch stmt: dispatch to TraverseFooStmt for each concrete FooStmt.
      switch (S->getStmtClass()) {
      case Stmt::NoStmtClass:
        break;
#define ABSTRACT_STMT(STMT)
#define STMT(CLASS, PARENT)                                                    \
  case Stmt::CLASS##Class:                                                     \
    DISPATCH_STMT(CLASS, CLASS, S);
#include "clang/AST/StmtNodes.inc"
      }
    }

    for (SmallVectorImpl<Stmt *>::reverse_iterator RI = StmtsToEnqueue.rbegin(),
                                                   RE = StmtsToEnqueue.rend();
         RI != RE; ++RI)
      Queue.push_back(*RI);
  }

  return true;
}

#undef DISPATCH_STMT

template <typename Derived>
bool RecursiveASTVisitor<Derived>::TraverseType(QualType T) {
  if (T.isNull())
    return true;

  switch (T->getTypeClass()) {
#define ABSTRACT_TYPE(CLASS, BASE)
#define TYPE(CLASS, BASE)                                                      \
  case Type::CLASS:                                                            \
    DISPATCH(CLASS##Type, CLASS##Type, const_cast<Type *>(T.getTypePtr()));
#include "clang/AST/TypeNodes.def"
  }

  return true;
}

template <typename Derived>
bool RecursiveASTVisitor<Derived>::TraverseTypeLoc(TypeLoc TL) {
  if (TL.isNull())
    return true;

  switch (TL.getTypeLocClass()) {
#define ABSTRACT_TYPELOC(CLASS, BASE)
#define TYPELOC(CLASS, BASE)                                                   \
  case TypeLoc::CLASS:                                                         \
    return getDerived().Traverse##CLASS##TypeLoc(TL.castAs<CLASS##TypeLoc>());
#include "clang/AST/TypeLocNodes.def"
  }

  return true;
}

// Define the Traverse*Attr(Attr* A) methods
#define VISITORCLASS RecursiveASTVisitor
#include "clang/AST/AttrVisitor.inc"
#undef VISITORCLASS

template <typename Derived>
bool RecursiveASTVisitor<Derived>::TraverseDecl(Decl *D) {
  if (!D)
    return true;

  // As a syntax visitor, we want to ignore declarations for
  // implicitly-defined declarations (ones not typed explicitly by the
  // user).
  if (D->isImplicit())
    return true;

  switch (D->getKind()) {
#define ABSTRACT_DECL(DECL)
#define DECL(CLASS, BASE)                                                      \
  case Decl::CLASS:                                                            \
    if (!getDerived().Traverse##CLASS##Decl(static_cast<CLASS##Decl *>(D)))    \
      return false;                                                            \
    break;
#include "clang/AST/DeclNodes.inc"
  }

  // Visit any attributes attached to this declaration.
  for (auto *I : D->attrs()) {
    if (!getDerived().TraverseAttr(I))
      return false;
  }
  return true;
}

#undef DISPATCH

template <typename Derived>
bool RecursiveASTVisitor<Derived>::TraverseNestedNameSpecifier(
    NestedNameSpecifier *NNS) {
  if (!NNS)
    return true;

  if (NNS->getPrefix())
    TRY_TO(TraverseNestedNameSpecifier(NNS->getPrefix()));

  switch (NNS->getKind()) {
  case NestedNameSpecifier::Identifier:
  case NestedNameSpecifier::Namespace:
  case NestedNameSpecifier::NamespaceAlias:
  case NestedNameSpecifier::Global:
    return true;

  case NestedNameSpecifier::TypeSpec:
  case NestedNameSpecifier::TypeSpecWithTemplate:
    TRY_TO(TraverseType(QualType(NNS->getAsType(), 0)));
  }

  return true;
}

template <typename Derived>
bool RecursiveASTVisitor<Derived>::TraverseNestedNameSpecifierLoc(
    NestedNameSpecifierLoc NNS) {
  if (!NNS)
    return true;

  if (NestedNameSpecifierLoc Prefix = NNS.getPrefix())
    TRY_TO(TraverseNestedNameSpecifierLoc(Prefix));

  switch (NNS.getNestedNameSpecifier()->getKind()) {
  case NestedNameSpecifier::Identifier:
  case NestedNameSpecifier::Namespace:
  case NestedNameSpecifier::NamespaceAlias:
  case NestedNameSpecifier::Global:
    return true;

  case NestedNameSpecifier::TypeSpec:
  case NestedNameSpecifier::TypeSpecWithTemplate:
    TRY_TO(TraverseTypeLoc(NNS.getTypeLoc()));
    break;
  }

  return true;
}

template <typename Derived>
bool RecursiveASTVisitor<Derived>::TraverseDeclarationNameInfo(
    DeclarationNameInfo NameInfo) {
  switch (NameInfo.getName().getNameKind()) {
  case DeclarationName::CXXConstructorName:
  case DeclarationName::CXXDestructorName:
  case DeclarationName::CXXConversionFunctionName:
    if (TypeSourceInfo *TSInfo = NameInfo.getNamedTypeInfo())
      TRY_TO(TraverseTypeLoc(TSInfo->getTypeLoc()));

    break;

  case DeclarationName::Identifier:
  case DeclarationName::ObjCZeroArgSelector:
  case DeclarationName::ObjCOneArgSelector:
  case DeclarationName::ObjCMultiArgSelector:
  case DeclarationName::CXXOperatorName:
  case DeclarationName::CXXLiteralOperatorName:
  case DeclarationName::CXXUsingDirective:
    break;
  }

  return true;
}

template <typename Derived>
bool RecursiveASTVisitor<Derived>::TraverseTemplateName(TemplateName Template) {
  if (DependentTemplateName *DTN = Template.getAsDependentTemplateName())
    TRY_TO(TraverseNestedNameSpecifier(DTN->getQualifier()));
  else if (QualifiedTemplateName *QTN = Template.getAsQualifiedTemplateName())
    TRY_TO(TraverseNestedNameSpecifier(QTN->getQualifier()));

  return true;
}

template <typename Derived>
bool RecursiveASTVisitor<Derived>::TraverseTemplateArgument(
    const TemplateArgument &Arg) {
  switch (Arg.getKind()) {
  case TemplateArgument::Null:
  case TemplateArgument::Declaration:
  case TemplateArgument::Integral:
  case TemplateArgument::NullPtr:
    return true;

  case TemplateArgument::Type:
    return getDerived().TraverseType(Arg.getAsType());

  case TemplateArgument::Template:
  case TemplateArgument::TemplateExpansion:
    return getDerived().TraverseTemplateName(
        Arg.getAsTemplateOrTemplatePattern());

  case TemplateArgument::Expression:
    return getDerived().TraverseStmt(Arg.getAsExpr());

  case TemplateArgument::Pack:
    return getDerived().TraverseTemplateArguments(Arg.pack_begin(),
                                                  Arg.pack_size());
  }

  return true;
}

// FIXME: no template name location?
// FIXME: no source locations for a template argument pack?
template <typename Derived>
bool RecursiveASTVisitor<Derived>::TraverseTemplateArgumentLoc(
    const TemplateArgumentLoc &ArgLoc) {
  const TemplateArgument &Arg = ArgLoc.getArgument();

  switch (Arg.getKind()) {
  case TemplateArgument::Null:
  case TemplateArgument::Declaration:
  case TemplateArgument::Integral:
  case TemplateArgument::NullPtr:
    return true;

  case TemplateArgument::Type: {
    // FIXME: how can TSI ever be NULL?
    if (TypeSourceInfo *TSI = ArgLoc.getTypeSourceInfo())
      return getDerived().TraverseTypeLoc(TSI->getTypeLoc());
    else
      return getDerived().TraverseType(Arg.getAsType());
  }

  case TemplateArgument::Template:
  case TemplateArgument::TemplateExpansion:
    if (ArgLoc.getTemplateQualifierLoc())
      TRY_TO(getDerived().TraverseNestedNameSpecifierLoc(
          ArgLoc.getTemplateQualifierLoc()));
    return getDerived().TraverseTemplateName(
        Arg.getAsTemplateOrTemplatePattern());

  case TemplateArgument::Expression:
    return getDerived().TraverseStmt(ArgLoc.getSourceExpression());

  case TemplateArgument::Pack:
    return getDerived().TraverseTemplateArguments(Arg.pack_begin(),
                                                  Arg.pack_size());
  }

  return true;
}

template <typename Derived>
bool RecursiveASTVisitor<Derived>::TraverseTemplateArguments(
    const TemplateArgument *Args, unsigned NumArgs) {
  for (unsigned I = 0; I != NumArgs; ++I) {
    TRY_TO(TraverseTemplateArgument(Args[I]));
  }

  return true;
}

template <typename Derived>
bool RecursiveASTVisitor<Derived>::TraverseConstructorInitializer(
    CXXCtorInitializer *Init) {
  if (TypeSourceInfo *TInfo = Init->getTypeSourceInfo())
    TRY_TO(TraverseTypeLoc(TInfo->getTypeLoc()));

  if (Init->isWritten())
    TRY_TO(TraverseStmt(Init->getInit()));
  return true;
}

template <typename Derived>
bool
RecursiveASTVisitor<Derived>::TraverseLambdaCapture(LambdaExpr *LE,
                                                    const LambdaCapture *C) {
  if (C->isInitCapture())
    TRY_TO(TraverseDecl(C->getCapturedVar()));
  return true;
}

template <typename Derived>
bool RecursiveASTVisitor<Derived>::TraverseLambdaBody(LambdaExpr *LE) {
  StmtQueueAction StmtQueue(*this);
  StmtQueue.queue(LE->getBody());
  return true;
}

// ----------------- Type traversal -----------------

// This macro makes available a variable T, the passed-in type.
#define DEF_TRAVERSE_TYPE(TYPE, CODE)                                          \
  template <typename Derived>                                                  \
  bool RecursiveASTVisitor<Derived>::Traverse##TYPE(TYPE *T) {                 \
    TRY_TO(WalkUpFrom##TYPE(T));                                               \
    { CODE; }                                                                  \
    return true;                                                               \
  }

DEF_TRAVERSE_TYPE(BuiltinType, {})

DEF_TRAVERSE_TYPE(ComplexType, { TRY_TO(TraverseType(T->getElementType())); })

DEF_TRAVERSE_TYPE(PointerType, { TRY_TO(TraverseType(T->getPointeeType())); })

DEF_TRAVERSE_TYPE(BlockPointerType,
                  { TRY_TO(TraverseType(T->getPointeeType())); })

DEF_TRAVERSE_TYPE(LValueReferenceType,
                  { TRY_TO(TraverseType(T->getPointeeType())); })

DEF_TRAVERSE_TYPE(RValueReferenceType,
                  { TRY_TO(TraverseType(T->getPointeeType())); })

DEF_TRAVERSE_TYPE(MemberPointerType, {
  TRY_TO(TraverseType(QualType(T->getClass(), 0)));
  TRY_TO(TraverseType(T->getPointeeType()));
})

DEF_TRAVERSE_TYPE(AdjustedType, { TRY_TO(TraverseType(T->getOriginalType())); })

DEF_TRAVERSE_TYPE(DecayedType, { TRY_TO(TraverseType(T->getOriginalType())); })

DEF_TRAVERSE_TYPE(ConstantArrayType,
                  { TRY_TO(TraverseType(T->getElementType())); })

DEF_TRAVERSE_TYPE(IncompleteArrayType,
                  { TRY_TO(TraverseType(T->getElementType())); })

DEF_TRAVERSE_TYPE(VariableArrayType, {
  TRY_TO(TraverseType(T->getElementType()));
  TRY_TO(TraverseStmt(T->getSizeExpr()));
})

DEF_TRAVERSE_TYPE(DependentSizedArrayType, {
  TRY_TO(TraverseType(T->getElementType()));
  if (T->getSizeExpr())
    TRY_TO(TraverseStmt(T->getSizeExpr()));
})

DEF_TRAVERSE_TYPE(DependentSizedExtVectorType, {
  if (T->getSizeExpr())
    TRY_TO(TraverseStmt(T->getSizeExpr()));
  TRY_TO(TraverseType(T->getElementType()));
})

DEF_TRAVERSE_TYPE(VectorType, { TRY_TO(TraverseType(T->getElementType())); })

DEF_TRAVERSE_TYPE(ExtVectorType, { TRY_TO(TraverseType(T->getElementType())); })

DEF_TRAVERSE_TYPE(FunctionNoProtoType,
                  { TRY_TO(TraverseType(T->getReturnType())); })

DEF_TRAVERSE_TYPE(FunctionProtoType, {
  TRY_TO(TraverseType(T->getReturnType()));

  for (const auto &A : T->param_types()) {
    TRY_TO(TraverseType(A));
  }

  for (const auto &E : T->exceptions()) {
    TRY_TO(TraverseType(E));
  }
})

DEF_TRAVERSE_TYPE(UnresolvedUsingType, {})
DEF_TRAVERSE_TYPE(TypedefType, {})

DEF_TRAVERSE_TYPE(TypeOfExprType,
                  { TRY_TO(TraverseStmt(T->getUnderlyingExpr())); })

DEF_TRAVERSE_TYPE(TypeOfType, { TRY_TO(TraverseType(T->getUnderlyingType())); })

DEF_TRAVERSE_TYPE(DecltypeType,
                  { TRY_TO(TraverseStmt(T->getUnderlyingExpr())); })

DEF_TRAVERSE_TYPE(UnaryTransformType, {
  TRY_TO(TraverseType(T->getBaseType()));
  TRY_TO(TraverseType(T->getUnderlyingType()));
})

DEF_TRAVERSE_TYPE(AutoType, { TRY_TO(TraverseType(T->getDeducedType())); })

DEF_TRAVERSE_TYPE(RecordType, {})
DEF_TRAVERSE_TYPE(EnumType, {})
DEF_TRAVERSE_TYPE(TemplateTypeParmType, {})
DEF_TRAVERSE_TYPE(SubstTemplateTypeParmType, {})
DEF_TRAVERSE_TYPE(SubstTemplateTypeParmPackType, {})

DEF_TRAVERSE_TYPE(TemplateSpecializationType, {
  TRY_TO(TraverseTemplateName(T->getTemplateName()));
  TRY_TO(TraverseTemplateArguments(T->getArgs(), T->getNumArgs()));
})

DEF_TRAVERSE_TYPE(InjectedClassNameType, {})

DEF_TRAVERSE_TYPE(AttributedType,
                  { TRY_TO(TraverseType(T->getModifiedType())); })

DEF_TRAVERSE_TYPE(ParenType, { TRY_TO(TraverseType(T->getInnerType())); })

DEF_TRAVERSE_TYPE(ElaboratedType, {
  if (T->getQualifier()) {
    TRY_TO(TraverseNestedNameSpecifier(T->getQualifier()));
  }
  TRY_TO(TraverseType(T->getNamedType()));
})

DEF_TRAVERSE_TYPE(DependentNameType,
                  { TRY_TO(TraverseNestedNameSpecifier(T->getQualifier())); })

DEF_TRAVERSE_TYPE(DependentTemplateSpecializationType, {
  TRY_TO(TraverseNestedNameSpecifier(T->getQualifier()));
  TRY_TO(TraverseTemplateArguments(T->getArgs(), T->getNumArgs()));
})

DEF_TRAVERSE_TYPE(PackExpansionType, { TRY_TO(TraverseType(T->getPattern())); })

DEF_TRAVERSE_TYPE(ObjCInterfaceType, {})

DEF_TRAVERSE_TYPE(ObjCObjectType, {
  // We have to watch out here because an ObjCInterfaceType's base
  // type is itself.
  if (T->getBaseType().getTypePtr() != T)
    TRY_TO(TraverseType(T->getBaseType()));
})

DEF_TRAVERSE_TYPE(ObjCObjectPointerType,
                  { TRY_TO(TraverseType(T->getPointeeType())); })

DEF_TRAVERSE_TYPE(AtomicType, { TRY_TO(TraverseType(T->getValueType())); })

#undef DEF_TRAVERSE_TYPE

// ----------------- TypeLoc traversal -----------------

// This macro makes available a variable TL, the passed-in TypeLoc.
// If requested, it calls WalkUpFrom* for the Type in the given TypeLoc,
// in addition to WalkUpFrom* for the TypeLoc itself, such that existing
// clients that override the WalkUpFrom*Type() and/or Visit*Type() methods
// continue to work.
#define DEF_TRAVERSE_TYPELOC(TYPE, CODE)                                       \
  template <typename Derived>                                                  \
  bool RecursiveASTVisitor<Derived>::Traverse##TYPE##Loc(TYPE##Loc TL) {       \
    if (getDerived().shouldWalkTypesOfTypeLocs())                              \
      TRY_TO(WalkUpFrom##TYPE(const_cast<TYPE *>(TL.getTypePtr())));           \
    TRY_TO(WalkUpFrom##TYPE##Loc(TL));                                         \
    { CODE; }                                                                  \
    return true;                                                               \
  }

template <typename Derived>
bool
RecursiveASTVisitor<Derived>::TraverseQualifiedTypeLoc(QualifiedTypeLoc TL) {
  // Move this over to the 'main' typeloc tree.  Note that this is a
  // move -- we pretend that we were really looking at the unqualified
  // typeloc all along -- rather than a recursion, so we don't follow
  // the normal CRTP plan of going through
  // getDerived().TraverseTypeLoc.  If we did, we'd be traversing
  // twice for the same type (once as a QualifiedTypeLoc version of
  // the type, once as an UnqualifiedTypeLoc version of the type),
  // which in effect means we'd call VisitTypeLoc twice with the
  // 'same' type.  This solves that problem, at the cost of never
  // seeing the qualified version of the type (unless the client
  // subclasses TraverseQualifiedTypeLoc themselves).  It's not a
  // perfect solution.  A perfect solution probably requires making
  // QualifiedTypeLoc a wrapper around TypeLoc -- like QualType is a
  // wrapper around Type* -- rather than being its own class in the
  // type hierarchy.
  return TraverseTypeLoc(TL.getUnqualifiedLoc());
}

DEF_TRAVERSE_TYPELOC(BuiltinType, {})

// FIXME: ComplexTypeLoc is unfinished
DEF_TRAVERSE_TYPELOC(ComplexType, {
  TRY_TO(TraverseType(TL.getTypePtr()->getElementType()));
})

DEF_TRAVERSE_TYPELOC(PointerType,
                     { TRY_TO(TraverseTypeLoc(TL.getPointeeLoc())); })

DEF_TRAVERSE_TYPELOC(BlockPointerType,
                     { TRY_TO(TraverseTypeLoc(TL.getPointeeLoc())); })

DEF_TRAVERSE_TYPELOC(LValueReferenceType,
                     { TRY_TO(TraverseTypeLoc(TL.getPointeeLoc())); })

DEF_TRAVERSE_TYPELOC(RValueReferenceType,
                     { TRY_TO(TraverseTypeLoc(TL.getPointeeLoc())); })

// FIXME: location of base class?
// We traverse this in the type case as well, but how is it not reached through
// the pointee type?
DEF_TRAVERSE_TYPELOC(MemberPointerType, {
  TRY_TO(TraverseType(QualType(TL.getTypePtr()->getClass(), 0)));
  TRY_TO(TraverseTypeLoc(TL.getPointeeLoc()));
})

DEF_TRAVERSE_TYPELOC(AdjustedType,
                     { TRY_TO(TraverseTypeLoc(TL.getOriginalLoc())); })

DEF_TRAVERSE_TYPELOC(DecayedType,
                     { TRY_TO(TraverseTypeLoc(TL.getOriginalLoc())); })

template <typename Derived>
bool RecursiveASTVisitor<Derived>::TraverseArrayTypeLocHelper(ArrayTypeLoc TL) {
  // This isn't available for ArrayType, but is for the ArrayTypeLoc.
  TRY_TO(TraverseStmt(TL.getSizeExpr()));
  return true;
}

DEF_TRAVERSE_TYPELOC(ConstantArrayType, {
  TRY_TO(TraverseTypeLoc(TL.getElementLoc()));
  return TraverseArrayTypeLocHelper(TL);
})

DEF_TRAVERSE_TYPELOC(IncompleteArrayType, {
  TRY_TO(TraverseTypeLoc(TL.getElementLoc()));
  return TraverseArrayTypeLocHelper(TL);
})

DEF_TRAVERSE_TYPELOC(VariableArrayType, {
  TRY_TO(TraverseTypeLoc(TL.getElementLoc()));
  return TraverseArrayTypeLocHelper(TL);
})

DEF_TRAVERSE_TYPELOC(DependentSizedArrayType, {
  TRY_TO(TraverseTypeLoc(TL.getElementLoc()));
  return TraverseArrayTypeLocHelper(TL);
})

// FIXME: order? why not size expr first?
// FIXME: base VectorTypeLoc is unfinished
DEF_TRAVERSE_TYPELOC(DependentSizedExtVectorType, {
  if (TL.getTypePtr()->getSizeExpr())
    TRY_TO(TraverseStmt(TL.getTypePtr()->getSizeExpr()));
  TRY_TO(TraverseType(TL.getTypePtr()->getElementType()));
})

// FIXME: VectorTypeLoc is unfinished
DEF_TRAVERSE_TYPELOC(VectorType, {
  TRY_TO(TraverseType(TL.getTypePtr()->getElementType()));
})

// FIXME: size and attributes
// FIXME: base VectorTypeLoc is unfinished
DEF_TRAVERSE_TYPELOC(ExtVectorType, {
  TRY_TO(TraverseType(TL.getTypePtr()->getElementType()));
})

DEF_TRAVERSE_TYPELOC(FunctionNoProtoType,
                     { TRY_TO(TraverseTypeLoc(TL.getReturnLoc())); })

// FIXME: location of exception specifications (attributes?)
DEF_TRAVERSE_TYPELOC(FunctionProtoType, {
  TRY_TO(TraverseTypeLoc(TL.getReturnLoc()));

  const FunctionProtoType *T = TL.getTypePtr();

  for (unsigned I = 0, E = TL.getNumParams(); I != E; ++I) {
    if (TL.getParam(I)) {
      TRY_TO(TraverseDecl(TL.getParam(I)));
    } else if (I < T->getNumParams()) {
      TRY_TO(TraverseType(T->getParamType(I)));
    }
  }

  for (const auto &E : T->exceptions()) {
    TRY_TO(TraverseType(E));
  }
})

DEF_TRAVERSE_TYPELOC(UnresolvedUsingType, {})
DEF_TRAVERSE_TYPELOC(TypedefType, {})

DEF_TRAVERSE_TYPELOC(TypeOfExprType,
                     { TRY_TO(TraverseStmt(TL.getUnderlyingExpr())); })

DEF_TRAVERSE_TYPELOC(TypeOfType, {
  TRY_TO(TraverseTypeLoc(TL.getUnderlyingTInfo()->getTypeLoc()));
})

// FIXME: location of underlying expr
DEF_TRAVERSE_TYPELOC(DecltypeType, {
  TRY_TO(TraverseStmt(TL.getTypePtr()->getUnderlyingExpr()));
})

DEF_TRAVERSE_TYPELOC(UnaryTransformType, {
  TRY_TO(TraverseTypeLoc(TL.getUnderlyingTInfo()->getTypeLoc()));
})

DEF_TRAVERSE_TYPELOC(AutoType, {
  TRY_TO(TraverseType(TL.getTypePtr()->getDeducedType()));
})

DEF_TRAVERSE_TYPELOC(RecordType, {})
DEF_TRAVERSE_TYPELOC(EnumType, {})
DEF_TRAVERSE_TYPELOC(TemplateTypeParmType, {})
DEF_TRAVERSE_TYPELOC(SubstTemplateTypeParmType, {})
DEF_TRAVERSE_TYPELOC(SubstTemplateTypeParmPackType, {})

// FIXME: use the loc for the template name?
DEF_TRAVERSE_TYPELOC(TemplateSpecializationType, {
  TRY_TO(TraverseTemplateName(TL.getTypePtr()->getTemplateName()));
  for (unsigned I = 0, E = TL.getNumArgs(); I != E; ++I) {
    TRY_TO(TraverseTemplateArgumentLoc(TL.getArgLoc(I)));
  }
})

DEF_TRAVERSE_TYPELOC(InjectedClassNameType, {})

DEF_TRAVERSE_TYPELOC(ParenType, { TRY_TO(TraverseTypeLoc(TL.getInnerLoc())); })

DEF_TRAVERSE_TYPELOC(AttributedType,
                     { TRY_TO(TraverseTypeLoc(TL.getModifiedLoc())); })

DEF_TRAVERSE_TYPELOC(ElaboratedType, {
  if (TL.getQualifierLoc()) {
    TRY_TO(TraverseNestedNameSpecifierLoc(TL.getQualifierLoc()));
  }
  TRY_TO(TraverseTypeLoc(TL.getNamedTypeLoc()));
})

DEF_TRAVERSE_TYPELOC(DependentNameType, {
  TRY_TO(TraverseNestedNameSpecifierLoc(TL.getQualifierLoc()));
})

DEF_TRAVERSE_TYPELOC(DependentTemplateSpecializationType, {
  if (TL.getQualifierLoc()) {
    TRY_TO(TraverseNestedNameSpecifierLoc(TL.getQualifierLoc()));
  }

  for (unsigned I = 0, E = TL.getNumArgs(); I != E; ++I) {
    TRY_TO(TraverseTemplateArgumentLoc(TL.getArgLoc(I)));
  }
})

DEF_TRAVERSE_TYPELOC(PackExpansionType,
                     { TRY_TO(TraverseTypeLoc(TL.getPatternLoc())); })

DEF_TRAVERSE_TYPELOC(ObjCInterfaceType, {})

DEF_TRAVERSE_TYPELOC(ObjCObjectType, {
  // We have to watch out here because an ObjCInterfaceType's base
  // type is itself.
  if (TL.getTypePtr()->getBaseType().getTypePtr() != TL.getTypePtr())
    TRY_TO(TraverseTypeLoc(TL.getBaseLoc()));
})

DEF_TRAVERSE_TYPELOC(ObjCObjectPointerType,
                     { TRY_TO(TraverseTypeLoc(TL.getPointeeLoc())); })

DEF_TRAVERSE_TYPELOC(AtomicType, { TRY_TO(TraverseTypeLoc(TL.getValueLoc())); })

#undef DEF_TRAVERSE_TYPELOC

// ----------------- Decl traversal -----------------
//
// For a Decl, we automate (in the DEF_TRAVERSE_DECL macro) traversing
// the children that come from the DeclContext associated with it.
// Therefore each Traverse* only needs to worry about children other
// than those.

template <typename Derived>
bool RecursiveASTVisitor<Derived>::TraverseDeclContextHelper(DeclContext *DC) {
  if (!DC)
    return true;

  for (auto *Child : DC->decls()) {
    // BlockDecls and CapturedDecls are traversed through BlockExprs and
    // CapturedStmts respectively.
    if (!isa<BlockDecl>(Child) && !isa<CapturedDecl>(Child))
      TRY_TO(TraverseDecl(Child));
  }

  return true;
}

// This macro makes available a variable D, the passed-in decl.
#define DEF_TRAVERSE_DECL(DECL, CODE)                                          \
  template <typename Derived>                                                  \
  bool RecursiveASTVisitor<Derived>::Traverse##DECL(DECL *D) {                 \
    TRY_TO(WalkUpFrom##DECL(D));                                               \
    { CODE; }                                                                  \
    TRY_TO(TraverseDeclContextHelper(dyn_cast<DeclContext>(D)));               \
    return true;                                                               \
  }

DEF_TRAVERSE_DECL(AccessSpecDecl, {})

DEF_TRAVERSE_DECL(BlockDecl, {
  if (TypeSourceInfo *TInfo = D->getSignatureAsWritten())
    TRY_TO(TraverseTypeLoc(TInfo->getTypeLoc()));
  TRY_TO(TraverseStmt(D->getBody()));
<<<<<<< HEAD
=======
  for (const auto &I : D->captures()) {
    if (I.hasCopyExpr()) {
      TRY_TO(TraverseStmt(I.getCopyExpr()));
    }
  }
>>>>>>> ec81a0dc
  // This return statement makes sure the traversal of nodes in
  // decls_begin()/decls_end() (done in the DEF_TRAVERSE_DECL macro)
  // is skipped - don't remove it.
  return true;
})

DEF_TRAVERSE_DECL(CapturedDecl, {
  TRY_TO(TraverseStmt(D->getBody()));
  // This return statement makes sure the traversal of nodes in
  // decls_begin()/decls_end() (done in the DEF_TRAVERSE_DECL macro)
  // is skipped - don't remove it.
  return true;
})

DEF_TRAVERSE_DECL(EmptyDecl, {})

DEF_TRAVERSE_DECL(FileScopeAsmDecl,
                  { TRY_TO(TraverseStmt(D->getAsmString())); })

DEF_TRAVERSE_DECL(ImportDecl, {})

DEF_TRAVERSE_DECL(FriendDecl, {
  // Friend is either decl or a type.
  if (D->getFriendType())
    TRY_TO(TraverseTypeLoc(D->getFriendType()->getTypeLoc()));
  else
    TRY_TO(TraverseDecl(D->getFriendDecl()));
})

DEF_TRAVERSE_DECL(FriendTemplateDecl, {
  if (D->getFriendType())
    TRY_TO(TraverseTypeLoc(D->getFriendType()->getTypeLoc()));
  else
    TRY_TO(TraverseDecl(D->getFriendDecl()));
  for (unsigned I = 0, E = D->getNumTemplateParameters(); I < E; ++I) {
    TemplateParameterList *TPL = D->getTemplateParameterList(I);
    for (TemplateParameterList::iterator ITPL = TPL->begin(), ETPL = TPL->end();
         ITPL != ETPL; ++ITPL) {
      TRY_TO(TraverseDecl(*ITPL));
    }
  }
})

DEF_TRAVERSE_DECL(ClassScopeFunctionSpecializationDecl,
                  { TRY_TO(TraverseDecl(D->getSpecialization())); })

DEF_TRAVERSE_DECL(LinkageSpecDecl, {})

DEF_TRAVERSE_DECL(ObjCPropertyImplDecl, {// FIXME: implement this
                                        })

DEF_TRAVERSE_DECL(StaticAssertDecl, {
  TRY_TO(TraverseStmt(D->getAssertExpr()));
  TRY_TO(TraverseStmt(D->getMessage()));
})

DEF_TRAVERSE_DECL(
    TranslationUnitDecl,
    {// Code in an unnamed namespace shows up automatically in
     // decls_begin()/decls_end().  Thus we don't need to recurse on
     // D->getAnonymousNamespace().
    })

DEF_TRAVERSE_DECL(NamespaceAliasDecl, {
  // We shouldn't traverse an aliased namespace, since it will be
  // defined (and, therefore, traversed) somewhere else.
  //
  // This return statement makes sure the traversal of nodes in
  // decls_begin()/decls_end() (done in the DEF_TRAVERSE_DECL macro)
  // is skipped - don't remove it.
  return true;
})

DEF_TRAVERSE_DECL(LabelDecl, {// There is no code in a LabelDecl.
                             })

DEF_TRAVERSE_DECL(
    NamespaceDecl,
    {// Code in an unnamed namespace shows up automatically in
     // decls_begin()/decls_end().  Thus we don't need to recurse on
     // D->getAnonymousNamespace().
    })

DEF_TRAVERSE_DECL(ObjCCompatibleAliasDecl, {// FIXME: implement
                                           })

DEF_TRAVERSE_DECL(ObjCCategoryDecl, {// FIXME: implement
                                    })

DEF_TRAVERSE_DECL(ObjCCategoryImplDecl, {// FIXME: implement
                                        })

DEF_TRAVERSE_DECL(ObjCImplementationDecl, {// FIXME: implement
                                          })

DEF_TRAVERSE_DECL(ObjCInterfaceDecl, {// FIXME: implement
                                     })

DEF_TRAVERSE_DECL(ObjCProtocolDecl, {// FIXME: implement
                                    })

DEF_TRAVERSE_DECL(ObjCMethodDecl, {
  if (D->getReturnTypeSourceInfo()) {
    TRY_TO(TraverseTypeLoc(D->getReturnTypeSourceInfo()->getTypeLoc()));
  }
  for (ObjCMethodDecl::param_iterator I = D->param_begin(), E = D->param_end();
       I != E; ++I) {
    TRY_TO(TraverseDecl(*I));
  }
  if (D->isThisDeclarationADefinition()) {
    TRY_TO(TraverseStmt(D->getBody()));
  }
  return true;
})

<<<<<<< HEAD
DEF_TRAVERSE_DECL(ObjCPropertyDecl, {// FIXME: implement
                                    })
=======
DEF_TRAVERSE_DECL(ObjCPropertyDecl, {
  if (D->getTypeSourceInfo())
    TRY_TO(TraverseTypeLoc(D->getTypeSourceInfo()->getTypeLoc()));
  else
    TRY_TO(TraverseType(D->getType()));
  return true;
})
>>>>>>> ec81a0dc

DEF_TRAVERSE_DECL(UsingDecl, {
  TRY_TO(TraverseNestedNameSpecifierLoc(D->getQualifierLoc()));
  TRY_TO(TraverseDeclarationNameInfo(D->getNameInfo()));
})

DEF_TRAVERSE_DECL(UsingDirectiveDecl, {
  TRY_TO(TraverseNestedNameSpecifierLoc(D->getQualifierLoc()));
})

DEF_TRAVERSE_DECL(UsingShadowDecl, {})

DEF_TRAVERSE_DECL(OMPThreadPrivateDecl, {
  for (auto *I : D->varlists()) {
    TRY_TO(TraverseStmt(I));
  }
})

// A helper method for TemplateDecl's children.
template <typename Derived>
bool RecursiveASTVisitor<Derived>::TraverseTemplateParameterListHelper(
    TemplateParameterList *TPL) {
  if (TPL) {
    for (TemplateParameterList::iterator I = TPL->begin(), E = TPL->end();
         I != E; ++I) {
      TRY_TO(TraverseDecl(*I));
    }
  }
  return true;
}

// A helper method for traversing the implicit instantiations of a
// class template.
template <typename Derived>
bool RecursiveASTVisitor<Derived>::TraverseClassInstantiations(
    ClassTemplateDecl *D) {
  for (auto *SD : D->specializations()) {
    for (auto *RD : SD->redecls()) {
      // We don't want to visit injected-class-names in this traversal.
      if (cast<CXXRecordDecl>(RD)->isInjectedClassName())
        continue;

      switch (
          cast<ClassTemplateSpecializationDecl>(RD)->getSpecializationKind()) {
      // Visit the implicit instantiations with the requested pattern.
      case TSK_Undeclared:
      case TSK_ImplicitInstantiation:
        TRY_TO(TraverseDecl(RD));
        break;

      // We don't need to do anything on an explicit instantiation
      // or explicit specialization because there will be an explicit
      // node for it elsewhere.
      case TSK_ExplicitInstantiationDeclaration:
      case TSK_ExplicitInstantiationDefinition:
      case TSK_ExplicitSpecialization:
        break;
      }
    }
  }

  return true;
}

DEF_TRAVERSE_DECL(ClassTemplateDecl, {
  CXXRecordDecl *TempDecl = D->getTemplatedDecl();
  TRY_TO(TraverseDecl(TempDecl));
  TRY_TO(TraverseTemplateParameterListHelper(D->getTemplateParameters()));

  // By default, we do not traverse the instantiations of
  // class templates since they do not appear in the user code. The
  // following code optionally traverses them.
  //
  // We only traverse the class instantiations when we see the canonical
  // declaration of the template, to ensure we only visit them once.
  if (getDerived().shouldVisitTemplateInstantiations() &&
      D == D->getCanonicalDecl())
    TRY_TO(TraverseClassInstantiations(D));

  // Note that getInstantiatedFromMemberTemplate() is just a link
  // from a template instantiation back to the template from which
  // it was instantiated, and thus should not be traversed.
})

// A helper method for traversing the implicit instantiations of a
// class template.
template <typename Derived>
bool RecursiveASTVisitor<Derived>::TraverseVariableInstantiations(
    VarTemplateDecl *D) {
  for (auto *SD : D->specializations()) {
    for (auto *RD : SD->redecls()) {
      switch (
          cast<VarTemplateSpecializationDecl>(RD)->getSpecializationKind()) {
      // Visit the implicit instantiations with the requested pattern.
      case TSK_Undeclared:
      case TSK_ImplicitInstantiation:
        TRY_TO(TraverseDecl(RD));
        break;

      // We don't need to do anything on an explicit instantiation
      // or explicit specialization because there will be an explicit
      // node for it elsewhere.
      case TSK_ExplicitInstantiationDeclaration:
      case TSK_ExplicitInstantiationDefinition:
      case TSK_ExplicitSpecialization:
        break;
      }
    }
  }

  return true;
}

DEF_TRAVERSE_DECL(VarTemplateDecl, {
  VarDecl *TempDecl = D->getTemplatedDecl();
  TRY_TO(TraverseDecl(TempDecl));
  TRY_TO(TraverseTemplateParameterListHelper(D->getTemplateParameters()));

  // By default, we do not traverse the instantiations of
  // variable templates since they do not appear in the user code. The
  // following code optionally traverses them.
  //
  // We only traverse the variable instantiations when we see the canonical
  // declaration of the template, to ensure we only visit them once.
  if (getDerived().shouldVisitTemplateInstantiations() &&
      D == D->getCanonicalDecl())
    TRY_TO(TraverseVariableInstantiations(D));

  // Note that getInstantiatedFromMemberTemplate() is just a link
  // from a template instantiation back to the template from which
  // it was instantiated, and thus should not be traversed.
})

// A helper method for traversing the instantiations of a
// function while skipping its specializations.
template <typename Derived>
bool RecursiveASTVisitor<Derived>::TraverseFunctionInstantiations(
    FunctionTemplateDecl *D) {
  for (auto *FD : D->specializations()) {
    for (auto *RD : FD->redecls()) {
      switch (RD->getTemplateSpecializationKind()) {
      case TSK_Undeclared:
      case TSK_ImplicitInstantiation:
        // We don't know what kind of FunctionDecl this is.
        TRY_TO(TraverseDecl(RD));
        break;

      // No need to visit explicit instantiations, we'll find the node
      // eventually.
      // FIXME: This is incorrect; there is no other node for an explicit
      // instantiation of a function template specialization.
      case TSK_ExplicitInstantiationDeclaration:
      case TSK_ExplicitInstantiationDefinition:
        break;

      case TSK_ExplicitSpecialization:
        break;
      }
    }
  }

  return true;
}

DEF_TRAVERSE_DECL(FunctionTemplateDecl, {
  TRY_TO(TraverseDecl(D->getTemplatedDecl()));
  TRY_TO(TraverseTemplateParameterListHelper(D->getTemplateParameters()));

  // By default, we do not traverse the instantiations of
  // function templates since they do not appear in the user code. The
  // following code optionally traverses them.
  //
  // We only traverse the function instantiations when we see the canonical
  // declaration of the template, to ensure we only visit them once.
  if (getDerived().shouldVisitTemplateInstantiations() &&
      D == D->getCanonicalDecl())
    TRY_TO(TraverseFunctionInstantiations(D));
})

DEF_TRAVERSE_DECL(TemplateTemplateParmDecl, {
  // D is the "T" in something like
  //   template <template <typename> class T> class container { };
  TRY_TO(TraverseDecl(D->getTemplatedDecl()));
  if (D->hasDefaultArgument()) {
    TRY_TO(TraverseTemplateArgumentLoc(D->getDefaultArgument()));
  }
  TRY_TO(TraverseTemplateParameterListHelper(D->getTemplateParameters()));
})

DEF_TRAVERSE_DECL(TemplateTypeParmDecl, {
  // D is the "T" in something like "template<typename T> class vector;"
  if (D->getTypeForDecl())
    TRY_TO(TraverseType(QualType(D->getTypeForDecl(), 0)));
  if (D->hasDefaultArgument())
    TRY_TO(TraverseTypeLoc(D->getDefaultArgumentInfo()->getTypeLoc()));
})

DEF_TRAVERSE_DECL(TypedefDecl, {
  TRY_TO(TraverseTypeLoc(D->getTypeSourceInfo()->getTypeLoc()));
  // We shouldn't traverse D->getTypeForDecl(); it's a result of
  // declaring the typedef, not something that was written in the
  // source.
})

DEF_TRAVERSE_DECL(TypeAliasDecl, {
  TRY_TO(TraverseTypeLoc(D->getTypeSourceInfo()->getTypeLoc()));
  // We shouldn't traverse D->getTypeForDecl(); it's a result of
  // declaring the type alias, not something that was written in the
  // source.
})

DEF_TRAVERSE_DECL(TypeAliasTemplateDecl, {
  TRY_TO(TraverseDecl(D->getTemplatedDecl()));
  TRY_TO(TraverseTemplateParameterListHelper(D->getTemplateParameters()));
})

DEF_TRAVERSE_DECL(UnresolvedUsingTypenameDecl, {
  // A dependent using declaration which was marked with 'typename'.
  //   template<class T> class A : public B<T> { using typename B<T>::foo; };
  TRY_TO(TraverseNestedNameSpecifierLoc(D->getQualifierLoc()));
  // We shouldn't traverse D->getTypeForDecl(); it's a result of
  // declaring the type, not something that was written in the
  // source.
})

DEF_TRAVERSE_DECL(EnumDecl, {
  if (D->getTypeForDecl())
    TRY_TO(TraverseType(QualType(D->getTypeForDecl(), 0)));

  TRY_TO(TraverseNestedNameSpecifierLoc(D->getQualifierLoc()));
  // The enumerators are already traversed by
  // decls_begin()/decls_end().
})

// Helper methods for RecordDecl and its children.
template <typename Derived>
bool RecursiveASTVisitor<Derived>::TraverseRecordHelper(RecordDecl *D) {
  // We shouldn't traverse D->getTypeForDecl(); it's a result of
  // declaring the type, not something that was written in the source.

  TRY_TO(TraverseNestedNameSpecifierLoc(D->getQualifierLoc()));
  return true;
}

template <typename Derived>
bool RecursiveASTVisitor<Derived>::TraverseCXXRecordHelper(CXXRecordDecl *D) {
  if (!TraverseRecordHelper(D))
    return false;
  if (D->isCompleteDefinition()) {
    for (const auto &I : D->bases()) {
      TRY_TO(TraverseTypeLoc(I.getTypeSourceInfo()->getTypeLoc()));
    }
    // We don't traverse the friends or the conversions, as they are
    // already in decls_begin()/decls_end().
  }
  return true;
}

DEF_TRAVERSE_DECL(RecordDecl, { TRY_TO(TraverseRecordHelper(D)); })

DEF_TRAVERSE_DECL(CXXRecordDecl, { TRY_TO(TraverseCXXRecordHelper(D)); })

DEF_TRAVERSE_DECL(ClassTemplateSpecializationDecl, {
  // For implicit instantiations ("set<int> x;"), we don't want to
  // recurse at all, since the instatiated class isn't written in
  // the source code anywhere.  (Note the instatiated *type* --
  // set<int> -- is written, and will still get a callback of
  // TemplateSpecializationType).  For explicit instantiations
  // ("template set<int>;"), we do need a callback, since this
  // is the only callback that's made for this instantiation.
  // We use getTypeAsWritten() to distinguish.
  if (TypeSourceInfo *TSI = D->getTypeAsWritten())
    TRY_TO(TraverseTypeLoc(TSI->getTypeLoc()));

  if (!getDerived().shouldVisitTemplateInstantiations() &&
      D->getTemplateSpecializationKind() != TSK_ExplicitSpecialization)
    // Returning from here skips traversing the
    // declaration context of the ClassTemplateSpecializationDecl
    // (embedded in the DEF_TRAVERSE_DECL() macro)
    // which contains the instantiated members of the class.
    return true;
})

template <typename Derived>
bool RecursiveASTVisitor<Derived>::TraverseTemplateArgumentLocsHelper(
    const TemplateArgumentLoc *TAL, unsigned Count) {
  for (unsigned I = 0; I < Count; ++I) {
    TRY_TO(TraverseTemplateArgumentLoc(TAL[I]));
  }
  return true;
}

DEF_TRAVERSE_DECL(ClassTemplatePartialSpecializationDecl, {
  // The partial specialization.
  if (TemplateParameterList *TPL = D->getTemplateParameters()) {
    for (TemplateParameterList::iterator I = TPL->begin(), E = TPL->end();
         I != E; ++I) {
      TRY_TO(TraverseDecl(*I));
    }
  }
  // The args that remains unspecialized.
  TRY_TO(TraverseTemplateArgumentLocsHelper(
      D->getTemplateArgsAsWritten()->getTemplateArgs(),
      D->getTemplateArgsAsWritten()->NumTemplateArgs));

  // Don't need the ClassTemplatePartialSpecializationHelper, even
  // though that's our parent class -- we already visit all the
  // template args here.
  TRY_TO(TraverseCXXRecordHelper(D));

  // Instantiations will have been visited with the primary template.
})

DEF_TRAVERSE_DECL(EnumConstantDecl, { TRY_TO(TraverseStmt(D->getInitExpr())); })

DEF_TRAVERSE_DECL(UnresolvedUsingValueDecl, {
  // Like UnresolvedUsingTypenameDecl, but without the 'typename':
  //    template <class T> Class A : public Base<T> { using Base<T>::foo; };
  TRY_TO(TraverseNestedNameSpecifierLoc(D->getQualifierLoc()));
  TRY_TO(TraverseDeclarationNameInfo(D->getNameInfo()));
})

DEF_TRAVERSE_DECL(IndirectFieldDecl, {})

template <typename Derived>
bool RecursiveASTVisitor<Derived>::TraverseDeclaratorHelper(DeclaratorDecl *D) {
  TRY_TO(TraverseNestedNameSpecifierLoc(D->getQualifierLoc()));
  if (D->getTypeSourceInfo())
    TRY_TO(TraverseTypeLoc(D->getTypeSourceInfo()->getTypeLoc()));
  else
    TRY_TO(TraverseType(D->getType()));
  return true;
}

DEF_TRAVERSE_DECL(MSPropertyDecl, { TRY_TO(TraverseDeclaratorHelper(D)); })

DEF_TRAVERSE_DECL(FieldDecl, {
  TRY_TO(TraverseDeclaratorHelper(D));
  if (D->isBitField())
    TRY_TO(TraverseStmt(D->getBitWidth()));
  else if (D->hasInClassInitializer())
    TRY_TO(TraverseStmt(D->getInClassInitializer()));
})

DEF_TRAVERSE_DECL(ObjCAtDefsFieldDecl, {
  TRY_TO(TraverseDeclaratorHelper(D));
  if (D->isBitField())
    TRY_TO(TraverseStmt(D->getBitWidth()));
  // FIXME: implement the rest.
})

DEF_TRAVERSE_DECL(ObjCIvarDecl, {
  TRY_TO(TraverseDeclaratorHelper(D));
  if (D->isBitField())
    TRY_TO(TraverseStmt(D->getBitWidth()));
  // FIXME: implement the rest.
})

template <typename Derived>
bool RecursiveASTVisitor<Derived>::TraverseFunctionHelper(FunctionDecl *D) {
  TRY_TO(TraverseNestedNameSpecifierLoc(D->getQualifierLoc()));
  TRY_TO(TraverseDeclarationNameInfo(D->getNameInfo()));

  // If we're an explicit template specialization, iterate over the
  // template args that were explicitly specified.  If we were doing
  // this in typing order, we'd do it between the return type and
  // the function args, but both are handled by the FunctionTypeLoc
  // above, so we have to choose one side.  I've decided to do before.
  if (const FunctionTemplateSpecializationInfo *FTSI =
          D->getTemplateSpecializationInfo()) {
    if (FTSI->getTemplateSpecializationKind() != TSK_Undeclared &&
        FTSI->getTemplateSpecializationKind() != TSK_ImplicitInstantiation) {
      // A specialization might not have explicit template arguments if it has
      // a templated return type and concrete arguments.
      if (const ASTTemplateArgumentListInfo *TALI =
              FTSI->TemplateArgumentsAsWritten) {
        TRY_TO(TraverseTemplateArgumentLocsHelper(TALI->getTemplateArgs(),
                                                  TALI->NumTemplateArgs));
      }
    }
  }

  // Visit the function type itself, which can be either
  // FunctionNoProtoType or FunctionProtoType, or a typedef.  This
  // also covers the return type and the function parameters,
  // including exception specifications.
  TRY_TO(TraverseTypeLoc(D->getTypeSourceInfo()->getTypeLoc()));

  if (CXXConstructorDecl *Ctor = dyn_cast<CXXConstructorDecl>(D)) {
    // Constructor initializers.
    for (auto *I : Ctor->inits()) {
      TRY_TO(TraverseConstructorInitializer(I));
    }
  }

  if (D->isThisDeclarationADefinition()) {
    TRY_TO(TraverseStmt(D->getBody())); // Function body.
  }
  return true;
}

DEF_TRAVERSE_DECL(FunctionDecl, {
  // We skip decls_begin/decls_end, which are already covered by
  // TraverseFunctionHelper().
  return TraverseFunctionHelper(D);
})

DEF_TRAVERSE_DECL(CXXMethodDecl, {
  // We skip decls_begin/decls_end, which are already covered by
  // TraverseFunctionHelper().
  return TraverseFunctionHelper(D);
})

DEF_TRAVERSE_DECL(CXXConstructorDecl, {
  // We skip decls_begin/decls_end, which are already covered by
  // TraverseFunctionHelper().
  return TraverseFunctionHelper(D);
})

// CXXConversionDecl is the declaration of a type conversion operator.
// It's not a cast expression.
DEF_TRAVERSE_DECL(CXXConversionDecl, {
  // We skip decls_begin/decls_end, which are already covered by
  // TraverseFunctionHelper().
  return TraverseFunctionHelper(D);
})

DEF_TRAVERSE_DECL(CXXDestructorDecl, {
  // We skip decls_begin/decls_end, which are already covered by
  // TraverseFunctionHelper().
  return TraverseFunctionHelper(D);
})

template <typename Derived>
bool RecursiveASTVisitor<Derived>::TraverseVarHelper(VarDecl *D) {
  TRY_TO(TraverseDeclaratorHelper(D));
  // Default params are taken care of when we traverse the ParmVarDecl.
  if (!isa<ParmVarDecl>(D))
    TRY_TO(TraverseStmt(D->getInit()));
  return true;
}

DEF_TRAVERSE_DECL(VarDecl, { TRY_TO(TraverseVarHelper(D)); })

DEF_TRAVERSE_DECL(VarTemplateSpecializationDecl, {
  // For implicit instantiations, we don't want to
  // recurse at all, since the instatiated class isn't written in
  // the source code anywhere.
  if (TypeSourceInfo *TSI = D->getTypeAsWritten())
    TRY_TO(TraverseTypeLoc(TSI->getTypeLoc()));

  if (!getDerived().shouldVisitTemplateInstantiations() &&
      D->getTemplateSpecializationKind() != TSK_ExplicitSpecialization)
    // Returning from here skips traversing the
    // declaration context of the VarTemplateSpecializationDecl
    // (embedded in the DEF_TRAVERSE_DECL() macro).
    return true;
})

DEF_TRAVERSE_DECL(VarTemplatePartialSpecializationDecl, {
  // The partial specialization.
  if (TemplateParameterList *TPL = D->getTemplateParameters()) {
    for (TemplateParameterList::iterator I = TPL->begin(), E = TPL->end();
         I != E; ++I) {
      TRY_TO(TraverseDecl(*I));
    }
  }
  // The args that remains unspecialized.
  TRY_TO(TraverseTemplateArgumentLocsHelper(
      D->getTemplateArgsAsWritten()->getTemplateArgs(),
      D->getTemplateArgsAsWritten()->NumTemplateArgs));

  // Don't need the VarTemplatePartialSpecializationHelper, even
  // though that's our parent class -- we already visit all the
  // template args here.
  TRY_TO(TraverseVarHelper(D));

  // Instantiations will have been visited with the primary
  // template.
})

DEF_TRAVERSE_DECL(ImplicitParamDecl, { TRY_TO(TraverseVarHelper(D)); })

DEF_TRAVERSE_DECL(NonTypeTemplateParmDecl, {
  // A non-type template parameter, e.g. "S" in template<int S> class Foo ...
  TRY_TO(TraverseDeclaratorHelper(D));
  TRY_TO(TraverseStmt(D->getDefaultArgument()));
})

DEF_TRAVERSE_DECL(ParmVarDecl, {
  TRY_TO(TraverseVarHelper(D));

  if (D->hasDefaultArg() && D->hasUninstantiatedDefaultArg() &&
      !D->hasUnparsedDefaultArg())
    TRY_TO(TraverseStmt(D->getUninstantiatedDefaultArg()));

  if (D->hasDefaultArg() && !D->hasUninstantiatedDefaultArg() &&
      !D->hasUnparsedDefaultArg())
    TRY_TO(TraverseStmt(D->getDefaultArg()));
})

#undef DEF_TRAVERSE_DECL

// ----------------- Stmt traversal -----------------
//
// For stmts, we automate (in the DEF_TRAVERSE_STMT macro) iterating
// over the children defined in children() (every stmt defines these,
// though sometimes the range is empty).  Each individual Traverse*
// method only needs to worry about children other than those.  To see
// what children() does for a given class, see, e.g.,
//   http://clang.llvm.org/doxygen/Stmt_8cpp_source.html

// This macro makes available a variable S, the passed-in stmt.
#define DEF_TRAVERSE_STMT(STMT, CODE)                                          \
  template <typename Derived>                                                  \
  bool RecursiveASTVisitor<Derived>::Traverse##STMT(STMT *S) {                 \
    TRY_TO(WalkUpFrom##STMT(S));                                               \
    StmtQueueAction StmtQueue(*this);                                          \
    { CODE; }                                                                  \
    for (Stmt::child_range range = S->children(); range; ++range) {            \
      StmtQueue.queue(*range);                                                 \
    }                                                                          \
    return true;                                                               \
  }

DEF_TRAVERSE_STMT(GCCAsmStmt, {
  StmtQueue.queue(S->getAsmString());
  for (unsigned I = 0, E = S->getNumInputs(); I < E; ++I) {
    StmtQueue.queue(S->getInputConstraintLiteral(I));
  }
  for (unsigned I = 0, E = S->getNumOutputs(); I < E; ++I) {
    StmtQueue.queue(S->getOutputConstraintLiteral(I));
  }
  for (unsigned I = 0, E = S->getNumClobbers(); I < E; ++I) {
    StmtQueue.queue(S->getClobberStringLiteral(I));
  }
  // children() iterates over inputExpr and outputExpr.
})

DEF_TRAVERSE_STMT(
    MSAsmStmt,
    {// FIXME: MS Asm doesn't currently parse Constraints, Clobbers, etc.  Once
     // added this needs to be implemented.
    })

DEF_TRAVERSE_STMT(CXXCatchStmt, {
  TRY_TO(TraverseDecl(S->getExceptionDecl()));
  // children() iterates over the handler block.
})

DEF_TRAVERSE_STMT(DeclStmt, {
  for (auto *I : S->decls()) {
    TRY_TO(TraverseDecl(I));
  }
  // Suppress the default iteration over children() by
  // returning.  Here's why: A DeclStmt looks like 'type var [=
  // initializer]'.  The decls above already traverse over the
  // initializers, so we don't have to do it again (which
  // children() would do).
  return true;
})

// These non-expr stmts (most of them), do not need any action except
// iterating over the children.
DEF_TRAVERSE_STMT(BreakStmt, {})
DEF_TRAVERSE_STMT(CXXTryStmt, {})
DEF_TRAVERSE_STMT(CaseStmt, {})
DEF_TRAVERSE_STMT(CompoundStmt, {})
DEF_TRAVERSE_STMT(ContinueStmt, {})
DEF_TRAVERSE_STMT(DefaultStmt, {})
DEF_TRAVERSE_STMT(DoStmt, {})
DEF_TRAVERSE_STMT(ForStmt, {})
DEF_TRAVERSE_STMT(GotoStmt, {})
DEF_TRAVERSE_STMT(IfStmt, {})
DEF_TRAVERSE_STMT(IndirectGotoStmt, {})
DEF_TRAVERSE_STMT(LabelStmt, {})
DEF_TRAVERSE_STMT(AttributedStmt, {})
DEF_TRAVERSE_STMT(NullStmt, {})
DEF_TRAVERSE_STMT(ObjCAtCatchStmt, {})
DEF_TRAVERSE_STMT(ObjCAtFinallyStmt, {})
DEF_TRAVERSE_STMT(ObjCAtSynchronizedStmt, {})
DEF_TRAVERSE_STMT(ObjCAtThrowStmt, {})
DEF_TRAVERSE_STMT(ObjCAtTryStmt, {})
DEF_TRAVERSE_STMT(ObjCForCollectionStmt, {})
DEF_TRAVERSE_STMT(ObjCAutoreleasePoolStmt, {})
DEF_TRAVERSE_STMT(CXXForRangeStmt, {})
DEF_TRAVERSE_STMT(MSDependentExistsStmt, {
  TRY_TO(TraverseNestedNameSpecifierLoc(S->getQualifierLoc()));
  TRY_TO(TraverseDeclarationNameInfo(S->getNameInfo()));
})
DEF_TRAVERSE_STMT(ReturnStmt, {})
DEF_TRAVERSE_STMT(SwitchStmt, {})
DEF_TRAVERSE_STMT(WhileStmt, {})

DEF_TRAVERSE_STMT(CXXDependentScopeMemberExpr, {
  TRY_TO(TraverseNestedNameSpecifierLoc(S->getQualifierLoc()));
  TRY_TO(TraverseDeclarationNameInfo(S->getMemberNameInfo()));
  if (S->hasExplicitTemplateArgs()) {
    TRY_TO(TraverseTemplateArgumentLocsHelper(S->getTemplateArgs(),
                                              S->getNumTemplateArgs()));
  }
})

DEF_TRAVERSE_STMT(DeclRefExpr, {
  TRY_TO(TraverseNestedNameSpecifierLoc(S->getQualifierLoc()));
  TRY_TO(TraverseDeclarationNameInfo(S->getNameInfo()));
  TRY_TO(TraverseTemplateArgumentLocsHelper(S->getTemplateArgs(),
                                            S->getNumTemplateArgs()));
})

DEF_TRAVERSE_STMT(DependentScopeDeclRefExpr, {
  TRY_TO(TraverseNestedNameSpecifierLoc(S->getQualifierLoc()));
  TRY_TO(TraverseDeclarationNameInfo(S->getNameInfo()));
  if (S->hasExplicitTemplateArgs()) {
    TRY_TO(TraverseTemplateArgumentLocsHelper(
        S->getExplicitTemplateArgs().getTemplateArgs(),
        S->getNumTemplateArgs()));
  }
})

DEF_TRAVERSE_STMT(MemberExpr, {
  TRY_TO(TraverseNestedNameSpecifierLoc(S->getQualifierLoc()));
  TRY_TO(TraverseDeclarationNameInfo(S->getMemberNameInfo()));
  TRY_TO(TraverseTemplateArgumentLocsHelper(S->getTemplateArgs(),
                                            S->getNumTemplateArgs()));
})

DEF_TRAVERSE_STMT(
    ImplicitCastExpr,
    {// We don't traverse the cast type, as it's not written in the
     // source code.
    })

DEF_TRAVERSE_STMT(CStyleCastExpr, {
  TRY_TO(TraverseTypeLoc(S->getTypeInfoAsWritten()->getTypeLoc()));
})

DEF_TRAVERSE_STMT(CXXFunctionalCastExpr, {
  TRY_TO(TraverseTypeLoc(S->getTypeInfoAsWritten()->getTypeLoc()));
})

DEF_TRAVERSE_STMT(CXXConstCastExpr, {
  TRY_TO(TraverseTypeLoc(S->getTypeInfoAsWritten()->getTypeLoc()));
})

DEF_TRAVERSE_STMT(CXXDynamicCastExpr, {
  TRY_TO(TraverseTypeLoc(S->getTypeInfoAsWritten()->getTypeLoc()));
})

DEF_TRAVERSE_STMT(CXXReinterpretCastExpr, {
  TRY_TO(TraverseTypeLoc(S->getTypeInfoAsWritten()->getTypeLoc()));
})

DEF_TRAVERSE_STMT(CXXStaticCastExpr, {
  TRY_TO(TraverseTypeLoc(S->getTypeInfoAsWritten()->getTypeLoc()));
})

// InitListExpr is a tricky one, because we want to do all our work on
// the syntactic form of the listexpr, but this method takes the
// semantic form by default.  We can't use the macro helper because it
// calls WalkUp*() on the semantic form, before our code can convert
// to the syntactic form.
template <typename Derived>
bool RecursiveASTVisitor<Derived>::TraverseInitListExpr(InitListExpr *S) {
  if (InitListExpr *Syn = S->getSyntacticForm())
    S = Syn;
  TRY_TO(WalkUpFromInitListExpr(S));
  StmtQueueAction StmtQueue(*this);
  // All we need are the default actions.  FIXME: use a helper function.
  for (Stmt::child_range range = S->children(); range; ++range) {
    StmtQueue.queue(*range);
  }
  return true;
}

// GenericSelectionExpr is a special case because the types and expressions
// are interleaved.  We also need to watch out for null types (default
// generic associations).
template <typename Derived>
bool RecursiveASTVisitor<Derived>::TraverseGenericSelectionExpr(
    GenericSelectionExpr *S) {
  TRY_TO(WalkUpFromGenericSelectionExpr(S));
  StmtQueueAction StmtQueue(*this);
  StmtQueue.queue(S->getControllingExpr());
  for (unsigned i = 0; i != S->getNumAssocs(); ++i) {
    if (TypeSourceInfo *TS = S->getAssocTypeSourceInfo(i))
      TRY_TO(TraverseTypeLoc(TS->getTypeLoc()));
    StmtQueue.queue(S->getAssocExpr(i));
  }
  return true;
}

// PseudoObjectExpr is a special case because of the wierdness with
// syntactic expressions and opaque values.
template <typename Derived>
bool
RecursiveASTVisitor<Derived>::TraversePseudoObjectExpr(PseudoObjectExpr *S) {
  TRY_TO(WalkUpFromPseudoObjectExpr(S));
  StmtQueueAction StmtQueue(*this);
  StmtQueue.queue(S->getSyntacticForm());
  for (PseudoObjectExpr::semantics_iterator i = S->semantics_begin(),
                                            e = S->semantics_end();
       i != e; ++i) {
    Expr *sub = *i;
    if (OpaqueValueExpr *OVE = dyn_cast<OpaqueValueExpr>(sub))
      sub = OVE->getSourceExpr();
    StmtQueue.queue(sub);
  }
  return true;
}

DEF_TRAVERSE_STMT(CXXScalarValueInitExpr, {
  // This is called for code like 'return T()' where T is a built-in
  // (i.e. non-class) type.
  TRY_TO(TraverseTypeLoc(S->getTypeSourceInfo()->getTypeLoc()));
})

DEF_TRAVERSE_STMT(CXXNewExpr, {
  // The child-iterator will pick up the other arguments.
  TRY_TO(TraverseTypeLoc(S->getAllocatedTypeSourceInfo()->getTypeLoc()));
})

DEF_TRAVERSE_STMT(OffsetOfExpr, {
  // The child-iterator will pick up the expression representing
  // the field.
  // FIMXE: for code like offsetof(Foo, a.b.c), should we get
  // making a MemberExpr callbacks for Foo.a, Foo.a.b, and Foo.a.b.c?
  TRY_TO(TraverseTypeLoc(S->getTypeSourceInfo()->getTypeLoc()));
})

DEF_TRAVERSE_STMT(UnaryExprOrTypeTraitExpr, {
  // The child-iterator will pick up the arg if it's an expression,
  // but not if it's a type.
  if (S->isArgumentType())
    TRY_TO(TraverseTypeLoc(S->getArgumentTypeInfo()->getTypeLoc()));
})

DEF_TRAVERSE_STMT(CXXTypeidExpr, {
  // The child-iterator will pick up the arg if it's an expression,
  // but not if it's a type.
  if (S->isTypeOperand())
    TRY_TO(TraverseTypeLoc(S->getTypeOperandSourceInfo()->getTypeLoc()));
})

DEF_TRAVERSE_STMT(MSPropertyRefExpr, {
  TRY_TO(TraverseNestedNameSpecifierLoc(S->getQualifierLoc()));
})

DEF_TRAVERSE_STMT(CXXUuidofExpr, {
  // The child-iterator will pick up the arg if it's an expression,
  // but not if it's a type.
  if (S->isTypeOperand())
    TRY_TO(TraverseTypeLoc(S->getTypeOperandSourceInfo()->getTypeLoc()));
})

DEF_TRAVERSE_STMT(TypeTraitExpr, {
  for (unsigned I = 0, N = S->getNumArgs(); I != N; ++I)
    TRY_TO(TraverseTypeLoc(S->getArg(I)->getTypeLoc()));
})

DEF_TRAVERSE_STMT(ArrayTypeTraitExpr, {
  TRY_TO(TraverseTypeLoc(S->getQueriedTypeSourceInfo()->getTypeLoc()));
})

DEF_TRAVERSE_STMT(ExpressionTraitExpr,
                  { StmtQueue.queue(S->getQueriedExpression()); })

DEF_TRAVERSE_STMT(VAArgExpr, {
  // The child-iterator will pick up the expression argument.
  TRY_TO(TraverseTypeLoc(S->getWrittenTypeInfo()->getTypeLoc()));
})

DEF_TRAVERSE_STMT(CXXTemporaryObjectExpr, {
  // This is called for code like 'return T()' where T is a class type.
  TRY_TO(TraverseTypeLoc(S->getTypeSourceInfo()->getTypeLoc()));
})

// Walk only the visible parts of lambda expressions.
template <typename Derived>
bool RecursiveASTVisitor<Derived>::TraverseLambdaExpr(LambdaExpr *S) {
  TRY_TO(WalkUpFromLambdaExpr(S));

  for (LambdaExpr::capture_iterator C = S->explicit_capture_begin(),
                                    CEnd = S->explicit_capture_end();
       C != CEnd; ++C) {
    TRY_TO(TraverseLambdaCapture(S, C));
  }

  if (S->hasExplicitParameters() || S->hasExplicitResultType()) {
    TypeLoc TL = S->getCallOperator()->getTypeSourceInfo()->getTypeLoc();
    if (S->hasExplicitParameters() && S->hasExplicitResultType()) {
      // Visit the whole type.
      TRY_TO(TraverseTypeLoc(TL));
    } else if (FunctionProtoTypeLoc Proto = TL.getAs<FunctionProtoTypeLoc>()) {
      if (S->hasExplicitParameters()) {
        // Visit parameters.
        for (unsigned I = 0, N = Proto.getNumParams(); I != N; ++I) {
          TRY_TO(TraverseDecl(Proto.getParam(I)));
        }
      } else {
        TRY_TO(TraverseTypeLoc(Proto.getReturnLoc()));
      }
    }
  }

  TRY_TO(TraverseLambdaBody(S));
  return true;
}

DEF_TRAVERSE_STMT(CXXUnresolvedConstructExpr, {
  // This is called for code like 'T()', where T is a template argument.
  TRY_TO(TraverseTypeLoc(S->getTypeSourceInfo()->getTypeLoc()));
})

// These expressions all might take explicit template arguments.
// We traverse those if so.  FIXME: implement these.
DEF_TRAVERSE_STMT(CXXConstructExpr, {})
DEF_TRAVERSE_STMT(CallExpr, {})
DEF_TRAVERSE_STMT(CXXMemberCallExpr, {})

// These exprs (most of them), do not need any action except iterating
// over the children.
DEF_TRAVERSE_STMT(AddrLabelExpr, {})
DEF_TRAVERSE_STMT(ArraySubscriptExpr, {})
DEF_TRAVERSE_STMT(BlockExpr, {
  TRY_TO(TraverseDecl(S->getBlockDecl()));
  return true; // no child statements to loop through.
})
DEF_TRAVERSE_STMT(ChooseExpr, {})
DEF_TRAVERSE_STMT(CompoundLiteralExpr, {
  TRY_TO(TraverseTypeLoc(S->getTypeSourceInfo()->getTypeLoc()));
})
DEF_TRAVERSE_STMT(CXXBindTemporaryExpr, {})
DEF_TRAVERSE_STMT(CXXBoolLiteralExpr, {})
DEF_TRAVERSE_STMT(CXXDefaultArgExpr, {})
DEF_TRAVERSE_STMT(CXXDefaultInitExpr, {})
DEF_TRAVERSE_STMT(CXXDeleteExpr, {})
DEF_TRAVERSE_STMT(ExprWithCleanups, {})
DEF_TRAVERSE_STMT(CXXNullPtrLiteralExpr, {})
DEF_TRAVERSE_STMT(CXXStdInitializerListExpr, {})
DEF_TRAVERSE_STMT(CXXPseudoDestructorExpr, {
  TRY_TO(TraverseNestedNameSpecifierLoc(S->getQualifierLoc()));
  if (TypeSourceInfo *ScopeInfo = S->getScopeTypeInfo())
    TRY_TO(TraverseTypeLoc(ScopeInfo->getTypeLoc()));
  if (TypeSourceInfo *DestroyedTypeInfo = S->getDestroyedTypeInfo())
    TRY_TO(TraverseTypeLoc(DestroyedTypeInfo->getTypeLoc()));
})
DEF_TRAVERSE_STMT(CXXThisExpr, {})
DEF_TRAVERSE_STMT(CXXThrowExpr, {})
DEF_TRAVERSE_STMT(UserDefinedLiteral, {})
DEF_TRAVERSE_STMT(DesignatedInitExpr, {})
DEF_TRAVERSE_STMT(ExtVectorElementExpr, {})
DEF_TRAVERSE_STMT(GNUNullExpr, {})
DEF_TRAVERSE_STMT(ImplicitValueInitExpr, {})
DEF_TRAVERSE_STMT(ObjCBoolLiteralExpr, {})
DEF_TRAVERSE_STMT(ObjCEncodeExpr, {
  if (TypeSourceInfo *TInfo = S->getEncodedTypeSourceInfo())
    TRY_TO(TraverseTypeLoc(TInfo->getTypeLoc()));
})
DEF_TRAVERSE_STMT(ObjCIsaExpr, {})
DEF_TRAVERSE_STMT(ObjCIvarRefExpr, {})
DEF_TRAVERSE_STMT(ObjCMessageExpr, {
  if (TypeSourceInfo *TInfo = S->getClassReceiverTypeInfo())
    TRY_TO(TraverseTypeLoc(TInfo->getTypeLoc()));
})
DEF_TRAVERSE_STMT(ObjCPropertyRefExpr, {})
DEF_TRAVERSE_STMT(ObjCSubscriptRefExpr, {})
DEF_TRAVERSE_STMT(ObjCProtocolExpr, {})
DEF_TRAVERSE_STMT(ObjCSelectorExpr, {})
DEF_TRAVERSE_STMT(ObjCIndirectCopyRestoreExpr, {})
DEF_TRAVERSE_STMT(ObjCBridgedCastExpr, {
  TRY_TO(TraverseTypeLoc(S->getTypeInfoAsWritten()->getTypeLoc()));
})
DEF_TRAVERSE_STMT(ParenExpr, {})
DEF_TRAVERSE_STMT(ParenListExpr, {})
DEF_TRAVERSE_STMT(PredefinedExpr, {})
DEF_TRAVERSE_STMT(ShuffleVectorExpr, {})
DEF_TRAVERSE_STMT(ConvertVectorExpr, {})
DEF_TRAVERSE_STMT(StmtExpr, {})
DEF_TRAVERSE_STMT(UnresolvedLookupExpr, {
  TRY_TO(TraverseNestedNameSpecifierLoc(S->getQualifierLoc()));
  if (S->hasExplicitTemplateArgs()) {
    TRY_TO(TraverseTemplateArgumentLocsHelper(S->getTemplateArgs(),
                                              S->getNumTemplateArgs()));
  }
})

DEF_TRAVERSE_STMT(UnresolvedMemberExpr, {
  TRY_TO(TraverseNestedNameSpecifierLoc(S->getQualifierLoc()));
  if (S->hasExplicitTemplateArgs()) {
    TRY_TO(TraverseTemplateArgumentLocsHelper(S->getTemplateArgs(),
                                              S->getNumTemplateArgs()));
  }
})

DEF_TRAVERSE_STMT(SEHTryStmt, {})
DEF_TRAVERSE_STMT(SEHExceptStmt, {})
DEF_TRAVERSE_STMT(SEHFinallyStmt, {})
<<<<<<< HEAD
=======
DEF_TRAVERSE_STMT(SEHLeaveStmt, {})
>>>>>>> ec81a0dc
DEF_TRAVERSE_STMT(CapturedStmt, { TRY_TO(TraverseDecl(S->getCapturedDecl())); })

DEF_TRAVERSE_STMT(CXXOperatorCallExpr, {})
DEF_TRAVERSE_STMT(OpaqueValueExpr, {})
DEF_TRAVERSE_STMT(CUDAKernelCallExpr, {})

// These operators (all of them) do not need any action except
// iterating over the children.
DEF_TRAVERSE_STMT(BinaryConditionalOperator, {})
DEF_TRAVERSE_STMT(ConditionalOperator, {})
DEF_TRAVERSE_STMT(UnaryOperator, {})
DEF_TRAVERSE_STMT(BinaryOperator, {})
DEF_TRAVERSE_STMT(CompoundAssignOperator, {})
DEF_TRAVERSE_STMT(CXXNoexceptExpr, {})
DEF_TRAVERSE_STMT(PackExpansionExpr, {})
DEF_TRAVERSE_STMT(SizeOfPackExpr, {})
DEF_TRAVERSE_STMT(SubstNonTypeTemplateParmPackExpr, {})
DEF_TRAVERSE_STMT(SubstNonTypeTemplateParmExpr, {})
DEF_TRAVERSE_STMT(FunctionParmPackExpr, {})
DEF_TRAVERSE_STMT(MaterializeTemporaryExpr, {})
DEF_TRAVERSE_STMT(AtomicExpr, {})

// These literals (all of them) do not need any action.
DEF_TRAVERSE_STMT(IntegerLiteral, {})
DEF_TRAVERSE_STMT(CharacterLiteral, {})
DEF_TRAVERSE_STMT(FloatingLiteral, {})
DEF_TRAVERSE_STMT(ImaginaryLiteral, {})
DEF_TRAVERSE_STMT(StringLiteral, {})
DEF_TRAVERSE_STMT(ObjCStringLiteral, {})
DEF_TRAVERSE_STMT(ObjCBoxedExpr, {})
DEF_TRAVERSE_STMT(ObjCArrayLiteral, {})
DEF_TRAVERSE_STMT(ObjCDictionaryLiteral, {})

// Traverse OpenCL: AsType, Convert.
DEF_TRAVERSE_STMT(AsTypeExpr, {})

// OpenMP directives.
template <typename Derived>
bool RecursiveASTVisitor<Derived>::TraverseOMPExecutableDirective(
    OMPExecutableDirective *S) {
<<<<<<< HEAD
  ArrayRef<OMPClause *> Clauses = S->clauses();
  for (ArrayRef<OMPClause *>::iterator I = Clauses.begin(), E = Clauses.end();
       I != E; ++I)
    if (!TraverseOMPClause(*I))
      return false;
  return true;
}

DEF_TRAVERSE_STMT(OMPParallelDirective, {
  if (!TraverseOMPExecutableDirective(S))
    return false;
})

DEF_TRAVERSE_STMT(OMPSimdDirective, {
  if (!TraverseOMPExecutableDirective(S))
    return false;
})
=======
  for (auto *C : S->clauses()) {
    TRY_TO(TraverseOMPClause(C));
  }
  return true;
}

DEF_TRAVERSE_STMT(OMPParallelDirective,
                  { TRY_TO(TraverseOMPExecutableDirective(S)); })

DEF_TRAVERSE_STMT(OMPSimdDirective,
                  { TRY_TO(TraverseOMPExecutableDirective(S)); })

DEF_TRAVERSE_STMT(OMPForDirective,
                  { TRY_TO(TraverseOMPExecutableDirective(S)); })

DEF_TRAVERSE_STMT(OMPSectionsDirective,
                  { TRY_TO(TraverseOMPExecutableDirective(S)); })

DEF_TRAVERSE_STMT(OMPSectionDirective,
                  { TRY_TO(TraverseOMPExecutableDirective(S)); })

DEF_TRAVERSE_STMT(OMPSingleDirective,
                  { TRY_TO(TraverseOMPExecutableDirective(S)); })

DEF_TRAVERSE_STMT(OMPParallelForDirective,
                  { TRY_TO(TraverseOMPExecutableDirective(S)); })

DEF_TRAVERSE_STMT(OMPParallelSectionsDirective,
                  { TRY_TO(TraverseOMPExecutableDirective(S)); })
>>>>>>> ec81a0dc

// OpenMP clauses.
template <typename Derived>
bool RecursiveASTVisitor<Derived>::TraverseOMPClause(OMPClause *C) {
  if (!C)
    return true;
  switch (C->getClauseKind()) {
#define OPENMP_CLAUSE(Name, Class)                                             \
  case OMPC_##Name:                                                            \
<<<<<<< HEAD
    return getDerived().Visit##Class(static_cast<Class *>(C));
#include "clang/Basic/OpenMPKinds.def"
  default:
=======
    TRY_TO(Visit##Class(static_cast<Class *>(C)));                             \
    break;
#include "clang/Basic/OpenMPKinds.def"
  case OMPC_threadprivate:
  case OMPC_unknown:
>>>>>>> ec81a0dc
    break;
  }
  return true;
}

template <typename Derived>
bool RecursiveASTVisitor<Derived>::VisitOMPIfClause(OMPIfClause *C) {
<<<<<<< HEAD
  TraverseStmt(C->getCondition());
=======
  TRY_TO(TraverseStmt(C->getCondition()));
  return true;
}

template <typename Derived>
bool
RecursiveASTVisitor<Derived>::VisitOMPNumThreadsClause(OMPNumThreadsClause *C) {
  TRY_TO(TraverseStmt(C->getNumThreads()));
  return true;
}

template <typename Derived>
bool RecursiveASTVisitor<Derived>::VisitOMPSafelenClause(OMPSafelenClause *C) {
  TRY_TO(TraverseStmt(C->getSafelen()));
  return true;
}

template <typename Derived>
bool
RecursiveASTVisitor<Derived>::VisitOMPCollapseClause(OMPCollapseClause *C) {
  TRY_TO(TraverseStmt(C->getNumForLoops()));
>>>>>>> ec81a0dc
  return true;
}

template <typename Derived>
<<<<<<< HEAD
bool
RecursiveASTVisitor<Derived>::VisitOMPNumThreadsClause(OMPNumThreadsClause *C) {
  TraverseStmt(C->getNumThreads());
=======
bool RecursiveASTVisitor<Derived>::VisitOMPDefaultClause(OMPDefaultClause *) {
>>>>>>> ec81a0dc
  return true;
}

template <typename Derived>
<<<<<<< HEAD
bool RecursiveASTVisitor<Derived>::VisitOMPSafelenClause(OMPSafelenClause *C) {
  TraverseStmt(C->getSafelen());
=======
bool RecursiveASTVisitor<Derived>::VisitOMPProcBindClause(OMPProcBindClause *) {
>>>>>>> ec81a0dc
  return true;
}

template <typename Derived>
bool
<<<<<<< HEAD
RecursiveASTVisitor<Derived>::VisitOMPCollapseClause(OMPCollapseClause *C) {
  TraverseStmt(C->getNumForLoops());
  return true;
}

template <typename Derived>
bool RecursiveASTVisitor<Derived>::VisitOMPDefaultClause(OMPDefaultClause *C) {
  return true;
}

template <typename Derived>
bool
RecursiveASTVisitor<Derived>::VisitOMPProcBindClause(OMPProcBindClause *C) {
=======
RecursiveASTVisitor<Derived>::VisitOMPScheduleClause(OMPScheduleClause *C) {
  TRY_TO(TraverseStmt(C->getChunkSize()));
>>>>>>> ec81a0dc
  return true;
}

template <typename Derived>
<<<<<<< HEAD
template <typename T>
void RecursiveASTVisitor<Derived>::VisitOMPClauseList(T *Node) {
  for (auto *I : Node->varlists())
    TraverseStmt(I);
}

template <typename Derived>
bool RecursiveASTVisitor<Derived>::VisitOMPPrivateClause(OMPPrivateClause *C) {
  VisitOMPClauseList(C);
=======
bool RecursiveASTVisitor<Derived>::VisitOMPOrderedClause(OMPOrderedClause *) {
  return true;
}

template <typename Derived>
bool RecursiveASTVisitor<Derived>::VisitOMPNowaitClause(OMPNowaitClause *) {
>>>>>>> ec81a0dc
  return true;
}

template <typename Derived>
<<<<<<< HEAD
bool RecursiveASTVisitor<Derived>::VisitOMPFirstprivateClause(
    OMPFirstprivateClause *C) {
  VisitOMPClauseList(C);
=======
template <typename T>
bool RecursiveASTVisitor<Derived>::VisitOMPClauseList(T *Node) {
  for (auto *E : Node->varlists()) {
    TRY_TO(TraverseStmt(E));
  }
>>>>>>> ec81a0dc
  return true;
}

template <typename Derived>
<<<<<<< HEAD
bool RecursiveASTVisitor<Derived>::VisitOMPSharedClause(OMPSharedClause *C) {
  VisitOMPClauseList(C);
=======
bool RecursiveASTVisitor<Derived>::VisitOMPPrivateClause(OMPPrivateClause *C) {
  TRY_TO(VisitOMPClauseList(C));
>>>>>>> ec81a0dc
  return true;
}

template <typename Derived>
<<<<<<< HEAD
bool RecursiveASTVisitor<Derived>::VisitOMPLinearClause(OMPLinearClause *C) {
  VisitOMPClauseList(C);
  TraverseStmt(C->getStep());
=======
bool RecursiveASTVisitor<Derived>::VisitOMPFirstprivateClause(
    OMPFirstprivateClause *C) {
  TRY_TO(VisitOMPClauseList(C));
>>>>>>> ec81a0dc
  return true;
}

template <typename Derived>
<<<<<<< HEAD
bool RecursiveASTVisitor<Derived>::VisitOMPCopyinClause(OMPCopyinClause *C) {
  VisitOMPClauseList(C);
=======
bool RecursiveASTVisitor<Derived>::VisitOMPLastprivateClause(
    OMPLastprivateClause *C) {
  TRY_TO(VisitOMPClauseList(C));
  return true;
}

template <typename Derived>
bool RecursiveASTVisitor<Derived>::VisitOMPSharedClause(OMPSharedClause *C) {
  TRY_TO(VisitOMPClauseList(C));
  return true;
}

template <typename Derived>
bool RecursiveASTVisitor<Derived>::VisitOMPLinearClause(OMPLinearClause *C) {
  TRY_TO(TraverseStmt(C->getStep()));
  TRY_TO(VisitOMPClauseList(C));
  return true;
}

template <typename Derived>
bool RecursiveASTVisitor<Derived>::VisitOMPAlignedClause(OMPAlignedClause *C) {
  TRY_TO(TraverseStmt(C->getAlignment()));
  TRY_TO(VisitOMPClauseList(C));
  return true;
}

template <typename Derived>
bool RecursiveASTVisitor<Derived>::VisitOMPCopyinClause(OMPCopyinClause *C) {
  TRY_TO(VisitOMPClauseList(C));
  return true;
}

template <typename Derived>
bool RecursiveASTVisitor<Derived>::VisitOMPCopyprivateClause(
    OMPCopyprivateClause *C) {
  TRY_TO(VisitOMPClauseList(C));
  return true;
}

template <typename Derived>
bool
RecursiveASTVisitor<Derived>::VisitOMPReductionClause(OMPReductionClause *C) {
  TRY_TO(TraverseNestedNameSpecifierLoc(C->getQualifierLoc()));
  TRY_TO(TraverseDeclarationNameInfo(C->getNameInfo()));
  TRY_TO(VisitOMPClauseList(C));
>>>>>>> ec81a0dc
  return true;
}

// FIXME: look at the following tricky-seeming exprs to see if we
// need to recurse on anything.  These are ones that have methods
// returning decls or qualtypes or nestednamespecifier -- though I'm
// not sure if they own them -- or just seemed very complicated, or
// had lots of sub-types to explore.
//
// VisitOverloadExpr and its children: recurse on template args? etc?

// FIXME: go through all the stmts and exprs again, and see which of them
// create new types, and recurse on the types (TypeLocs?) of those.
// Candidates:
//
//    http://clang.llvm.org/doxygen/classclang_1_1CXXTypeidExpr.html
//    http://clang.llvm.org/doxygen/classclang_1_1UnaryExprOrTypeTraitExpr.html
//    http://clang.llvm.org/doxygen/classclang_1_1TypesCompatibleExpr.html
//    Every class that has getQualifier.

#undef DEF_TRAVERSE_STMT

#undef TRY_TO

#undef RecursiveASTVisitor

} // end namespace clang

#endif // LLVM_CLANG_LIBCLANG_RECURSIVEASTVISITOR_H<|MERGE_RESOLUTION|>--- conflicted
+++ resolved
@@ -424,18 +424,11 @@
   bool TraverseFunctionHelper(FunctionDecl *D);
   bool TraverseVarHelper(VarDecl *D);
   bool TraverseOMPExecutableDirective(OMPExecutableDirective *S);
-<<<<<<< HEAD
-#define OPENMP_CLAUSE(Name, Class) bool Visit##Class(Class *C);
-#include "clang/Basic/OpenMPKinds.def"
-  /// \brief Process clauses with list of variables.
-  template <typename T> void VisitOMPClauseList(T *Node);
-=======
   bool TraverseOMPClause(OMPClause *C);
 #define OPENMP_CLAUSE(Name, Class) bool Visit##Class(Class *C);
 #include "clang/Basic/OpenMPKinds.def"
   /// \brief Process clauses with list of variables.
   template <typename T> bool VisitOMPClauseList(T *Node);
->>>>>>> ec81a0dc
 
   typedef SmallVector<Stmt *, 16> StmtsTy;
   typedef SmallVector<StmtsTy *, 4> QueuesTy;
@@ -1214,14 +1207,11 @@
   if (TypeSourceInfo *TInfo = D->getSignatureAsWritten())
     TRY_TO(TraverseTypeLoc(TInfo->getTypeLoc()));
   TRY_TO(TraverseStmt(D->getBody()));
-<<<<<<< HEAD
-=======
   for (const auto &I : D->captures()) {
     if (I.hasCopyExpr()) {
       TRY_TO(TraverseStmt(I.getCopyExpr()));
     }
   }
->>>>>>> ec81a0dc
   // This return statement makes sure the traversal of nodes in
   // decls_begin()/decls_end() (done in the DEF_TRAVERSE_DECL macro)
   // is skipped - don't remove it.
@@ -1337,10 +1327,6 @@
   return true;
 })
 
-<<<<<<< HEAD
-DEF_TRAVERSE_DECL(ObjCPropertyDecl, {// FIXME: implement
-                                    })
-=======
 DEF_TRAVERSE_DECL(ObjCPropertyDecl, {
   if (D->getTypeSourceInfo())
     TRY_TO(TraverseTypeLoc(D->getTypeSourceInfo()->getTypeLoc()));
@@ -1348,7 +1334,6 @@
     TRY_TO(TraverseType(D->getType()));
   return true;
 })
->>>>>>> ec81a0dc
 
 DEF_TRAVERSE_DECL(UsingDecl, {
   TRY_TO(TraverseNestedNameSpecifierLoc(D->getQualifierLoc()));
@@ -2247,10 +2232,7 @@
 DEF_TRAVERSE_STMT(SEHTryStmt, {})
 DEF_TRAVERSE_STMT(SEHExceptStmt, {})
 DEF_TRAVERSE_STMT(SEHFinallyStmt, {})
-<<<<<<< HEAD
-=======
 DEF_TRAVERSE_STMT(SEHLeaveStmt, {})
->>>>>>> ec81a0dc
 DEF_TRAVERSE_STMT(CapturedStmt, { TRY_TO(TraverseDecl(S->getCapturedDecl())); })
 
 DEF_TRAVERSE_STMT(CXXOperatorCallExpr, {})
@@ -2291,25 +2273,6 @@
 template <typename Derived>
 bool RecursiveASTVisitor<Derived>::TraverseOMPExecutableDirective(
     OMPExecutableDirective *S) {
-<<<<<<< HEAD
-  ArrayRef<OMPClause *> Clauses = S->clauses();
-  for (ArrayRef<OMPClause *>::iterator I = Clauses.begin(), E = Clauses.end();
-       I != E; ++I)
-    if (!TraverseOMPClause(*I))
-      return false;
-  return true;
-}
-
-DEF_TRAVERSE_STMT(OMPParallelDirective, {
-  if (!TraverseOMPExecutableDirective(S))
-    return false;
-})
-
-DEF_TRAVERSE_STMT(OMPSimdDirective, {
-  if (!TraverseOMPExecutableDirective(S))
-    return false;
-})
-=======
   for (auto *C : S->clauses()) {
     TRY_TO(TraverseOMPClause(C));
   }
@@ -2339,7 +2302,6 @@
 
 DEF_TRAVERSE_STMT(OMPParallelSectionsDirective,
                   { TRY_TO(TraverseOMPExecutableDirective(S)); })
->>>>>>> ec81a0dc
 
 // OpenMP clauses.
 template <typename Derived>
@@ -2349,17 +2311,11 @@
   switch (C->getClauseKind()) {
 #define OPENMP_CLAUSE(Name, Class)                                             \
   case OMPC_##Name:                                                            \
-<<<<<<< HEAD
-    return getDerived().Visit##Class(static_cast<Class *>(C));
-#include "clang/Basic/OpenMPKinds.def"
-  default:
-=======
     TRY_TO(Visit##Class(static_cast<Class *>(C)));                             \
     break;
 #include "clang/Basic/OpenMPKinds.def"
   case OMPC_threadprivate:
   case OMPC_unknown:
->>>>>>> ec81a0dc
     break;
   }
   return true;
@@ -2367,9 +2323,6 @@
 
 template <typename Derived>
 bool RecursiveASTVisitor<Derived>::VisitOMPIfClause(OMPIfClause *C) {
-<<<<<<< HEAD
-  TraverseStmt(C->getCondition());
-=======
   TRY_TO(TraverseStmt(C->getCondition()));
   return true;
 }
@@ -2391,120 +2344,59 @@
 bool
 RecursiveASTVisitor<Derived>::VisitOMPCollapseClause(OMPCollapseClause *C) {
   TRY_TO(TraverseStmt(C->getNumForLoops()));
->>>>>>> ec81a0dc
-  return true;
-}
-
-template <typename Derived>
-<<<<<<< HEAD
+  return true;
+}
+
+template <typename Derived>
+bool RecursiveASTVisitor<Derived>::VisitOMPDefaultClause(OMPDefaultClause *) {
+  return true;
+}
+
+template <typename Derived>
+bool RecursiveASTVisitor<Derived>::VisitOMPProcBindClause(OMPProcBindClause *) {
+  return true;
+}
+
+template <typename Derived>
 bool
-RecursiveASTVisitor<Derived>::VisitOMPNumThreadsClause(OMPNumThreadsClause *C) {
-  TraverseStmt(C->getNumThreads());
-=======
-bool RecursiveASTVisitor<Derived>::VisitOMPDefaultClause(OMPDefaultClause *) {
->>>>>>> ec81a0dc
-  return true;
-}
-
-template <typename Derived>
-<<<<<<< HEAD
-bool RecursiveASTVisitor<Derived>::VisitOMPSafelenClause(OMPSafelenClause *C) {
-  TraverseStmt(C->getSafelen());
-=======
-bool RecursiveASTVisitor<Derived>::VisitOMPProcBindClause(OMPProcBindClause *) {
->>>>>>> ec81a0dc
-  return true;
-}
-
-template <typename Derived>
-bool
-<<<<<<< HEAD
-RecursiveASTVisitor<Derived>::VisitOMPCollapseClause(OMPCollapseClause *C) {
-  TraverseStmt(C->getNumForLoops());
-  return true;
-}
-
-template <typename Derived>
-bool RecursiveASTVisitor<Derived>::VisitOMPDefaultClause(OMPDefaultClause *C) {
-  return true;
-}
-
-template <typename Derived>
-bool
-RecursiveASTVisitor<Derived>::VisitOMPProcBindClause(OMPProcBindClause *C) {
-=======
 RecursiveASTVisitor<Derived>::VisitOMPScheduleClause(OMPScheduleClause *C) {
   TRY_TO(TraverseStmt(C->getChunkSize()));
->>>>>>> ec81a0dc
-  return true;
-}
-
-template <typename Derived>
-<<<<<<< HEAD
-template <typename T>
-void RecursiveASTVisitor<Derived>::VisitOMPClauseList(T *Node) {
-  for (auto *I : Node->varlists())
-    TraverseStmt(I);
-}
-
-template <typename Derived>
-bool RecursiveASTVisitor<Derived>::VisitOMPPrivateClause(OMPPrivateClause *C) {
-  VisitOMPClauseList(C);
-=======
+  return true;
+}
+
+template <typename Derived>
 bool RecursiveASTVisitor<Derived>::VisitOMPOrderedClause(OMPOrderedClause *) {
   return true;
 }
 
 template <typename Derived>
 bool RecursiveASTVisitor<Derived>::VisitOMPNowaitClause(OMPNowaitClause *) {
->>>>>>> ec81a0dc
-  return true;
-}
-
-template <typename Derived>
-<<<<<<< HEAD
-bool RecursiveASTVisitor<Derived>::VisitOMPFirstprivateClause(
-    OMPFirstprivateClause *C) {
-  VisitOMPClauseList(C);
-=======
+  return true;
+}
+
+template <typename Derived>
 template <typename T>
 bool RecursiveASTVisitor<Derived>::VisitOMPClauseList(T *Node) {
   for (auto *E : Node->varlists()) {
     TRY_TO(TraverseStmt(E));
   }
->>>>>>> ec81a0dc
-  return true;
-}
-
-template <typename Derived>
-<<<<<<< HEAD
-bool RecursiveASTVisitor<Derived>::VisitOMPSharedClause(OMPSharedClause *C) {
-  VisitOMPClauseList(C);
-=======
+  return true;
+}
+
+template <typename Derived>
 bool RecursiveASTVisitor<Derived>::VisitOMPPrivateClause(OMPPrivateClause *C) {
   TRY_TO(VisitOMPClauseList(C));
->>>>>>> ec81a0dc
-  return true;
-}
-
-template <typename Derived>
-<<<<<<< HEAD
-bool RecursiveASTVisitor<Derived>::VisitOMPLinearClause(OMPLinearClause *C) {
-  VisitOMPClauseList(C);
-  TraverseStmt(C->getStep());
-=======
+  return true;
+}
+
+template <typename Derived>
 bool RecursiveASTVisitor<Derived>::VisitOMPFirstprivateClause(
     OMPFirstprivateClause *C) {
   TRY_TO(VisitOMPClauseList(C));
->>>>>>> ec81a0dc
-  return true;
-}
-
-template <typename Derived>
-<<<<<<< HEAD
-bool RecursiveASTVisitor<Derived>::VisitOMPCopyinClause(OMPCopyinClause *C) {
-  VisitOMPClauseList(C);
-=======
+  return true;
+}
+
+template <typename Derived>
 bool RecursiveASTVisitor<Derived>::VisitOMPLastprivateClause(
     OMPLastprivateClause *C) {
   TRY_TO(VisitOMPClauseList(C));
@@ -2550,7 +2442,6 @@
   TRY_TO(TraverseNestedNameSpecifierLoc(C->getQualifierLoc()));
   TRY_TO(TraverseDeclarationNameInfo(C->getNameInfo()));
   TRY_TO(VisitOMPClauseList(C));
->>>>>>> ec81a0dc
   return true;
 }
 
