--- conflicted
+++ resolved
@@ -429,18 +429,11 @@
   bool TraverseFunctionHelper(FunctionDecl *D);
   bool TraverseVarHelper(VarDecl *D);
   bool TraverseOMPExecutableDirective(OMPExecutableDirective *S);
-<<<<<<< HEAD
-#define OPENMP_CLAUSE(Name, Class) bool Visit##Class(Class *C);
-#include "clang/Basic/OpenMPKinds.def"
-  /// \brief Process clauses with list of variables.
-  template <typename T> void VisitOMPClauseList(T *Node);
-=======
   bool TraverseOMPClause(OMPClause *C);
 #define OPENMP_CLAUSE(Name, Class) bool Visit##Class(Class *C);
 #include "clang/Basic/OpenMPKinds.def"
   /// \brief Process clauses with list of variables.
   template <typename T> bool VisitOMPClauseList(T *Node);
->>>>>>> ec81a0dc
 
   struct EnqueueJob {
     Stmt *S;
@@ -1279,14 +1272,11 @@
   if (TypeSourceInfo *TInfo = D->getSignatureAsWritten())
     TRY_TO(TraverseTypeLoc(TInfo->getTypeLoc()));
   TRY_TO(TraverseStmt(D->getBody()));
-<<<<<<< HEAD
-=======
   for (const auto &I : D->captures()) {
     if (I.hasCopyExpr()) {
       TRY_TO(TraverseStmt(I.getCopyExpr()));
     }
   }
->>>>>>> ec81a0dc
   // This return statement makes sure the traversal of nodes in
   // decls_begin()/decls_end() (done in the DEF_TRAVERSE_DECL macro)
   // is skipped - don't remove it.
@@ -1409,10 +1399,6 @@
   return true;
 })
 
-<<<<<<< HEAD
-DEF_TRAVERSE_DECL(ObjCPropertyDecl, {// FIXME: implement
-                                    })
-=======
 DEF_TRAVERSE_DECL(ObjCPropertyDecl, {
   if (D->getTypeSourceInfo())
     TRY_TO(TraverseTypeLoc(D->getTypeSourceInfo()->getTypeLoc()));
@@ -1420,7 +1406,6 @@
     TRY_TO(TraverseType(D->getType()));
   return true;
 })
->>>>>>> ec81a0dc
 
 DEF_TRAVERSE_DECL(UsingDecl, {
   TRY_TO(TraverseNestedNameSpecifierLoc(D->getQualifierLoc()));
@@ -1540,24 +1525,6 @@
 // template declarations.
 #define DEF_TRAVERSE_TMPL_DECL(TMPLDECLKIND)                                   \
   DEF_TRAVERSE_DECL(TMPLDECLKIND##TemplateDecl, {                              \
-<<<<<<< HEAD
-    TRY_TO(TraverseDecl(D->getTemplatedDecl()));                             \
-    TRY_TO(TraverseTemplateParameterListHelper(D->getTemplateParameters())); \
-                                                                             \
-    /* By default, we do not traverse the instantiations of
-       class templates since they do not appear in the user code. The
-       following code optionally traverses them.
-       
-       We only traverse the class instantiations when we see the canonical
-       declaration of the template, to ensure we only visit them once. */    \
-    if (getDerived().shouldVisitTemplateInstantiations() &&                  \
-        D == D->getCanonicalDecl())                                          \
-      TRY_TO(TraverseTemplateInstantiations(D));                             \
-                                                                             \
-    /* Note that getInstantiatedFromMemberTemplate() is just a link
-       from a template instantiation back to the template from which
-       it was instantiated, and thus should not be traversed. */             \
-=======
     TRY_TO(TraverseDecl(D->getTemplatedDecl()));                               \
     TRY_TO(TraverseTemplateParameterListHelper(D->getTemplateParameters()));   \
                                                                                \
@@ -1574,7 +1541,6 @@
     /* Note that getInstantiatedFromMemberTemplate() is just a link            \
        from a template instantiation back to the template from which           \
        it was instantiated, and thus should not be traversed. */               \
->>>>>>> ec81a0dc
   })
 
 DEF_TRAVERSE_TMPL_DECL(Class)
@@ -1700,26 +1666,6 @@
 
 #define DEF_TRAVERSE_TMPL_PART_SPEC_DECL(TMPLDECLKIND, DECLKIND)               \
   DEF_TRAVERSE_DECL(TMPLDECLKIND##TemplatePartialSpecializationDecl, {         \
-<<<<<<< HEAD
-    /* The partial specialization. */                                        \
-    if (TemplateParameterList *TPL = D->getTemplateParameters()) {           \
-      for (TemplateParameterList::iterator I = TPL->begin(), E = TPL->end(); \
-           I != E; ++I) {                                                    \
-        TRY_TO(TraverseDecl(*I));                                            \
-      }                                                                      \
-    }                                                                        \
-    /* The args that remains unspecialized. */                               \
-    TRY_TO(TraverseTemplateArgumentLocsHelper(                               \
-                      D->getTemplateArgsAsWritten()->getTemplateArgs(),      \
-                      D->getTemplateArgsAsWritten()->NumTemplateArgs));      \
-                                                                             \
-    /* Don't need the *TemplatePartialSpecializationHelper, even
-       though that's our parent class -- we already visit all the
-       template args here. */                                                \
-    TRY_TO(Traverse##DECLKIND##Helper(D));                                   \
-                                                                             \
-    /* Instantiations will have been visited with the primary template. */   \
-=======
     /* The partial specialization. */                                          \
     if (TemplateParameterList *TPL = D->getTemplateParameters()) {             \
       for (TemplateParameterList::iterator I = TPL->begin(), E = TPL->end();   \
@@ -1738,7 +1684,6 @@
     TRY_TO(Traverse##DECLKIND##Helper(D));                                     \
                                                                                \
     /* Instantiations will have been visited with the primary template. */     \
->>>>>>> ec81a0dc
   })
 
 DEF_TRAVERSE_TMPL_PART_SPEC_DECL(Class, CXXRecord)
@@ -2309,10 +2254,7 @@
 DEF_TRAVERSE_STMT(SEHTryStmt, {})
 DEF_TRAVERSE_STMT(SEHExceptStmt, {})
 DEF_TRAVERSE_STMT(SEHFinallyStmt, {})
-<<<<<<< HEAD
-=======
 DEF_TRAVERSE_STMT(SEHLeaveStmt, {})
->>>>>>> ec81a0dc
 DEF_TRAVERSE_STMT(CapturedStmt, { TRY_TO(TraverseDecl(S->getCapturedDecl())); })
 
 DEF_TRAVERSE_STMT(CXXOperatorCallExpr, {})
@@ -2353,25 +2295,6 @@
 template <typename Derived>
 bool RecursiveASTVisitor<Derived>::TraverseOMPExecutableDirective(
     OMPExecutableDirective *S) {
-<<<<<<< HEAD
-  ArrayRef<OMPClause *> Clauses = S->clauses();
-  for (ArrayRef<OMPClause *>::iterator I = Clauses.begin(), E = Clauses.end();
-       I != E; ++I)
-    if (!TraverseOMPClause(*I))
-      return false;
-  return true;
-}
-
-DEF_TRAVERSE_STMT(OMPParallelDirective, {
-  if (!TraverseOMPExecutableDirective(S))
-    return false;
-})
-
-DEF_TRAVERSE_STMT(OMPSimdDirective, {
-  if (!TraverseOMPExecutableDirective(S))
-    return false;
-})
-=======
   for (auto *C : S->clauses()) {
     TRY_TO(TraverseOMPClause(C));
   }
@@ -2401,7 +2324,6 @@
 
 DEF_TRAVERSE_STMT(OMPParallelSectionsDirective,
                   { TRY_TO(TraverseOMPExecutableDirective(S)); })
->>>>>>> ec81a0dc
 
 // OpenMP clauses.
 template <typename Derived>
@@ -2411,17 +2333,11 @@
   switch (C->getClauseKind()) {
 #define OPENMP_CLAUSE(Name, Class)                                             \
   case OMPC_##Name:                                                            \
-<<<<<<< HEAD
-    return getDerived().Visit##Class(static_cast<Class *>(C));
-#include "clang/Basic/OpenMPKinds.def"
-  default:
-=======
     TRY_TO(Visit##Class(static_cast<Class *>(C)));                             \
     break;
 #include "clang/Basic/OpenMPKinds.def"
   case OMPC_threadprivate:
   case OMPC_unknown:
->>>>>>> ec81a0dc
     break;
   }
   return true;
@@ -2436,15 +2352,11 @@
 template <typename Derived>
 bool
 RecursiveASTVisitor<Derived>::VisitOMPNumThreadsClause(OMPNumThreadsClause *C) {
-<<<<<<< HEAD
-  TraverseStmt(C->getNumThreads());
-=======
   TRY_TO(TraverseStmt(C->getNumThreads()));
->>>>>>> ec81a0dc
-  return true;
-}
-
-template<typename Derived>
+  return true;
+}
+
+template <typename Derived>
 bool RecursiveASTVisitor<Derived>::VisitOMPSafelenClause(OMPSafelenClause *C) {
   TRY_TO(TraverseStmt(C->getSafelen()));
   return true;
@@ -2480,40 +2392,17 @@
 }
 
 template <typename Derived>
-<<<<<<< HEAD
-bool RecursiveASTVisitor<Derived>::VisitOMPCollapseClause(OMPCollapseClause *C) {
-  TraverseStmt(C->getNumForLoops());
-  return true;
-}
-
-template<typename Derived>
-bool RecursiveASTVisitor<Derived>::VisitOMPDefaultClause(OMPDefaultClause *C) {
-=======
 bool RecursiveASTVisitor<Derived>::VisitOMPNowaitClause(OMPNowaitClause *) {
->>>>>>> ec81a0dc
-  return true;
-}
-
-template <typename Derived>
-<<<<<<< HEAD
-bool
-RecursiveASTVisitor<Derived>::VisitOMPProcBindClause(OMPProcBindClause *C) {
-  return true;
-}
-
-template <typename Derived>
-template <typename T>
-void RecursiveASTVisitor<Derived>::VisitOMPClauseList(T *Node) {
-  for (auto *I : Node->varlists())
-    TraverseStmt(I);
-=======
+  return true;
+}
+
+template <typename Derived>
 template <typename T>
 bool RecursiveASTVisitor<Derived>::VisitOMPClauseList(T *Node) {
   for (auto *E : Node->varlists()) {
     TRY_TO(TraverseStmt(E));
   }
   return true;
->>>>>>> ec81a0dc
 }
 
 template <typename Derived>
@@ -2525,17 +2414,11 @@
 template <typename Derived>
 bool RecursiveASTVisitor<Derived>::VisitOMPFirstprivateClause(
     OMPFirstprivateClause *C) {
-<<<<<<< HEAD
-  VisitOMPClauseList(C);
-=======
   TRY_TO(VisitOMPClauseList(C));
->>>>>>> ec81a0dc
-  return true;
-}
-
-template <typename Derived>
-<<<<<<< HEAD
-=======
+  return true;
+}
+
+template <typename Derived>
 bool RecursiveASTVisitor<Derived>::VisitOMPLastprivateClause(
     OMPLastprivateClause *C) {
   TRY_TO(VisitOMPClauseList(C));
@@ -2543,7 +2426,6 @@
 }
 
 template <typename Derived>
->>>>>>> ec81a0dc
 bool RecursiveASTVisitor<Derived>::VisitOMPSharedClause(OMPSharedClause *C) {
   TRY_TO(VisitOMPClauseList(C));
   return true;
@@ -2557,8 +2439,6 @@
 }
 
 template <typename Derived>
-<<<<<<< HEAD
-=======
 bool RecursiveASTVisitor<Derived>::VisitOMPAlignedClause(OMPAlignedClause *C) {
   TRY_TO(TraverseStmt(C->getAlignment()));
   TRY_TO(VisitOMPClauseList(C));
@@ -2566,7 +2446,6 @@
 }
 
 template <typename Derived>
->>>>>>> ec81a0dc
 bool RecursiveASTVisitor<Derived>::VisitOMPCopyinClause(OMPCopyinClause *C) {
   TRY_TO(VisitOMPClauseList(C));
   return true;
