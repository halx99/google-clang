--- conflicted
+++ resolved
@@ -431,12 +431,8 @@
   StmtRange children() { return StmtRange(); }
 };
 
-<<<<<<< HEAD
-/// \brief This represents 'proc_bind' clause in the '#pragma omp ...' directive.
-=======
 /// \brief This represents 'proc_bind' clause in the '#pragma omp ...'
 /// directive.
->>>>>>> ec81a0dc
 ///
 /// \code
 /// #pragma omp parallel proc_bind(master)
@@ -476,13 +472,8 @@
   /// \param EndLoc Ending location of the clause.
   ///
   OMPProcBindClause(OpenMPProcBindClauseKind A, SourceLocation ALoc,
-<<<<<<< HEAD
-                   SourceLocation StartLoc, SourceLocation LParenLoc,
-                   SourceLocation EndLoc)
-=======
                     SourceLocation StartLoc, SourceLocation LParenLoc,
                     SourceLocation EndLoc)
->>>>>>> ec81a0dc
       : OMPClause(OMPC_proc_bind, StartLoc, EndLoc), LParenLoc(LParenLoc),
         Kind(A), KindKwLoc(ALoc) {}
 
@@ -511,8 +502,6 @@
   StmtRange children() { return StmtRange(); }
 };
 
-<<<<<<< HEAD
-=======
 /// \brief This represents 'schedule' clause in the '#pragma omp ...' directive.
 ///
 /// \code
@@ -669,7 +658,6 @@
   StmtRange children() { return StmtRange(); }
 };
 
->>>>>>> ec81a0dc
 /// \brief This represents clause 'private' in the '#pragma omp ...' directives.
 ///
 /// \code
