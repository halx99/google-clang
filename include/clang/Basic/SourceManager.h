--- conflicted
+++ resolved
@@ -182,17 +182,10 @@
     ///   will be emitted at.
     ///
     /// \param Invalid If non-NULL, will be set \c true if an error occurred.
-<<<<<<< HEAD
-    const llvm::MemoryBuffer *getBuffer(DiagnosticsEngine &Diag,
-                                        const SourceManager &SM,
-                                        SourceLocation Loc = SourceLocation(),
-                                        bool *Invalid = nullptr) const;
-=======
     llvm::MemoryBuffer *getBuffer(DiagnosticsEngine &Diag,
                                   const SourceManager &SM,
                                   SourceLocation Loc = SourceLocation(),
                                   bool *Invalid = nullptr) const;
->>>>>>> ec81a0dc
 
     /// \brief Returns the size of the content encapsulated by this
     /// ContentCache.
@@ -795,11 +788,7 @@
   ///
   /// This does no caching of the buffer and takes ownership of the
   /// MemoryBuffer, so only pass a MemoryBuffer to this once.
-<<<<<<< HEAD
-  FileID createFileID(const llvm::MemoryBuffer *Buffer,
-=======
   FileID createFileID(llvm::MemoryBuffer *Buffer,
->>>>>>> ec81a0dc
                       SrcMgr::CharacteristicKind FileCharacter = SrcMgr::C_User,
                       int LoadedID = 0, unsigned LoadedOffset = 0,
                       SourceLocation IncludeLoc = SourceLocation()) {
@@ -829,13 +818,8 @@
   ///
   /// \param Invalid If non-NULL, will be set \c true if an error
   /// occurs while retrieving the memory buffer.
-<<<<<<< HEAD
-  const llvm::MemoryBuffer *getMemoryBufferForFile(const FileEntry *File,
-                                                   bool *Invalid = nullptr);
-=======
   llvm::MemoryBuffer *getMemoryBufferForFile(const FileEntry *File,
                                              bool *Invalid = nullptr);
->>>>>>> ec81a0dc
 
   /// \brief Override the contents of the given source file by providing an
   /// already-allocated buffer.
@@ -885,13 +869,8 @@
   ///
   /// If there is an error opening this buffer the first time, this
   /// manufactures a temporary buffer and returns a non-empty error string.
-<<<<<<< HEAD
-  const llvm::MemoryBuffer *getBuffer(FileID FID, SourceLocation Loc,
-                                      bool *Invalid = nullptr) const {
-=======
   llvm::MemoryBuffer *getBuffer(FileID FID, SourceLocation Loc,
                                 bool *Invalid = nullptr) const {
->>>>>>> ec81a0dc
     bool MyInvalid = false;
     const SrcMgr::SLocEntry &Entry = getSLocEntry(FID, &MyInvalid);
     if (MyInvalid || !Entry.isFile()) {
@@ -905,12 +884,7 @@
                                                         Invalid);
   }
 
-<<<<<<< HEAD
-  const llvm::MemoryBuffer *getBuffer(FileID FID,
-                                      bool *Invalid = nullptr) const {
-=======
   llvm::MemoryBuffer *getBuffer(FileID FID, bool *Invalid = nullptr) const {
->>>>>>> ec81a0dc
     bool MyInvalid = false;
     const SrcMgr::SLocEntry &Entry = getSLocEntry(FID, &MyInvalid);
     if (MyInvalid || !Entry.isFile()) {
