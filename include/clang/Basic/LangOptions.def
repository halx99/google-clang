--- conflicted
+++ resolved
@@ -185,11 +185,7 @@
 LANGOPT(OpenMP            , 32, 0, "OpenMP support and version of OpenMP (31, 40 or 45)")
 LANGOPT(OpenMPUseTLS      , 1, 0, "Use TLS for threadprivates or runtime calls")
 LANGOPT(OpenMPIsDevice    , 1, 0, "Generate code only for OpenMP target device")
-<<<<<<< HEAD
-LANGOPT(Renderscript      , 1, 0, "RenderScript")
-=======
 LANGOPT(RenderScript      , 1, 0, "RenderScript")
->>>>>>> c99320df
 
 LANGOPT(CUDAIsDevice      , 1, 0, "compiling for CUDA device")
 LANGOPT(CUDAAllowVariadicFunctions, 1, 0, "allowing variadic functions in CUDA device code")
