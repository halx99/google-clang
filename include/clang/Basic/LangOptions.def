--- conflicted
+++ resolved
@@ -162,11 +162,8 @@
 LANGOPT(HalfArgsAndReturns, 1, 0, "half args and returns")
 LANGOPT(CUDA              , 1, 0, "CUDA")
 LANGOPT(OpenMP            , 1, 0, "OpenMP support")
-<<<<<<< HEAD
+LANGOPT(OpenMPUseTLS      , 1, 0, "Use TLS for threadprivates or runtime calls")
 LANGOPT(Renderscript      , 1, 0, "RenderScript")
-=======
-LANGOPT(OpenMPUseTLS      , 1, 0, "Use TLS for threadprivates or runtime calls")
->>>>>>> 3b33f744
 LANGOPT(CUDAIsDevice      , 1, 0, "Compiling for CUDA device")
 LANGOPT(CUDAAllowHostCallsFromHostDevice, 1, 0, "Allow host device functions to call host functions")
 LANGOPT(CUDADisableTargetCallChecks, 1, 0, "Disable checks for call targets (host, device, etc.)")
