--- conflicted
+++ resolved
@@ -118,11 +118,8 @@
 LANGOPT(OpenCLVersion     , 32, 0, "OpenCL version")
 LANGOPT(NativeHalfType    , 1, 0, "Native half type support")
 LANGOPT(CUDA              , 1, 0, "CUDA")
-<<<<<<< HEAD
+LANGOPT(OpenMP            , 1, 0, "OpenMP support")
 LANGOPT(Renderscript      , 1, 0, "Renderscript")
-=======
-LANGOPT(OpenMP            , 1, 0, "OpenMP support")
->>>>>>> b58f8106
 
 LANGOPT(AssumeSaneOperatorNew , 1, 1, "implicit __attribute__((malloc)) for C++'s new operators")
 BENIGN_LANGOPT(ElideConstructors , 1, 1, "C++ copy constructor elision")
