//===--- LangOptions.def - Language option database -------------*- C++ -*-===//
//
//                     The LLVM Compiler Infrastructure
//
// This file is distributed under the University of Illinois Open Source
// License. See LICENSE.TXT for details.
//
//===----------------------------------------------------------------------===//
//
// This file defines the language options. Users of this file must
// define the LANGOPT macro to make use of this information.
//
// Optionally, the user may also define:
//
// BENIGN_LANGOPT: for options that don't affect the construction of the AST in
//     any way (that is, the value can be different between an implicit module
//     and the user of that module).
//
// COMPATIBLE_LANGOPT: for options that affect the construction of the AST in
//     a way that doesn't prevent interoperability (that is, the value can be
//     different between an explicit module and the user of that module).
//
// ENUM_LANGOPT: for options that have enumeration, rather than unsigned, type.
//
// VALUE_LANGOPT: for options that describe a value rather than a flag.
//
// BENIGN_ENUM_LANGOPT, COMPATIBLE_ENUM_LANGOPT: combinations of the above.
//
// FIXME: Clients should be able to more easily select whether they want
// different levels of compatibility versus how to handle different kinds
// of option.
//===----------------------------------------------------------------------===//

#ifndef LANGOPT
#  error Define the LANGOPT macro to handle language options
#endif

#ifndef COMPATIBLE_LANGOPT
#  define COMPATIBLE_LANGOPT(Name, Bits, Default, Description) \
     LANGOPT(Name, Bits, Default, Description)
#endif

#ifndef BENIGN_LANGOPT
#  define BENIGN_LANGOPT(Name, Bits, Default, Description) \
     COMPATIBLE_LANGOPT(Name, Bits, Default, Description)
#endif

#ifndef ENUM_LANGOPT
#  define ENUM_LANGOPT(Name, Type, Bits, Default, Description) \
     LANGOPT(Name, Bits, Default, Description)
#endif

#ifndef COMPATIBLE_ENUM_LANGOPT
#  define COMPATIBLE_ENUM_LANGOPT(Name, Type, Bits, Default, Description) \
     ENUM_LANGOPT(Name, Type, Bits, Default, Description)
#endif

#ifndef BENIGN_ENUM_LANGOPT
#  define BENIGN_ENUM_LANGOPT(Name, Type, Bits, Default, Description) \
     COMPATIBLE_ENUM_LANGOPT(Name, Type, Bits, Default, Description)
#endif

#ifndef VALUE_LANGOPT
#  define VALUE_LANGOPT(Name, Bits, Default, Description) \
     LANGOPT(Name, Bits, Default, Description)
#endif

// FIXME: A lot of the BENIGN_ options should be COMPATIBLE_ instead.
LANGOPT(C99               , 1, 0, "C99")
LANGOPT(C11               , 1, 0, "C11")
LANGOPT(MSVCCompat        , 1, 0, "Microsoft Visual C++ full compatibility mode")
LANGOPT(MicrosoftExt      , 1, 0, "Microsoft C++ extensions")
LANGOPT(AsmBlocks         , 1, 0, "Microsoft inline asm blocks")
LANGOPT(Borland           , 1, 0, "Borland extensions")
LANGOPT(CPlusPlus         , 1, 0, "C++")
LANGOPT(CPlusPlus11       , 1, 0, "C++11")
LANGOPT(CPlusPlus14       , 1, 0, "C++14")
LANGOPT(CPlusPlus1z       , 1, 0, "C++1z")
LANGOPT(ObjC1             , 1, 0, "Objective-C 1")
LANGOPT(ObjC2             , 1, 0, "Objective-C 2")
BENIGN_LANGOPT(ObjCDefaultSynthProperties , 1, 0,
               "Objective-C auto-synthesized properties")
BENIGN_LANGOPT(EncodeExtendedBlockSig , 1, 0,
               "Encoding extended block type signature")
BENIGN_LANGOPT(ObjCInferRelatedResultType , 1, 1,
               "Objective-C related result type inference")
LANGOPT(Trigraphs         , 1, 0,"trigraphs")
LANGOPT(LineComment       , 1, 0, "'//' comments")
LANGOPT(Bool              , 1, 0, "bool, true, and false keywords")
LANGOPT(Half              , 1, 0, "half keyword")
LANGOPT(WChar             , 1, CPlusPlus, "wchar_t keyword")
BENIGN_LANGOPT(DollarIdents   , 1, 1, "'$' in identifiers")
BENIGN_LANGOPT(AsmPreprocessor, 1, 0, "preprocessor in asm mode")
BENIGN_LANGOPT(GNUMode        , 1, 1, "GNU extensions")
LANGOPT(GNUKeywords       , 1, 1, "GNU keywords")
BENIGN_LANGOPT(ImplicitInt, 1, !C99 && !CPlusPlus, "C89 implicit 'int'")
LANGOPT(Digraphs          , 1, 0, "digraphs")
BENIGN_LANGOPT(HexFloats  , 1, C99, "C99 hexadecimal float constants")
LANGOPT(CXXOperatorNames  , 1, 0, "C++ operator name keywords")
LANGOPT(AppleKext         , 1, 0, "Apple kext support")
BENIGN_LANGOPT(PascalStrings, 1, 0, "Pascal string support")
LANGOPT(WritableStrings   , 1, 0, "writable string support")
LANGOPT(ConstStrings      , 1, 0, "const-qualified string support")
LANGOPT(LaxVectorConversions , 1, 1, "lax vector conversions")
LANGOPT(AltiVec           , 1, 0, "AltiVec-style vector initializers")
LANGOPT(Exceptions        , 1, 0, "exception handling")
LANGOPT(ObjCExceptions    , 1, 0, "Objective-C exceptions")
LANGOPT(CXXExceptions     , 1, 0, "C++ exceptions")
LANGOPT(SjLjExceptions    , 1, 0, "setjmp-longjump exception handling")
LANGOPT(TraditionalCPP    , 1, 0, "traditional CPP emulation")
LANGOPT(RTTI              , 1, 1, "run-time type information")
LANGOPT(RTTIData          , 1, 1, "emit run-time type information data")
LANGOPT(MSBitfields       , 1, 0, "Microsoft-compatible structure layout")
LANGOPT(Freestanding, 1, 0, "freestanding implementation")
LANGOPT(NoBuiltin         , 1, 0, "disable builtin functions")
LANGOPT(NoMathBuiltin     , 1, 0, "disable math builtin functions")
LANGOPT(GNUAsm            , 1, 1, "GNU-style inline assembly")

BENIGN_LANGOPT(ThreadsafeStatics , 1, 1, "thread-safe static initializers")
LANGOPT(POSIXThreads      , 1, 0, "POSIX thread support")
LANGOPT(Blocks            , 1, 0, "blocks extension to C")
BENIGN_LANGOPT(EmitAllDecls      , 1, 0, "support for emitting all declarations")
LANGOPT(MathErrno         , 1, 1, "errno support for math functions")
BENIGN_LANGOPT(HeinousExtensions , 1, 0, "Extensions that we really don't like and may be ripped out at any time")
LANGOPT(Modules           , 1, 0, "modules extension to C")
LANGOPT(ModulesDeclUse    , 1, 0, "require declaration of module uses")
LANGOPT(ModulesSearchAll  , 1, 1, "search even non-imported modules to find unresolved references")
LANGOPT(ModulesStrictDeclUse, 1, 0, "require declaration of module uses and all headers to be in modules")
LANGOPT(ModulesErrorRecovery, 1, 1, "automatically import modules as needed when performing error recovery")
BENIGN_LANGOPT(ModulesImplicitMaps, 1, 1, "use files called module.modulemap implicitly as module maps")
COMPATIBLE_LANGOPT(Optimize          , 1, 0, "__OPTIMIZE__ predefined macro")
COMPATIBLE_LANGOPT(OptimizeSize      , 1, 0, "__OPTIMIZE_SIZE__ predefined macro")
LANGOPT(Static            , 1, 0, "__STATIC__ predefined macro (as opposed to __DYNAMIC__)")
VALUE_LANGOPT(PackStruct  , 32, 0,
              "default struct packing maximum alignment")
VALUE_LANGOPT(MaxTypeAlign  , 32, 0,
              "default maximum alignment for types")
VALUE_LANGOPT(PICLevel    , 2, 0, "__PIC__ level")
VALUE_LANGOPT(PIELevel    , 2, 0, "__PIE__ level")
LANGOPT(GNUInline         , 1, 0, "GNU inline semantics")
COMPATIBLE_LANGOPT(NoInlineDefine    , 1, 0, "__NO_INLINE__ predefined macro")
COMPATIBLE_LANGOPT(Deprecated        , 1, 0, "__DEPRECATED predefined macro")
LANGOPT(FastMath          , 1, 0, "__FAST_MATH__ predefined macro")
LANGOPT(FiniteMathOnly    , 1, 0, "__FINITE_MATH_ONLY__ predefined macro")

BENIGN_LANGOPT(ObjCGCBitmapPrint , 1, 0, "printing of GC's bitmap layout for __weak/__strong ivars")

BENIGN_LANGOPT(AccessControl     , 1, 1, "C++ access control")
LANGOPT(CharIsSigned      , 1, 1, "signed char")
LANGOPT(ShortWChar        , 1, 0, "unsigned short wchar_t")
ENUM_LANGOPT(MSPointerToMemberRepresentationMethod, PragmaMSPointersToMembersKind, 2, PPTMK_BestCase, "member-pointer representation method")

LANGOPT(ShortEnums        , 1, 0, "short enum types")

LANGOPT(OpenCL            , 1, 0, "OpenCL")
LANGOPT(OpenCLVersion     , 32, 0, "OpenCL version")
LANGOPT(NativeHalfType    , 1, 0, "Native half type support")
LANGOPT(HalfArgsAndReturns, 1, 0, "half args and returns")
LANGOPT(CUDA              , 1, 0, "CUDA")
LANGOPT(OpenMP            , 1, 0, "OpenMP support")
<<<<<<< HEAD
LANGOPT(Renderscript      , 1, 0, "RenderScript")
=======
LANGOPT(CUDAIsDevice      , 1, 0, "Compiling for CUDA device")
>>>>>>> 816d62a7

LANGOPT(AssumeSaneOperatorNew , 1, 1, "implicit __attribute__((malloc)) for C++'s new operators")
LANGOPT(SizedDeallocation , 1, 0, "enable sized deallocation functions")
BENIGN_LANGOPT(ElideConstructors , 1, 1, "C++ copy constructor elision")
BENIGN_LANGOPT(DumpRecordLayouts , 1, 0, "dumping the layout of IRgen'd records")
BENIGN_LANGOPT(DumpRecordLayoutsSimple , 1, 0, "dumping the layout of IRgen'd records in a simple form")
BENIGN_LANGOPT(DumpVTableLayouts , 1, 0, "dumping the layouts of emitted vtables")
LANGOPT(NoConstantCFStrings , 1, 0, "no constant CoreFoundation strings")
BENIGN_LANGOPT(InlineVisibilityHidden , 1, 0, "hidden default visibility for inline C++ methods")
BENIGN_LANGOPT(ParseUnknownAnytype, 1, 0, "__unknown_anytype")
BENIGN_LANGOPT(DebuggerSupport , 1, 0, "debugger support")
BENIGN_LANGOPT(DebuggerCastResultToId, 1, 0, "for 'po' in the debugger, cast the result to id if it is of unknown type")
BENIGN_LANGOPT(DebuggerObjCLiteral , 1, 0, "debugger Objective-C literals and subscripting support")

BENIGN_LANGOPT(SpellChecking , 1, 1, "spell-checking")
LANGOPT(SinglePrecisionConstants , 1, 0, "treating double-precision floating point constants as single precision constants")
LANGOPT(FastRelaxedMath , 1, 0, "OpenCL fast relaxed math")
LANGOPT(DefaultFPContract , 1, 0, "FP_CONTRACT")
LANGOPT(NoBitFieldTypeAlign , 1, 0, "bit-field type alignment")
LANGOPT(HexagonQdsp6Compat , 1, 0, "hexagon-qdsp6 backward compatibility")
LANGOPT(ObjCAutoRefCount , 1, 0, "Objective-C automated reference counting")
LANGOPT(ObjCARCWeak         , 1, 0, "__weak support in the ARC runtime")
LANGOPT(ObjCSubscriptingLegacyRuntime         , 1, 0, "Subscripting support in legacy ObjectiveC runtime")
LANGOPT(FakeAddressSpaceMap , 1, 0, "OpenCL fake address space map")
ENUM_LANGOPT(AddressSpaceMapMangling , AddrSpaceMapMangling, 2, ASMM_Target, "OpenCL address space map mangling mode")

LANGOPT(MRTD , 1, 0, "-mrtd calling convention")
BENIGN_LANGOPT(DelayedTemplateParsing , 1, 0, "delayed template parsing")
LANGOPT(BlocksRuntimeOptional , 1, 0, "optional blocks runtime")

ENUM_LANGOPT(GC, GCMode, 2, NonGC, "Objective-C Garbage Collection mode")
ENUM_LANGOPT(ValueVisibilityMode, Visibility, 3, DefaultVisibility,
             "value symbol visibility")
ENUM_LANGOPT(TypeVisibilityMode, Visibility, 3, DefaultVisibility,
             "type symbol visibility")
ENUM_LANGOPT(StackProtector, StackProtectorMode, 2, SSPOff,
             "stack protector mode")
ENUM_LANGOPT(SignedOverflowBehavior, SignedOverflowBehaviorTy, 2, SOB_Undefined,
             "signed integer overflow handling")

BENIGN_LANGOPT(ArrowDepth, 32, 256,
               "maximum number of operator->s to follow")
BENIGN_LANGOPT(InstantiationDepth, 32, 256,
               "maximum template instantiation depth")
BENIGN_LANGOPT(ConstexprCallDepth, 32, 512,
               "maximum constexpr call depth")
BENIGN_LANGOPT(ConstexprStepLimit, 32, 1048576,
               "maximum constexpr evaluation steps")
BENIGN_LANGOPT(BracketDepth, 32, 256,
               "maximum bracket nesting depth")
BENIGN_LANGOPT(NumLargeByValueCopy, 32, 0,
        "if non-zero, warn about parameter or return Warn if parameter/return value is larger in bytes than this setting. 0 is no check.")
VALUE_LANGOPT(MSCompatibilityVersion, 32, 0, "Microsoft Visual C/C++ Version")
VALUE_LANGOPT(VtorDispMode, 2, 1, "How many vtordisps to insert")

LANGOPT(ApplePragmaPack, 1, 0, "Apple gcc-compatible #pragma pack handling")

LANGOPT(RetainCommentsFromSystemHeaders, 1, 0, "retain documentation comments from system headers in the AST")

LANGOPT(SanitizeAddressFieldPadding, 2, 0, "controls how aggressive is ASan "
                                           "field padding (0: none, 1:least "
                                           "aggressive, 2: more aggressive)")

#undef LANGOPT
#undef COMPATIBLE_LANGOPT
#undef BENIGN_LANGOPT
#undef ENUM_LANGOPT
#undef COMPATIBLE_ENUM_LANGOPT
#undef BENIGN_ENUM_LANGOPT
#undef VALUE_LANGOPT
<|MERGE_RESOLUTION|>--- conflicted
+++ resolved
@@ -158,11 +158,8 @@
 LANGOPT(HalfArgsAndReturns, 1, 0, "half args and returns")
 LANGOPT(CUDA              , 1, 0, "CUDA")
 LANGOPT(OpenMP            , 1, 0, "OpenMP support")
-<<<<<<< HEAD
 LANGOPT(Renderscript      , 1, 0, "RenderScript")
-=======
 LANGOPT(CUDAIsDevice      , 1, 0, "Compiling for CUDA device")
->>>>>>> 816d62a7
 
 LANGOPT(AssumeSaneOperatorNew , 1, 1, "implicit __attribute__((malloc)) for C++'s new operators")
 LANGOPT(SizedDeallocation , 1, 0, "enable sized deallocation functions")
