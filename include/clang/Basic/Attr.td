//==--- Attr.td - attribute definitions -----------------------------------===//
//
//                     The LLVM Compiler Infrastructure
//
// This file is distributed under the University of Illinois Open Source
// License. See LICENSE.TXT for details.
//
//===----------------------------------------------------------------------===//

// The documentation is organized by category. Attributes can have category-
// specific documentation that is collated within the larger document.
class DocumentationCategory<string name> {
  string Name = name;
  code Content = [{}];
}
def DocCatFunction : DocumentationCategory<"Function Attributes">;
def DocCatVariable : DocumentationCategory<"Variable Attributes">;
def DocCatType : DocumentationCategory<"Type Attributes">;
def DocCatStmt : DocumentationCategory<"Statement Attributes">;
// Attributes listed under the Undocumented category do not generate any public
// documentation. Ideally, this category should be used for internal-only
// attributes which contain no spellings.
def DocCatUndocumented : DocumentationCategory<"Undocumented">;

class DocDeprecated<string replacement = ""> {
  // If the Replacement field is empty, no replacement will be listed with the
  // documentation. Otherwise, the documentation will specify the attribute has
  // been superseded by this replacement.
  string Replacement = replacement;
}

// Specifies the documentation to be associated with the given category.
class Documentation {
  DocumentationCategory Category;
  code Content;

  // If the heading is empty, one may be picked automatically. If the attribute
  // only has one spelling, no heading is required as the attribute's sole
  // spelling is sufficient. If all spellings are semantically common, the
  // heading will be the semantic spelling. If the spellings are not
  // semantically common and no heading is provided, an error will be emitted.
  string Heading = "";

  // When set, specifies that the attribute is deprecated and can optionally
  // specify a replacement attribute.
  DocDeprecated Deprecated;
}

// Specifies that the attribute is explicitly undocumented. This can be a
// helpful placeholder for the attribute while working on the implementation,
// but should not be used once feature work has been completed.
def Undocumented : Documentation {
  let Category = DocCatUndocumented;
}

include "clang/Basic/AttrDocs.td"

// An attribute's subject is whatever it appertains to. In this file, it is
// more accurately a list of things that an attribute can appertain to. All
// Decls and Stmts are possibly AttrSubjects (even though the syntax may not
// allow attributes on a given Decl or Stmt).
class AttrSubject;

include "clang/Basic/DeclNodes.td"
include "clang/Basic/StmtNodes.td"

// A subset-subject is an AttrSubject constrained to operate only on some subset
// of that subject.
//
// The code fragment is a boolean expression that will confirm that the subject
// meets the requirements; the subject will have the name S, and will have the
// type specified by the base. It should be a simple boolean expression.
class SubsetSubject<AttrSubject base, code check> : AttrSubject {
  AttrSubject Base = base;
  code CheckCode = check;
}

// This is the type of a variable which C++11 allows alignas(...) to appertain
// to.
def NormalVar : SubsetSubject<Var,
                              [{S->getStorageClass() != VarDecl::Register &&
                                S->getKind() != Decl::ImplicitParam &&
                                S->getKind() != Decl::ParmVar &&
                                S->getKind() != Decl::NonTypeTemplateParm}]>;
def NonBitField : SubsetSubject<Field,
                                [{!S->isBitField()}]>;

def ObjCInstanceMethod : SubsetSubject<ObjCMethod,
                                       [{S->isInstanceMethod()}]>;

def ObjCInterfaceDeclInitMethod : SubsetSubject<ObjCMethod,
                               [{S->getMethodFamily() == OMF_init &&
                                 (isa<ObjCInterfaceDecl>(S->getDeclContext()) ||
                                  (isa<ObjCCategoryDecl>(S->getDeclContext()) &&
            cast<ObjCCategoryDecl>(S->getDeclContext())->IsClassExtension()))}]>;

def Struct : SubsetSubject<Record,
                           [{!S->isUnion()}]>;

def TLSVar : SubsetSubject<Var,
                           [{S->getTLSKind() != 0}]>;

def SharedVar : SubsetSubject<Var,
                              [{S->hasGlobalStorage() && !S->getTLSKind()}]>;

def GlobalVar : SubsetSubject<Var,
                             [{S->hasGlobalStorage()}]>;

// FIXME: this hack is needed because DeclNodes.td defines the base Decl node
// type to be a class, not a definition. This makes it impossible to create an
// attribute subject which accepts a Decl. Normally, this is not a problem,
// because the attribute can have no Subjects clause to accomplish this. But in
// the case of a SubsetSubject, there's no way to express it without this hack.
def DeclBase : AttrSubject;
def FunctionLike : SubsetSubject<DeclBase,
                                  [{S->getFunctionType(false) != NULL}]>;

// HasFunctionProto is a more strict version of FunctionLike, so it should
// never be specified in a Subjects list along with FunctionLike (due to the
// inclusive nature of subject testing).
def HasFunctionProto : SubsetSubject<DeclBase,
                                     [{(S->getFunctionType(true) != NULL &&
                              isa<FunctionProtoType>(S->getFunctionType())) ||
                                       isa<ObjCMethodDecl>(S) ||
                                       isa<BlockDecl>(S)}]>;

// A single argument to an attribute
class Argument<string name, bit optional> {
  string Name = name;
  bit Optional = optional;
}

class BoolArgument<string name, bit opt = 0> : Argument<name, opt>;
class IdentifierArgument<string name, bit opt = 0> : Argument<name, opt>;
class IntArgument<string name, bit opt = 0> : Argument<name, opt>;
class StringArgument<string name, bit opt = 0> : Argument<name, opt>;
class ExprArgument<string name, bit opt = 0> : Argument<name, opt>;
class FunctionArgument<string name, bit opt = 0> : Argument<name, opt>;
class TypeArgument<string name, bit opt = 0> : Argument<name, opt>;
class UnsignedArgument<string name, bit opt = 0> : Argument<name, opt>;
class VariadicUnsignedArgument<string name> : Argument<name, 1>;
class VariadicExprArgument<string name> : Argument<name, 1>;

// A version of the form major.minor[.subminor].
class VersionArgument<string name, bit opt = 0> : Argument<name, opt>;

// This one's a doozy, so it gets its own special type
// It can be an unsigned integer, or a type. Either can
// be dependent.
class AlignedArgument<string name, bit opt = 0> : Argument<name, opt>;

// A bool argument with a default value
class DefaultBoolArgument<string name, bit default> : BoolArgument<name, 1> {
  bit Default = default;
}

// An integer argument with a default value
class DefaultIntArgument<string name, int default> : IntArgument<name, 1> {
  int Default = default;
}

// This argument is more complex, it includes the enumerator type name,
// a list of strings to accept, and a list of enumerators to map them to.
class EnumArgument<string name, string type, list<string> values,
                   list<string> enums, bit opt = 0> : Argument<name, opt> {
  string Type = type;
  list<string> Values = values;
  list<string> Enums = enums;
}

// FIXME: There should be a VariadicArgument type that takes any other type
//        of argument and generates the appropriate type.
class VariadicEnumArgument<string name, string type, list<string> values,
                           list<string> enums> : Argument<name, 1>  {
  string Type = type;
  list<string> Values = values;
  list<string> Enums = enums;
}

// This handles one spelling of an attribute.
class Spelling<string name, string variety> {
  string Name = name;
  string Variety = variety;
  bit KnownToGCC;
}

class GNU<string name> : Spelling<name, "GNU">;
class Declspec<string name> : Spelling<name, "Declspec">;
class CXX11<string namespace, string name> : Spelling<name, "CXX11"> {
  string Namespace = namespace;
}
class Keyword<string name> : Spelling<name, "Keyword">;
class Pragma<string namespace, string name> : Spelling<name, "Pragma"> {
  string Namespace = namespace;
}

// The GCC spelling implies GNU<name, "GNU"> and CXX11<"gnu", name> and also
// sets KnownToGCC to 1. This spelling should be used for any GCC-compatible
// attributes.
class GCC<string name> : Spelling<name, "GCC"> {
  let KnownToGCC = 1;
}

class Accessor<string name, list<Spelling> spellings> {
  string Name = name;
  list<Spelling> Spellings = spellings;
}

class SubjectDiag<bit warn> {
  bit Warn = warn;
}
def WarnDiag : SubjectDiag<1>;
def ErrorDiag : SubjectDiag<0>;

class SubjectList<list<AttrSubject> subjects, SubjectDiag diag = WarnDiag,
                  string customDiag = ""> {
  list<AttrSubject> Subjects = subjects;
  SubjectDiag Diag = diag;
  string CustomDiag = customDiag;
}

class LangOpt<string name> {
  string Name = name;
}
def MicrosoftExt : LangOpt<"MicrosoftExt">;
def Borland : LangOpt<"Borland">;
def CUDA : LangOpt<"CUDA">;

// Defines targets for target-specific attributes. The list of strings should
// specify architectures for which the target applies, based off the ArchType
// enumeration in Triple.h.
class TargetArch<list<string> arches> {
  list<string> Arches = arches;
  list<string> OSes;
}
def TargetARM : TargetArch<["arm", "thumb"]>;
def TargetMSP430 : TargetArch<["msp430"]>;
def TargetX86 : TargetArch<["x86"]>;
def TargetWindows : TargetArch<["x86", "x86_64", "arm", "thumb"]> {
  let OSes = ["Win32"];
}
def TargetMips : TargetArch<["mips", "mipsel"]>;

class Attr {
  // The various ways in which an attribute can be spelled in source
  list<Spelling> Spellings;
  // The things to which an attribute can appertain
  SubjectList Subjects;
  // The arguments allowed on an attribute
  list<Argument> Args = [];
  // Accessors which should be generated for the attribute.
  list<Accessor> Accessors = [];
  // Set to true for attributes with arguments which require delayed parsing.
  bit LateParsed = 0;
  // Set to false to prevent an attribute from being propagated from a template
  // to the instantiation.
  bit Clone = 1;
  // Set to true for attributes which must be instantiated within templates
  bit TemplateDependent = 0;
  // Set to true for attributes that have a corresponding AST node.
  bit ASTNode = 1;
  // Set to true for attributes which have handler in Sema.
  bit SemaHandler = 1;
  // Set to true for attributes that are completely ignored.
  bit Ignored = 0;
  // Set to true if the attribute's parsing does not match its semantic
  // content. Eg) It parses 3 args, but semantically takes 4 args.  Opts out of
  // common attribute error checking.
  bit HasCustomParsing = 0;
  // Set to true if all of the attribute's arguments should be parsed in an
  // unevaluated context.
  bit ParseArgumentsAsUnevaluated = 0;
  // Set to true if this attribute can be duplicated on a subject when merging
  // attributes. By default, attributes are not merged.
  bit DuplicatesAllowedWhileMerging = 0;
  // Lists language options, one of which is required to be true for the
  // attribute to be applicable. If empty, no language options are required.
  list<LangOpt> LangOpts = [];
  // Any additional text that should be included verbatim in the class.
  code AdditionalMembers = [{}];
  // Any documentation that should be associated with the attribute. Since an
  // attribute may be documented under multiple categories, more than one
  // Documentation entry may be listed.
  list<Documentation> Documentation;
}

/// A type attribute is not processed on a declaration or a statement.
class TypeAttr : Attr {
  // By default, type attributes do not get an AST node.
  let ASTNode = 0;
}

/// An inheritable attribute is inherited by later redeclarations.
class InheritableAttr : Attr;

/// A target-specific attribute.  This class is meant to be used as a mixin
/// with InheritableAttr or Attr depending on the attribute's needs.
class TargetSpecificAttr<TargetArch target> {
  TargetArch Target = target;
  // Attributes are generally required to have unique spellings for their names
  // so that the parser can determine what kind of attribute it has parsed.
  // However, target-specific attributes are special in that the attribute only
  // "exists" for a given target. So two target-specific attributes can share
  // the same name when they exist in different targets. To support this, a
  // Kind can be explicitly specified for a target-specific attribute. This
  // corresponds to the AttributeList::AT_* enum that is generated and it
  // should contain a shared value between the attributes.
  //
  // Target-specific attributes which use this feature should ensure that the
  // spellings match exactly betweeen the attributes, and if the arguments or
  // subjects differ, should specify HasCustomParsing = 1 and implement their
  // own parsing and semantic handling requirements as-needed.
  string ParseKind;
}

/// An inheritable parameter attribute is inherited by later
/// redeclarations, even when it's written on a parameter.
class InheritableParamAttr : InheritableAttr;

/// An ignored attribute, which we parse but discard with no checking.
class IgnoredAttr : Attr {
  let Ignored = 1;
  let ASTNode = 0;
  let SemaHandler = 0;
  let Documentation = [Undocumented];
}

//
// Attributes begin here
//

def AddressSpace : TypeAttr {
  let Spellings = [GNU<"address_space">];
  let Args = [IntArgument<"AddressSpace">];
  let Documentation = [Undocumented];
}

def Alias : Attr {
  let Spellings = [GCC<"alias">];
  let Args = [StringArgument<"Aliasee">];
  let Documentation = [Undocumented];
}

def Aligned : InheritableAttr {
  let Spellings = [GCC<"aligned">, Declspec<"align">, Keyword<"alignas">,
                   Keyword<"_Alignas">];
//  let Subjects = SubjectList<[NonBitField, NormalVar, Tag]>;
  let Args = [AlignedArgument<"Alignment", 1>];
  let Accessors = [Accessor<"isGNU", [GCC<"aligned">]>,
                   Accessor<"isC11", [Keyword<"_Alignas">]>,
                   Accessor<"isAlignas", [Keyword<"alignas">,
                                          Keyword<"_Alignas">]>,
                   Accessor<"isDeclspec",[Declspec<"align">]>];
  let Documentation = [Undocumented];
}

def AlignMac68k : InheritableAttr {
  // This attribute has no spellings as it is only ever created implicitly.
  let Spellings = [];
  let SemaHandler = 0;
  let Documentation = [Undocumented];
}

def AlwaysInline : InheritableAttr {
  let Spellings = [GCC<"always_inline">, Keyword<"__forceinline">];
  let Subjects = SubjectList<[Function]>;
  let Documentation = [Undocumented];
}

def TLSModel : InheritableAttr {
  let Spellings = [GCC<"tls_model">];
  let Subjects = SubjectList<[TLSVar], ErrorDiag, "ExpectedTLSVar">;
  let Args = [StringArgument<"Model">];
  let Documentation = [TLSModelDocs];
}

def AnalyzerNoReturn : InheritableAttr {
  let Spellings = [GNU<"analyzer_noreturn">];
  let Documentation = [Undocumented];
}

def Annotate : InheritableParamAttr {
  let Spellings = [GNU<"annotate">];
  let Args = [StringArgument<"Annotation">];
  let Documentation = [Undocumented];
}

def ARMInterrupt : InheritableAttr, TargetSpecificAttr<TargetARM> {
  // NOTE: If you add any additional spellings, MSP430Interrupt's spellings
  // must match.
  let Spellings = [GNU<"interrupt">];
  let Args = [EnumArgument<"Interrupt", "InterruptType",
                           ["IRQ", "FIQ", "SWI", "ABORT", "UNDEF", ""],
                           ["IRQ", "FIQ", "SWI", "ABORT", "UNDEF", "Generic"],
                           1>];
  let ParseKind = "Interrupt";
  let HasCustomParsing = 1;
  let Documentation = [ARMInterruptDocs];
}

def AsmLabel : InheritableAttr {
  let Spellings = [Keyword<"asm">, Keyword<"__asm__">];
  let Args = [StringArgument<"Label">];
  let SemaHandler = 0;
  let Documentation = [Undocumented];
}

def Availability : InheritableAttr {
  let Spellings = [GNU<"availability">];
  let Args = [IdentifierArgument<"platform">, VersionArgument<"introduced">,
              VersionArgument<"deprecated">, VersionArgument<"obsoleted">,
              BoolArgument<"unavailable">, StringArgument<"message">];
  let AdditionalMembers =
[{static llvm::StringRef getPrettyPlatformName(llvm::StringRef Platform) {
    return llvm::StringSwitch<llvm::StringRef>(Platform)
             .Case("ios", "iOS")
             .Case("macosx", "OS X")
             .Default(llvm::StringRef());
} }];
  let HasCustomParsing = 1;
  let DuplicatesAllowedWhileMerging = 1;
//  let Subjects = SubjectList<[Named]>;
  let Documentation = [AvailabilityDocs];
}

def Blocks : InheritableAttr {
  let Spellings = [GNU<"blocks">];
  let Args = [EnumArgument<"Type", "BlockType", ["byref"], ["ByRef"]>];
  let Documentation = [Undocumented];
}

def Bounded : IgnoredAttr {
  let Spellings = [GNU<"bounded">];
}

def CarriesDependency : InheritableParamAttr {
  let Spellings = [GNU<"carries_dependency">, CXX11<"","carries_dependency">];
  let Subjects = SubjectList<[ParmVar, ObjCMethod, Function], ErrorDiag>;
  let Documentation = [CarriesDependencyDocs];
}

def CDecl : InheritableAttr {
  let Spellings = [GCC<"cdecl">, Keyword<"__cdecl">, Keyword<"_cdecl">];
//  let Subjects = [Function, ObjCMethod];
  let Documentation = [Undocumented];
}

// cf_audited_transfer indicates that the given function has been
// audited and has been marked with the appropriate cf_consumed and
// cf_returns_retained attributes.  It is generally applied by
// '#pragma clang arc_cf_code_audited' rather than explicitly.
def CFAuditedTransfer : InheritableAttr {
  let Spellings = [GNU<"cf_audited_transfer">];
  let Subjects = SubjectList<[Function], ErrorDiag>;
  let Documentation = [Undocumented];
}

// cf_unknown_transfer is an explicit opt-out of cf_audited_transfer.
// It indicates that the function has unknown or unautomatable
// transfer semantics.
def CFUnknownTransfer : InheritableAttr {
  let Spellings = [GNU<"cf_unknown_transfer">];
  let Subjects = SubjectList<[Function], ErrorDiag>;
  let Documentation = [Undocumented];
}

def CFReturnsRetained : InheritableAttr {
  let Spellings = [GNU<"cf_returns_retained">];
//  let Subjects = SubjectList<[ObjCMethod, ObjCProperty, Function]>;
  let Documentation = [Undocumented];
}

def CFReturnsNotRetained : InheritableAttr {
  let Spellings = [GNU<"cf_returns_not_retained">];
//  let Subjects = SubjectList<[ObjCMethod, ObjCProperty, Function]>;
  let Documentation = [Undocumented];
}

def CFConsumed : InheritableParamAttr {
  let Spellings = [GNU<"cf_consumed">];
  let Subjects = SubjectList<[ParmVar]>;
  let Documentation = [Undocumented];
}

def Cleanup : InheritableAttr {
  let Spellings = [GCC<"cleanup">];
  let Args = [FunctionArgument<"FunctionDecl">];
  let Subjects = SubjectList<[Var]>;
  let Documentation = [Undocumented];
}

def Cold : InheritableAttr {
  let Spellings = [GCC<"cold">];
  let Subjects = SubjectList<[Function]>;
  let Documentation = [Undocumented];
}

def Common : InheritableAttr {
  let Spellings = [GCC<"common">];
  let Subjects = SubjectList<[Var]>;
  let Documentation = [Undocumented];
}

def Const : InheritableAttr {
  let Spellings = [GCC<"const">, GCC<"__const">];
  let Documentation = [Undocumented];
}

def Constructor : InheritableAttr {
  let Spellings = [GCC<"constructor">];
  let Args = [DefaultIntArgument<"Priority", 65535>];
  let Subjects = SubjectList<[Function]>;
  let Documentation = [Undocumented];
}

def CUDAConstant : InheritableAttr {
  let Spellings = [GNU<"constant">];
  let Subjects = SubjectList<[Var]>;
  let LangOpts = [CUDA];
  let Documentation = [Undocumented];
}

def CUDADevice : InheritableAttr {
  let Spellings = [GNU<"device">];
  let Subjects = SubjectList<[Function, Var]>;
  let LangOpts = [CUDA];
  let Documentation = [Undocumented];
}

def CUDAGlobal : InheritableAttr {
  let Spellings = [GNU<"global">];
  let Subjects = SubjectList<[Function]>;
  let LangOpts = [CUDA];
  let Documentation = [Undocumented];
}

def CUDAHost : InheritableAttr {
  let Spellings = [GNU<"host">];
  let Subjects = SubjectList<[Function]>;
  let LangOpts = [CUDA];
  let Documentation = [Undocumented];
}

def CUDALaunchBounds : InheritableAttr {
  let Spellings = [GNU<"launch_bounds">];
  let Args = [IntArgument<"MaxThreads">, DefaultIntArgument<"MinBlocks", 0>];
  let LangOpts = [CUDA];
  let Subjects = SubjectList<[ObjCMethod, FunctionLike], WarnDiag,
                             "ExpectedFunctionOrMethod">;
  // An AST node is created for this attribute, but is not used by other parts
  // of the compiler. However, this node needs to exist in the AST because
  // non-LLVM backends may be relying on the attribute's presence.
  let Documentation = [Undocumented];
}

def CUDAShared : InheritableAttr {
  let Spellings = [GNU<"shared">];
  let Subjects = SubjectList<[Var]>;
  let LangOpts = [CUDA];
  let Documentation = [Undocumented];
}

def C11NoReturn : InheritableAttr {
  let Spellings = [Keyword<"_Noreturn">];
  let Subjects = SubjectList<[Function], ErrorDiag>;
  let SemaHandler = 0;
  let Documentation = [C11NoReturnDocs];
}

def CXX11NoReturn : InheritableAttr {
  let Spellings = [CXX11<"","noreturn">];
  let Subjects = SubjectList<[Function], ErrorDiag>;
  let Documentation = [CXX11NoReturnDocs];
}

def OpenCLKernel : InheritableAttr {
  let Spellings = [Keyword<"__kernel">, Keyword<"kernel">];
  let Subjects = SubjectList<[Function], ErrorDiag>;
  let Documentation = [Undocumented];
}

// This attribute is both a type attribute, and a declaration attribute (for
// parameter variables).
def OpenCLImageAccess : Attr {
  let Spellings = [Keyword<"__read_only">, Keyword<"read_only">,
                   Keyword<"__write_only">, Keyword<"write_only">,
                   Keyword<"__read_write">, Keyword<"read_write">];
  let Subjects = SubjectList<[ParmVar], ErrorDiag>;
  let Accessors = [Accessor<"isReadOnly", [Keyword<"__read_only">,
                                           Keyword<"read_only">]>,
                   Accessor<"isReadWrite", [Keyword<"__read_write">,
                                            Keyword<"read_write">]>,
                   Accessor<"isWriteOnly", [Keyword<"__write_only">,
                                            Keyword<"write_only">]>];
  let Documentation = [Undocumented];
}

def OpenCLPrivateAddressSpace : TypeAttr {
  let Spellings = [Keyword<"__private">, Keyword<"private">];
  let Documentation = [Undocumented];
}

def OpenCLGlobalAddressSpace : TypeAttr {
  let Spellings = [Keyword<"__global">, Keyword<"global">];
  let Documentation = [Undocumented];
}

def OpenCLLocalAddressSpace : TypeAttr {
  let Spellings = [Keyword<"__local">, Keyword<"local">];
  let Documentation = [Undocumented];
}

def OpenCLConstantAddressSpace : TypeAttr {
  let Spellings = [Keyword<"__constant">, Keyword<"constant">];
  let Documentation = [Undocumented];
}

def Kernel : Attr {
  let Spellings = [GNU<"kernel">];
  let Documentation = [Undocumented];
}

def Deprecated : InheritableAttr {
  let Spellings = [GCC<"deprecated">, Declspec<"deprecated">,
                   CXX11<"","deprecated">];
  let Args = [StringArgument<"Message", 1>];
  let Documentation = [Undocumented];
}

def Destructor : InheritableAttr {
  let Spellings = [GCC<"destructor">];
  let Args = [DefaultIntArgument<"Priority", 65535>];
  let Subjects = SubjectList<[Function]>;
  let Documentation = [Undocumented];
}

def EnableIf : InheritableAttr {
  let Spellings = [GNU<"enable_if">];
  let Subjects = SubjectList<[Function]>;
  let Args = [ExprArgument<"Cond">, StringArgument<"Message">];
  let TemplateDependent = 1;
  let Documentation = [EnableIfDocs];
}

def ExtVectorType : Attr {
  let Spellings = [GNU<"ext_vector_type">];
  let Subjects = SubjectList<[TypedefName], ErrorDiag>;
  let Args = [ExprArgument<"NumElements">];
  let ASTNode = 0;
  let Documentation = [Undocumented];
}

def FallThrough : Attr {
  let Spellings = [CXX11<"clang", "fallthrough">];
//  let Subjects = [NullStmt];
  let Documentation = [FallthroughDocs];
}

def FastCall : InheritableAttr {
  let Spellings = [GCC<"fastcall">, Keyword<"__fastcall">,
                   Keyword<"_fastcall">];
//  let Subjects = [Function, ObjCMethod];
  let Documentation = [Undocumented];
}

def Final : InheritableAttr {
  let Spellings = [Keyword<"final">, Keyword<"sealed">];
  let Accessors = [Accessor<"isSpelledAsSealed", [Keyword<"sealed">]>];
  let SemaHandler = 0;
  let Documentation = [Undocumented];
}

def MinSize : InheritableAttr {
  let Spellings = [GNU<"minsize">];
  let Subjects = SubjectList<[Function, ObjCMethod], ErrorDiag>;
  let Documentation = [Undocumented];
}

def Flatten : InheritableAttr {
  let Spellings = [GCC<"flatten">];
  let Subjects = SubjectList<[Function], ErrorDiag>;
  let Documentation = [FlattenDocs];
}

def Format : InheritableAttr {
  let Spellings = [GCC<"format">];
  let Args = [IdentifierArgument<"Type">, IntArgument<"FormatIdx">,
              IntArgument<"FirstArg">];
  let Subjects = SubjectList<[ObjCMethod, Block, HasFunctionProto], WarnDiag,
                             "ExpectedFunction">;
  let Documentation = [FormatDocs];
}

def FormatArg : InheritableAttr {
  let Spellings = [GCC<"format_arg">];
  let Args = [IntArgument<"FormatIdx">];
  let Subjects = SubjectList<[ObjCMethod, HasFunctionProto], WarnDiag,
                             "ExpectedFunction">;
  let Documentation = [Undocumented];
}

def GNUInline : InheritableAttr {
  let Spellings = [GCC<"gnu_inline">];
  let Subjects = SubjectList<[Function]>;
  let Documentation = [Undocumented];
}

def Hot : InheritableAttr {
  let Spellings = [GCC<"hot">];
  let Subjects = SubjectList<[Function]>;
  // An AST node is created for this attribute, but not actually used beyond
  // semantic checking for mutual exclusion with the Cold attribute.
  let Documentation = [Undocumented];
}

def IBAction : InheritableAttr {
  let Spellings = [GNU<"ibaction">];
  let Subjects = SubjectList<[ObjCInstanceMethod], WarnDiag,
                             "ExpectedObjCInstanceMethod">;
  // An AST node is created for this attribute, but is not used by other parts
  // of the compiler. However, this node needs to exist in the AST because
  // external tools rely on it.
  let Documentation = [Undocumented];
}

def IBOutlet : InheritableAttr {
  let Spellings = [GNU<"iboutlet">];
//  let Subjects = [ObjCIvar, ObjCProperty];
  let Documentation = [Undocumented];
}

def IBOutletCollection : InheritableAttr {
  let Spellings = [GNU<"iboutletcollection">];
  let Args = [TypeArgument<"Interface", 1>];
//  let Subjects = [ObjCIvar, ObjCProperty];
  let Documentation = [Undocumented];
}

def Malloc : InheritableAttr {
  let Spellings = [GCC<"malloc">];
//  let Subjects = [Function];
  let Documentation = [Undocumented];
}

def MaxFieldAlignment : InheritableAttr {
  // This attribute has no spellings as it is only ever created implicitly.
  let Spellings = [];
  let Args = [UnsignedArgument<"Alignment">];
  let SemaHandler = 0;
  let Documentation = [Undocumented];
}

def MayAlias : InheritableAttr {
  // FIXME: this is a type attribute in GCC, but a declaration attribute here.
  let Spellings = [GCC<"may_alias">];
  let Documentation = [Undocumented];
}

def MSABI : InheritableAttr {
  let Spellings = [GCC<"ms_abi">];
//  let Subjects = [Function, ObjCMethod];
  let Documentation = [Undocumented];
}

def MSP430Interrupt : InheritableAttr, TargetSpecificAttr<TargetMSP430> {
  // NOTE: If you add any additional spellings, ARMInterrupt's spellings must
  // match.
  let Spellings = [GNU<"interrupt">];
  let Args = [UnsignedArgument<"Number">];
  let ParseKind = "Interrupt";
  let HasCustomParsing = 1;
  let Documentation = [Undocumented];
}

def Mips16 : InheritableAttr, TargetSpecificAttr<TargetMips> {
  let Spellings = [GCC<"mips16">];
  let Subjects = SubjectList<[Function], ErrorDiag>;
  let Documentation = [Undocumented];
}

def Mode : Attr {
  let Spellings = [GCC<"mode">];
  let Args = [IdentifierArgument<"Mode">];
  let Documentation = [Undocumented];
}

def Naked : InheritableAttr {
  let Spellings = [GCC<"naked">, Declspec<"naked">];
  let Subjects = SubjectList<[Function]>;
  let Documentation = [Undocumented];
}

def NeonPolyVectorType : TypeAttr {
  let Spellings = [GNU<"neon_polyvector_type">];
  let Args = [IntArgument<"NumElements">];
  let Documentation = [Undocumented];
}

def NeonVectorType : TypeAttr {
  let Spellings = [GNU<"neon_vector_type">];
  let Args = [IntArgument<"NumElements">];
  let Documentation = [Undocumented];
}

def ReturnsTwice : InheritableAttr {
  let Spellings = [GCC<"returns_twice">];
  let Subjects = SubjectList<[Function]>;
  let Documentation = [Undocumented];
}

def NoCommon : InheritableAttr {
  let Spellings = [GCC<"nocommon">];
  let Subjects = SubjectList<[Var]>;
  let Documentation = [Undocumented];
}

def NoDebug : InheritableAttr {
  let Spellings = [GNU<"nodebug">];
  let Documentation = [Undocumented];
}

def NoDuplicate : InheritableAttr {
  let Spellings = [GNU<"noduplicate">, CXX11<"clang", "noduplicate">];
  let Subjects = SubjectList<[Function]>;
  let Documentation = [NoDuplicateDocs];
}

def NoInline : InheritableAttr {
  let Spellings = [GCC<"noinline">, Declspec<"noinline">];
  let Subjects = SubjectList<[Function]>;
  let Documentation = [Undocumented];
}

def NoMips16 : InheritableAttr, TargetSpecificAttr<TargetMips> {
  let Spellings = [GCC<"nomips16">];
  let Subjects = SubjectList<[Function], ErrorDiag>;
  let Documentation = [Undocumented];
}

def NoSplitStack : InheritableAttr {
  let Spellings = [GCC<"no_split_stack">];
  let Subjects = SubjectList<[Function], ErrorDiag>;
  let Documentation = [NoSplitStackDocs];
}

def NonNull : InheritableAttr {
  let Spellings = [GCC<"nonnull">];
  let Subjects = SubjectList<[ObjCMethod, HasFunctionProto, ParmVar], WarnDiag,
                             "ExpectedFunctionMethodOrParameter">;
  let Args = [VariadicUnsignedArgument<"Args">];
  let AdditionalMembers =
[{bool isNonNull(unsigned idx) const {
    for (const auto &V : args())
      if (V == idx)
        return true;
    return false;
  } }];
  let Documentation = [Undocumented];
}

def ReturnsNonNull : InheritableAttr {
  let Spellings = [GCC<"returns_nonnull">];
  let Subjects = SubjectList<[ObjCMethod, HasFunctionProto], WarnDiag,
                             "ExpectedFunctionOrMethod">;
  let Documentation = [Undocumented];
}

def NoReturn : InheritableAttr {
  let Spellings = [GCC<"noreturn">, Declspec<"noreturn">];
  // FIXME: Does GCC allow this on the function instead?
  let Documentation = [Undocumented];
}

def NoInstrumentFunction : InheritableAttr {
  let Spellings = [GCC<"no_instrument_function">];
  let Subjects = SubjectList<[Function]>;
  let Documentation = [Undocumented];
}

def NoThrow : InheritableAttr {
  let Spellings = [GCC<"nothrow">, Declspec<"nothrow">];
  let Documentation = [Undocumented];
}

def ObjCBridge : InheritableAttr {
  let Spellings = [GNU<"objc_bridge">];
  let Subjects = SubjectList<[Record], ErrorDiag>;
  let Args = [IdentifierArgument<"BridgedType">];
  let Documentation = [Undocumented];
}

def ObjCBridgeMutable : InheritableAttr {
  let Spellings = [GNU<"objc_bridge_mutable">];
  let Subjects = SubjectList<[Record], ErrorDiag>;
  let Args = [IdentifierArgument<"BridgedType">];
  let Documentation = [Undocumented];
}

def ObjCBridgeRelated : InheritableAttr {
  let Spellings = [GNU<"objc_bridge_related">];
  let Subjects = SubjectList<[Record], ErrorDiag>;
  let Args = [IdentifierArgument<"RelatedClass">,
          IdentifierArgument<"ClassMethod">,
          IdentifierArgument<"InstanceMethod">];
  let HasCustomParsing = 1;
  let Documentation = [Undocumented];
}

def NSReturnsRetained : InheritableAttr {
  let Spellings = [GNU<"ns_returns_retained">];
//  let Subjects = SubjectList<[ObjCMethod, ObjCProperty, Function]>;
  let Documentation = [Undocumented];
}

def NSReturnsNotRetained : InheritableAttr {
  let Spellings = [GNU<"ns_returns_not_retained">];
//  let Subjects = SubjectList<[ObjCMethod, ObjCProperty, Function]>;
  let Documentation = [Undocumented];
}

def NSReturnsAutoreleased : InheritableAttr {
  let Spellings = [GNU<"ns_returns_autoreleased">];
//  let Subjects = SubjectList<[ObjCMethod, ObjCProperty, Function]>;
  let Documentation = [Undocumented];
}

def NSConsumesSelf : InheritableAttr {
  let Spellings = [GNU<"ns_consumes_self">];
  let Subjects = SubjectList<[ObjCMethod]>;
  let Documentation = [Undocumented];
}

def NSConsumed : InheritableParamAttr {
  let Spellings = [GNU<"ns_consumed">];
  let Subjects = SubjectList<[ParmVar]>;
  let Documentation = [Undocumented];
}

def ObjCException : InheritableAttr {
  let Spellings = [GNU<"objc_exception">];
  let Subjects = SubjectList<[ObjCInterface], ErrorDiag>;
  let Documentation = [Undocumented];
}

def ObjCMethodFamily : InheritableAttr {
  let Spellings = [GNU<"objc_method_family">];
  let Subjects = SubjectList<[ObjCMethod], ErrorDiag>;
  let Args = [EnumArgument<"Family", "FamilyKind",
               ["none", "alloc", "copy", "init", "mutableCopy", "new"],
               ["OMF_None", "OMF_alloc", "OMF_copy", "OMF_init",
                "OMF_mutableCopy", "OMF_new"]>];
  let Documentation = [ObjCMethodFamilyDocs];
}

def ObjCNSObject : InheritableAttr {
  let Spellings = [GNU<"NSObject">];
  let Documentation = [Undocumented];
}

def ObjCPreciseLifetime : InheritableAttr {
  let Spellings = [GNU<"objc_precise_lifetime">];
  let Subjects = SubjectList<[Var], ErrorDiag>;
  let Documentation = [Undocumented];
}

def ObjCReturnsInnerPointer : InheritableAttr {
  let Spellings = [GNU<"objc_returns_inner_pointer">];
  let Subjects = SubjectList<[ObjCMethod, ObjCProperty], ErrorDiag>;
  let Documentation = [Undocumented];
}

def ObjCRequiresSuper : InheritableAttr {
  let Spellings = [GNU<"objc_requires_super">];
  let Subjects = SubjectList<[ObjCMethod], ErrorDiag>;
  let Documentation = [ObjCRequiresSuperDocs];
}

def ObjCRootClass : InheritableAttr {
  let Spellings = [GNU<"objc_root_class">];
  let Subjects = SubjectList<[ObjCInterface], ErrorDiag>;
  let Documentation = [Undocumented];
}

def ObjCExplicitProtocolImpl : InheritableAttr {
  let Spellings = [GNU<"objc_protocol_requires_explicit_implementation">];
  let Subjects = SubjectList<[ObjCProtocol], ErrorDiag>;
  let Documentation = [Undocumented];
}

def ObjCDesignatedInitializer : Attr {
  let Spellings = [GNU<"objc_designated_initializer">];
  let Subjects = SubjectList<[ObjCInterfaceDeclInitMethod], ErrorDiag,
                             "ExpectedObjCInterfaceDeclInitMethod">;
  let Documentation = [Undocumented];
}

def OptimizeNone : InheritableAttr {
  let Spellings = [GNU<"optnone">, CXX11<"clang", "optnone">];
  let Subjects = SubjectList<[Function, ObjCMethod]>;
  let Documentation = [OptnoneDocs];
}

def Overloadable : Attr {
  let Spellings = [GNU<"overloadable">];
  let Subjects = SubjectList<[Function], ErrorDiag>;
  let Documentation = [OverloadableDocs];
}

def Override : InheritableAttr { 
  let Spellings = [Keyword<"override">];
  let SemaHandler = 0;
  let Documentation = [Undocumented];
}

def Ownership : InheritableAttr {
  let Spellings = [GNU<"ownership_holds">, GNU<"ownership_returns">,
                   GNU<"ownership_takes">];
  let Accessors = [Accessor<"isHolds", [GNU<"ownership_holds">]>,
                   Accessor<"isReturns", [GNU<"ownership_returns">]>,
                   Accessor<"isTakes", [GNU<"ownership_takes">]>];
  let AdditionalMembers = [{
    enum OwnershipKind { Holds, Returns, Takes };
    OwnershipKind getOwnKind() const {
      return isHolds() ? Holds :
             isTakes() ? Takes :
             Returns;
    }
  }];
  let Args = [IdentifierArgument<"Module">, VariadicUnsignedArgument<"Args">];
  let Subjects = SubjectList<[HasFunctionProto], WarnDiag, "ExpectedFunction">;
  let Documentation = [Undocumented];
}

def Packed : InheritableAttr {
  let Spellings = [GCC<"packed">];
//  let Subjects = [Tag, Field];
  let Documentation = [Undocumented];
}

def PnaclCall : InheritableAttr {
  let Spellings = [GNU<"pnaclcall">];
//  let Subjects = [Function, ObjCMethod];
  let Documentation = [Undocumented];
}

def IntelOclBicc : InheritableAttr {
  let Spellings = [GNU<"intel_ocl_bicc">];
//  let Subjects = [Function, ObjCMethod];
  let Documentation = [Undocumented];
}

def Pcs : InheritableAttr {
  let Spellings = [GCC<"pcs">];
  let Args = [EnumArgument<"PCS", "PCSType",
                           ["aapcs", "aapcs-vfp"],
                           ["AAPCS", "AAPCS_VFP"]>];
//  let Subjects = [Function, ObjCMethod];
  let Documentation = [PcsDocs];
}

def Pure : InheritableAttr {
  let Spellings = [GCC<"pure">];
  let Documentation = [Undocumented];
}

def Regparm : TypeAttr {
  let Spellings = [GCC<"regparm">];
  let Args = [UnsignedArgument<"NumParams">];
  let Documentation = [Undocumented];
}

def ReqdWorkGroupSize : InheritableAttr {
  let Spellings = [GNU<"reqd_work_group_size">];
  let Args = [UnsignedArgument<"XDim">, UnsignedArgument<"YDim">,
              UnsignedArgument<"ZDim">];
  let Subjects = SubjectList<[Function], ErrorDiag>;
  let Documentation = [Undocumented];
}

def WorkGroupSizeHint :  InheritableAttr {
  let Spellings = [GNU<"work_group_size_hint">];
  let Args = [UnsignedArgument<"XDim">, 
              UnsignedArgument<"YDim">,
              UnsignedArgument<"ZDim">];
  let Subjects = SubjectList<[Function], ErrorDiag>;
  let Documentation = [Undocumented];
}

def InitPriority : InheritableAttr {
  let Spellings = [GNU<"init_priority">];
  let Args = [UnsignedArgument<"Priority">];
  let Subjects = SubjectList<[Var], ErrorDiag>;
  let Documentation = [Undocumented];
}

def Section : InheritableAttr {
  let Spellings = [GCC<"section">, Declspec<"allocate">];
  let Args = [StringArgument<"Name">];
  let Subjects = SubjectList<[Function, GlobalVar,
                              ObjCMethod, ObjCProperty], ErrorDiag,
                             "ExpectedFunctionGlobalVarMethodOrProperty">;
  let Documentation = [SectionDocs];
}

def Sentinel : InheritableAttr {
  let Spellings = [GCC<"sentinel">];
  let Args = [DefaultIntArgument<"Sentinel", 0>,
              DefaultIntArgument<"NullPos", 0>];
//  let Subjects = SubjectList<[Function, ObjCMethod, Block, Var]>;
  let Documentation = [Undocumented];
}

def StdCall : InheritableAttr {
  let Spellings = [GCC<"stdcall">, Keyword<"__stdcall">, Keyword<"_stdcall">];
//  let Subjects = [Function, ObjCMethod];
  let Documentation = [Undocumented];
}

def SysVABI : InheritableAttr {
  let Spellings = [GCC<"sysv_abi">];
//  let Subjects = [Function, ObjCMethod];
  let Documentation = [Undocumented];
}

def ThisCall : InheritableAttr {
  let Spellings = [GCC<"thiscall">, Keyword<"__thiscall">,
                   Keyword<"_thiscall">];
//  let Subjects = [Function, ObjCMethod];
  let Documentation = [Undocumented];
}

def Pascal : InheritableAttr {
  let Spellings = [GNU<"pascal">, Keyword<"__pascal">, Keyword<"_pascal">];
//  let Subjects = [Function, ObjCMethod];
  let Documentation = [Undocumented];
}

def TransparentUnion : InheritableAttr {
  let Spellings = [GCC<"transparent_union">];
//  let Subjects = SubjectList<[Record, TypedefName]>;
  let Documentation = [Undocumented];
}

def Unavailable : InheritableAttr {
  let Spellings = [GNU<"unavailable">];
  let Args = [StringArgument<"Message", 1>];
  let Documentation = [Undocumented];
}

def ArcWeakrefUnavailable : InheritableAttr {
  let Spellings = [GNU<"objc_arc_weak_reference_unavailable">];
  let Subjects = SubjectList<[ObjCInterface], ErrorDiag>;
  let Documentation = [Undocumented];
}

def ObjCGC : TypeAttr {
  let Spellings = [GNU<"objc_gc">];
  let Args = [IdentifierArgument<"Kind">];
  let Documentation = [Undocumented];
}

def ObjCOwnership : InheritableAttr {
  let Spellings = [GNU<"objc_ownership">];
  let Args = [IdentifierArgument<"Kind">];
  let ASTNode = 0;
  let Documentation = [Undocumented];
}

def ObjCRequiresPropertyDefs : InheritableAttr {
  let Spellings = [GNU<"objc_requires_property_definitions">];
  let Subjects = SubjectList<[ObjCInterface], ErrorDiag>;
  let Documentation = [Undocumented];
}

def Unused : InheritableAttr {
  let Spellings = [GCC<"unused">];
  let Subjects = SubjectList<[Var, ObjCIvar, Type, Label, Field, ObjCMethod,
                              FunctionLike], WarnDiag,
                             "ExpectedVariableFunctionOrLabel">;
  let Documentation = [Undocumented];
}

def Used : InheritableAttr {
  let Spellings = [GCC<"used">];
  let Documentation = [Undocumented];
}

def Uuid : InheritableAttr {
  let Spellings = [Declspec<"uuid">];
  let Args = [StringArgument<"Guid">];
//  let Subjects = SubjectList<[CXXRecord]>;
  let LangOpts = [MicrosoftExt, Borland];
  let Documentation = [Undocumented];
}

def VectorSize : TypeAttr {
  let Spellings = [GCC<"vector_size">];
  let Args = [ExprArgument<"NumBytes">];
  let Documentation = [Undocumented];
}

def VecTypeHint : InheritableAttr {
  let Spellings = [GNU<"vec_type_hint">];
  let Args = [TypeArgument<"TypeHint">];
  let Subjects = SubjectList<[Function], ErrorDiag>;
  let Documentation = [Undocumented];
}

def Visibility : InheritableAttr {
  let Clone = 0;
  let Spellings = [GCC<"visibility">];
  let Args = [EnumArgument<"Visibility", "VisibilityType",
                           ["default", "hidden", "internal", "protected"],
                           ["Default", "Hidden", "Hidden", "Protected"]>];
  let Documentation = [Undocumented];
}

def TypeVisibility : InheritableAttr {
  let Clone = 0;
  let Spellings = [GNU<"type_visibility">, CXX11<"clang", "type_visibility">];
  let Args = [EnumArgument<"Visibility", "VisibilityType",
                           ["default", "hidden", "internal", "protected"],
                           ["Default", "Hidden", "Hidden", "Protected"]>];
//  let Subjects = [Tag, ObjCInterface, Namespace];
  let Documentation = [Undocumented];
}

def VecReturn : InheritableAttr {
  let Spellings = [GNU<"vecreturn">];
  let Subjects = SubjectList<[CXXRecord], ErrorDiag>;
  let Documentation = [Undocumented];
}

def WarnUnused : InheritableAttr {
  let Spellings = [GNU<"warn_unused">];
  let Subjects = SubjectList<[Record]>;
  let Documentation = [Undocumented];
}

def WarnUnusedResult : InheritableAttr {
  let Spellings = [GCC<"warn_unused_result">,
                   CXX11<"clang", "warn_unused_result">];
  let Subjects = SubjectList<[ObjCMethod, CXXRecord, FunctionLike], WarnDiag,
                             "ExpectedFunctionMethodOrClass">;
  let Documentation = [Undocumented];
}

def Weak : InheritableAttr {
  let Spellings = [GCC<"weak">];
  let Subjects = SubjectList<[Var, Function, CXXRecord]>;
  let Documentation = [Undocumented];
}

def WeakImport : InheritableAttr {
  let Spellings = [GNU<"weak_import">];
  let Documentation = [Undocumented];
}

def WeakRef : InheritableAttr {
  let Spellings = [GCC<"weakref">];
  // A WeakRef that has an argument is treated as being an AliasAttr
  let Args = [StringArgument<"Aliasee", 1>];
  let Subjects = SubjectList<[Var, Function], ErrorDiag>;
  let Documentation = [Undocumented];
}

def X86ForceAlignArgPointer : InheritableAttr, TargetSpecificAttr<TargetX86> {
  let Spellings = [GNU<"force_align_arg_pointer">];
  // Technically, this appertains to a FunctionDecl, but the target-specific
  // code silently allows anything function-like (such as typedefs or function
  // pointers), but does not apply the attribute to them.
  let Documentation = [Undocumented];
}

// Attribute to disable AddressSanitizer (or equivalent) checks.
def NoSanitizeAddress : InheritableAttr {
  let Spellings = [GCC<"no_address_safety_analysis">,
                   GCC<"no_sanitize_address">];
  let Subjects = SubjectList<[Function], ErrorDiag>;
  let Documentation = [NoSanitizeAddressDocs];
}

// Attribute to disable ThreadSanitizer checks.
def NoSanitizeThread : InheritableAttr {
  let Spellings = [GNU<"no_sanitize_thread">];
  let Subjects = SubjectList<[Function], ErrorDiag>;
  let Documentation = [NoSanitizeThreadDocs];
}

// Attribute to disable MemorySanitizer checks.
def NoSanitizeMemory : InheritableAttr {
  let Spellings = [GNU<"no_sanitize_memory">];
  let Subjects = SubjectList<[Function], ErrorDiag>;
  let Documentation = [NoSanitizeMemoryDocs];
}

// C/C++ Thread safety attributes (e.g. for deadlock, data race checking)

def GuardedVar : InheritableAttr {
  let Spellings = [GNU<"guarded_var">];
  let Subjects = SubjectList<[Field, SharedVar], WarnDiag,
                             "ExpectedFieldOrGlobalVar">;
  let Documentation = [Undocumented];
}

def PtGuardedVar : InheritableAttr {
  let Spellings = [GNU<"pt_guarded_var">];
  let Subjects = SubjectList<[Field, SharedVar], WarnDiag,
                             "ExpectedFieldOrGlobalVar">;
  let Documentation = [Undocumented];
}

def Lockable : InheritableAttr {
  let Spellings = [GNU<"lockable">];
  let Subjects = SubjectList<[Record]>;
  let Documentation = [Undocumented];
  let ASTNode = 0;  // Replaced by Capability
}

def ScopedLockable : InheritableAttr {
  let Spellings = [GNU<"scoped_lockable">];
  let Subjects = SubjectList<[Record]>;
  let Documentation = [Undocumented];
}

def Capability : InheritableAttr {
  let Spellings = [GNU<"capability">, CXX11<"clang", "capability">,
                   GNU<"shared_capability">,
                   CXX11<"clang", "shared_capability">];
  let Subjects = SubjectList<[Struct, TypedefName], ErrorDiag,
                             "ExpectedStructOrTypedef">;
  let Args = [StringArgument<"Name">];
  let Accessors = [Accessor<"isShared",
                    [GNU<"shared_capability">,
                     CXX11<"clang","shared_capability">]>];
  let Documentation = [Undocumented];
  let AdditionalMembers = [{
    bool isMutex() const { return getName().equals_lower("mutex"); }
    bool isRole() const { return getName().equals_lower("role"); }
  }];
}

def AssertCapability : InheritableAttr {
  let Spellings = [GNU<"assert_capability">,
                   CXX11<"clang", "assert_capability">,
                   GNU<"assert_shared_capability">,
                   CXX11<"clang", "assert_shared_capability">];
  let Subjects = SubjectList<[Function]>;
  let LateParsed = 1;
  let TemplateDependent = 1;
  let ParseArgumentsAsUnevaluated = 1;
  let DuplicatesAllowedWhileMerging = 1;
  let Args = [ExprArgument<"Expr">];
  let Accessors = [Accessor<"isShared",
                    [GNU<"assert_shared_capability">,
                     CXX11<"clang", "assert_shared_capability">]>];
  let Documentation = [AssertCapabilityDocs];
}

def AcquireCapability : InheritableAttr {
  let Spellings = [GNU<"acquire_capability">,
                   CXX11<"clang", "acquire_capability">,
                   GNU<"acquire_shared_capability">,
                   CXX11<"clang", "acquire_shared_capability">,
                   GNU<"exclusive_lock_function">,
                   GNU<"shared_lock_function">];
  let Subjects = SubjectList<[Function]>;
  let LateParsed = 1;
  let TemplateDependent = 1;
  let ParseArgumentsAsUnevaluated = 1;
  let DuplicatesAllowedWhileMerging = 1;
  let Args = [VariadicExprArgument<"Args">];
  let Accessors = [Accessor<"isShared",
                    [GNU<"acquire_shared_capability">,
                     CXX11<"clang", "acquire_shared_capability">,
                     GNU<"shared_lock_function">]>];
  let Documentation = [AcquireCapabilityDocs];
}

def TryAcquireCapability : InheritableAttr {
  let Spellings = [GNU<"try_acquire_capability">,
                   CXX11<"clang", "try_acquire_capability">,
                   GNU<"try_acquire_shared_capability">,
                   CXX11<"clang", "try_acquire_shared_capability">];
  let Subjects = SubjectList<[Function],
                             ErrorDiag>;
  let LateParsed = 1;
  let TemplateDependent = 1;
  let ParseArgumentsAsUnevaluated = 1;
  let DuplicatesAllowedWhileMerging = 1;
  let Args = [ExprArgument<"SuccessValue">, VariadicExprArgument<"Args">];
  let Accessors = [Accessor<"isShared",
                    [GNU<"try_acquire_shared_capability">,
                     CXX11<"clang", "try_acquire_shared_capability">]>];
  let Documentation = [TryAcquireCapabilityDocs];
}

def ReleaseCapability : InheritableAttr {
  let Spellings = [GNU<"release_capability">,
                   CXX11<"clang", "release_capability">,
                   GNU<"release_shared_capability">,
                   CXX11<"clang", "release_shared_capability">,
                   GNU<"release_generic_capability">,
                   CXX11<"clang", "release_generic_capability">,
                   GNU<"unlock_function">];
  let Subjects = SubjectList<[Function]>;
  let LateParsed = 1;
  let TemplateDependent = 1;
  let ParseArgumentsAsUnevaluated = 1;
  let DuplicatesAllowedWhileMerging = 1;
  let Args = [VariadicExprArgument<"Args">];
  let Accessors = [Accessor<"isShared",
                    [GNU<"release_shared_capability">,
                     CXX11<"clang", "release_shared_capability">]>,
                   Accessor<"isGeneric",
                     [GNU<"release_generic_capability">,
                      CXX11<"clang", "release_generic_capability">,
                      GNU<"unlock_function">]>];
  let Documentation = [ReleaseCapabilityDocs];
}

def RequiresCapability : InheritableAttr {
  let Spellings = [GNU<"requires_capability">,
                   CXX11<"clang", "requires_capability">,
                   GNU<"exclusive_locks_required">,
                   GNU<"requires_shared_capability">,
                   CXX11<"clang", "requires_shared_capability">,
                   GNU<"shared_locks_required">];
  let Args = [VariadicExprArgument<"Args">];
  let LateParsed = 1;
  let TemplateDependent = 1;
  let ParseArgumentsAsUnevaluated = 1;
  let DuplicatesAllowedWhileMerging = 1;
  let Subjects = SubjectList<[Function]>;
  let Accessors = [Accessor<"isShared", [GNU<"requires_shared_capability">,
                                         GNU<"shared_locks_required">,
                                CXX11<"clang","requires_shared_capability">]>];
  let Documentation = [Undocumented];
}

def NoThreadSafetyAnalysis : InheritableAttr {
  let Spellings = [GNU<"no_thread_safety_analysis">];
  let Subjects = SubjectList<[Function]>;
  let Documentation = [Undocumented];
}

def GuardedBy : InheritableAttr {
  let Spellings = [GNU<"guarded_by">];
  let Args = [ExprArgument<"Arg">];
  let LateParsed = 1;
  let TemplateDependent = 1;
  let ParseArgumentsAsUnevaluated = 1;
  let DuplicatesAllowedWhileMerging = 1;
  let Subjects = SubjectList<[Field, SharedVar], WarnDiag,
                             "ExpectedFieldOrGlobalVar">;
  let Documentation = [Undocumented];
}

def PtGuardedBy : InheritableAttr {
  let Spellings = [GNU<"pt_guarded_by">];
  let Args = [ExprArgument<"Arg">];
  let LateParsed = 1;
  let TemplateDependent = 1;
  let ParseArgumentsAsUnevaluated = 1;
  let DuplicatesAllowedWhileMerging = 1;
  let Subjects = SubjectList<[Field, SharedVar], WarnDiag,
                             "ExpectedFieldOrGlobalVar">;
  let Documentation = [Undocumented];
}

def AcquiredAfter : InheritableAttr {
  let Spellings = [GNU<"acquired_after">];
  let Args = [VariadicExprArgument<"Args">];
  let LateParsed = 1;
  let TemplateDependent = 1;
  let ParseArgumentsAsUnevaluated = 1;
  let DuplicatesAllowedWhileMerging = 1;
  let Subjects = SubjectList<[Field, SharedVar], WarnDiag,
                             "ExpectedFieldOrGlobalVar">;
  let Documentation = [Undocumented];
}

def AcquiredBefore : InheritableAttr {
  let Spellings = [GNU<"acquired_before">];
  let Args = [VariadicExprArgument<"Args">];
  let LateParsed = 1;
  let TemplateDependent = 1;
  let ParseArgumentsAsUnevaluated = 1;
  let DuplicatesAllowedWhileMerging = 1;
  let Subjects = SubjectList<[Field, SharedVar], WarnDiag,
                             "ExpectedFieldOrGlobalVar">;
  let Documentation = [Undocumented];
}

def AssertExclusiveLock : InheritableAttr {
  let Spellings = [GNU<"assert_exclusive_lock">];
  let Args = [VariadicExprArgument<"Args">];
  let LateParsed = 1;
  let TemplateDependent = 1;
  let ParseArgumentsAsUnevaluated = 1;
  let DuplicatesAllowedWhileMerging = 1;
  let Subjects = SubjectList<[Function]>;
  let Documentation = [Undocumented];
}

def AssertSharedLock : InheritableAttr {
  let Spellings = [GNU<"assert_shared_lock">];
  let Args = [VariadicExprArgument<"Args">];
  let LateParsed = 1;
  let TemplateDependent = 1;
  let ParseArgumentsAsUnevaluated = 1;
  let DuplicatesAllowedWhileMerging = 1;
  let Subjects = SubjectList<[Function]>;
  let Documentation = [Undocumented];
}

// The first argument is an integer or boolean value specifying the return value
// of a successful lock acquisition.
def ExclusiveTrylockFunction : InheritableAttr {
  let Spellings = [GNU<"exclusive_trylock_function">];
  let Args = [ExprArgument<"SuccessValue">, VariadicExprArgument<"Args">];
  let LateParsed = 1;
  let TemplateDependent = 1;
  let ParseArgumentsAsUnevaluated = 1;
  let DuplicatesAllowedWhileMerging = 1;
  let Subjects = SubjectList<[Function]>;
  let Documentation = [Undocumented];
}

// The first argument is an integer or boolean value specifying the return value
// of a successful lock acquisition.
def SharedTrylockFunction : InheritableAttr {
  let Spellings = [GNU<"shared_trylock_function">];
  let Args = [ExprArgument<"SuccessValue">, VariadicExprArgument<"Args">];
  let LateParsed = 1;
  let TemplateDependent = 1;
  let ParseArgumentsAsUnevaluated = 1;
  let DuplicatesAllowedWhileMerging = 1;
  let Subjects = SubjectList<[Function]>;
  let Documentation = [Undocumented];
}

def LockReturned : InheritableAttr {
  let Spellings = [GNU<"lock_returned">];
  let Args = [ExprArgument<"Arg">];
  let LateParsed = 1;
  let TemplateDependent = 1;
  let ParseArgumentsAsUnevaluated = 1;
  let Subjects = SubjectList<[Function]>;
  let Documentation = [Undocumented];
}

def LocksExcluded : InheritableAttr {
  let Spellings = [GNU<"locks_excluded">];
  let Args = [VariadicExprArgument<"Args">];
  let LateParsed = 1;
  let TemplateDependent = 1;
  let ParseArgumentsAsUnevaluated = 1;
  let DuplicatesAllowedWhileMerging = 1;
  let Subjects = SubjectList<[Function]>;
  let Documentation = [Undocumented];
}

// C/C++ consumed attributes.

def Consumable : InheritableAttr {
  let Spellings = [GNU<"consumable">];
  let Subjects = SubjectList<[CXXRecord]>;
  let Args = [EnumArgument<"DefaultState", "ConsumedState",
                           ["unknown", "consumed", "unconsumed"],
                           ["Unknown", "Consumed", "Unconsumed"]>];
  let Documentation = [ConsumableDocs];
}

def ConsumableAutoCast : InheritableAttr {
  let Spellings = [GNU<"consumable_auto_cast_state">];
  let Subjects = SubjectList<[CXXRecord]>;
  let Documentation = [Undocumented];
}

def ConsumableSetOnRead : InheritableAttr {
  let Spellings = [GNU<"consumable_set_state_on_read">];
  let Subjects = SubjectList<[CXXRecord]>;
  let Documentation = [Undocumented];
}

def CallableWhen : InheritableAttr {
  let Spellings = [GNU<"callable_when">];
  let Subjects = SubjectList<[CXXMethod]>;
  let Args = [VariadicEnumArgument<"CallableStates", "ConsumedState",
                                   ["unknown", "consumed", "unconsumed"],
                                   ["Unknown", "Consumed", "Unconsumed"]>];
  let Documentation = [CallableWhenDocs];
}

def ParamTypestate : InheritableAttr {
  let Spellings = [GNU<"param_typestate">];
  let Subjects = SubjectList<[ParmVar]>;
  let Args = [EnumArgument<"ParamState", "ConsumedState",
                           ["unknown", "consumed", "unconsumed"],
                           ["Unknown", "Consumed", "Unconsumed"]>];
  let Documentation = [ParamTypestateDocs];
}

def ReturnTypestate : InheritableAttr {
  let Spellings = [GNU<"return_typestate">];
  let Subjects = SubjectList<[Function, ParmVar]>;
  let Args = [EnumArgument<"State", "ConsumedState",
                           ["unknown", "consumed", "unconsumed"],
                           ["Unknown", "Consumed", "Unconsumed"]>];
  let Documentation = [ReturnTypestateDocs];
}

def SetTypestate : InheritableAttr {
  let Spellings = [GNU<"set_typestate">];
  let Subjects = SubjectList<[CXXMethod]>;
  let Args = [EnumArgument<"NewState", "ConsumedState",
                           ["unknown", "consumed", "unconsumed"],
                           ["Unknown", "Consumed", "Unconsumed"]>];
  let Documentation = [SetTypestateDocs];
}

def TestTypestate : InheritableAttr {
  let Spellings = [GNU<"test_typestate">];
  let Subjects = SubjectList<[CXXMethod]>;
  let Args = [EnumArgument<"TestState", "ConsumedState",
                           ["consumed", "unconsumed"],
                           ["Consumed", "Unconsumed"]>];
  let Documentation = [TestTypestateDocs];
}

// Type safety attributes for `void *' pointers and type tags.

def ArgumentWithTypeTag : InheritableAttr {
  let Spellings = [GNU<"argument_with_type_tag">,
                   GNU<"pointer_with_type_tag">];
  let Args = [IdentifierArgument<"ArgumentKind">,
              UnsignedArgument<"ArgumentIdx">,
              UnsignedArgument<"TypeTagIdx">,
              BoolArgument<"IsPointer">];
  let HasCustomParsing = 1;
  let Documentation = [ArgumentWithTypeTagDocs, PointerWithTypeTagDocs];
}

def TypeTagForDatatype : InheritableAttr {
  let Spellings = [GNU<"type_tag_for_datatype">];
  let Args = [IdentifierArgument<"ArgumentKind">,
              TypeArgument<"MatchingCType">,
              BoolArgument<"LayoutCompatible">,
              BoolArgument<"MustBeNull">];
//  let Subjects = SubjectList<[Var], ErrorDiag>;
  let HasCustomParsing = 1;
  let Documentation = [TypeTagForDatatypeDocs];
}

// Microsoft-related attributes

def MsProperty : IgnoredAttr {
  let Spellings = [Declspec<"property">];
}

def MsStruct : InheritableAttr {
  let Spellings = [GCC<"ms_struct">];
  let Subjects = SubjectList<[Record]>;
  let Documentation = [Undocumented];
}

def DLLExport : InheritableAttr, TargetSpecificAttr<TargetWindows> {
  let Spellings = [Declspec<"dllexport">, GCC<"dllexport">];
  let Subjects = SubjectList<[Function, Var, CXXRecord]>;
  let Documentation = [Undocumented];
}

def DLLImport : InheritableAttr, TargetSpecificAttr<TargetWindows> {
  let Spellings = [Declspec<"dllimport">, GCC<"dllimport">];
<<<<<<< HEAD
  let Subjects = SubjectList<[Function, Var]>;
=======
  let Subjects = SubjectList<[Function, Var, CXXRecord]>;
>>>>>>> ec81a0dc
  let Documentation = [Undocumented];
}

def SelectAny : InheritableAttr {
  let Spellings = [Declspec<"selectany">];
  let LangOpts = [MicrosoftExt];
  let Documentation = [Undocumented];
}

def Thread : Attr {
  let Spellings = [Declspec<"thread">];
  let LangOpts = [MicrosoftExt];
  let Documentation = [ThreadDocs];
  let Subjects = SubjectList<[Var]>;
}

def Win64 : IgnoredAttr {
  let Spellings = [Keyword<"__w64">];
  let LangOpts = [MicrosoftExt];
}

def Ptr32 : TypeAttr {
  let Spellings = [Keyword<"__ptr32">];
  let Documentation = [Undocumented];
}

def Ptr64 : TypeAttr {
  let Spellings = [Keyword<"__ptr64">];
  let Documentation = [Undocumented];
}

def SPtr : TypeAttr {
  let Spellings = [Keyword<"__sptr">];
  let Documentation = [Undocumented];
}

def UPtr : TypeAttr {
  let Spellings = [Keyword<"__uptr">];
  let Documentation = [Undocumented];
}

def MSInheritance : InheritableAttr {
  let LangOpts = [MicrosoftExt];
  let Args = [DefaultBoolArgument<"BestCase", 1>];
  let Spellings = [Keyword<"__single_inheritance">,
                   Keyword<"__multiple_inheritance">,
                   Keyword<"__virtual_inheritance">,
                   Keyword<"__unspecified_inheritance">];
  let AdditionalMembers = [{
  static bool hasVBPtrOffsetField(Spelling Inheritance) {
    return Inheritance == Keyword_unspecified_inheritance;
  }

  // Only member pointers to functions need a this adjustment, since it can be
  // combined with the field offset for data pointers.
  static bool hasNVOffsetField(bool IsMemberFunction, Spelling Inheritance) {
    return IsMemberFunction && Inheritance >= Keyword_multiple_inheritance;
  }

  static bool hasVBTableOffsetField(Spelling Inheritance) {
    return Inheritance >= Keyword_virtual_inheritance;
  }

  static bool hasOnlyOneField(bool IsMemberFunction,
                              Spelling Inheritance) {
    if (IsMemberFunction)
      return Inheritance <= Keyword_single_inheritance;
    return Inheritance <= Keyword_multiple_inheritance;
  }
  }];
  let Documentation = [MSInheritanceDocs];
}

def MSVtorDisp : InheritableAttr {
  // This attribute has no spellings as it is only ever created implicitly.
  let Spellings = [];
  let Args = [UnsignedArgument<"vdm">];
  let SemaHandler = 0;

  let AdditionalMembers = [{
  enum Mode {
    Never,
    ForVBaseOverride,
    ForVFTable
  };

  Mode getVtorDispMode() const { return Mode(vdm); }
  }];
  let Documentation = [Undocumented];
}

def Unaligned : IgnoredAttr {
  let Spellings = [Keyword<"__unaligned">];
}

def LoopHint : Attr {
  /// vectorize: vectorizes loop operations if 'value != 0'.
  /// vectorize_width: vectorize loop operations with width 'value'.
  /// interleave: interleave multiple loop iterations if 'value != 0'.
  /// interleave_count: interleaves 'value' loop interations.
  /// unroll: unroll loop if 'value != 0'.
  /// unroll_count: unrolls loop 'value' times.

  let Spellings = [Pragma<"clang", "loop">];

  /// State of the loop optimization specified by the spelling.
  let Args = [EnumArgument<"Option", "OptionType",
                          ["vectorize", "vectorize_width", "interleave", "interleave_count",
                           "unroll", "unroll_count"],
                          ["Vectorize", "VectorizeWidth", "Interleave", "InterleaveCount",
                           "Unroll", "UnrollCount"]>,
              DefaultIntArgument<"Value", 1>];

  let AdditionalMembers = [{
  static StringRef getOptionName(int Option) {
    switch(Option) {
    case Vectorize: return "vectorize";
    case VectorizeWidth: return "vectorize_width";
    case Interleave: return "interleave";
    case InterleaveCount: return "interleave_count";
    case Unroll: return "unroll";
    case UnrollCount: return "unroll_count";
    }
    llvm_unreachable("Unhandled LoopHint option.");
  }

  static StringRef getValueName(int Value) {
    if (Value)
      return "enable";
    return "disable";
  }

  void printPrettyPragma(raw_ostream &OS, const PrintingPolicy &Policy) const {
    OS << getOptionName(option) << "(";
    if (option == VectorizeWidth || option == InterleaveCount ||
        option == UnrollCount)
      OS << value;
    else
      OS << getValueName(value);
    OS << ")\n";
  }
  }];

  let Documentation = [LoopHintDocs];
}<|MERGE_RESOLUTION|>--- conflicted
+++ resolved
@@ -1673,11 +1673,7 @@
 
 def DLLImport : InheritableAttr, TargetSpecificAttr<TargetWindows> {
   let Spellings = [Declspec<"dllimport">, GCC<"dllimport">];
-<<<<<<< HEAD
-  let Subjects = SubjectList<[Function, Var]>;
-=======
   let Subjects = SubjectList<[Function, Var, CXXRecord]>;
->>>>>>> ec81a0dc
   let Documentation = [Undocumented];
 }
 
