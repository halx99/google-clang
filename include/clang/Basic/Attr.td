--- conflicted
+++ resolved
@@ -720,20 +720,19 @@
   let Documentation = [OpenCLAddressSpaceGenericDocs];
 }
 
-<<<<<<< HEAD
 def Kernel : Attr {
   let Spellings = [GNU<"kernel">];
   let Args = [StringArgument<"KernelKind", 1>];
   let Subjects = SubjectList<[Function]>;
   let Documentation = [Undocumented];
-=======
+}
+
 def OpenCLNoSVM : Attr {
   let Spellings = [GNU<"nosvm">];
   let Subjects = SubjectList<[Var]>;
   let Documentation = [OpenCLNoSVMDocs];
   let LangOpts = [OpenCL];
   let ASTNode = 0;
->>>>>>> 898f4f7b
 }
 
 def Deprecated : InheritableAttr {
