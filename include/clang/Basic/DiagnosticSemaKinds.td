--- conflicted
+++ resolved
@@ -2027,12 +2027,9 @@
   "use 'isEqual:' instead">;
 def err_attribute_argument_is_zero : Error<
   "%0 attribute must be greater than 0">;
-<<<<<<< HEAD
-=======
 def err_property_function_in_objc_container : Error<
   "use of Objective-C property in function nested in Objective-C "
   "container not supported, move function outside its container">;
->>>>>>> ec81a0dc
 
 let CategoryName = "Cocoa API Issue" in {
 def warn_objc_redundant_literal_use : Warning<
@@ -2122,11 +2119,8 @@
   "redeclaration of %q0 cannot add %q1 attribute">;
 def err_attribute_dllimport_function_definition : Error<
   "dllimport cannot be applied to non-inline function definition">;
-<<<<<<< HEAD
-=======
 def err_attribute_dll_deleted : Error<
   "attribute %q0 cannot be applied to a deleted function">;
->>>>>>> ec81a0dc
 def err_attribute_dllimport_data_definition : Error<
   "definition of dllimport data">;
 def err_attribute_dllimport_static_field_definition : Error<
