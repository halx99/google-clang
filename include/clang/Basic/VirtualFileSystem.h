//===- VirtualFileSystem.h - Virtual File System Layer ----------*- C++ -*-===//
//
//                     The LLVM Compiler Infrastructure
//
// This file is distributed under the University of Illinois Open Source
// License. See LICENSE.TXT for details.
//
//===----------------------------------------------------------------------===//
/// \file
/// \brief Defines the virtual file system interface vfs::FileSystem.
//===----------------------------------------------------------------------===//

#ifndef LLVM_CLANG_BASIC_VIRTUAL_FILE_SYSTEM_H
#define LLVM_CLANG_BASIC_VIRTUAL_FILE_SYSTEM_H

#include "clang/Basic/LLVM.h"
#include "llvm/ADT/IntrusiveRefCntPtr.h"
#include "llvm/ADT/Optional.h"
#include "llvm/Support/ErrorOr.h"
#include "llvm/Support/FileSystem.h"
#include "llvm/Support/raw_ostream.h"
#include "llvm/Support/SourceMgr.h"

namespace llvm {
class MemoryBuffer;
}

namespace clang {
namespace vfs {

/// \brief The result of a \p status operation.
class Status {
  std::string Name;
  llvm::sys::fs::UniqueID UID;
  llvm::sys::TimeValue MTime;
  uint32_t User;
  uint32_t Group;
  uint64_t Size;
  llvm::sys::fs::file_type Type;
  llvm::sys::fs::perms Perms;

public:
  bool IsVFSMapped; // FIXME: remove when files support multiple names

public:
  Status() : Type(llvm::sys::fs::file_type::status_error) {}
  Status(const llvm::sys::fs::file_status &Status);
  Status(StringRef Name, StringRef RealName, llvm::sys::fs::UniqueID UID,
         llvm::sys::TimeValue MTime, uint32_t User, uint32_t Group,
         uint64_t Size, llvm::sys::fs::file_type Type,
         llvm::sys::fs::perms Perms);

  /// \brief Returns the name that should be used for this file or directory.
  StringRef getName() const { return Name; }
  void setName(StringRef N) { Name = N; }

  /// @name Status interface from llvm::sys::fs
  /// @{
  llvm::sys::fs::file_type getType() const { return Type; }
  llvm::sys::fs::perms getPermissions() const { return Perms; }
  llvm::sys::TimeValue getLastModificationTime() const { return MTime; }
  llvm::sys::fs::UniqueID getUniqueID() const { return UID; }
  uint32_t getUser() const { return User; }
  uint32_t getGroup() const { return Group; }
  uint64_t getSize() const { return Size; }
  void setType(llvm::sys::fs::file_type v) { Type = v; }
  void setPermissions(llvm::sys::fs::perms p) { Perms = p; }
  /// @}
  /// @name Status queries
  /// These are static queries in llvm::sys::fs.
  /// @{
  bool equivalent(const Status &Other) const;
  bool isDirectory() const;
  bool isRegularFile() const;
  bool isOther() const;
  bool isSymlink() const;
  bool isStatusKnown() const;
  bool exists() const;
  /// @}
};

/// \brief Represents an open file.
class File {
public:
  /// \brief Destroy the file after closing it (if open).
  /// Sub-classes should generally call close() inside their destructors.  We
  /// cannot do that from the base class, since close is virtual.
  virtual ~File();
  /// \brief Get the status of the file.
  virtual llvm::ErrorOr<Status> status() = 0;
  /// \brief Get the contents of the file as a \p MemoryBuffer.
<<<<<<< HEAD
  virtual llvm::error_code
  getBuffer(const Twine &Name, std::unique_ptr<llvm::MemoryBuffer> &Result,
            int64_t FileSize = -1, bool RequiresNullTerminator = true,
            bool IsVolatile = false) = 0;
=======
  virtual std::error_code getBuffer(const Twine &Name,
                                    std::unique_ptr<llvm::MemoryBuffer> &Result,
                                    int64_t FileSize = -1,
                                    bool RequiresNullTerminator = true,
                                    bool IsVolatile = false) = 0;
>>>>>>> ec81a0dc
  /// \brief Closes the file.
  virtual std::error_code close() = 0;
  /// \brief Sets the name to use for this file.
  virtual void setName(StringRef Name) = 0;
};

namespace detail {
/// \brief An interface for virtual file systems to provide an iterator over the
/// (non-recursive) contents of a directory.
struct DirIterImpl {
  virtual ~DirIterImpl();
  /// \brief Sets \c CurrentEntry to the next entry in the directory on success,
  /// or returns a system-defined \c error_code.
  virtual std::error_code increment() = 0;
  Status CurrentEntry;
};
} // end namespace detail

/// \brief An input iterator over the entries in a virtual path, similar to
/// llvm::sys::fs::directory_iterator.
class directory_iterator {
  std::shared_ptr<detail::DirIterImpl> Impl; // Input iterator semantics on copy

public:
  directory_iterator(std::shared_ptr<detail::DirIterImpl> I) : Impl(I) {
    assert(Impl.get() != nullptr && "requires non-null implementation");
    if (!Impl->CurrentEntry.isStatusKnown())
      Impl.reset(); // Normalize the end iterator to Impl == nullptr.
  }

  /// \brief Construct an 'end' iterator.
  directory_iterator() { }

  /// \brief Equivalent to operator++, with an error code.
  directory_iterator &increment(std::error_code &EC) {
    assert(Impl && "attempting to increment past end");
    EC = Impl->increment();
    if (EC || !Impl->CurrentEntry.isStatusKnown())
      Impl.reset(); // Normalize the end iterator to Impl == nullptr.
    return *this;
  }

  const Status &operator*() const { return Impl->CurrentEntry; }
  const Status *operator->() const { return &Impl->CurrentEntry; }

  bool operator==(const directory_iterator &RHS) const {
    if (Impl && RHS.Impl)
      return Impl->CurrentEntry.equivalent(RHS.Impl->CurrentEntry);
    return !Impl && !RHS.Impl;
  }
  bool operator!=(const directory_iterator &RHS) const {
    return !(*this == RHS);
  }
};

class FileSystem;

/// \brief An input iterator over the recursive contents of a virtual path,
/// similar to llvm::sys::fs::recursive_directory_iterator.
class recursive_directory_iterator {
  typedef std::stack<directory_iterator, std::vector<directory_iterator>>
      IterState;

  FileSystem *FS;
  std::shared_ptr<IterState> State; // Input iterator semantics on copy.

public:
  recursive_directory_iterator(FileSystem &FS, const Twine &Path,
                               std::error_code &EC);
  /// \brief Construct an 'end' iterator.
  recursive_directory_iterator() { }

  /// \brief Equivalent to operator++, with an error code.
  recursive_directory_iterator &increment(std::error_code &EC);

  const Status &operator*() const { return *State->top(); }
  const Status *operator->() const { return &*State->top(); }

  bool operator==(const recursive_directory_iterator &Other) const {
    return State == Other.State; // identity
  }
  bool operator!=(const recursive_directory_iterator &RHS) const {
    return !(*this == RHS);
  }
};

/// \brief The virtual file system interface.
class FileSystem : public llvm::ThreadSafeRefCountedBase<FileSystem> {
public:
  virtual ~FileSystem();

  /// \brief Get the status of the entry at \p Path, if one exists.
  virtual llvm::ErrorOr<Status> status(const Twine &Path) = 0;
  /// \brief Get a \p File object for the file at \p Path, if one exists.
  virtual std::error_code openFileForRead(const Twine &Path,
                                          std::unique_ptr<File> &Result) = 0;

  /// This is a convenience method that opens a file, gets its content and then
  /// closes the file.
<<<<<<< HEAD
  llvm::error_code getBufferForFile(const Twine &Name,
                                    std::unique_ptr<llvm::MemoryBuffer> &Result,
                                    int64_t FileSize = -1,
                                    bool RequiresNullTerminator = true,
                                    bool IsVolatile = false);
=======
  std::error_code getBufferForFile(const Twine &Name,
                                   std::unique_ptr<llvm::MemoryBuffer> &Result,
                                   int64_t FileSize = -1,
                                   bool RequiresNullTerminator = true,
                                   bool IsVolatile = false);

  /// \brief Get a directory_iterator for \p Dir.
  /// \note The 'end' iterator is directory_iterator().
  virtual directory_iterator dir_begin(const Twine &Dir,
                                       std::error_code &EC) = 0;
>>>>>>> ec81a0dc
};

/// \brief Gets an \p vfs::FileSystem for the 'real' file system, as seen by
/// the operating system.
IntrusiveRefCntPtr<FileSystem> getRealFileSystem();

/// \brief A file system that allows overlaying one \p AbstractFileSystem on top
/// of another.
///
/// Consists of a stack of >=1 \p FileSystem objects, which are treated as being
/// one merged file system. When there is a directory that exists in more than
/// one file system, the \p OverlayFileSystem contains a directory containing
/// the union of their contents.  The attributes (permissions, etc.) of the
/// top-most (most recently added) directory are used.  When there is a file
/// that exists in more than one file system, the file in the top-most file
/// system overrides the other(s).
class OverlayFileSystem : public FileSystem {
  typedef SmallVector<IntrusiveRefCntPtr<FileSystem>, 1> FileSystemList;
  /// \brief The stack of file systems, implemented as a list in order of
  /// their addition.
  FileSystemList FSList;

public:
  OverlayFileSystem(IntrusiveRefCntPtr<FileSystem> Base);
  /// \brief Pushes a file system on top of the stack.
  void pushOverlay(IntrusiveRefCntPtr<FileSystem> FS);

  llvm::ErrorOr<Status> status(const Twine &Path) override;
  std::error_code openFileForRead(const Twine &Path,
                                  std::unique_ptr<File> &Result) override;
  directory_iterator dir_begin(const Twine &Dir, std::error_code &EC) override;

  typedef FileSystemList::reverse_iterator iterator;
  
  /// \brief Get an iterator pointing to the most recently added file system.
  iterator overlays_begin() { return FSList.rbegin(); }

  /// \brief Get an iterator pointing one-past the least recently added file
  /// system.
  iterator overlays_end() { return FSList.rend(); }
};

/// \brief Get a globally unique ID for a virtual file or directory.
llvm::sys::fs::UniqueID getNextVirtualUniqueID();

/// \brief Gets a \p FileSystem for a virtual file system described in YAML
/// format.
///
/// Takes ownership of \p Buffer.
IntrusiveRefCntPtr<FileSystem>
getVFSFromYAML(llvm::MemoryBuffer *Buffer,
               llvm::SourceMgr::DiagHandlerTy DiagHandler,
               void *DiagContext = nullptr,
               IntrusiveRefCntPtr<FileSystem> ExternalFS = getRealFileSystem());

struct YAMLVFSEntry {
  template <typename T1, typename T2> YAMLVFSEntry(T1 &&VPath, T2 &&RPath)
      : VPath(std::forward<T1>(VPath)), RPath(std::forward<T2>(RPath)) {}
  std::string VPath;
  std::string RPath;
};

class YAMLVFSWriter {
  std::vector<YAMLVFSEntry> Mappings;
  Optional<bool> IsCaseSensitive;

public:
  YAMLVFSWriter() {}
  void addFileMapping(StringRef VirtualPath, StringRef RealPath);
  void setCaseSensitivity(bool CaseSensitive) {
    IsCaseSensitive = CaseSensitive;
  }
  void write(llvm::raw_ostream &OS);
};

} // end namespace vfs
} // end namespace clang
#endif // LLVM_CLANG_BASIC_VIRTUAL_FILE_SYSTEM_H<|MERGE_RESOLUTION|>--- conflicted
+++ resolved
@@ -89,18 +89,11 @@
   /// \brief Get the status of the file.
   virtual llvm::ErrorOr<Status> status() = 0;
   /// \brief Get the contents of the file as a \p MemoryBuffer.
-<<<<<<< HEAD
-  virtual llvm::error_code
-  getBuffer(const Twine &Name, std::unique_ptr<llvm::MemoryBuffer> &Result,
-            int64_t FileSize = -1, bool RequiresNullTerminator = true,
-            bool IsVolatile = false) = 0;
-=======
   virtual std::error_code getBuffer(const Twine &Name,
                                     std::unique_ptr<llvm::MemoryBuffer> &Result,
                                     int64_t FileSize = -1,
                                     bool RequiresNullTerminator = true,
                                     bool IsVolatile = false) = 0;
->>>>>>> ec81a0dc
   /// \brief Closes the file.
   virtual std::error_code close() = 0;
   /// \brief Sets the name to use for this file.
@@ -200,13 +193,6 @@
 
   /// This is a convenience method that opens a file, gets its content and then
   /// closes the file.
-<<<<<<< HEAD
-  llvm::error_code getBufferForFile(const Twine &Name,
-                                    std::unique_ptr<llvm::MemoryBuffer> &Result,
-                                    int64_t FileSize = -1,
-                                    bool RequiresNullTerminator = true,
-                                    bool IsVolatile = false);
-=======
   std::error_code getBufferForFile(const Twine &Name,
                                    std::unique_ptr<llvm::MemoryBuffer> &Result,
                                    int64_t FileSize = -1,
@@ -217,7 +203,6 @@
   /// \note The 'end' iterator is directory_iterator().
   virtual directory_iterator dir_begin(const Twine &Dir,
                                        std::error_code &EC) = 0;
->>>>>>> ec81a0dc
 };
 
 /// \brief Gets an \p vfs::FileSystem for the 'real' file system, as seen by
