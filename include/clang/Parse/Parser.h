//===--- Parser.h - C Language Parser ---------------------------*- C++ -*-===//
//
//                     The LLVM Compiler Infrastructure
//
// This file is distributed under the University of Illinois Open Source
// License. See LICENSE.TXT for details.
//
//===----------------------------------------------------------------------===//
//
//  This file defines the Parser interface.
//
//===----------------------------------------------------------------------===//

#ifndef LLVM_CLANG_PARSE_PARSER_H
#define LLVM_CLANG_PARSE_PARSER_H

#include "clang/Basic/OpenMPKinds.h"
#include "clang/Basic/OperatorPrecedence.h"
#include "clang/Basic/Specifiers.h"
#include "clang/Lex/CodeCompletionHandler.h"
#include "clang/Lex/Preprocessor.h"
#include "clang/Sema/DeclSpec.h"
#include "clang/Sema/LoopHint.h"
#include "clang/Sema/Sema.h"
#include "llvm/ADT/SmallVector.h"
#include "llvm/Support/Compiler.h"
#include "llvm/Support/PrettyStackTrace.h"
#include "llvm/Support/SaveAndRestore.h"
#include <memory>
#include <stack>

namespace clang {
  class PragmaHandler;
  class Scope;
  class BalancedDelimiterTracker;
  class CorrectionCandidateCallback;
  class DeclGroupRef;
  class DiagnosticBuilder;
  class Parser;
  class ParsingDeclRAIIObject;
  class ParsingDeclSpec;
  class ParsingDeclarator;
  class ParsingFieldDeclarator;
  class ColonProtectionRAIIObject;
  class InMessageExpressionRAIIObject;
  class PoisonSEHIdentifiersRAIIObject;
  class VersionTuple;
  class OMPClause;
  class ObjCTypeParamList;
  class ObjCTypeParameter;

/// Parser - This implements a parser for the C family of languages.  After
/// parsing units of the grammar, productions are invoked to handle whatever has
/// been read.
///
class Parser : public CodeCompletionHandler {
  friend class ColonProtectionRAIIObject;
  friend class InMessageExpressionRAIIObject;
  friend class PoisonSEHIdentifiersRAIIObject;
  friend class ObjCDeclContextSwitch;
  friend class ParenBraceBracketBalancer;
  friend class BalancedDelimiterTracker;

  Preprocessor &PP;

  /// Tok - The current token we are peeking ahead.  All parsing methods assume
  /// that this is valid.
  Token Tok;

  // PrevTokLocation - The location of the token we previously
  // consumed. This token is used for diagnostics where we expected to
  // see a token following another token (e.g., the ';' at the end of
  // a statement).
  SourceLocation PrevTokLocation;

  unsigned short ParenCount, BracketCount, BraceCount;

  /// Actions - These are the callbacks we invoke as we parse various constructs
  /// in the file.
  Sema &Actions;

  DiagnosticsEngine &Diags;

  /// ScopeCache - Cache scopes to reduce malloc traffic.
  enum { ScopeCacheSize = 16 };
  unsigned NumCachedScopes;
  Scope *ScopeCache[ScopeCacheSize];

  /// Identifiers used for SEH handling in Borland. These are only
  /// allowed in particular circumstances
  // __except block
  IdentifierInfo *Ident__exception_code,
                 *Ident___exception_code,
                 *Ident_GetExceptionCode;
  // __except filter expression
  IdentifierInfo *Ident__exception_info,
                 *Ident___exception_info,
                 *Ident_GetExceptionInfo;
  // __finally
  IdentifierInfo *Ident__abnormal_termination,
                 *Ident___abnormal_termination,
                 *Ident_AbnormalTermination;

  /// Contextual keywords for Microsoft extensions.
  IdentifierInfo *Ident__except;
  mutable IdentifierInfo *Ident_sealed;

  /// Ident_super - IdentifierInfo for "super", to support fast
  /// comparison.
  IdentifierInfo *Ident_super;
  /// Ident_vector, Ident_bool - cached IdentifierInfos for "vector" and
  /// "bool" fast comparison.  Only present if AltiVec or ZVector are enabled.
  IdentifierInfo *Ident_vector;
  IdentifierInfo *Ident_bool;
  /// Ident_pixel - cached IdentifierInfos for "pixel" fast comparison.
  /// Only present if AltiVec enabled.
  IdentifierInfo *Ident_pixel;

  /// Objective-C contextual keywords.
  mutable IdentifierInfo *Ident_instancetype;

  /// \brief Identifier for "introduced".
  IdentifierInfo *Ident_introduced;

  /// \brief Identifier for "deprecated".
  IdentifierInfo *Ident_deprecated;

  /// \brief Identifier for "obsoleted".
  IdentifierInfo *Ident_obsoleted;

  /// \brief Identifier for "unavailable".
  IdentifierInfo *Ident_unavailable;
  
  /// \brief Identifier for "message".
  IdentifierInfo *Ident_message;

  /// \brief Identifier for "strict".
  IdentifierInfo *Ident_strict;

<<<<<<< HEAD
=======
  /// \brief Identifier for "replacement".
  IdentifierInfo *Ident_replacement;

>>>>>>> c2685f09
  /// C++0x contextual keywords.
  mutable IdentifierInfo *Ident_final;
  mutable IdentifierInfo *Ident_override;

  // C++ type trait keywords that can be reverted to identifiers and still be
  // used as type traits.
  llvm::SmallDenseMap<IdentifierInfo *, tok::TokenKind> RevertibleTypeTraits;

  std::unique_ptr<PragmaHandler> AlignHandler;
  std::unique_ptr<PragmaHandler> GCCVisibilityHandler;
  std::unique_ptr<PragmaHandler> OptionsHandler;
  std::unique_ptr<PragmaHandler> PackHandler;
  std::unique_ptr<PragmaHandler> MSStructHandler;
  std::unique_ptr<PragmaHandler> UnusedHandler;
  std::unique_ptr<PragmaHandler> WeakHandler;
  std::unique_ptr<PragmaHandler> RedefineExtnameHandler;
  std::unique_ptr<PragmaHandler> FPContractHandler;
  std::unique_ptr<PragmaHandler> OpenCLExtensionHandler;
  std::unique_ptr<PragmaHandler> OpenMPHandler;
  std::unique_ptr<PragmaHandler> MSCommentHandler;
  std::unique_ptr<PragmaHandler> MSDetectMismatchHandler;
  std::unique_ptr<PragmaHandler> MSPointersToMembers;
  std::unique_ptr<PragmaHandler> MSVtorDisp;
  std::unique_ptr<PragmaHandler> MSInitSeg;
  std::unique_ptr<PragmaHandler> MSDataSeg;
  std::unique_ptr<PragmaHandler> MSBSSSeg;
  std::unique_ptr<PragmaHandler> MSConstSeg;
  std::unique_ptr<PragmaHandler> MSCodeSeg;
  std::unique_ptr<PragmaHandler> MSSection;
  std::unique_ptr<PragmaHandler> MSRuntimeChecks;
  std::unique_ptr<PragmaHandler> OptimizeHandler;
  std::unique_ptr<PragmaHandler> LoopHintHandler;
  std::unique_ptr<PragmaHandler> UnrollHintHandler;
  std::unique_ptr<PragmaHandler> NoUnrollHintHandler;

  std::unique_ptr<CommentHandler> CommentSemaHandler;

  /// Whether the '>' token acts as an operator or not. This will be
  /// true except when we are parsing an expression within a C++
  /// template argument list, where the '>' closes the template
  /// argument list.
  bool GreaterThanIsOperator;

  /// ColonIsSacred - When this is false, we aggressively try to recover from
  /// code like "foo : bar" as if it were a typo for "foo :: bar".  This is not
  /// safe in case statements and a few other things.  This is managed by the
  /// ColonProtectionRAIIObject RAII object.
  bool ColonIsSacred;

  /// \brief When true, we are directly inside an Objective-C message
  /// send expression.
  ///
  /// This is managed by the \c InMessageExpressionRAIIObject class, and
  /// should not be set directly.
  bool InMessageExpression;

  /// The "depth" of the template parameters currently being parsed.
  unsigned TemplateParameterDepth;

  /// \brief RAII class that manages the template parameter depth.
  class TemplateParameterDepthRAII {
    unsigned &Depth;
    unsigned AddedLevels;
  public:
    explicit TemplateParameterDepthRAII(unsigned &Depth)
      : Depth(Depth), AddedLevels(0) {}

    ~TemplateParameterDepthRAII() {
      Depth -= AddedLevels;
    }

    void operator++() {
      ++Depth;
      ++AddedLevels;
    }
    void addDepth(unsigned D) {
      Depth += D;
      AddedLevels += D;
    }
    unsigned getDepth() const { return Depth; }
  };

  /// Factory object for creating AttributeList objects.
  AttributeFactory AttrFactory;

  /// \brief Gathers and cleans up TemplateIdAnnotations when parsing of a
  /// top-level declaration is finished.
  SmallVector<TemplateIdAnnotation *, 16> TemplateIds;

  /// \brief Identifiers which have been declared within a tentative parse.
  SmallVector<IdentifierInfo *, 8> TentativelyDeclaredIdentifiers;

  IdentifierInfo *getSEHExceptKeyword();

  /// True if we are within an Objective-C container while parsing C-like decls.
  ///
  /// This is necessary because Sema thinks we have left the container
  /// to parse the C-like decls, meaning Actions.getObjCDeclContext() will
  /// be NULL.
  bool ParsingInObjCContainer;

  bool SkipFunctionBodies;

public:
  Parser(Preprocessor &PP, Sema &Actions, bool SkipFunctionBodies);
  ~Parser() override;

  const LangOptions &getLangOpts() const { return PP.getLangOpts(); }
  const TargetInfo &getTargetInfo() const { return PP.getTargetInfo(); }
  Preprocessor &getPreprocessor() const { return PP; }
  Sema &getActions() const { return Actions; }
  AttributeFactory &getAttrFactory() { return AttrFactory; }

  const Token &getCurToken() const { return Tok; }
  Scope *getCurScope() const { return Actions.getCurScope(); }
  void incrementMSManglingNumber() const {
    return Actions.incrementMSManglingNumber();
  }

  Decl  *getObjCDeclContext() const { return Actions.getObjCDeclContext(); }

  // Type forwarding.  All of these are statically 'void*', but they may all be
  // different actual classes based on the actions in place.
  typedef OpaquePtr<DeclGroupRef> DeclGroupPtrTy;
  typedef OpaquePtr<TemplateName> TemplateTy;

  typedef SmallVector<TemplateParameterList *, 4> TemplateParameterLists;

  typedef Sema::FullExprArg FullExprArg;

  // Parsing methods.

  /// Initialize - Warm up the parser.
  ///
  void Initialize();

  /// ParseTopLevelDecl - Parse one top-level declaration. Returns true if
  /// the EOF was encountered.
  bool ParseTopLevelDecl(DeclGroupPtrTy &Result);
  bool ParseTopLevelDecl() {
    DeclGroupPtrTy Result;
    return ParseTopLevelDecl(Result);
  }

  /// ConsumeToken - Consume the current 'peek token' and lex the next one.
  /// This does not work with special tokens: string literals, code completion
  /// and balanced tokens must be handled using the specific consume methods.
  /// Returns the location of the consumed token.
  SourceLocation ConsumeToken() {
    assert(!isTokenSpecial() &&
           "Should consume special tokens with Consume*Token");
    PrevTokLocation = Tok.getLocation();
    PP.Lex(Tok);
    return PrevTokLocation;
  }

  bool TryConsumeToken(tok::TokenKind Expected) {
    if (Tok.isNot(Expected))
      return false;
    assert(!isTokenSpecial() &&
           "Should consume special tokens with Consume*Token");
    PrevTokLocation = Tok.getLocation();
    PP.Lex(Tok);
    return true;
  }

  bool TryConsumeToken(tok::TokenKind Expected, SourceLocation &Loc) {
    if (!TryConsumeToken(Expected))
      return false;
    Loc = PrevTokLocation;
    return true;
  }

  /// Retrieve the underscored keyword (_Nonnull, _Nullable) that corresponds
  /// to the given nullability kind.
  IdentifierInfo *getNullabilityKeyword(NullabilityKind nullability) {
    return Actions.getNullabilityKeyword(nullability);
  }

private:
  //===--------------------------------------------------------------------===//
  // Low-Level token peeking and consumption methods.
  //

  /// isTokenParen - Return true if the cur token is '(' or ')'.
  bool isTokenParen() const {
    return Tok.getKind() == tok::l_paren || Tok.getKind() == tok::r_paren;
  }
  /// isTokenBracket - Return true if the cur token is '[' or ']'.
  bool isTokenBracket() const {
    return Tok.getKind() == tok::l_square || Tok.getKind() == tok::r_square;
  }
  /// isTokenBrace - Return true if the cur token is '{' or '}'.
  bool isTokenBrace() const {
    return Tok.getKind() == tok::l_brace || Tok.getKind() == tok::r_brace;
  }
  /// isTokenStringLiteral - True if this token is a string-literal.
  bool isTokenStringLiteral() const {
    return tok::isStringLiteral(Tok.getKind());
  }
  /// isTokenSpecial - True if this token requires special consumption methods.
  bool isTokenSpecial() const {
    return isTokenStringLiteral() || isTokenParen() || isTokenBracket() ||
           isTokenBrace() || Tok.is(tok::code_completion);
  }

  /// \brief Returns true if the current token is '=' or is a type of '='.
  /// For typos, give a fixit to '='
  bool isTokenEqualOrEqualTypo();

  /// \brief Return the current token to the token stream and make the given
  /// token the current token.
  void UnconsumeToken(Token &Consumed) {
      Token Next = Tok;
      PP.EnterToken(Consumed);
      PP.Lex(Tok);
      PP.EnterToken(Next);
  }

  /// ConsumeAnyToken - Dispatch to the right Consume* method based on the
  /// current token type.  This should only be used in cases where the type of
  /// the token really isn't known, e.g. in error recovery.
  SourceLocation ConsumeAnyToken(bool ConsumeCodeCompletionTok = false) {
    if (isTokenParen())
      return ConsumeParen();
    if (isTokenBracket())
      return ConsumeBracket();
    if (isTokenBrace())
      return ConsumeBrace();
    if (isTokenStringLiteral())
      return ConsumeStringToken();
    if (Tok.is(tok::code_completion))
      return ConsumeCodeCompletionTok ? ConsumeCodeCompletionToken()
                                      : handleUnexpectedCodeCompletionToken();
    return ConsumeToken();
  }

  /// ConsumeParen - This consume method keeps the paren count up-to-date.
  ///
  SourceLocation ConsumeParen() {
    assert(isTokenParen() && "wrong consume method");
    if (Tok.getKind() == tok::l_paren)
      ++ParenCount;
    else if (ParenCount)
      --ParenCount;       // Don't let unbalanced )'s drive the count negative.
    PrevTokLocation = Tok.getLocation();
    PP.Lex(Tok);
    return PrevTokLocation;
  }

  /// ConsumeBracket - This consume method keeps the bracket count up-to-date.
  ///
  SourceLocation ConsumeBracket() {
    assert(isTokenBracket() && "wrong consume method");
    if (Tok.getKind() == tok::l_square)
      ++BracketCount;
    else if (BracketCount)
      --BracketCount;     // Don't let unbalanced ]'s drive the count negative.

    PrevTokLocation = Tok.getLocation();
    PP.Lex(Tok);
    return PrevTokLocation;
  }

  /// ConsumeBrace - This consume method keeps the brace count up-to-date.
  ///
  SourceLocation ConsumeBrace() {
    assert(isTokenBrace() && "wrong consume method");
    if (Tok.getKind() == tok::l_brace)
      ++BraceCount;
    else if (BraceCount)
      --BraceCount;     // Don't let unbalanced }'s drive the count negative.

    PrevTokLocation = Tok.getLocation();
    PP.Lex(Tok);
    return PrevTokLocation;
  }

  /// ConsumeStringToken - Consume the current 'peek token', lexing a new one
  /// and returning the token kind.  This method is specific to strings, as it
  /// handles string literal concatenation, as per C99 5.1.1.2, translation
  /// phase #6.
  SourceLocation ConsumeStringToken() {
    assert(isTokenStringLiteral() &&
           "Should only consume string literals with this method");
    PrevTokLocation = Tok.getLocation();
    PP.Lex(Tok);
    return PrevTokLocation;
  }

  /// \brief Consume the current code-completion token.
  ///
  /// This routine can be called to consume the code-completion token and
  /// continue processing in special cases where \c cutOffParsing() isn't
  /// desired, such as token caching or completion with lookahead.
  SourceLocation ConsumeCodeCompletionToken() {
    assert(Tok.is(tok::code_completion));
    PrevTokLocation = Tok.getLocation();
    PP.Lex(Tok);
    return PrevTokLocation;
  }

  ///\ brief When we are consuming a code-completion token without having
  /// matched specific position in the grammar, provide code-completion results
  /// based on context.
  ///
  /// \returns the source location of the code-completion token.
  SourceLocation handleUnexpectedCodeCompletionToken();

  /// \brief Abruptly cut off parsing; mainly used when we have reached the
  /// code-completion point.
  void cutOffParsing() {
    if (PP.isCodeCompletionEnabled())
      PP.setCodeCompletionReached();
    // Cut off parsing by acting as if we reached the end-of-file.
    Tok.setKind(tok::eof);
  }

  /// \brief Determine if we're at the end of the file or at a transition
  /// between modules.
  bool isEofOrEom() {
    tok::TokenKind Kind = Tok.getKind();
    return Kind == tok::eof || Kind == tok::annot_module_begin ||
           Kind == tok::annot_module_end || Kind == tok::annot_module_include;
  }

  /// \brief Initialize all pragma handlers.
  void initializePragmaHandlers();

  /// \brief Destroy and reset all pragma handlers.
  void resetPragmaHandlers();

  /// \brief Handle the annotation token produced for #pragma unused(...)
  void HandlePragmaUnused();

  /// \brief Handle the annotation token produced for
  /// #pragma GCC visibility...
  void HandlePragmaVisibility();

  /// \brief Handle the annotation token produced for
  /// #pragma pack...
  void HandlePragmaPack();

  /// \brief Handle the annotation token produced for
  /// #pragma ms_struct...
  void HandlePragmaMSStruct();

  /// \brief Handle the annotation token produced for
  /// #pragma comment...
  void HandlePragmaMSComment();

  void HandlePragmaMSPointersToMembers();

  void HandlePragmaMSVtorDisp();

  void HandlePragmaMSPragma();
  bool HandlePragmaMSSection(StringRef PragmaName,
                             SourceLocation PragmaLocation);
  bool HandlePragmaMSSegment(StringRef PragmaName,
                             SourceLocation PragmaLocation);
  bool HandlePragmaMSInitSeg(StringRef PragmaName,
                             SourceLocation PragmaLocation);

  /// \brief Handle the annotation token produced for
  /// #pragma align...
  void HandlePragmaAlign();

  /// \brief Handle the annotation token produced for
  /// #pragma clang __debug dump...
  void HandlePragmaDump();

  /// \brief Handle the annotation token produced for
  /// #pragma weak id...
  void HandlePragmaWeak();

  /// \brief Handle the annotation token produced for
  /// #pragma weak id = id...
  void HandlePragmaWeakAlias();

  /// \brief Handle the annotation token produced for
  /// #pragma redefine_extname...
  void HandlePragmaRedefineExtname();

  /// \brief Handle the annotation token produced for
  /// #pragma STDC FP_CONTRACT...
  void HandlePragmaFPContract();

  /// \brief Handle the annotation token produced for
  /// #pragma OPENCL EXTENSION...
  void HandlePragmaOpenCLExtension();

  /// \brief Handle the annotation token produced for
  /// #pragma clang __debug captured
  StmtResult HandlePragmaCaptured();

  /// \brief Handle the annotation token produced for
  /// #pragma clang loop and #pragma unroll.
  bool HandlePragmaLoopHint(LoopHint &Hint);

  /// GetLookAheadToken - This peeks ahead N tokens and returns that token
  /// without consuming any tokens.  LookAhead(0) returns 'Tok', LookAhead(1)
  /// returns the token after Tok, etc.
  ///
  /// Note that this differs from the Preprocessor's LookAhead method, because
  /// the Parser always has one token lexed that the preprocessor doesn't.
  ///
  const Token &GetLookAheadToken(unsigned N) {
    if (N == 0 || Tok.is(tok::eof)) return Tok;
    return PP.LookAhead(N-1);
  }

public:
  /// NextToken - This peeks ahead one token and returns it without
  /// consuming it.
  const Token &NextToken() {
    return PP.LookAhead(0);
  }

  /// getTypeAnnotation - Read a parsed type out of an annotation token.
  static ParsedType getTypeAnnotation(Token &Tok) {
    return ParsedType::getFromOpaquePtr(Tok.getAnnotationValue());
  }

private:
  static void setTypeAnnotation(Token &Tok, ParsedType T) {
    Tok.setAnnotationValue(T.getAsOpaquePtr());
  }

  /// \brief Read an already-translated primary expression out of an annotation
  /// token.
  static ExprResult getExprAnnotation(Token &Tok) {
    return ExprResult::getFromOpaquePointer(Tok.getAnnotationValue());
  }

  /// \brief Set the primary expression corresponding to the given annotation
  /// token.
  static void setExprAnnotation(Token &Tok, ExprResult ER) {
    Tok.setAnnotationValue(ER.getAsOpaquePointer());
  }

public:
  // If NeedType is true, then TryAnnotateTypeOrScopeToken will try harder to
  // find a type name by attempting typo correction.
  bool TryAnnotateTypeOrScopeToken(bool EnteringContext = false,
                                   bool NeedType = false);
  bool TryAnnotateTypeOrScopeTokenAfterScopeSpec(bool EnteringContext,
                                                 bool NeedType,
                                                 CXXScopeSpec &SS,
                                                 bool IsNewScope);
  bool TryAnnotateCXXScopeToken(bool EnteringContext = false);

private:
  enum AnnotatedNameKind {
    /// Annotation has failed and emitted an error.
    ANK_Error,
    /// The identifier is a tentatively-declared name.
    ANK_TentativeDecl,
    /// The identifier is a template name. FIXME: Add an annotation for that.
    ANK_TemplateName,
    /// The identifier can't be resolved.
    ANK_Unresolved,
    /// Annotation was successful.
    ANK_Success
  };
  AnnotatedNameKind
  TryAnnotateName(bool IsAddressOfOperand,
                  std::unique_ptr<CorrectionCandidateCallback> CCC = nullptr);

  /// Push a tok::annot_cxxscope token onto the token stream.
  void AnnotateScopeToken(CXXScopeSpec &SS, bool IsNewAnnotation);

  /// TryAltiVecToken - Check for context-sensitive AltiVec identifier tokens,
  /// replacing them with the non-context-sensitive keywords.  This returns
  /// true if the token was replaced.
  bool TryAltiVecToken(DeclSpec &DS, SourceLocation Loc,
                       const char *&PrevSpec, unsigned &DiagID,
                       bool &isInvalid) {
    if (!getLangOpts().AltiVec && !getLangOpts().ZVector)
      return false;

    if (Tok.getIdentifierInfo() != Ident_vector &&
        Tok.getIdentifierInfo() != Ident_bool &&
        (!getLangOpts().AltiVec || Tok.getIdentifierInfo() != Ident_pixel))
      return false;

    return TryAltiVecTokenOutOfLine(DS, Loc, PrevSpec, DiagID, isInvalid);
  }

  /// TryAltiVecVectorToken - Check for context-sensitive AltiVec vector
  /// identifier token, replacing it with the non-context-sensitive __vector.
  /// This returns true if the token was replaced.
  bool TryAltiVecVectorToken() {
    if ((!getLangOpts().AltiVec && !getLangOpts().ZVector) ||
        Tok.getIdentifierInfo() != Ident_vector) return false;
    return TryAltiVecVectorTokenOutOfLine();
  }

  bool TryAltiVecVectorTokenOutOfLine();
  bool TryAltiVecTokenOutOfLine(DeclSpec &DS, SourceLocation Loc,
                                const char *&PrevSpec, unsigned &DiagID,
                                bool &isInvalid);

  /// Returns true if the current token is the identifier 'instancetype'.
  ///
  /// Should only be used in Objective-C language modes.
  bool isObjCInstancetype() {
    assert(getLangOpts().ObjC1);
    if (!Ident_instancetype)
      Ident_instancetype = PP.getIdentifierInfo("instancetype");
    return Tok.getIdentifierInfo() == Ident_instancetype;
  }

  /// TryKeywordIdentFallback - For compatibility with system headers using
  /// keywords as identifiers, attempt to convert the current token to an
  /// identifier and optionally disable the keyword for the remainder of the
  /// translation unit. This returns false if the token was not replaced,
  /// otherwise emits a diagnostic and returns true.
  bool TryKeywordIdentFallback(bool DisableKeyword);

  /// \brief Get the TemplateIdAnnotation from the token.
  TemplateIdAnnotation *takeTemplateIdAnnotation(const Token &tok);

  /// TentativeParsingAction - An object that is used as a kind of "tentative
  /// parsing transaction". It gets instantiated to mark the token position and
  /// after the token consumption is done, Commit() or Revert() is called to
  /// either "commit the consumed tokens" or revert to the previously marked
  /// token position. Example:
  ///
  ///   TentativeParsingAction TPA(*this);
  ///   ConsumeToken();
  ///   ....
  ///   TPA.Revert();
  ///
  class TentativeParsingAction {
    Parser &P;
    Token PrevTok;
    size_t PrevTentativelyDeclaredIdentifierCount;
    unsigned short PrevParenCount, PrevBracketCount, PrevBraceCount;
    bool isActive;

  public:
    explicit TentativeParsingAction(Parser& p) : P(p) {
      PrevTok = P.Tok;
      PrevTentativelyDeclaredIdentifierCount =
          P.TentativelyDeclaredIdentifiers.size();
      PrevParenCount = P.ParenCount;
      PrevBracketCount = P.BracketCount;
      PrevBraceCount = P.BraceCount;
      P.PP.EnableBacktrackAtThisPos();
      isActive = true;
    }
    void Commit() {
      assert(isActive && "Parsing action was finished!");
      P.TentativelyDeclaredIdentifiers.resize(
          PrevTentativelyDeclaredIdentifierCount);
      P.PP.CommitBacktrackedTokens();
      isActive = false;
    }
    void Revert() {
      assert(isActive && "Parsing action was finished!");
      P.PP.Backtrack();
      P.Tok = PrevTok;
      P.TentativelyDeclaredIdentifiers.resize(
          PrevTentativelyDeclaredIdentifierCount);
      P.ParenCount = PrevParenCount;
      P.BracketCount = PrevBracketCount;
      P.BraceCount = PrevBraceCount;
      isActive = false;
    }
    ~TentativeParsingAction() {
      assert(!isActive && "Forgot to call Commit or Revert!");
    }
  };
  class UnannotatedTentativeParsingAction;

  /// ObjCDeclContextSwitch - An object used to switch context from
  /// an objective-c decl context to its enclosing decl context and
  /// back.
  class ObjCDeclContextSwitch {
    Parser &P;
    Decl *DC;
    SaveAndRestore<bool> WithinObjCContainer;
  public:
    explicit ObjCDeclContextSwitch(Parser &p)
      : P(p), DC(p.getObjCDeclContext()),
        WithinObjCContainer(P.ParsingInObjCContainer, DC != nullptr) {
      if (DC)
        P.Actions.ActOnObjCTemporaryExitContainerContext(cast<DeclContext>(DC));
    }
    ~ObjCDeclContextSwitch() {
      if (DC)
        P.Actions.ActOnObjCReenterContainerContext(cast<DeclContext>(DC));
    }
  };

  /// ExpectAndConsume - The parser expects that 'ExpectedTok' is next in the
  /// input.  If so, it is consumed and false is returned.
  ///
  /// If a trivial punctuator misspelling is encountered, a FixIt error
  /// diagnostic is issued and false is returned after recovery.
  ///
  /// If the input is malformed, this emits the specified diagnostic and true is
  /// returned.
  bool ExpectAndConsume(tok::TokenKind ExpectedTok,
                        unsigned Diag = diag::err_expected,
                        StringRef DiagMsg = "");

  /// \brief The parser expects a semicolon and, if present, will consume it.
  ///
  /// If the next token is not a semicolon, this emits the specified diagnostic,
  /// or, if there's just some closing-delimiter noise (e.g., ')' or ']') prior
  /// to the semicolon, consumes that extra token.
  bool ExpectAndConsumeSemi(unsigned DiagID);

  /// \brief The kind of extra semi diagnostic to emit.
  enum ExtraSemiKind {
    OutsideFunction = 0,
    InsideStruct = 1,
    InstanceVariableList = 2,
    AfterMemberFunctionDefinition = 3
  };

  /// \brief Consume any extra semi-colons until the end of the line.
  void ConsumeExtraSemi(ExtraSemiKind Kind, unsigned TST = TST_unspecified);

public:
  //===--------------------------------------------------------------------===//
  // Scope manipulation

  /// ParseScope - Introduces a new scope for parsing. The kind of
  /// scope is determined by ScopeFlags. Objects of this type should
  /// be created on the stack to coincide with the position where the
  /// parser enters the new scope, and this object's constructor will
  /// create that new scope. Similarly, once the object is destroyed
  /// the parser will exit the scope.
  class ParseScope {
    Parser *Self;
    ParseScope(const ParseScope &) = delete;
    void operator=(const ParseScope &) = delete;

  public:
    // ParseScope - Construct a new object to manage a scope in the
    // parser Self where the new Scope is created with the flags
    // ScopeFlags, but only when we aren't about to enter a compound statement.
    ParseScope(Parser *Self, unsigned ScopeFlags, bool EnteredScope = true,
               bool BeforeCompoundStmt = false)
      : Self(Self) {
      if (EnteredScope && !BeforeCompoundStmt)
        Self->EnterScope(ScopeFlags);
      else {
        if (BeforeCompoundStmt)
          Self->incrementMSManglingNumber();

        this->Self = nullptr;
      }
    }

    // Exit - Exit the scope associated with this object now, rather
    // than waiting until the object is destroyed.
    void Exit() {
      if (Self) {
        Self->ExitScope();
        Self = nullptr;
      }
    }

    ~ParseScope() {
      Exit();
    }
  };

  /// EnterScope - Start a new scope.
  void EnterScope(unsigned ScopeFlags);

  /// ExitScope - Pop a scope off the scope stack.
  void ExitScope();

private:
  /// \brief RAII object used to modify the scope flags for the current scope.
  class ParseScopeFlags {
    Scope *CurScope;
    unsigned OldFlags;
    ParseScopeFlags(const ParseScopeFlags &) = delete;
    void operator=(const ParseScopeFlags &) = delete;

  public:
    ParseScopeFlags(Parser *Self, unsigned ScopeFlags, bool ManageFlags = true);
    ~ParseScopeFlags();
  };

  //===--------------------------------------------------------------------===//
  // Diagnostic Emission and Error recovery.

public:
  DiagnosticBuilder Diag(SourceLocation Loc, unsigned DiagID);
  DiagnosticBuilder Diag(const Token &Tok, unsigned DiagID);
  DiagnosticBuilder Diag(unsigned DiagID) {
    return Diag(Tok, DiagID);
  }

private:
  void SuggestParentheses(SourceLocation Loc, unsigned DK,
                          SourceRange ParenRange);
  void CheckNestedObjCContexts(SourceLocation AtLoc);

public:

  /// \brief Control flags for SkipUntil functions.
  enum SkipUntilFlags {
    StopAtSemi = 1 << 0,  ///< Stop skipping at semicolon
    /// \brief Stop skipping at specified token, but don't skip the token itself
    StopBeforeMatch = 1 << 1,
    StopAtCodeCompletion = 1 << 2 ///< Stop at code completion
  };

  friend LLVM_CONSTEXPR SkipUntilFlags operator|(SkipUntilFlags L,
                                                 SkipUntilFlags R) {
    return static_cast<SkipUntilFlags>(static_cast<unsigned>(L) |
                                       static_cast<unsigned>(R));
  }

  /// SkipUntil - Read tokens until we get to the specified token, then consume
  /// it (unless StopBeforeMatch is specified).  Because we cannot guarantee
  /// that the token will ever occur, this skips to the next token, or to some
  /// likely good stopping point.  If Flags has StopAtSemi flag, skipping will
  /// stop at a ';' character.
  ///
  /// If SkipUntil finds the specified token, it returns true, otherwise it
  /// returns false.
  bool SkipUntil(tok::TokenKind T,
                 SkipUntilFlags Flags = static_cast<SkipUntilFlags>(0)) {
    return SkipUntil(llvm::makeArrayRef(T), Flags);
  }
  bool SkipUntil(tok::TokenKind T1, tok::TokenKind T2,
                 SkipUntilFlags Flags = static_cast<SkipUntilFlags>(0)) {
    tok::TokenKind TokArray[] = {T1, T2};
    return SkipUntil(TokArray, Flags);
  }
  bool SkipUntil(tok::TokenKind T1, tok::TokenKind T2, tok::TokenKind T3,
                 SkipUntilFlags Flags = static_cast<SkipUntilFlags>(0)) {
    tok::TokenKind TokArray[] = {T1, T2, T3};
    return SkipUntil(TokArray, Flags);
  }
  bool SkipUntil(ArrayRef<tok::TokenKind> Toks,
                 SkipUntilFlags Flags = static_cast<SkipUntilFlags>(0));

  /// SkipMalformedDecl - Read tokens until we get to some likely good stopping
  /// point for skipping past a simple-declaration.
  void SkipMalformedDecl();

private:
  //===--------------------------------------------------------------------===//
  // Lexing and parsing of C++ inline methods.

  struct ParsingClass;

  /// [class.mem]p1: "... the class is regarded as complete within
  /// - function bodies
  /// - default arguments
  /// - exception-specifications (TODO: C++0x)
  /// - and brace-or-equal-initializers for non-static data members
  /// (including such things in nested classes)."
  /// LateParsedDeclarations build the tree of those elements so they can
  /// be parsed after parsing the top-level class.
  class LateParsedDeclaration {
  public:
    virtual ~LateParsedDeclaration();

    virtual void ParseLexedMethodDeclarations();
    virtual void ParseLexedMemberInitializers();
    virtual void ParseLexedMethodDefs();
    virtual void ParseLexedAttributes();
  };

  /// Inner node of the LateParsedDeclaration tree that parses
  /// all its members recursively.
  class LateParsedClass : public LateParsedDeclaration {
  public:
    LateParsedClass(Parser *P, ParsingClass *C);
    ~LateParsedClass() override;

    void ParseLexedMethodDeclarations() override;
    void ParseLexedMemberInitializers() override;
    void ParseLexedMethodDefs() override;
    void ParseLexedAttributes() override;

  private:
    Parser *Self;
    ParsingClass *Class;
  };

  /// Contains the lexed tokens of an attribute with arguments that
  /// may reference member variables and so need to be parsed at the
  /// end of the class declaration after parsing all other member
  /// member declarations.
  /// FIXME: Perhaps we should change the name of LateParsedDeclaration to
  /// LateParsedTokens.
  struct LateParsedAttribute : public LateParsedDeclaration {
    Parser *Self;
    CachedTokens Toks;
    IdentifierInfo &AttrName;
    SourceLocation AttrNameLoc;
    SmallVector<Decl*, 2> Decls;

    explicit LateParsedAttribute(Parser *P, IdentifierInfo &Name,
                                 SourceLocation Loc)
      : Self(P), AttrName(Name), AttrNameLoc(Loc) {}

    void ParseLexedAttributes() override;

    void addDecl(Decl *D) { Decls.push_back(D); }
  };

  // A list of late-parsed attributes.  Used by ParseGNUAttributes.
  class LateParsedAttrList: public SmallVector<LateParsedAttribute *, 2> {
  public:
    LateParsedAttrList(bool PSoon = false) : ParseSoon(PSoon) { }

    bool parseSoon() { return ParseSoon; }

  private:
    bool ParseSoon;  // Are we planning to parse these shortly after creation?
  };

  /// Contains the lexed tokens of a member function definition
  /// which needs to be parsed at the end of the class declaration
  /// after parsing all other member declarations.
  struct LexedMethod : public LateParsedDeclaration {
    Parser *Self;
    Decl *D;
    CachedTokens Toks;

    /// \brief Whether this member function had an associated template
    /// scope. When true, D is a template declaration.
    /// otherwise, it is a member function declaration.
    bool TemplateScope;

    explicit LexedMethod(Parser* P, Decl *MD)
      : Self(P), D(MD), TemplateScope(false) {}

    void ParseLexedMethodDefs() override;
  };

  /// LateParsedDefaultArgument - Keeps track of a parameter that may
  /// have a default argument that cannot be parsed yet because it
  /// occurs within a member function declaration inside the class
  /// (C++ [class.mem]p2).
  struct LateParsedDefaultArgument {
    explicit LateParsedDefaultArgument(Decl *P,
                                       CachedTokens *Toks = nullptr)
      : Param(P), Toks(Toks) { }

    /// Param - The parameter declaration for this parameter.
    Decl *Param;

    /// Toks - The sequence of tokens that comprises the default
    /// argument expression, not including the '=' or the terminating
    /// ')' or ','. This will be NULL for parameters that have no
    /// default argument.
    CachedTokens *Toks;
  };

  /// LateParsedMethodDeclaration - A method declaration inside a class that
  /// contains at least one entity whose parsing needs to be delayed
  /// until the class itself is completely-defined, such as a default
  /// argument (C++ [class.mem]p2).
  struct LateParsedMethodDeclaration : public LateParsedDeclaration {
    explicit LateParsedMethodDeclaration(Parser *P, Decl *M)
      : Self(P), Method(M), TemplateScope(false),
        ExceptionSpecTokens(nullptr) {}

    void ParseLexedMethodDeclarations() override;

    Parser* Self;

    /// Method - The method declaration.
    Decl *Method;

    /// \brief Whether this member function had an associated template
    /// scope. When true, D is a template declaration.
    /// othewise, it is a member function declaration.
    bool TemplateScope;

    /// DefaultArgs - Contains the parameters of the function and
    /// their default arguments. At least one of the parameters will
    /// have a default argument, but all of the parameters of the
    /// method will be stored so that they can be reintroduced into
    /// scope at the appropriate times.
    SmallVector<LateParsedDefaultArgument, 8> DefaultArgs;
  
    /// \brief The set of tokens that make up an exception-specification that
    /// has not yet been parsed.
    CachedTokens *ExceptionSpecTokens;
  };

  /// LateParsedMemberInitializer - An initializer for a non-static class data
  /// member whose parsing must to be delayed until the class is completely
  /// defined (C++11 [class.mem]p2).
  struct LateParsedMemberInitializer : public LateParsedDeclaration {
    LateParsedMemberInitializer(Parser *P, Decl *FD)
      : Self(P), Field(FD) { }

    void ParseLexedMemberInitializers() override;

    Parser *Self;

    /// Field - The field declaration.
    Decl *Field;

    /// CachedTokens - The sequence of tokens that comprises the initializer,
    /// including any leading '='.
    CachedTokens Toks;
  };

  /// LateParsedDeclarationsContainer - During parsing of a top (non-nested)
  /// C++ class, its method declarations that contain parts that won't be
  /// parsed until after the definition is completed (C++ [class.mem]p2),
  /// the method declarations and possibly attached inline definitions
  /// will be stored here with the tokens that will be parsed to create those 
  /// entities.
  typedef SmallVector<LateParsedDeclaration*,2> LateParsedDeclarationsContainer;

  /// \brief Representation of a class that has been parsed, including
  /// any member function declarations or definitions that need to be
  /// parsed after the corresponding top-level class is complete.
  struct ParsingClass {
    ParsingClass(Decl *TagOrTemplate, bool TopLevelClass, bool IsInterface)
      : TopLevelClass(TopLevelClass), TemplateScope(false),
        IsInterface(IsInterface), TagOrTemplate(TagOrTemplate) { }

    /// \brief Whether this is a "top-level" class, meaning that it is
    /// not nested within another class.
    bool TopLevelClass : 1;

    /// \brief Whether this class had an associated template
    /// scope. When true, TagOrTemplate is a template declaration;
    /// othewise, it is a tag declaration.
    bool TemplateScope : 1;

    /// \brief Whether this class is an __interface.
    bool IsInterface : 1;

    /// \brief The class or class template whose definition we are parsing.
    Decl *TagOrTemplate;

    /// LateParsedDeclarations - Method declarations, inline definitions and
    /// nested classes that contain pieces whose parsing will be delayed until
    /// the top-level class is fully defined.
    LateParsedDeclarationsContainer LateParsedDeclarations;
  };

  /// \brief The stack of classes that is currently being
  /// parsed. Nested and local classes will be pushed onto this stack
  /// when they are parsed, and removed afterward.
  std::stack<ParsingClass *> ClassStack;

  ParsingClass &getCurrentClass() {
    assert(!ClassStack.empty() && "No lexed method stacks!");
    return *ClassStack.top();
  }

  /// \brief RAII object used to manage the parsing of a class definition.
  class ParsingClassDefinition {
    Parser &P;
    bool Popped;
    Sema::ParsingClassState State;

  public:
    ParsingClassDefinition(Parser &P, Decl *TagOrTemplate, bool TopLevelClass,
                           bool IsInterface)
      : P(P), Popped(false),
        State(P.PushParsingClass(TagOrTemplate, TopLevelClass, IsInterface)) {
    }

    /// \brief Pop this class of the stack.
    void Pop() {
      assert(!Popped && "Nested class has already been popped");
      Popped = true;
      P.PopParsingClass(State);
    }

    ~ParsingClassDefinition() {
      if (!Popped)
        P.PopParsingClass(State);
    }
  };

  /// \brief Contains information about any template-specific
  /// information that has been parsed prior to parsing declaration
  /// specifiers.
  struct ParsedTemplateInfo {
    ParsedTemplateInfo()
      : Kind(NonTemplate), TemplateParams(nullptr), TemplateLoc() { }

    ParsedTemplateInfo(TemplateParameterLists *TemplateParams,
                       bool isSpecialization,
                       bool lastParameterListWasEmpty = false)
      : Kind(isSpecialization? ExplicitSpecialization : Template),
        TemplateParams(TemplateParams),
        LastParameterListWasEmpty(lastParameterListWasEmpty) { }

    explicit ParsedTemplateInfo(SourceLocation ExternLoc,
                                SourceLocation TemplateLoc)
      : Kind(ExplicitInstantiation), TemplateParams(nullptr),
        ExternLoc(ExternLoc), TemplateLoc(TemplateLoc),
        LastParameterListWasEmpty(false){ }

    /// \brief The kind of template we are parsing.
    enum {
      /// \brief We are not parsing a template at all.
      NonTemplate = 0,
      /// \brief We are parsing a template declaration.
      Template,
      /// \brief We are parsing an explicit specialization.
      ExplicitSpecialization,
      /// \brief We are parsing an explicit instantiation.
      ExplicitInstantiation
    } Kind;

    /// \brief The template parameter lists, for template declarations
    /// and explicit specializations.
    TemplateParameterLists *TemplateParams;

    /// \brief The location of the 'extern' keyword, if any, for an explicit
    /// instantiation
    SourceLocation ExternLoc;

    /// \brief The location of the 'template' keyword, for an explicit
    /// instantiation.
    SourceLocation TemplateLoc;

    /// \brief Whether the last template parameter list was empty.
    bool LastParameterListWasEmpty;

    SourceRange getSourceRange() const LLVM_READONLY;
  };

  void LexTemplateFunctionForLateParsing(CachedTokens &Toks);
  void ParseLateTemplatedFuncDef(LateParsedTemplate &LPT);

  static void LateTemplateParserCallback(void *P, LateParsedTemplate &LPT);
  static void LateTemplateParserCleanupCallback(void *P);

  Sema::ParsingClassState
  PushParsingClass(Decl *TagOrTemplate, bool TopLevelClass, bool IsInterface);
  void DeallocateParsedClasses(ParsingClass *Class);
  void PopParsingClass(Sema::ParsingClassState);

  enum CachedInitKind {
    CIK_DefaultArgument,
    CIK_DefaultInitializer
  };

  NamedDecl *ParseCXXInlineMethodDef(AccessSpecifier AS,
                                AttributeList *AccessAttrs,
                                ParsingDeclarator &D,
                                const ParsedTemplateInfo &TemplateInfo,
                                const VirtSpecifiers& VS,
                                SourceLocation PureSpecLoc);
  void ParseCXXNonStaticMemberInitializer(Decl *VarD);
  void ParseLexedAttributes(ParsingClass &Class);
  void ParseLexedAttributeList(LateParsedAttrList &LAs, Decl *D,
                               bool EnterScope, bool OnDefinition);
  void ParseLexedAttribute(LateParsedAttribute &LA,
                           bool EnterScope, bool OnDefinition);
  void ParseLexedMethodDeclarations(ParsingClass &Class);
  void ParseLexedMethodDeclaration(LateParsedMethodDeclaration &LM);
  void ParseLexedMethodDefs(ParsingClass &Class);
  void ParseLexedMethodDef(LexedMethod &LM);
  void ParseLexedMemberInitializers(ParsingClass &Class);
  void ParseLexedMemberInitializer(LateParsedMemberInitializer &MI);
  void ParseLexedObjCMethodDefs(LexedMethod &LM, bool parseMethod);
  bool ConsumeAndStoreFunctionPrologue(CachedTokens &Toks);
  bool ConsumeAndStoreInitializer(CachedTokens &Toks, CachedInitKind CIK);
  bool ConsumeAndStoreConditional(CachedTokens &Toks);
  bool ConsumeAndStoreUntil(tok::TokenKind T1,
                            CachedTokens &Toks,
                            bool StopAtSemi = true,
                            bool ConsumeFinalToken = true) {
    return ConsumeAndStoreUntil(T1, T1, Toks, StopAtSemi, ConsumeFinalToken);
  }
  bool ConsumeAndStoreUntil(tok::TokenKind T1, tok::TokenKind T2,
                            CachedTokens &Toks,
                            bool StopAtSemi = true,
                            bool ConsumeFinalToken = true);

  //===--------------------------------------------------------------------===//
  // C99 6.9: External Definitions.
  struct ParsedAttributesWithRange : ParsedAttributes {
    ParsedAttributesWithRange(AttributeFactory &factory)
      : ParsedAttributes(factory) {}

    SourceRange Range;
  };

  DeclGroupPtrTy ParseExternalDeclaration(ParsedAttributesWithRange &attrs,
                                          ParsingDeclSpec *DS = nullptr);
  bool isDeclarationAfterDeclarator();
  bool isStartOfFunctionDefinition(const ParsingDeclarator &Declarator);
  DeclGroupPtrTy ParseDeclarationOrFunctionDefinition(
                                                  ParsedAttributesWithRange &attrs,
                                                  ParsingDeclSpec *DS = nullptr,
                                                  AccessSpecifier AS = AS_none);
  DeclGroupPtrTy ParseDeclOrFunctionDefInternal(ParsedAttributesWithRange &attrs,
                                                ParsingDeclSpec &DS,
                                                AccessSpecifier AS);

  void SkipFunctionBody();
  Decl *ParseFunctionDefinition(ParsingDeclarator &D,
                 const ParsedTemplateInfo &TemplateInfo = ParsedTemplateInfo(),
                 LateParsedAttrList *LateParsedAttrs = nullptr);
  void ParseKNRParamDeclarations(Declarator &D);
  // EndLoc, if non-NULL, is filled with the location of the last token of
  // the simple-asm.
  ExprResult ParseSimpleAsm(SourceLocation *EndLoc = nullptr);
  ExprResult ParseAsmStringLiteral();

  // Objective-C External Declarations
  void MaybeSkipAttributes(tok::ObjCKeywordKind Kind);
  DeclGroupPtrTy ParseObjCAtDirectives();
  DeclGroupPtrTy ParseObjCAtClassDeclaration(SourceLocation atLoc);
  Decl *ParseObjCAtInterfaceDeclaration(SourceLocation AtLoc,
                                        ParsedAttributes &prefixAttrs);
  class ObjCTypeParamListScope;
  ObjCTypeParamList *parseObjCTypeParamList();
  ObjCTypeParamList *parseObjCTypeParamListOrProtocolRefs(
      ObjCTypeParamListScope &Scope, SourceLocation &lAngleLoc,
      SmallVectorImpl<IdentifierLocPair> &protocolIdents,
      SourceLocation &rAngleLoc, bool mayBeProtocolList = true);

  void HelperActionsForIvarDeclarations(Decl *interfaceDecl, SourceLocation atLoc,
                                        BalancedDelimiterTracker &T,
                                        SmallVectorImpl<Decl *> &AllIvarDecls,
                                        bool RBraceMissing);
  void ParseObjCClassInstanceVariables(Decl *interfaceDecl,
                                       tok::ObjCKeywordKind visibility,
                                       SourceLocation atLoc);
  bool ParseObjCProtocolReferences(SmallVectorImpl<Decl *> &P,
                                   SmallVectorImpl<SourceLocation> &PLocs,
                                   bool WarnOnDeclarations,
                                   bool ForObjCContainer,
                                   SourceLocation &LAngleLoc,
                                   SourceLocation &EndProtoLoc,
                                   bool consumeLastToken);

  /// Parse the first angle-bracket-delimited clause for an
  /// Objective-C object or object pointer type, which may be either
  /// type arguments or protocol qualifiers.
  void parseObjCTypeArgsOrProtocolQualifiers(
         ParsedType baseType,
         SourceLocation &typeArgsLAngleLoc,
         SmallVectorImpl<ParsedType> &typeArgs,
         SourceLocation &typeArgsRAngleLoc,
         SourceLocation &protocolLAngleLoc,
         SmallVectorImpl<Decl *> &protocols,
         SmallVectorImpl<SourceLocation> &protocolLocs,
         SourceLocation &protocolRAngleLoc,
         bool consumeLastToken,
         bool warnOnIncompleteProtocols);

  /// Parse either Objective-C type arguments or protocol qualifiers; if the
  /// former, also parse protocol qualifiers afterward.
  void parseObjCTypeArgsAndProtocolQualifiers(
         ParsedType baseType,
         SourceLocation &typeArgsLAngleLoc,
         SmallVectorImpl<ParsedType> &typeArgs,
         SourceLocation &typeArgsRAngleLoc,
         SourceLocation &protocolLAngleLoc,
         SmallVectorImpl<Decl *> &protocols,
         SmallVectorImpl<SourceLocation> &protocolLocs,
         SourceLocation &protocolRAngleLoc,
         bool consumeLastToken);

  /// Parse a protocol qualifier type such as '<NSCopying>', which is
  /// an anachronistic way of writing 'id<NSCopying>'.
  TypeResult parseObjCProtocolQualifierType(SourceLocation &rAngleLoc);

  /// Parse Objective-C type arguments and protocol qualifiers, extending the
  /// current type with the parsed result.
  TypeResult parseObjCTypeArgsAndProtocolQualifiers(SourceLocation loc,
                                                    ParsedType type,
                                                    bool consumeLastToken,
                                                    SourceLocation &endLoc);

  void ParseObjCInterfaceDeclList(tok::ObjCKeywordKind contextKey,
                                  Decl *CDecl);
  DeclGroupPtrTy ParseObjCAtProtocolDeclaration(SourceLocation atLoc,
                                                ParsedAttributes &prefixAttrs);

  struct ObjCImplParsingDataRAII {
    Parser &P;
    Decl *Dcl;
    bool HasCFunction;
    typedef SmallVector<LexedMethod*, 8> LateParsedObjCMethodContainer;
    LateParsedObjCMethodContainer LateParsedObjCMethods;

    ObjCImplParsingDataRAII(Parser &parser, Decl *D)
      : P(parser), Dcl(D), HasCFunction(false) {
      P.CurParsedObjCImpl = this;
      Finished = false;
    }
    ~ObjCImplParsingDataRAII();

    void finish(SourceRange AtEnd);
    bool isFinished() const { return Finished; }

  private:
    bool Finished;
  };
  ObjCImplParsingDataRAII *CurParsedObjCImpl;
  void StashAwayMethodOrFunctionBodyTokens(Decl *MDecl);

  DeclGroupPtrTy ParseObjCAtImplementationDeclaration(SourceLocation AtLoc);
  DeclGroupPtrTy ParseObjCAtEndDeclaration(SourceRange atEnd);
  Decl *ParseObjCAtAliasDeclaration(SourceLocation atLoc);
  Decl *ParseObjCPropertySynthesize(SourceLocation atLoc);
  Decl *ParseObjCPropertyDynamic(SourceLocation atLoc);

  IdentifierInfo *ParseObjCSelectorPiece(SourceLocation &MethodLocation);
  // Definitions for Objective-c context sensitive keywords recognition.
  enum ObjCTypeQual {
    objc_in=0, objc_out, objc_inout, objc_oneway, objc_bycopy, objc_byref,
    objc_nonnull, objc_nullable, objc_null_unspecified,
    objc_NumQuals
  };
  IdentifierInfo *ObjCTypeQuals[objc_NumQuals];

  bool isTokIdentifier_in() const;

  ParsedType ParseObjCTypeName(ObjCDeclSpec &DS, Declarator::TheContext Ctx,
                               ParsedAttributes *ParamAttrs);
  void ParseObjCMethodRequirement();
  Decl *ParseObjCMethodPrototype(
            tok::ObjCKeywordKind MethodImplKind = tok::objc_not_keyword,
            bool MethodDefinition = true);
  Decl *ParseObjCMethodDecl(SourceLocation mLoc, tok::TokenKind mType,
            tok::ObjCKeywordKind MethodImplKind = tok::objc_not_keyword,
            bool MethodDefinition=true);
  void ParseObjCPropertyAttribute(ObjCDeclSpec &DS);

  Decl *ParseObjCMethodDefinition();

public:
  //===--------------------------------------------------------------------===//
  // C99 6.5: Expressions.

  /// TypeCastState - State whether an expression is or may be a type cast.
  enum TypeCastState {
    NotTypeCast = 0,
    MaybeTypeCast,
    IsTypeCast
  };

  ExprResult ParseExpression(TypeCastState isTypeCast = NotTypeCast);
  ExprResult ParseConstantExpression(TypeCastState isTypeCast = NotTypeCast);
  ExprResult ParseConstraintExpression();
  // Expr that doesn't include commas.
  ExprResult ParseAssignmentExpression(TypeCastState isTypeCast = NotTypeCast);

  ExprResult ParseMSAsmIdentifier(llvm::SmallVectorImpl<Token> &LineToks,
                                  unsigned &NumLineToksConsumed,
                                  void *Info,
                                  bool IsUnevaluated);

private:
  ExprResult ParseExpressionWithLeadingAt(SourceLocation AtLoc);

  ExprResult ParseExpressionWithLeadingExtension(SourceLocation ExtLoc);

  ExprResult ParseRHSOfBinaryExpression(ExprResult LHS,
                                        prec::Level MinPrec);
  ExprResult ParseCastExpression(bool isUnaryExpression,
                                 bool isAddressOfOperand,
                                 bool &NotCastExpr,
                                 TypeCastState isTypeCast);
  ExprResult ParseCastExpression(bool isUnaryExpression,
                                 bool isAddressOfOperand = false,
                                 TypeCastState isTypeCast = NotTypeCast);

  /// Returns true if the next token cannot start an expression.
  bool isNotExpressionStart();

  /// Returns true if the next token would start a postfix-expression
  /// suffix.
  bool isPostfixExpressionSuffixStart() {
    tok::TokenKind K = Tok.getKind();
    return (K == tok::l_square || K == tok::l_paren ||
            K == tok::period || K == tok::arrow ||
            K == tok::plusplus || K == tok::minusminus);
  }

  ExprResult ParsePostfixExpressionSuffix(ExprResult LHS);
  ExprResult ParseUnaryExprOrTypeTraitExpression();
  ExprResult ParseBuiltinPrimaryExpression();

  ExprResult ParseExprAfterUnaryExprOrTypeTrait(const Token &OpTok,
                                                     bool &isCastExpr,
                                                     ParsedType &CastTy,
                                                     SourceRange &CastRange);

  typedef SmallVector<Expr*, 20> ExprListTy;
  typedef SmallVector<SourceLocation, 20> CommaLocsTy;

  /// ParseExpressionList - Used for C/C++ (argument-)expression-list.
  bool ParseExpressionList(SmallVectorImpl<Expr *> &Exprs,
                           SmallVectorImpl<SourceLocation> &CommaLocs,
                           std::function<void()> Completer = nullptr);

  /// ParseSimpleExpressionList - A simple comma-separated list of expressions,
  /// used for misc language extensions.
  bool ParseSimpleExpressionList(SmallVectorImpl<Expr*> &Exprs,
                                 SmallVectorImpl<SourceLocation> &CommaLocs);


  /// ParenParseOption - Control what ParseParenExpression will parse.
  enum ParenParseOption {
    SimpleExpr,      // Only parse '(' expression ')'
    CompoundStmt,    // Also allow '(' compound-statement ')'
    CompoundLiteral, // Also allow '(' type-name ')' '{' ... '}'
    CastExpr         // Also allow '(' type-name ')' <anything>
  };
  ExprResult ParseParenExpression(ParenParseOption &ExprType,
                                        bool stopIfCastExpr,
                                        bool isTypeCast,
                                        ParsedType &CastTy,
                                        SourceLocation &RParenLoc);

  ExprResult ParseCXXAmbiguousParenExpression(
      ParenParseOption &ExprType, ParsedType &CastTy,
      BalancedDelimiterTracker &Tracker, ColonProtectionRAIIObject &ColonProt);
  ExprResult ParseCompoundLiteralExpression(ParsedType Ty,
                                                  SourceLocation LParenLoc,
                                                  SourceLocation RParenLoc);

  ExprResult ParseStringLiteralExpression(bool AllowUserDefinedLiteral = false);

  ExprResult ParseGenericSelectionExpression();
  
  ExprResult ParseObjCBoolLiteral();

  ExprResult ParseFoldExpression(ExprResult LHS, BalancedDelimiterTracker &T);

  //===--------------------------------------------------------------------===//
  // C++ Expressions
  ExprResult tryParseCXXIdExpression(CXXScopeSpec &SS, bool isAddressOfOperand,
                                     Token &Replacement);
  ExprResult ParseCXXIdExpression(bool isAddressOfOperand = false);

  bool areTokensAdjacent(const Token &A, const Token &B);

  void CheckForTemplateAndDigraph(Token &Next, ParsedType ObjectTypePtr,
                                  bool EnteringContext, IdentifierInfo &II,
                                  CXXScopeSpec &SS);

  bool ParseOptionalCXXScopeSpecifier(CXXScopeSpec &SS,
                                      ParsedType ObjectType,
                                      bool EnteringContext,
                                      bool *MayBePseudoDestructor = nullptr,
                                      bool IsTypename = false,
                                      IdentifierInfo **LastII = nullptr);

  void CheckForLParenAfterColonColon();

  //===--------------------------------------------------------------------===//
  // C++0x 5.1.2: Lambda expressions

  // [...] () -> type {...}
  ExprResult ParseLambdaExpression();
  ExprResult TryParseLambdaExpression();
  Optional<unsigned> ParseLambdaIntroducer(LambdaIntroducer &Intro,
                                           bool *SkippedInits = nullptr);
  bool TryParseLambdaIntroducer(LambdaIntroducer &Intro);
  ExprResult ParseLambdaExpressionAfterIntroducer(
               LambdaIntroducer &Intro);

  //===--------------------------------------------------------------------===//
  // C++ 5.2p1: C++ Casts
  ExprResult ParseCXXCasts();

  //===--------------------------------------------------------------------===//
  // C++ 5.2p1: C++ Type Identification
  ExprResult ParseCXXTypeid();

  //===--------------------------------------------------------------------===//
  //  C++ : Microsoft __uuidof Expression
  ExprResult ParseCXXUuidof();

  //===--------------------------------------------------------------------===//
  // C++ 5.2.4: C++ Pseudo-Destructor Expressions
  ExprResult ParseCXXPseudoDestructor(Expr *Base, SourceLocation OpLoc,
                                            tok::TokenKind OpKind,
                                            CXXScopeSpec &SS,
                                            ParsedType ObjectType);

  //===--------------------------------------------------------------------===//
  // C++ 9.3.2: C++ 'this' pointer
  ExprResult ParseCXXThis();

  //===--------------------------------------------------------------------===//
  // C++ 15: C++ Throw Expression
  ExprResult ParseThrowExpression();

  ExceptionSpecificationType tryParseExceptionSpecification(
                    bool Delayed,
                    SourceRange &SpecificationRange,
                    SmallVectorImpl<ParsedType> &DynamicExceptions,
                    SmallVectorImpl<SourceRange> &DynamicExceptionRanges,
                    ExprResult &NoexceptExpr,
                    CachedTokens *&ExceptionSpecTokens);

  // EndLoc is filled with the location of the last token of the specification.
  ExceptionSpecificationType ParseDynamicExceptionSpecification(
                                  SourceRange &SpecificationRange,
                                  SmallVectorImpl<ParsedType> &Exceptions,
                                  SmallVectorImpl<SourceRange> &Ranges);

  //===--------------------------------------------------------------------===//
  // C++0x 8: Function declaration trailing-return-type
  TypeResult ParseTrailingReturnType(SourceRange &Range);

  //===--------------------------------------------------------------------===//
  // C++ 2.13.5: C++ Boolean Literals
  ExprResult ParseCXXBoolLiteral();

  //===--------------------------------------------------------------------===//
  // C++ 5.2.3: Explicit type conversion (functional notation)
  ExprResult ParseCXXTypeConstructExpression(const DeclSpec &DS);

  /// ParseCXXSimpleTypeSpecifier - [C++ 7.1.5.2] Simple type specifiers.
  /// This should only be called when the current token is known to be part of
  /// simple-type-specifier.
  void ParseCXXSimpleTypeSpecifier(DeclSpec &DS);

  bool ParseCXXTypeSpecifierSeq(DeclSpec &DS);

  //===--------------------------------------------------------------------===//
  // C++ 5.3.4 and 5.3.5: C++ new and delete
  bool ParseExpressionListOrTypeId(SmallVectorImpl<Expr*> &Exprs,
                                   Declarator &D);
  void ParseDirectNewDeclarator(Declarator &D);
  ExprResult ParseCXXNewExpression(bool UseGlobal, SourceLocation Start);
  ExprResult ParseCXXDeleteExpression(bool UseGlobal,
                                            SourceLocation Start);

  //===--------------------------------------------------------------------===//
  // C++ if/switch/while condition expression.
  bool ParseCXXCondition(ExprResult &ExprResult, Decl *&DeclResult,
                         SourceLocation Loc, bool ConvertToBoolean);

  //===--------------------------------------------------------------------===//
  // C++ Coroutines

  ExprResult ParseCoyieldExpression();

  //===--------------------------------------------------------------------===//
  // C99 6.7.8: Initialization.

  /// ParseInitializer
  ///       initializer: [C99 6.7.8]
  ///         assignment-expression
  ///         '{' ...
  ExprResult ParseInitializer() {
    if (Tok.isNot(tok::l_brace))
      return ParseAssignmentExpression();
    return ParseBraceInitializer();
  }
  bool MayBeDesignationStart();
  ExprResult ParseBraceInitializer();
  ExprResult ParseInitializerWithPotentialDesignator();

  //===--------------------------------------------------------------------===//
  // clang Expressions

  ExprResult ParseBlockLiteralExpression();  // ^{...}

  //===--------------------------------------------------------------------===//
  // Objective-C Expressions
  ExprResult ParseObjCAtExpression(SourceLocation AtLocation);
  ExprResult ParseObjCStringLiteral(SourceLocation AtLoc);
  ExprResult ParseObjCCharacterLiteral(SourceLocation AtLoc);
  ExprResult ParseObjCNumericLiteral(SourceLocation AtLoc);
  ExprResult ParseObjCBooleanLiteral(SourceLocation AtLoc, bool ArgValue);
  ExprResult ParseObjCArrayLiteral(SourceLocation AtLoc);
  ExprResult ParseObjCDictionaryLiteral(SourceLocation AtLoc);
  ExprResult ParseObjCBoxedExpr(SourceLocation AtLoc);
  ExprResult ParseObjCEncodeExpression(SourceLocation AtLoc);
  ExprResult ParseObjCSelectorExpression(SourceLocation AtLoc);
  ExprResult ParseObjCProtocolExpression(SourceLocation AtLoc);
  bool isSimpleObjCMessageExpression();
  ExprResult ParseObjCMessageExpression();
  ExprResult ParseObjCMessageExpressionBody(SourceLocation LBracloc,
                                            SourceLocation SuperLoc,
                                            ParsedType ReceiverType,
                                            Expr *ReceiverExpr);
  ExprResult ParseAssignmentExprWithObjCMessageExprStart(
      SourceLocation LBracloc, SourceLocation SuperLoc,
      ParsedType ReceiverType, Expr *ReceiverExpr);
  bool ParseObjCXXMessageReceiver(bool &IsExpr, void *&TypeOrExpr);
    
  //===--------------------------------------------------------------------===//
  // C99 6.8: Statements and Blocks.

  /// A SmallVector of statements, with stack size 32 (as that is the only one
  /// used.)
  typedef SmallVector<Stmt*, 32> StmtVector;
  /// A SmallVector of expressions, with stack size 12 (the maximum used.)
  typedef SmallVector<Expr*, 12> ExprVector;
  /// A SmallVector of types.
  typedef SmallVector<ParsedType, 12> TypeVector;

  StmtResult ParseStatement(SourceLocation *TrailingElseLoc = nullptr,
                            bool AllowOpenMPStandalone = false);
  enum AllowedContsructsKind {
    /// \brief Allow any declarations, statements, OpenMP directives.
    ACK_Any,
    /// \brief Allow only statements and non-standalone OpenMP directives.
    ACK_StatementsOpenMPNonStandalone,
    /// \brief Allow statements and all executable OpenMP directives
    ACK_StatementsOpenMPAnyExecutable
  };
  StmtResult
  ParseStatementOrDeclaration(StmtVector &Stmts, AllowedContsructsKind Allowed,
                              SourceLocation *TrailingElseLoc = nullptr);
  StmtResult ParseStatementOrDeclarationAfterAttributes(
                                         StmtVector &Stmts,
                                         AllowedContsructsKind Allowed,
                                         SourceLocation *TrailingElseLoc,
                                         ParsedAttributesWithRange &Attrs);
  StmtResult ParseExprStatement();
  StmtResult ParseLabeledStatement(ParsedAttributesWithRange &attrs);
  StmtResult ParseCaseStatement(bool MissingCase = false,
                                ExprResult Expr = ExprResult());
  StmtResult ParseDefaultStatement();
  StmtResult ParseCompoundStatement(bool isStmtExpr = false);
  StmtResult ParseCompoundStatement(bool isStmtExpr,
                                    unsigned ScopeFlags);
  void ParseCompoundStatementLeadingPragmas();
  StmtResult ParseCompoundStatementBody(bool isStmtExpr = false);
  bool ParseParenExprOrCondition(ExprResult &ExprResult,
                                 Decl *&DeclResult,
                                 SourceLocation Loc,
                                 bool ConvertToBoolean);
  StmtResult ParseIfStatement(SourceLocation *TrailingElseLoc);
  StmtResult ParseSwitchStatement(SourceLocation *TrailingElseLoc);
  StmtResult ParseWhileStatement(SourceLocation *TrailingElseLoc);
  StmtResult ParseDoStatement();
  StmtResult ParseForStatement(SourceLocation *TrailingElseLoc);
  StmtResult ParseGotoStatement();
  StmtResult ParseContinueStatement();
  StmtResult ParseBreakStatement();
  StmtResult ParseReturnStatement();
  StmtResult ParseAsmStatement(bool &msAsm);
  StmtResult ParseMicrosoftAsmStatement(SourceLocation AsmLoc);
  StmtResult ParsePragmaLoopHint(StmtVector &Stmts,
                                 AllowedContsructsKind Allowed,
                                 SourceLocation *TrailingElseLoc,
                                 ParsedAttributesWithRange &Attrs);

  /// \brief Describes the behavior that should be taken for an __if_exists
  /// block.
  enum IfExistsBehavior {
    /// \brief Parse the block; this code is always used.
    IEB_Parse,
    /// \brief Skip the block entirely; this code is never used.
    IEB_Skip,
    /// \brief Parse the block as a dependent block, which may be used in
    /// some template instantiations but not others.
    IEB_Dependent
  };

  /// \brief Describes the condition of a Microsoft __if_exists or
  /// __if_not_exists block.
  struct IfExistsCondition {
    /// \brief The location of the initial keyword.
    SourceLocation KeywordLoc;
    /// \brief Whether this is an __if_exists block (rather than an
    /// __if_not_exists block).
    bool IsIfExists;

    /// \brief Nested-name-specifier preceding the name.
    CXXScopeSpec SS;

    /// \brief The name we're looking for.
    UnqualifiedId Name;

    /// \brief The behavior of this __if_exists or __if_not_exists block
    /// should.
    IfExistsBehavior Behavior;
  };

  bool ParseMicrosoftIfExistsCondition(IfExistsCondition& Result);
  void ParseMicrosoftIfExistsStatement(StmtVector &Stmts);
  void ParseMicrosoftIfExistsExternalDeclaration();
  void ParseMicrosoftIfExistsClassDeclaration(DeclSpec::TST TagType,
                                              AccessSpecifier& CurAS);
  bool ParseMicrosoftIfExistsBraceInitializer(ExprVector &InitExprs,
                                              bool &InitExprsOk);
  bool ParseAsmOperandsOpt(SmallVectorImpl<IdentifierInfo *> &Names,
                           SmallVectorImpl<Expr *> &Constraints,
                           SmallVectorImpl<Expr *> &Exprs);

  //===--------------------------------------------------------------------===//
  // C++ 6: Statements and Blocks

  StmtResult ParseCXXTryBlock();
  StmtResult ParseCXXTryBlockCommon(SourceLocation TryLoc, bool FnTry = false);
  StmtResult ParseCXXCatchBlock(bool FnCatch = false);

  //===--------------------------------------------------------------------===//
  // MS: SEH Statements and Blocks

  StmtResult ParseSEHTryBlock();
  StmtResult ParseSEHExceptBlock(SourceLocation Loc);
  StmtResult ParseSEHFinallyBlock(SourceLocation Loc);
  StmtResult ParseSEHLeaveStatement();

  //===--------------------------------------------------------------------===//
  // Objective-C Statements

  StmtResult ParseObjCAtStatement(SourceLocation atLoc);
  StmtResult ParseObjCTryStmt(SourceLocation atLoc);
  StmtResult ParseObjCThrowStmt(SourceLocation atLoc);
  StmtResult ParseObjCSynchronizedStmt(SourceLocation atLoc);
  StmtResult ParseObjCAutoreleasePoolStmt(SourceLocation atLoc);


  //===--------------------------------------------------------------------===//
  // C99 6.7: Declarations.

  /// A context for parsing declaration specifiers.  TODO: flesh this
  /// out, there are other significant restrictions on specifiers than
  /// would be best implemented in the parser.
  enum DeclSpecContext {
    DSC_normal, // normal context
    DSC_class,  // class context, enables 'friend'
    DSC_type_specifier, // C++ type-specifier-seq or C specifier-qualifier-list
    DSC_trailing, // C++11 trailing-type-specifier in a trailing return type
    DSC_alias_declaration, // C++11 type-specifier-seq in an alias-declaration
    DSC_top_level, // top-level/namespace declaration context
    DSC_template_type_arg, // template type argument context
    DSC_objc_method_result, // ObjC method result context, enables 'instancetype'
    DSC_condition // condition declaration context
  };

  /// Is this a context in which we are parsing just a type-specifier (or
  /// trailing-type-specifier)?
  static bool isTypeSpecifier(DeclSpecContext DSC) {
    switch (DSC) {
    case DSC_normal:
    case DSC_class:
    case DSC_top_level:
    case DSC_objc_method_result:
    case DSC_condition:
      return false;

    case DSC_template_type_arg:
    case DSC_type_specifier:
    case DSC_trailing:
    case DSC_alias_declaration:
      return true;
    }
    llvm_unreachable("Missing DeclSpecContext case");
  }

  /// Information on a C++0x for-range-initializer found while parsing a
  /// declaration which turns out to be a for-range-declaration.
  struct ForRangeInit {
    SourceLocation ColonLoc;
    ExprResult RangeExpr;

    bool ParsedForRangeDecl() { return !ColonLoc.isInvalid(); }
  };

  DeclGroupPtrTy ParseDeclaration(unsigned Context, SourceLocation &DeclEnd,
                                  ParsedAttributesWithRange &attrs);
  DeclGroupPtrTy ParseSimpleDeclaration(unsigned Context,
                                        SourceLocation &DeclEnd,
                                        ParsedAttributesWithRange &attrs,
                                        bool RequireSemi,
                                        ForRangeInit *FRI = nullptr);
  bool MightBeDeclarator(unsigned Context);
  DeclGroupPtrTy ParseDeclGroup(ParsingDeclSpec &DS, unsigned Context,
                                SourceLocation *DeclEnd = nullptr,
                                ForRangeInit *FRI = nullptr);
  Decl *ParseDeclarationAfterDeclarator(Declarator &D,
               const ParsedTemplateInfo &TemplateInfo = ParsedTemplateInfo());
  bool ParseAsmAttributesAfterDeclarator(Declarator &D);
  Decl *ParseDeclarationAfterDeclaratorAndAttributes(
      Declarator &D,
      const ParsedTemplateInfo &TemplateInfo = ParsedTemplateInfo(),
      ForRangeInit *FRI = nullptr);
  Decl *ParseFunctionStatementBody(Decl *Decl, ParseScope &BodyScope);
  Decl *ParseFunctionTryBlock(Decl *Decl, ParseScope &BodyScope);

  /// \brief When in code-completion, skip parsing of the function/method body
  /// unless the body contains the code-completion point.
  ///
  /// \returns true if the function body was skipped.
  bool trySkippingFunctionBody();

  bool ParseImplicitInt(DeclSpec &DS, CXXScopeSpec *SS,
                        const ParsedTemplateInfo &TemplateInfo,
                        AccessSpecifier AS, DeclSpecContext DSC, 
                        ParsedAttributesWithRange &Attrs);
  DeclSpecContext getDeclSpecContextFromDeclaratorContext(unsigned Context);
  void ParseDeclarationSpecifiers(DeclSpec &DS,
                const ParsedTemplateInfo &TemplateInfo = ParsedTemplateInfo(),
                                  AccessSpecifier AS = AS_none,
                                  DeclSpecContext DSC = DSC_normal,
                                  LateParsedAttrList *LateAttrs = nullptr);
  bool DiagnoseMissingSemiAfterTagDefinition(DeclSpec &DS, AccessSpecifier AS,
                                       DeclSpecContext DSContext,
                                       LateParsedAttrList *LateAttrs = nullptr);

  void ParseSpecifierQualifierList(DeclSpec &DS, AccessSpecifier AS = AS_none,
                                   DeclSpecContext DSC = DSC_normal);

  void ParseObjCTypeQualifierList(ObjCDeclSpec &DS,
                                  Declarator::TheContext Context);

  void ParseEnumSpecifier(SourceLocation TagLoc, DeclSpec &DS,
                          const ParsedTemplateInfo &TemplateInfo,
                          AccessSpecifier AS, DeclSpecContext DSC);
  void ParseEnumBody(SourceLocation StartLoc, Decl *TagDecl);
  void ParseStructUnionBody(SourceLocation StartLoc, unsigned TagType,
                            Decl *TagDecl);

  void ParseStructDeclaration(
      ParsingDeclSpec &DS,
      llvm::function_ref<void(ParsingFieldDeclarator &)> FieldsCallback);

  bool isDeclarationSpecifier(bool DisambiguatingWithExpression = false);
  bool isTypeSpecifierQualifier();
  bool isTypeQualifier() const;

  /// isKnownToBeTypeSpecifier - Return true if we know that the specified token
  /// is definitely a type-specifier.  Return false if it isn't part of a type
  /// specifier or if we're not sure.
  bool isKnownToBeTypeSpecifier(const Token &Tok) const;

  /// \brief Return true if we know that we are definitely looking at a
  /// decl-specifier, and isn't part of an expression such as a function-style
  /// cast. Return false if it's no a decl-specifier, or we're not sure.
  bool isKnownToBeDeclarationSpecifier() {
    if (getLangOpts().CPlusPlus)
      return isCXXDeclarationSpecifier() == TPResult::True;
    return isDeclarationSpecifier(true);
  }

  /// isDeclarationStatement - Disambiguates between a declaration or an
  /// expression statement, when parsing function bodies.
  /// Returns true for declaration, false for expression.
  bool isDeclarationStatement() {
    if (getLangOpts().CPlusPlus)
      return isCXXDeclarationStatement();
    return isDeclarationSpecifier(true);
  }

  /// isForInitDeclaration - Disambiguates between a declaration or an
  /// expression in the context of the C 'clause-1' or the C++
  // 'for-init-statement' part of a 'for' statement.
  /// Returns true for declaration, false for expression.
  bool isForInitDeclaration() {
    if (getLangOpts().CPlusPlus)
      return isCXXSimpleDeclaration(/*AllowForRangeDecl=*/true);
    return isDeclarationSpecifier(true);
  }

  /// \brief Determine whether this is a C++1z for-range-identifier.
  bool isForRangeIdentifier();

  /// \brief Determine whether we are currently at the start of an Objective-C
  /// class message that appears to be missing the open bracket '['.
  bool isStartOfObjCClassMessageMissingOpenBracket();

  /// \brief Starting with a scope specifier, identifier, or
  /// template-id that refers to the current class, determine whether
  /// this is a constructor declarator.
  bool isConstructorDeclarator(bool Unqualified);

  /// \brief Specifies the context in which type-id/expression
  /// disambiguation will occur.
  enum TentativeCXXTypeIdContext {
    TypeIdInParens,
    TypeIdUnambiguous,
    TypeIdAsTemplateArgument
  };


  /// isTypeIdInParens - Assumes that a '(' was parsed and now we want to know
  /// whether the parens contain an expression or a type-id.
  /// Returns true for a type-id and false for an expression.
  bool isTypeIdInParens(bool &isAmbiguous) {
    if (getLangOpts().CPlusPlus)
      return isCXXTypeId(TypeIdInParens, isAmbiguous);
    isAmbiguous = false;
    return isTypeSpecifierQualifier();
  }
  bool isTypeIdInParens() {
    bool isAmbiguous;
    return isTypeIdInParens(isAmbiguous);
  }

  /// \brief Checks if the current tokens form type-id or expression.
  /// It is similar to isTypeIdInParens but does not suppose that type-id
  /// is in parenthesis.
  bool isTypeIdUnambiguously() {
    bool IsAmbiguous;
    if (getLangOpts().CPlusPlus)
      return isCXXTypeId(TypeIdUnambiguous, IsAmbiguous);
    return isTypeSpecifierQualifier();
  }

  /// isCXXDeclarationStatement - C++-specialized function that disambiguates
  /// between a declaration or an expression statement, when parsing function
  /// bodies. Returns true for declaration, false for expression.
  bool isCXXDeclarationStatement();

  /// isCXXSimpleDeclaration - C++-specialized function that disambiguates
  /// between a simple-declaration or an expression-statement.
  /// If during the disambiguation process a parsing error is encountered,
  /// the function returns true to let the declaration parsing code handle it.
  /// Returns false if the statement is disambiguated as expression.
  bool isCXXSimpleDeclaration(bool AllowForRangeDecl);

  /// isCXXFunctionDeclarator - Disambiguates between a function declarator or
  /// a constructor-style initializer, when parsing declaration statements.
  /// Returns true for function declarator and false for constructor-style
  /// initializer. Sets 'IsAmbiguous' to true to indicate that this declaration 
  /// might be a constructor-style initializer.
  /// If during the disambiguation process a parsing error is encountered,
  /// the function returns true to let the declaration parsing code handle it.
  bool isCXXFunctionDeclarator(bool *IsAmbiguous = nullptr);

  /// isCXXConditionDeclaration - Disambiguates between a declaration or an
  /// expression for a condition of a if/switch/while/for statement.
  /// If during the disambiguation process a parsing error is encountered,
  /// the function returns true to let the declaration parsing code handle it.
  bool isCXXConditionDeclaration();

  bool isCXXTypeId(TentativeCXXTypeIdContext Context, bool &isAmbiguous);
  bool isCXXTypeId(TentativeCXXTypeIdContext Context) {
    bool isAmbiguous;
    return isCXXTypeId(Context, isAmbiguous);
  }

  /// TPResult - Used as the result value for functions whose purpose is to
  /// disambiguate C++ constructs by "tentatively parsing" them.
  enum class TPResult {
    True, False, Ambiguous, Error
  };

  /// \brief Based only on the given token kind, determine whether we know that
  /// we're at the start of an expression or a type-specifier-seq (which may
  /// be an expression, in C++).
  ///
  /// This routine does not attempt to resolve any of the trick cases, e.g.,
  /// those involving lookup of identifiers.
  ///
  /// \returns \c TPR_true if this token starts an expression, \c TPR_false if
  /// this token starts a type-specifier-seq, or \c TPR_ambiguous if it cannot
  /// tell.
  TPResult isExpressionOrTypeSpecifierSimple(tok::TokenKind Kind);

  /// isCXXDeclarationSpecifier - Returns TPResult::True if it is a
  /// declaration specifier, TPResult::False if it is not,
  /// TPResult::Ambiguous if it could be either a decl-specifier or a
  /// function-style cast, and TPResult::Error if a parsing error was
  /// encountered. If it could be a braced C++11 function-style cast, returns
  /// BracedCastResult.
  /// Doesn't consume tokens.
  TPResult
  isCXXDeclarationSpecifier(TPResult BracedCastResult = TPResult::False,
                            bool *HasMissingTypename = nullptr);

  /// Given that isCXXDeclarationSpecifier returns \c TPResult::True or
  /// \c TPResult::Ambiguous, determine whether the decl-specifier would be
  /// a type-specifier other than a cv-qualifier.
  bool isCXXDeclarationSpecifierAType();

  /// \brief Determine whether an identifier has been tentatively declared as a
  /// non-type. Such tentative declarations should not be found to name a type
  /// during a tentative parse, but also should not be annotated as a non-type.
  bool isTentativelyDeclared(IdentifierInfo *II);

  // "Tentative parsing" functions, used for disambiguation. If a parsing error
  // is encountered they will return TPResult::Error.
  // Returning TPResult::True/False indicates that the ambiguity was
  // resolved and tentative parsing may stop. TPResult::Ambiguous indicates
  // that more tentative parsing is necessary for disambiguation.
  // They all consume tokens, so backtracking should be used after calling them.

  TPResult TryParseSimpleDeclaration(bool AllowForRangeDecl);
  TPResult TryParseTypeofSpecifier();
  TPResult TryParseProtocolQualifiers();
  TPResult TryParsePtrOperatorSeq();
  TPResult TryParseOperatorId();
  TPResult TryParseInitDeclaratorList();
  TPResult TryParseDeclarator(bool mayBeAbstract, bool mayHaveIdentifier=true);
  TPResult
  TryParseParameterDeclarationClause(bool *InvalidAsDeclaration = nullptr,
                                     bool VersusTemplateArg = false);
  TPResult TryParseFunctionDeclarator();
  TPResult TryParseBracketDeclarator();
  TPResult TryConsumeDeclarationSpecifier();

public:
  TypeResult ParseTypeName(SourceRange *Range = nullptr,
                           Declarator::TheContext Context
                             = Declarator::TypeNameContext,
                           AccessSpecifier AS = AS_none,
                           Decl **OwnedType = nullptr,
                           ParsedAttributes *Attrs = nullptr);

private:
  void ParseBlockId(SourceLocation CaretLoc);

  // Check for the start of a C++11 attribute-specifier-seq in a context where
  // an attribute is not allowed.
  bool CheckProhibitedCXX11Attribute() {
    assert(Tok.is(tok::l_square));
    if (!getLangOpts().CPlusPlus11 || NextToken().isNot(tok::l_square))
      return false;
    return DiagnoseProhibitedCXX11Attribute();
  }
  bool DiagnoseProhibitedCXX11Attribute();
  void CheckMisplacedCXX11Attribute(ParsedAttributesWithRange &Attrs,
                                    SourceLocation CorrectLocation) {
    if (!getLangOpts().CPlusPlus11)
      return;
    if ((Tok.isNot(tok::l_square) || NextToken().isNot(tok::l_square)) &&
        Tok.isNot(tok::kw_alignas))
      return;
    DiagnoseMisplacedCXX11Attribute(Attrs, CorrectLocation);
  }
  void DiagnoseMisplacedCXX11Attribute(ParsedAttributesWithRange &Attrs,
                                       SourceLocation CorrectLocation);

  void handleDeclspecAlignBeforeClassKey(ParsedAttributesWithRange &Attrs,
                                         DeclSpec &DS, Sema::TagUseKind TUK);

  void ProhibitAttributes(ParsedAttributesWithRange &attrs) {
    if (!attrs.Range.isValid()) return;
    DiagnoseProhibitedAttributes(attrs);
    attrs.clear();
  }
  void DiagnoseProhibitedAttributes(ParsedAttributesWithRange &attrs);

  // Forbid C++11 attributes that appear on certain syntactic 
  // locations which standard permits but we don't supported yet, 
  // for example, attributes appertain to decl specifiers.
  void ProhibitCXX11Attributes(ParsedAttributesWithRange &attrs);

  /// \brief Skip C++11 attributes and return the end location of the last one.
  /// \returns SourceLocation() if there are no attributes.
  SourceLocation SkipCXX11Attributes();

  /// \brief Diagnose and skip C++11 attributes that appear in syntactic
  /// locations where attributes are not allowed.
  void DiagnoseAndSkipCXX11Attributes();

  /// \brief Parses syntax-generic attribute arguments for attributes which are
  /// known to the implementation, and adds them to the given ParsedAttributes
  /// list with the given attribute syntax. Returns the number of arguments
  /// parsed for the attribute.
  unsigned
  ParseAttributeArgsCommon(IdentifierInfo *AttrName, SourceLocation AttrNameLoc,
                           ParsedAttributes &Attrs, SourceLocation *EndLoc,
                           IdentifierInfo *ScopeName, SourceLocation ScopeLoc,
                           AttributeList::Syntax Syntax);

  void MaybeParseGNUAttributes(Declarator &D,
                               LateParsedAttrList *LateAttrs = nullptr) {
    if (Tok.is(tok::kw___attribute)) {
      ParsedAttributes attrs(AttrFactory);
      SourceLocation endLoc;
      ParseGNUAttributes(attrs, &endLoc, LateAttrs, &D);
      D.takeAttributes(attrs, endLoc);
    }
  }
  void MaybeParseGNUAttributes(ParsedAttributes &attrs,
                               SourceLocation *endLoc = nullptr,
                               LateParsedAttrList *LateAttrs = nullptr) {
    if (Tok.is(tok::kw___attribute))
      ParseGNUAttributes(attrs, endLoc, LateAttrs);
  }
  void ParseGNUAttributes(ParsedAttributes &attrs,
                          SourceLocation *endLoc = nullptr,
                          LateParsedAttrList *LateAttrs = nullptr,
                          Declarator *D = nullptr);
  void ParseGNUAttributeArgs(IdentifierInfo *AttrName,
                             SourceLocation AttrNameLoc,
                             ParsedAttributes &Attrs,
                             SourceLocation *EndLoc,
                             IdentifierInfo *ScopeName,
                             SourceLocation ScopeLoc,
                             AttributeList::Syntax Syntax,
                             Declarator *D);
  IdentifierLoc *ParseIdentifierLoc();

  void MaybeParseCXX11Attributes(Declarator &D) {
    if (getLangOpts().CPlusPlus11 && isCXX11AttributeSpecifier()) {
      ParsedAttributesWithRange attrs(AttrFactory);
      SourceLocation endLoc;
      ParseCXX11Attributes(attrs, &endLoc);
      D.takeAttributes(attrs, endLoc);
    }
  }
  void MaybeParseCXX11Attributes(ParsedAttributes &attrs,
                                 SourceLocation *endLoc = nullptr) {
    if (getLangOpts().CPlusPlus11 && isCXX11AttributeSpecifier()) {
      ParsedAttributesWithRange attrsWithRange(AttrFactory);
      ParseCXX11Attributes(attrsWithRange, endLoc);
      attrs.takeAllFrom(attrsWithRange);
    }
  }
  void MaybeParseCXX11Attributes(ParsedAttributesWithRange &attrs,
                                 SourceLocation *endLoc = nullptr,
                                 bool OuterMightBeMessageSend = false) {
    if (getLangOpts().CPlusPlus11 &&
        isCXX11AttributeSpecifier(false, OuterMightBeMessageSend))
      ParseCXX11Attributes(attrs, endLoc);
  }

  void ParseCXX11AttributeSpecifier(ParsedAttributes &attrs,
                                    SourceLocation *EndLoc = nullptr);
  void ParseCXX11Attributes(ParsedAttributesWithRange &attrs,
                            SourceLocation *EndLoc = nullptr);
  /// \brief Parses a C++-style attribute argument list. Returns true if this
  /// results in adding an attribute to the ParsedAttributes list.
  bool ParseCXX11AttributeArgs(IdentifierInfo *AttrName,
                               SourceLocation AttrNameLoc,
                               ParsedAttributes &Attrs, SourceLocation *EndLoc,
                               IdentifierInfo *ScopeName,
                               SourceLocation ScopeLoc);

  IdentifierInfo *TryParseCXX11AttributeIdentifier(SourceLocation &Loc);

  void MaybeParseMicrosoftAttributes(ParsedAttributes &attrs,
                                     SourceLocation *endLoc = nullptr) {
    if (getLangOpts().MicrosoftExt && Tok.is(tok::l_square))
      ParseMicrosoftAttributes(attrs, endLoc);
  }
  void ParseMicrosoftAttributes(ParsedAttributes &attrs,
                                SourceLocation *endLoc = nullptr);
  void MaybeParseMicrosoftDeclSpecs(ParsedAttributes &Attrs,
                                    SourceLocation *End = nullptr) {
    const auto &LO = getLangOpts();
    if (LO.DeclSpecKeyword && Tok.is(tok::kw___declspec))
      ParseMicrosoftDeclSpecs(Attrs, End);
  }
  void ParseMicrosoftDeclSpecs(ParsedAttributes &Attrs,
                               SourceLocation *End = nullptr);
  bool ParseMicrosoftDeclSpecArgs(IdentifierInfo *AttrName,
                                  SourceLocation AttrNameLoc,
                                  ParsedAttributes &Attrs);
  void ParseMicrosoftTypeAttributes(ParsedAttributes &attrs);
  void DiagnoseAndSkipExtendedMicrosoftTypeAttributes();
  SourceLocation SkipExtendedMicrosoftTypeAttributes();
  void ParseMicrosoftInheritanceClassAttributes(ParsedAttributes &attrs);
  void ParseBorlandTypeAttributes(ParsedAttributes &attrs);
  void ParseOpenCLKernelAttributes(ParsedAttributes &attrs);
  void ParseOpenCLQualifiers(ParsedAttributes &Attrs);
  /// \brief Parses opencl_unroll_hint attribute if language is OpenCL v2.0
  /// or higher.
  /// \return false if error happens.
  bool MaybeParseOpenCLUnrollHintAttribute(ParsedAttributes &Attrs) {
    if (getLangOpts().OpenCL)
      return ParseOpenCLUnrollHintAttribute(Attrs);
    return true;
  }
  /// \brief Parses opencl_unroll_hint attribute.
  /// \return false if error happens.
  bool ParseOpenCLUnrollHintAttribute(ParsedAttributes &Attrs);
  void ParseNullabilityTypeSpecifiers(ParsedAttributes &attrs);

  VersionTuple ParseVersionTuple(SourceRange &Range);
  void ParseAvailabilityAttribute(IdentifierInfo &Availability,
                                  SourceLocation AvailabilityLoc,
                                  ParsedAttributes &attrs,
                                  SourceLocation *endLoc,
                                  IdentifierInfo *ScopeName,
                                  SourceLocation ScopeLoc,
                                  AttributeList::Syntax Syntax);

  void ParseObjCBridgeRelatedAttribute(IdentifierInfo &ObjCBridgeRelated,
                                       SourceLocation ObjCBridgeRelatedLoc,
                                       ParsedAttributes &attrs,
                                       SourceLocation *endLoc,
                                       IdentifierInfo *ScopeName,
                                       SourceLocation ScopeLoc,
                                       AttributeList::Syntax Syntax);

  void ParseTypeTagForDatatypeAttribute(IdentifierInfo &AttrName,
                                        SourceLocation AttrNameLoc,
                                        ParsedAttributes &Attrs,
                                        SourceLocation *EndLoc,
                                        IdentifierInfo *ScopeName,
                                        SourceLocation ScopeLoc,
                                        AttributeList::Syntax Syntax);

  void ParseAttributeWithTypeArg(IdentifierInfo &AttrName,
                                 SourceLocation AttrNameLoc,
                                 ParsedAttributes &Attrs,
                                 SourceLocation *EndLoc,
                                 IdentifierInfo *ScopeName,
                                 SourceLocation ScopeLoc,
                                 AttributeList::Syntax Syntax);

  void ParseTypeofSpecifier(DeclSpec &DS);
  SourceLocation ParseDecltypeSpecifier(DeclSpec &DS);
  void AnnotateExistingDecltypeSpecifier(const DeclSpec &DS,
                                         SourceLocation StartLoc,
                                         SourceLocation EndLoc);
  void ParseUnderlyingTypeSpecifier(DeclSpec &DS);
  void ParseAtomicSpecifier(DeclSpec &DS);

  ExprResult ParseAlignArgument(SourceLocation Start,
                                SourceLocation &EllipsisLoc);
  void ParseAlignmentSpecifier(ParsedAttributes &Attrs,
                               SourceLocation *endLoc = nullptr);

  VirtSpecifiers::Specifier isCXX11VirtSpecifier(const Token &Tok) const;
  VirtSpecifiers::Specifier isCXX11VirtSpecifier() const {
    return isCXX11VirtSpecifier(Tok);
  }
  void ParseOptionalCXX11VirtSpecifierSeq(VirtSpecifiers &VS, bool IsInterface,
                                          SourceLocation FriendLoc);

  bool isCXX11FinalKeyword() const;

  /// DeclaratorScopeObj - RAII object used in Parser::ParseDirectDeclarator to
  /// enter a new C++ declarator scope and exit it when the function is
  /// finished.
  class DeclaratorScopeObj {
    Parser &P;
    CXXScopeSpec &SS;
    bool EnteredScope;
    bool CreatedScope;
  public:
    DeclaratorScopeObj(Parser &p, CXXScopeSpec &ss)
      : P(p), SS(ss), EnteredScope(false), CreatedScope(false) {}

    void EnterDeclaratorScope() {
      assert(!EnteredScope && "Already entered the scope!");
      assert(SS.isSet() && "C++ scope was not set!");

      CreatedScope = true;
      P.EnterScope(0); // Not a decl scope.

      if (!P.Actions.ActOnCXXEnterDeclaratorScope(P.getCurScope(), SS))
        EnteredScope = true;
    }

    ~DeclaratorScopeObj() {
      if (EnteredScope) {
        assert(SS.isSet() && "C++ scope was cleared ?");
        P.Actions.ActOnCXXExitDeclaratorScope(P.getCurScope(), SS);
      }
      if (CreatedScope)
        P.ExitScope();
    }
  };

  /// ParseDeclarator - Parse and verify a newly-initialized declarator.
  void ParseDeclarator(Declarator &D);
  /// A function that parses a variant of direct-declarator.
  typedef void (Parser::*DirectDeclParseFunction)(Declarator&);
  void ParseDeclaratorInternal(Declarator &D,
                               DirectDeclParseFunction DirectDeclParser);

  enum AttrRequirements {
    AR_NoAttributesParsed = 0, ///< No attributes are diagnosed.
    AR_GNUAttributesParsedAndRejected = 1 << 0, ///< Diagnose GNU attributes.
    AR_GNUAttributesParsed = 1 << 1,
    AR_CXX11AttributesParsed = 1 << 2,
    AR_DeclspecAttributesParsed = 1 << 3,
    AR_AllAttributesParsed = AR_GNUAttributesParsed |
                             AR_CXX11AttributesParsed |
                             AR_DeclspecAttributesParsed,
    AR_VendorAttributesParsed = AR_GNUAttributesParsed |
                                AR_DeclspecAttributesParsed
  };

  void ParseTypeQualifierListOpt(DeclSpec &DS,
                                 unsigned AttrReqs = AR_AllAttributesParsed,
                                 bool AtomicAllowed = true,
                                 bool IdentifierRequired = false);
  void ParseDirectDeclarator(Declarator &D);
  void ParseParenDeclarator(Declarator &D);
  void ParseFunctionDeclarator(Declarator &D,
                               ParsedAttributes &attrs,
                               BalancedDelimiterTracker &Tracker,
                               bool IsAmbiguous,
                               bool RequiresArg = false);
  bool ParseRefQualifier(bool &RefQualifierIsLValueRef,
                         SourceLocation &RefQualifierLoc);
  bool isFunctionDeclaratorIdentifierList();
  void ParseFunctionDeclaratorIdentifierList(
         Declarator &D,
         SmallVectorImpl<DeclaratorChunk::ParamInfo> &ParamInfo);
  void ParseParameterDeclarationClause(
         Declarator &D,
         ParsedAttributes &attrs,
         SmallVectorImpl<DeclaratorChunk::ParamInfo> &ParamInfo,
         SourceLocation &EllipsisLoc);
  void ParseBracketDeclarator(Declarator &D);
  void ParseMisplacedBracketDeclarator(Declarator &D);

  //===--------------------------------------------------------------------===//
  // C++ 7: Declarations [dcl.dcl]

  /// The kind of attribute specifier we have found.
  enum CXX11AttributeKind {
    /// This is not an attribute specifier.
    CAK_NotAttributeSpecifier,
    /// This should be treated as an attribute-specifier.
    CAK_AttributeSpecifier,
    /// The next tokens are '[[', but this is not an attribute-specifier. This
    /// is ill-formed by C++11 [dcl.attr.grammar]p6.
    CAK_InvalidAttributeSpecifier
  };
  CXX11AttributeKind
  isCXX11AttributeSpecifier(bool Disambiguate = false,
                            bool OuterMightBeMessageSend = false);

  void DiagnoseUnexpectedNamespace(NamedDecl *Context);

  DeclGroupPtrTy ParseNamespace(unsigned Context, SourceLocation &DeclEnd,
                                SourceLocation InlineLoc = SourceLocation());
  void ParseInnerNamespace(std::vector<SourceLocation>& IdentLoc,
                           std::vector<IdentifierInfo*>& Ident,
                           std::vector<SourceLocation>& NamespaceLoc,
                           unsigned int index, SourceLocation& InlineLoc,
                           ParsedAttributes& attrs,
                           BalancedDelimiterTracker &Tracker);
  Decl *ParseLinkage(ParsingDeclSpec &DS, unsigned Context);
  Decl *ParseUsingDirectiveOrDeclaration(unsigned Context,
                                         const ParsedTemplateInfo &TemplateInfo,
                                         SourceLocation &DeclEnd,
                                         ParsedAttributesWithRange &attrs,
                                         Decl **OwnedType = nullptr);
  Decl *ParseUsingDirective(unsigned Context,
                            SourceLocation UsingLoc,
                            SourceLocation &DeclEnd,
                            ParsedAttributes &attrs);
  Decl *ParseUsingDeclaration(unsigned Context,
                              const ParsedTemplateInfo &TemplateInfo,
                              SourceLocation UsingLoc,
                              SourceLocation &DeclEnd,
                              AccessSpecifier AS = AS_none,
                              Decl **OwnedType = nullptr);
  Decl *ParseStaticAssertDeclaration(SourceLocation &DeclEnd);
  Decl *ParseNamespaceAlias(SourceLocation NamespaceLoc,
                            SourceLocation AliasLoc, IdentifierInfo *Alias,
                            SourceLocation &DeclEnd);

  //===--------------------------------------------------------------------===//
  // C++ 9: classes [class] and C structs/unions.
  bool isValidAfterTypeSpecifier(bool CouldBeBitfield);
  void ParseClassSpecifier(tok::TokenKind TagTokKind, SourceLocation TagLoc,
                           DeclSpec &DS, const ParsedTemplateInfo &TemplateInfo,
                           AccessSpecifier AS, bool EnteringContext,
                           DeclSpecContext DSC, 
                           ParsedAttributesWithRange &Attributes);
  void SkipCXXMemberSpecification(SourceLocation StartLoc,
                                  SourceLocation AttrFixitLoc,
                                  unsigned TagType,
                                  Decl *TagDecl);
  void ParseCXXMemberSpecification(SourceLocation StartLoc,
                                   SourceLocation AttrFixitLoc,
                                   ParsedAttributesWithRange &Attrs,
                                   unsigned TagType,
                                   Decl *TagDecl);
  ExprResult ParseCXXMemberInitializer(Decl *D, bool IsFunction,
                                       SourceLocation &EqualLoc);
  bool ParseCXXMemberDeclaratorBeforeInitializer(Declarator &DeclaratorInfo,
                                                 VirtSpecifiers &VS,
                                                 ExprResult &BitfieldSize,
                                                 LateParsedAttrList &LateAttrs);
  void MaybeParseAndDiagnoseDeclSpecAfterCXX11VirtSpecifierSeq(Declarator &D,
                                                               VirtSpecifiers &VS);
  DeclGroupPtrTy ParseCXXClassMemberDeclaration(
      AccessSpecifier AS, AttributeList *Attr,
      const ParsedTemplateInfo &TemplateInfo = ParsedTemplateInfo(),
      ParsingDeclRAIIObject *DiagsFromTParams = nullptr);
  DeclGroupPtrTy ParseCXXClassMemberDeclarationWithPragmas(
      AccessSpecifier &AS, ParsedAttributesWithRange &AccessAttrs,
      DeclSpec::TST TagType, Decl *TagDecl);
  void ParseConstructorInitializer(Decl *ConstructorDecl);
  MemInitResult ParseMemInitializer(Decl *ConstructorDecl);
  void HandleMemberFunctionDeclDelays(Declarator& DeclaratorInfo,
                                      Decl *ThisDecl);

  //===--------------------------------------------------------------------===//
  // C++ 10: Derived classes [class.derived]
  TypeResult ParseBaseTypeSpecifier(SourceLocation &BaseLoc,
                                    SourceLocation &EndLocation);
  void ParseBaseClause(Decl *ClassDecl);
  BaseResult ParseBaseSpecifier(Decl *ClassDecl);
  AccessSpecifier getAccessSpecifierIfPresent() const;

  bool ParseUnqualifiedIdTemplateId(CXXScopeSpec &SS,
                                    SourceLocation TemplateKWLoc,
                                    IdentifierInfo *Name,
                                    SourceLocation NameLoc,
                                    bool EnteringContext,
                                    ParsedType ObjectType,
                                    UnqualifiedId &Id,
                                    bool AssumeTemplateId);
  bool ParseUnqualifiedIdOperator(CXXScopeSpec &SS, bool EnteringContext,
                                  ParsedType ObjectType,
                                  UnqualifiedId &Result);

  //===--------------------------------------------------------------------===//
  // OpenMP: Directives and clauses.
  /// \brief Parses declarative OpenMP directives.
  DeclGroupPtrTy ParseOpenMPDeclarativeDirective(AccessSpecifier AS);
  /// \brief Parse 'omp declare reduction' construct.
  DeclGroupPtrTy ParseOpenMPDeclareReductionDirective(AccessSpecifier AS);
  /// \brief Parses simple list of variables.
  ///
  /// \param Kind Kind of the directive.
  /// \param [out] VarList List of referenced variables.
  /// \param AllowScopeSpecifier true, if the variables can have fully
  /// qualified names.
  ///
  bool ParseOpenMPSimpleVarList(OpenMPDirectiveKind Kind,
                                SmallVectorImpl<Expr *> &VarList,
                                bool AllowScopeSpecifier);
  /// \brief Parses declarative or executable directive.
  ///
  /// \param Allowed ACK_Any, if any directives are allowed,
  /// ACK_StatementsOpenMPAnyExecutable - if any executable directives are
  /// allowed, ACK_StatementsOpenMPNonStandalone - if only non-standalone
  /// executable directives are allowed.
  ///
  StmtResult
  ParseOpenMPDeclarativeOrExecutableDirective(AllowedContsructsKind Allowed);
  /// \brief Parses clause of kind \a CKind for directive of a kind \a Kind.
  ///
  /// \param DKind Kind of current directive.
  /// \param CKind Kind of current clause.
  /// \param FirstClause true, if this is the first clause of a kind \a CKind
  /// in current directive.
  ///
  OMPClause *ParseOpenMPClause(OpenMPDirectiveKind DKind,
                               OpenMPClauseKind CKind, bool FirstClause);
  /// \brief Parses clause with a single expression of a kind \a Kind.
  ///
  /// \param Kind Kind of current clause.
  ///
  OMPClause *ParseOpenMPSingleExprClause(OpenMPClauseKind Kind);
  /// \brief Parses simple clause of a kind \a Kind.
  ///
  /// \param Kind Kind of current clause.
  ///
  OMPClause *ParseOpenMPSimpleClause(OpenMPClauseKind Kind);
  /// \brief Parses clause with a single expression and an additional argument
  /// of a kind \a Kind.
  ///
  /// \param Kind Kind of current clause.
  ///
  OMPClause *ParseOpenMPSingleExprWithArgClause(OpenMPClauseKind Kind);
  /// \brief Parses clause without any additional arguments.
  ///
  /// \param Kind Kind of current clause.
  ///
  OMPClause *ParseOpenMPClause(OpenMPClauseKind Kind);
  /// \brief Parses clause with the list of variables of a kind \a Kind.
  ///
  /// \param Kind Kind of current clause.
  ///
  OMPClause *ParseOpenMPVarListClause(OpenMPDirectiveKind DKind,
                                      OpenMPClauseKind Kind);

public:
  bool ParseUnqualifiedId(CXXScopeSpec &SS, bool EnteringContext,
                          bool AllowDestructorName,
                          bool AllowConstructorName,
                          ParsedType ObjectType,
                          SourceLocation& TemplateKWLoc,
                          UnqualifiedId &Result);

private:
  //===--------------------------------------------------------------------===//
  // C++ 14: Templates [temp]

  // C++ 14.1: Template Parameters [temp.param]
  Decl *ParseDeclarationStartingWithTemplate(unsigned Context,
                                          SourceLocation &DeclEnd,
                                          AccessSpecifier AS = AS_none,
                                          AttributeList *AccessAttrs = nullptr);
  Decl *ParseTemplateDeclarationOrSpecialization(unsigned Context,
                                                 SourceLocation &DeclEnd,
                                                 AccessSpecifier AS,
                                                 AttributeList *AccessAttrs);
  Decl *ParseSingleDeclarationAfterTemplate(
                                       unsigned Context,
                                       const ParsedTemplateInfo &TemplateInfo,
                                       ParsingDeclRAIIObject &DiagsFromParams,
                                       SourceLocation &DeclEnd,
                                       AccessSpecifier AS=AS_none,
                                       AttributeList *AccessAttrs = nullptr);
  bool ParseTemplateParameters(unsigned Depth,
                               SmallVectorImpl<Decl*> &TemplateParams,
                               SourceLocation &LAngleLoc,
                               SourceLocation &RAngleLoc);
  bool ParseTemplateParameterList(unsigned Depth,
                                  SmallVectorImpl<Decl*> &TemplateParams);
  bool isStartOfTemplateTypeParameter();
  Decl *ParseTemplateParameter(unsigned Depth, unsigned Position);
  Decl *ParseTypeParameter(unsigned Depth, unsigned Position);
  Decl *ParseTemplateTemplateParameter(unsigned Depth, unsigned Position);
  Decl *ParseNonTypeTemplateParameter(unsigned Depth, unsigned Position);
  void DiagnoseMisplacedEllipsis(SourceLocation EllipsisLoc,
                                 SourceLocation CorrectLoc,
                                 bool AlreadyHasEllipsis,
                                 bool IdentifierHasName);
  void DiagnoseMisplacedEllipsisInDeclarator(SourceLocation EllipsisLoc,
                                             Declarator &D);
  // C++ 14.3: Template arguments [temp.arg]
  typedef SmallVector<ParsedTemplateArgument, 16> TemplateArgList;

  bool ParseGreaterThanInTemplateList(SourceLocation &RAngleLoc,
                                      bool ConsumeLastToken,
                                      bool ObjCGenericList);
  bool ParseTemplateIdAfterTemplateName(TemplateTy Template,
                                        SourceLocation TemplateNameLoc,
                                        const CXXScopeSpec &SS,
                                        bool ConsumeLastToken,
                                        SourceLocation &LAngleLoc,
                                        TemplateArgList &TemplateArgs,
                                        SourceLocation &RAngleLoc);

  bool AnnotateTemplateIdToken(TemplateTy Template, TemplateNameKind TNK,
                               CXXScopeSpec &SS,
                               SourceLocation TemplateKWLoc,
                               UnqualifiedId &TemplateName,
                               bool AllowTypeAnnotation = true);
  void AnnotateTemplateIdTokenAsType();
  bool IsTemplateArgumentList(unsigned Skip = 0);
  bool ParseTemplateArgumentList(TemplateArgList &TemplateArgs);
  ParsedTemplateArgument ParseTemplateTemplateArgument();
  ParsedTemplateArgument ParseTemplateArgument();
  Decl *ParseExplicitInstantiation(unsigned Context,
                                   SourceLocation ExternLoc,
                                   SourceLocation TemplateLoc,
                                   SourceLocation &DeclEnd,
                                   AccessSpecifier AS = AS_none);

  //===--------------------------------------------------------------------===//
  // Modules
  DeclGroupPtrTy ParseModuleImport(SourceLocation AtLoc);
  bool parseMisplacedModuleImport();
  bool tryParseMisplacedModuleImport() {
    tok::TokenKind Kind = Tok.getKind();
    if (Kind == tok::annot_module_begin || Kind == tok::annot_module_end ||
        Kind == tok::annot_module_include)
      return parseMisplacedModuleImport();
    return false;
  }

  //===--------------------------------------------------------------------===//
  // C++11/G++: Type Traits [Type-Traits.html in the GCC manual]
  ExprResult ParseTypeTrait();
  
  //===--------------------------------------------------------------------===//
  // Embarcadero: Arary and Expression Traits
  ExprResult ParseArrayTypeTrait();
  ExprResult ParseExpressionTrait();

  //===--------------------------------------------------------------------===//
  // Preprocessor code-completion pass-through
  void CodeCompleteDirective(bool InConditional) override;
  void CodeCompleteInConditionalExclusion() override;
  void CodeCompleteMacroName(bool IsDefinition) override;
  void CodeCompletePreprocessorExpression() override;
  void CodeCompleteMacroArgument(IdentifierInfo *Macro, MacroInfo *MacroInfo,
                                 unsigned ArgumentIndex) override;
  void CodeCompleteNaturalLanguage() override;
};

}  // end namespace clang

#endif<|MERGE_RESOLUTION|>--- conflicted
+++ resolved
@@ -137,12 +137,9 @@
   /// \brief Identifier for "strict".
   IdentifierInfo *Ident_strict;
 
-<<<<<<< HEAD
-=======
   /// \brief Identifier for "replacement".
   IdentifierInfo *Ident_replacement;
 
->>>>>>> c2685f09
   /// C++0x contextual keywords.
   mutable IdentifierInfo *Ident_final;
   mutable IdentifierInfo *Ident_override;
