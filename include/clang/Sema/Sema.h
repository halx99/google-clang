//===--- Sema.h - Semantic Analysis & AST Building --------------*- C++ -*-===//
//
//                     The LLVM Compiler Infrastructure
//
// This file is distributed under the University of Illinois Open Source
// License. See LICENSE.TXT for details.
//
//===----------------------------------------------------------------------===//
//
// This file defines the Sema class, which performs semantic analysis and
// builds ASTs.
//
//===----------------------------------------------------------------------===//

#ifndef LLVM_CLANG_SEMA_SEMA_H
#define LLVM_CLANG_SEMA_SEMA_H

#include "clang/AST/Attr.h"
#include "clang/AST/DeclarationName.h"
#include "clang/AST/Expr.h"
#include "clang/AST/ExprObjC.h"
#include "clang/AST/ExternalASTSource.h"
#include "clang/AST/MangleNumberingContext.h"
#include "clang/AST/NSAPI.h"
#include "clang/AST/PrettyPrinter.h"
#include "clang/AST/TypeLoc.h"
#include "clang/Basic/ExpressionTraits.h"
#include "clang/Basic/LangOptions.h"
#include "clang/Basic/Module.h"
#include "clang/Basic/OpenMPKinds.h"
#include "clang/Basic/Specifiers.h"
#include "clang/Basic/TemplateKinds.h"
#include "clang/Basic/TypeTraits.h"
#include "clang/Sema/AnalysisBasedWarnings.h"
#include "clang/Sema/DeclSpec.h"
#include "clang/Sema/ExternalSemaSource.h"
#include "clang/Sema/IdentifierResolver.h"
#include "clang/Sema/LocInfoType.h"
#include "clang/Sema/ObjCMethodList.h"
#include "clang/Sema/Ownership.h"
#include "clang/Sema/Scope.h"
#include "clang/Sema/ScopeInfo.h"
#include "clang/Sema/TypoCorrection.h"
#include "clang/Sema/Weak.h"
#include "llvm/ADT/ArrayRef.h"
#include "llvm/ADT/Optional.h"
#include "llvm/ADT/SetVector.h"
#include "llvm/ADT/SmallPtrSet.h"
#include "llvm/ADT/SmallVector.h"
#include "llvm/ADT/TinyPtrVector.h"
<<<<<<< HEAD
#include "llvm/MC/MCParser/MCAsmParser.h"
=======
>>>>>>> ec81a0dc
#include <deque>
#include <memory>
#include <string>
#include <vector>

namespace llvm {
  class APSInt;
  template <typename ValueT> struct DenseMapInfo;
  template <typename ValueT, typename ValueInfoT> class DenseSet;
  class SmallBitVector;
  class InlineAsmIdentifierInfo;
}

namespace clang {
  class ADLResult;
  class ASTConsumer;
  class ASTContext;
  class ASTMutationListener;
  class ASTReader;
  class ASTWriter;
  class ArrayType;
  class AttributeList;
  class BlockDecl;
  class CapturedDecl;
  class CXXBasePath;
  class CXXBasePaths;
  class CXXBindTemporaryExpr;
  typedef SmallVector<CXXBaseSpecifier*, 4> CXXCastPath;
  class CXXConstructorDecl;
  class CXXConversionDecl;
  class CXXDestructorDecl;
  class CXXFieldCollector;
  class CXXMemberCallExpr;
  class CXXMethodDecl;
  class CXXScopeSpec;
  class CXXTemporary;
  class CXXTryStmt;
  class CallExpr;
  class ClassTemplateDecl;
  class ClassTemplatePartialSpecializationDecl;
  class ClassTemplateSpecializationDecl;
  class VarTemplatePartialSpecializationDecl;
  class CodeCompleteConsumer;
  class CodeCompletionAllocator;
  class CodeCompletionTUInfo;
  class CodeCompletionResult;
  class Decl;
  class DeclAccessPair;
  class DeclContext;
  class DeclRefExpr;
  class DeclaratorDecl;
  class DeducedTemplateArgument;
  class DependentDiagnostic;
  class DesignatedInitExpr;
  class Designation;
  class EnableIfAttr;
  class EnumConstantDecl;
  class Expr;
  class ExtVectorType;
  class ExternalSemaSource;
  class FormatAttr;
  class FriendDecl;
  class FunctionDecl;
  class FunctionProtoType;
  class FunctionTemplateDecl;
  class ImplicitConversionSequence;
  class InitListExpr;
  class InitializationKind;
  class InitializationSequence;
  class InitializedEntity;
  class IntegerLiteral;
  class LabelStmt;
  class LambdaExpr;
  class LangOptions;
  class LocalInstantiationScope;
  class LookupResult;
  class MacroInfo;
  typedef ArrayRef<std::pair<IdentifierInfo *, SourceLocation>> ModuleIdPath;
  class ModuleLoader;
  class MultiLevelTemplateArgumentList;
  class NamedDecl;
  class NonNullAttr;
  class ObjCCategoryDecl;
  class ObjCCategoryImplDecl;
  class ObjCCompatibleAliasDecl;
  class ObjCContainerDecl;
  class ObjCImplDecl;
  class ObjCImplementationDecl;
  class ObjCInterfaceDecl;
  class ObjCIvarDecl;
  template <class T> class ObjCList;
  class ObjCMessageExpr;
  class ObjCMethodDecl;
  class ObjCPropertyDecl;
  class ObjCProtocolDecl;
  class OMPThreadPrivateDecl;
  class OMPClause;
  class OverloadCandidateSet;
  class OverloadExpr;
  class ParenListExpr;
  class ParmVarDecl;
  class Preprocessor;
  class PseudoDestructorTypeStorage;
  class PseudoObjectExpr;
  class QualType;
  class StandardConversionSequence;
  class Stmt;
  class StringLiteral;
  class SwitchStmt;
  class TemplateArgument;
  class TemplateArgumentList;
  class TemplateArgumentLoc;
  class TemplateDecl;
  class TemplateParameterList;
  class TemplatePartialOrderingContext;
  class TemplateTemplateParmDecl;
  class Token;
  class TypeAliasDecl;
  class TypedefDecl;
  class TypedefNameDecl;
  class TypeLoc;
  class UnqualifiedId;
  class UnresolvedLookupExpr;
  class UnresolvedMemberExpr;
  class UnresolvedSetImpl;
  class UnresolvedSetIterator;
  class UsingDecl;
  class UsingShadowDecl;
  class ValueDecl;
  class VarDecl;
  class VarTemplateSpecializationDecl;
  class VisibilityAttr;
  class VisibleDeclConsumer;
  class IndirectFieldDecl;
  struct DeductionFailureInfo;
  class TemplateSpecCandidateSet;

namespace sema {
  class AccessedEntity;
  class BlockScopeInfo;
  class CapturedRegionScopeInfo;
  class CapturingScopeInfo;
  class CompoundScopeInfo;
  class DelayedDiagnostic;
  class DelayedDiagnosticPool;
  class FunctionScopeInfo;
  class LambdaScopeInfo;
  class PossiblyUnreachableDiag;
  class TemplateDeductionInfo;
}

// FIXME: No way to easily map from TemplateTypeParmTypes to
// TemplateTypeParmDecls, so we have this horrible PointerUnion.
typedef std::pair<llvm::PointerUnion<const TemplateTypeParmType*, NamedDecl*>,
                  SourceLocation> UnexpandedParameterPack;

/// Sema - This implements semantic analysis and AST building for C.
class Sema {
  Sema(const Sema &) LLVM_DELETED_FUNCTION;
  void operator=(const Sema &) LLVM_DELETED_FUNCTION;

  ///\brief Source of additional semantic information.
  ExternalSemaSource *ExternalSource;

  ///\brief Whether Sema has generated a multiplexer and has to delete it.
  bool isMultiplexExternalSource;

  static bool mightHaveNonExternalLinkage(const DeclaratorDecl *FD);

  static bool
  shouldLinkPossiblyHiddenDecl(const NamedDecl *Old, const NamedDecl *New) {
    // We are about to link these. It is now safe to compute the linkage of
    // the new decl. If the new decl has external linkage, we will
    // link it with the hidden decl (which also has external linkage) and
    // it will keep having external linkage. If it has internal linkage, we
    // will not link it. Since it has no previous decls, it will remain
    // with internal linkage.
    return !Old->isHidden() || New->isExternallyVisible();
  }

public:
  typedef OpaquePtr<DeclGroupRef> DeclGroupPtrTy;
  typedef OpaquePtr<TemplateName> TemplateTy;
  typedef OpaquePtr<QualType> TypeTy;

  OpenCLOptions OpenCLFeatures;
  FPOptions FPFeatures;

  const LangOptions &LangOpts;
  Preprocessor &PP;
  ASTContext &Context;
  ASTConsumer &Consumer;
  DiagnosticsEngine &Diags;
  SourceManager &SourceMgr;

  /// \brief Flag indicating whether or not to collect detailed statistics.
  bool CollectStats;

  /// \brief Code-completion consumer.
  CodeCompleteConsumer *CodeCompleter;

  /// CurContext - This is the current declaration context of parsing.
  DeclContext *CurContext;

  /// \brief Generally null except when we temporarily switch decl contexts,
  /// like in \see ActOnObjCTemporaryExitContainerContext.
  DeclContext *OriginalLexicalContext;

  /// VAListTagName - The declaration name corresponding to __va_list_tag.
  /// This is used as part of a hack to omit that class from ADL results.
  DeclarationName VAListTagName;

  /// PackContext - Manages the stack for \#pragma pack. An alignment
  /// of 0 indicates default alignment.
  void *PackContext; // Really a "PragmaPackStack*"

  bool MSStructPragmaOn; // True when \#pragma ms_struct on

  /// \brief Controls member pointer representation format under the MS ABI.
  LangOptions::PragmaMSPointersToMembersKind
      MSPointerToMemberRepresentationMethod;

  enum PragmaVtorDispKind {
    PVDK_Push,          ///< #pragma vtordisp(push, mode)
    PVDK_Set,           ///< #pragma vtordisp(mode)
    PVDK_Pop,           ///< #pragma vtordisp(pop)
    PVDK_Reset          ///< #pragma vtordisp()
  };

  enum PragmaMsStackAction {
    PSK_Reset,    // #pragma ()
    PSK_Set,      // #pragma ("name")
    PSK_Push,     // #pragma (push[, id])
    PSK_Push_Set, // #pragma (push[, id], "name")
    PSK_Pop,      // #pragma (pop[, id])
    PSK_Pop_Set,  // #pragma (pop[, id], "name")
  };

  /// \brief Whether to insert vtordisps prior to virtual bases in the Microsoft
  /// C++ ABI.  Possible values are 0, 1, and 2, which mean:
  ///
  /// 0: Suppress all vtordisps
  /// 1: Insert vtordisps in the presence of vbase overrides and non-trivial
  ///    structors
  /// 2: Always insert vtordisps to support RTTI on partially constructed
  ///    objects
  ///
  /// The stack always has at least one element in it.
  SmallVector<MSVtorDispAttr::Mode, 2> VtorDispModeStack;

  /// \brief Source location for newly created implicit MSInheritanceAttrs
  SourceLocation ImplicitMSInheritanceAttrLoc;

  template<typename ValueType>
  struct PragmaStack {
    struct Slot {
      llvm::StringRef StackSlotLabel;
      ValueType Value;
      SourceLocation PragmaLocation;
      Slot(llvm::StringRef StackSlotLabel,
           ValueType Value,
           SourceLocation PragmaLocation)
        : StackSlotLabel(StackSlotLabel), Value(Value),
          PragmaLocation(PragmaLocation) {}
    };
    void Act(SourceLocation PragmaLocation,
             PragmaMsStackAction Action,
             llvm::StringRef StackSlotLabel,
             ValueType Value);
    explicit PragmaStack(const ValueType &Value)
      : CurrentValue(Value) {}
    SmallVector<Slot, 2> Stack;
    ValueType CurrentValue;
    SourceLocation CurrentPragmaLocation;
  };
  // FIXME: We should serialize / deserialize these if they occur in a PCH (but
  // we shouldn't do so if they're in a module).
  PragmaStack<StringLiteral *> DataSegStack;
  PragmaStack<StringLiteral *> BSSSegStack;
  PragmaStack<StringLiteral *> ConstSegStack;
  PragmaStack<StringLiteral *> CodeSegStack;

  /// VisContext - Manages the stack for \#pragma GCC visibility.
  void *VisContext; // Really a "PragmaVisStack*"

  /// \brief This represents the last location of a "#pragma clang optimize off"
  /// directive if such a directive has not been closed by an "on" yet. If
  /// optimizations are currently "on", this is set to an invalid location.
  SourceLocation OptimizeOffPragmaLocation;

  /// \brief Flag indicating if Sema is building a recovery call expression.
  ///
  /// This flag is used to avoid building recovery call expressions
  /// if Sema is already doing so, which would cause infinite recursions.
  bool IsBuildingRecoveryCallExpr;

  /// ExprNeedsCleanups - True if the current evaluation context
  /// requires cleanups to be run at its conclusion.
  bool ExprNeedsCleanups;

  /// ExprCleanupObjects - This is the stack of objects requiring
  /// cleanup that are created by the current full expression.  The
  /// element type here is ExprWithCleanups::Object.
  SmallVector<BlockDecl*, 8> ExprCleanupObjects;

  /// \brief Store a list of either DeclRefExprs or MemberExprs
  ///  that contain a reference to a variable (constant) that may or may not
  ///  be odr-used in this Expr, and we won't know until all lvalue-to-rvalue
  ///  and discarded value conversions have been applied to all subexpressions 
  ///  of the enclosing full expression.  This is cleared at the end of each 
  ///  full expression. 
  llvm::SmallPtrSet<Expr*, 2> MaybeODRUseExprs;

  /// \brief Stack containing information about each of the nested
  /// function, block, and method scopes that are currently active.
  ///
  /// This array is never empty.  Clients should ignore the first
  /// element, which is used to cache a single FunctionScopeInfo
  /// that's used to parse every top-level function.
  SmallVector<sema::FunctionScopeInfo *, 4> FunctionScopes;

  typedef LazyVector<TypedefNameDecl *, ExternalSemaSource,
                     &ExternalSemaSource::ReadExtVectorDecls, 2, 2>
    ExtVectorDeclsType;

  /// ExtVectorDecls - This is a list all the extended vector types. This allows
  /// us to associate a raw vector type with one of the ext_vector type names.
  /// This is only necessary for issuing pretty diagnostics.
  ExtVectorDeclsType ExtVectorDecls;

  /// FieldCollector - Collects CXXFieldDecls during parsing of C++ classes.
  std::unique_ptr<CXXFieldCollector> FieldCollector;

  typedef llvm::SmallSetVector<const NamedDecl*, 16> NamedDeclSetType;

  /// \brief Set containing all declared private fields that are not used.
  NamedDeclSetType UnusedPrivateFields;

  typedef llvm::SmallPtrSet<const CXXRecordDecl*, 8> RecordDeclSetTy;

  /// PureVirtualClassDiagSet - a set of class declarations which we have
  /// emitted a list of pure virtual functions. Used to prevent emitting the
  /// same list more than once.
  std::unique_ptr<RecordDeclSetTy> PureVirtualClassDiagSet;

  /// ParsingInitForAutoVars - a set of declarations with auto types for which
  /// we are currently parsing the initializer.
  llvm::SmallPtrSet<const Decl*, 4> ParsingInitForAutoVars;

  /// \brief A mapping from external names to the most recent
  /// locally-scoped extern "C" declaration with that name.
  ///
  /// This map contains external declarations introduced in local
  /// scopes, e.g.,
  ///
  /// \code
  /// extern "C" void f() {
  ///   void foo(int, int);
  /// }
  /// \endcode
  ///
  /// Here, the name "foo" will be associated with the declaration of
  /// "foo" within f. This name is not visible outside of
  /// "f". However, we still find it in two cases:
  ///
  ///   - If we are declaring another global or extern "C" entity with
  ///     the name "foo", we can find "foo" as a previous declaration,
  ///     so that the types of this external declaration can be checked
  ///     for compatibility.
  ///
  ///   - If we would implicitly declare "foo" (e.g., due to a call to
  ///     "foo" in C when no prototype or definition is visible), then
  ///     we find this declaration of "foo" and complain that it is
  ///     not visible.
  llvm::DenseMap<DeclarationName, NamedDecl *> LocallyScopedExternCDecls;

  /// \brief Look for a locally scoped extern "C" declaration by the given name.
  NamedDecl *findLocallyScopedExternCDecl(DeclarationName Name);

  typedef LazyVector<VarDecl *, ExternalSemaSource,
                     &ExternalSemaSource::ReadTentativeDefinitions, 2, 2>
    TentativeDefinitionsType;

  /// \brief All the tentative definitions encountered in the TU.
  TentativeDefinitionsType TentativeDefinitions;

  typedef LazyVector<const DeclaratorDecl *, ExternalSemaSource,
                     &ExternalSemaSource::ReadUnusedFileScopedDecls, 2, 2>
    UnusedFileScopedDeclsType;

  /// \brief The set of file scoped decls seen so far that have not been used
  /// and must warn if not used. Only contains the first declaration.
  UnusedFileScopedDeclsType UnusedFileScopedDecls;

  typedef LazyVector<CXXConstructorDecl *, ExternalSemaSource,
                     &ExternalSemaSource::ReadDelegatingConstructors, 2, 2>
    DelegatingCtorDeclsType;

  /// \brief All the delegating constructors seen so far in the file, used for
  /// cycle detection at the end of the TU.
  DelegatingCtorDeclsType DelegatingCtorDecls;

  /// \brief All the overriding destructors seen during a class definition
  /// (there could be multiple due to nested classes) that had their exception
  /// spec checks delayed, plus the overridden destructor.
  SmallVector<std::pair<const CXXDestructorDecl*,
                              const CXXDestructorDecl*>, 2>
      DelayedDestructorExceptionSpecChecks;

  /// \brief All the members seen during a class definition which were both
  /// explicitly defaulted and had explicitly-specified exception
  /// specifications, along with the function type containing their
  /// user-specified exception specification. Those exception specifications
  /// were overridden with the default specifications, but we still need to
  /// check whether they are compatible with the default specification, and
  /// we can't do that until the nesting set of class definitions is complete.
  SmallVector<std::pair<CXXMethodDecl*, const FunctionProtoType*>, 2>
    DelayedDefaultedMemberExceptionSpecs;

  typedef llvm::DenseMap<const FunctionDecl *, LateParsedTemplate *>
  LateParsedTemplateMapT;
  LateParsedTemplateMapT LateParsedTemplateMap;

  /// \brief Callback to the parser to parse templated functions when needed.
  typedef void LateTemplateParserCB(void *P, LateParsedTemplate &LPT);
  LateTemplateParserCB *LateTemplateParser;
  void *OpaqueParser;

  void SetLateTemplateParser(LateTemplateParserCB *LTP, void *P) {
    LateTemplateParser = LTP;
    OpaqueParser = P;
  }

  class DelayedDiagnostics;

  class DelayedDiagnosticsState {
    sema::DelayedDiagnosticPool *SavedPool;
    friend class Sema::DelayedDiagnostics;
  };
  typedef DelayedDiagnosticsState ParsingDeclState;
  typedef DelayedDiagnosticsState ProcessingContextState;

  /// A class which encapsulates the logic for delaying diagnostics
  /// during parsing and other processing.
  class DelayedDiagnostics {
    /// \brief The current pool of diagnostics into which delayed
    /// diagnostics should go.
    sema::DelayedDiagnosticPool *CurPool;

  public:
    DelayedDiagnostics() : CurPool(nullptr) {}

    /// Adds a delayed diagnostic.
    void add(const sema::DelayedDiagnostic &diag); // in DelayedDiagnostic.h

    /// Determines whether diagnostics should be delayed.
    bool shouldDelayDiagnostics() { return CurPool != nullptr; }

    /// Returns the current delayed-diagnostics pool.
    sema::DelayedDiagnosticPool *getCurrentPool() const {
      return CurPool;
    }

    /// Enter a new scope.  Access and deprecation diagnostics will be
    /// collected in this pool.
    DelayedDiagnosticsState push(sema::DelayedDiagnosticPool &pool) {
      DelayedDiagnosticsState state;
      state.SavedPool = CurPool;
      CurPool = &pool;
      return state;
    }

    /// Leave a delayed-diagnostic state that was previously pushed.
    /// Do not emit any of the diagnostics.  This is performed as part
    /// of the bookkeeping of popping a pool "properly".
    void popWithoutEmitting(DelayedDiagnosticsState state) {
      CurPool = state.SavedPool;
    }

    /// Enter a new scope where access and deprecation diagnostics are
    /// not delayed.
    DelayedDiagnosticsState pushUndelayed() {
      DelayedDiagnosticsState state;
      state.SavedPool = CurPool;
      CurPool = nullptr;
      return state;
    }

    /// Undo a previous pushUndelayed().
    void popUndelayed(DelayedDiagnosticsState state) {
      assert(CurPool == nullptr);
      CurPool = state.SavedPool;
    }
  } DelayedDiagnostics;

  /// A RAII object to temporarily push a declaration context.
  class ContextRAII {
  private:
    Sema &S;
    DeclContext *SavedContext;
    ProcessingContextState SavedContextState;
    QualType SavedCXXThisTypeOverride;

  public:
    ContextRAII(Sema &S, DeclContext *ContextToPush, bool NewThisContext = true)
      : S(S), SavedContext(S.CurContext),
        SavedContextState(S.DelayedDiagnostics.pushUndelayed()),
        SavedCXXThisTypeOverride(S.CXXThisTypeOverride)
    {
      assert(ContextToPush && "pushing null context");
      S.CurContext = ContextToPush;
      if (NewThisContext)
        S.CXXThisTypeOverride = QualType();
    }

    void pop() {
      if (!SavedContext) return;
      S.CurContext = SavedContext;
      S.DelayedDiagnostics.popUndelayed(SavedContextState);
      S.CXXThisTypeOverride = SavedCXXThisTypeOverride;
      SavedContext = nullptr;
    }

    ~ContextRAII() {
      pop();
    }
  };

  /// \brief RAII object to handle the state changes required to synthesize
  /// a function body.
  class SynthesizedFunctionScope {
    Sema &S;
    Sema::ContextRAII SavedContext;
    
  public:
    SynthesizedFunctionScope(Sema &S, DeclContext *DC)
      : S(S), SavedContext(S, DC) 
    {
      S.PushFunctionScope();
      S.PushExpressionEvaluationContext(Sema::PotentiallyEvaluated);
    }
    
    ~SynthesizedFunctionScope() {
      S.PopExpressionEvaluationContext();
      S.PopFunctionScopeInfo();
    }
  };

  /// WeakUndeclaredIdentifiers - Identifiers contained in
  /// \#pragma weak before declared. rare. may alias another
  /// identifier, declared or undeclared
  llvm::DenseMap<IdentifierInfo*,WeakInfo> WeakUndeclaredIdentifiers;

  /// ExtnameUndeclaredIdentifiers - Identifiers contained in
  /// \#pragma redefine_extname before declared.  Used in Solaris system headers
  /// to define functions that occur in multiple standards to call the version
  /// in the currently selected standard.
  llvm::DenseMap<IdentifierInfo*,AsmLabelAttr*> ExtnameUndeclaredIdentifiers;


  /// \brief Load weak undeclared identifiers from the external source.
  void LoadExternalWeakUndeclaredIdentifiers();

  /// WeakTopLevelDecl - Translation-unit scoped declarations generated by
  /// \#pragma weak during processing of other Decls.
  /// I couldn't figure out a clean way to generate these in-line, so
  /// we store them here and handle separately -- which is a hack.
  /// It would be best to refactor this.
  SmallVector<Decl*,2> WeakTopLevelDecl;

  IdentifierResolver IdResolver;

  /// Translation Unit Scope - useful to Objective-C actions that need
  /// to lookup file scope declarations in the "ordinary" C decl namespace.
  /// For example, user-defined classes, built-in "id" type, etc.
  Scope *TUScope;

  /// \brief The C++ "std" namespace, where the standard library resides.
  LazyDeclPtr StdNamespace;

  /// \brief The C++ "std::bad_alloc" class, which is defined by the C++
  /// standard library.
  LazyDeclPtr StdBadAlloc;

  /// \brief The C++ "std::initializer_list" template, which is defined in
  /// \<initializer_list>.
  ClassTemplateDecl *StdInitializerList;

  /// \brief The C++ "type_info" declaration, which is defined in \<typeinfo>.
  RecordDecl *CXXTypeInfoDecl;

  /// \brief The MSVC "_GUID" struct, which is defined in MSVC header files.
  RecordDecl *MSVCGuidDecl;

  /// \brief Caches identifiers/selectors for NSFoundation APIs.
  std::unique_ptr<NSAPI> NSAPIObj;

  /// \brief The declaration of the Objective-C NSNumber class.
  ObjCInterfaceDecl *NSNumberDecl;

  /// \brief Pointer to NSNumber type (NSNumber *).
  QualType NSNumberPointer;

  /// \brief The Objective-C NSNumber methods used to create NSNumber literals.
  ObjCMethodDecl *NSNumberLiteralMethods[NSAPI::NumNSNumberLiteralMethods];

  /// \brief The declaration of the Objective-C NSString class.
  ObjCInterfaceDecl *NSStringDecl;

  /// \brief Pointer to NSString type (NSString *).
  QualType NSStringPointer;

  /// \brief The declaration of the stringWithUTF8String: method.
  ObjCMethodDecl *StringWithUTF8StringMethod;

  /// \brief The declaration of the Objective-C NSArray class.
  ObjCInterfaceDecl *NSArrayDecl;

  /// \brief The declaration of the arrayWithObjects:count: method.
  ObjCMethodDecl *ArrayWithObjectsMethod;

  /// \brief The declaration of the Objective-C NSDictionary class.
  ObjCInterfaceDecl *NSDictionaryDecl;

  /// \brief The declaration of the dictionaryWithObjects:forKeys:count: method.
  ObjCMethodDecl *DictionaryWithObjectsMethod;

  /// \brief id<NSCopying> type.
  QualType QIDNSCopying;

  /// \brief will hold 'respondsToSelector:'
  Selector RespondsToSelectorSel;
  
  /// A flag to remember whether the implicit forms of operator new and delete
  /// have been declared.
  bool GlobalNewDeleteDeclared;

  /// A flag to indicate that we're in a context that permits abstract
  /// references to fields.  This is really a 
  bool AllowAbstractFieldReference;

  /// \brief Describes how the expressions currently being parsed are
  /// evaluated at run-time, if at all.
  enum ExpressionEvaluationContext {
    /// \brief The current expression and its subexpressions occur within an
    /// unevaluated operand (C++11 [expr]p7), such as the subexpression of
    /// \c sizeof, where the type of the expression may be significant but
    /// no code will be generated to evaluate the value of the expression at
    /// run time.
    Unevaluated,

    /// \brief The current expression occurs within an unevaluated
    /// operand that unconditionally permits abstract references to
    /// fields, such as a SIZE operator in MS-style inline assembly.
    UnevaluatedAbstract,

    /// \brief The current context is "potentially evaluated" in C++11 terms,
    /// but the expression is evaluated at compile-time (like the values of
    /// cases in a switch statement).
    ConstantEvaluated,

    /// \brief The current expression is potentially evaluated at run time,
    /// which means that code may be generated to evaluate the value of the
    /// expression at run time.
    PotentiallyEvaluated,

    /// \brief The current expression is potentially evaluated, but any
    /// declarations referenced inside that expression are only used if
    /// in fact the current expression is used.
    ///
    /// This value is used when parsing default function arguments, for which
    /// we would like to provide diagnostics (e.g., passing non-POD arguments
    /// through varargs) but do not want to mark declarations as "referenced"
    /// until the default argument is used.
    PotentiallyEvaluatedIfUsed
  };

  /// \brief Data structure used to record current or nested
  /// expression evaluation contexts.
  struct ExpressionEvaluationContextRecord {
    /// \brief The expression evaluation context.
    ExpressionEvaluationContext Context;

    /// \brief Whether the enclosing context needed a cleanup.
    bool ParentNeedsCleanups;

    /// \brief Whether we are in a decltype expression.
    bool IsDecltype;

    /// \brief The number of active cleanup objects when we entered
    /// this expression evaluation context.
    unsigned NumCleanupObjects;

    llvm::SmallPtrSet<Expr*, 2> SavedMaybeODRUseExprs;

    /// \brief The lambdas that are present within this context, if it
    /// is indeed an unevaluated context.
    SmallVector<LambdaExpr *, 2> Lambdas;

    /// \brief The declaration that provides context for lambda expressions
    /// and block literals if the normal declaration context does not
    /// suffice, e.g., in a default function argument.
    Decl *ManglingContextDecl;

    /// \brief The context information used to mangle lambda expressions
    /// and block literals within this context.
    ///
    /// This mangling information is allocated lazily, since most contexts
    /// do not have lambda expressions or block literals.
    IntrusiveRefCntPtr<MangleNumberingContext> MangleNumbering;

    /// \brief If we are processing a decltype type, a set of call expressions
    /// for which we have deferred checking the completeness of the return type.
    SmallVector<CallExpr *, 8> DelayedDecltypeCalls;

    /// \brief If we are processing a decltype type, a set of temporary binding
    /// expressions for which we have deferred checking the destructor.
    SmallVector<CXXBindTemporaryExpr *, 8> DelayedDecltypeBinds;

    ExpressionEvaluationContextRecord(ExpressionEvaluationContext Context,
                                      unsigned NumCleanupObjects,
                                      bool ParentNeedsCleanups,
                                      Decl *ManglingContextDecl,
                                      bool IsDecltype)
      : Context(Context), ParentNeedsCleanups(ParentNeedsCleanups),
        IsDecltype(IsDecltype), NumCleanupObjects(NumCleanupObjects),
        ManglingContextDecl(ManglingContextDecl), MangleNumbering() { }

    /// \brief Retrieve the mangling numbering context, used to consistently
    /// number constructs like lambdas for mangling.
    MangleNumberingContext &getMangleNumberingContext(ASTContext &Ctx);

    bool isUnevaluated() const {
      return Context == Unevaluated || Context == UnevaluatedAbstract;
    }
  };

  /// A stack of expression evaluation contexts.
  SmallVector<ExpressionEvaluationContextRecord, 8> ExprEvalContexts;

  /// \brief Compute the mangling number context for a lambda expression or
  /// block literal.
  ///
  /// \param DC - The DeclContext containing the lambda expression or
  /// block literal.
  /// \param[out] ManglingContextDecl - Returns the ManglingContextDecl
  /// associated with the context, if relevant.
  MangleNumberingContext *getCurrentMangleNumberContext(
    const DeclContext *DC,
    Decl *&ManglingContextDecl);


  /// SpecialMemberOverloadResult - The overloading result for a special member
  /// function.
  ///
  /// This is basically a wrapper around PointerIntPair. The lowest bits of the
  /// integer are used to determine whether overload resolution succeeded.
  class SpecialMemberOverloadResult : public llvm::FastFoldingSetNode {
  public:
    enum Kind {
      NoMemberOrDeleted,
      Ambiguous,
      Success
    };

  private:
    llvm::PointerIntPair<CXXMethodDecl*, 2> Pair;

  public:
    SpecialMemberOverloadResult(const llvm::FoldingSetNodeID &ID)
      : FastFoldingSetNode(ID)
    {}

    CXXMethodDecl *getMethod() const { return Pair.getPointer(); }
    void setMethod(CXXMethodDecl *MD) { Pair.setPointer(MD); }

    Kind getKind() const { return static_cast<Kind>(Pair.getInt()); }
    void setKind(Kind K) { Pair.setInt(K); }
  };

  /// \brief A cache of special member function overload resolution results
  /// for C++ records.
  llvm::FoldingSet<SpecialMemberOverloadResult> SpecialMemberCache;

  /// \brief The kind of translation unit we are processing.
  ///
  /// When we're processing a complete translation unit, Sema will perform
  /// end-of-translation-unit semantic tasks (such as creating
  /// initializers for tentative definitions in C) once parsing has
  /// completed. Modules and precompiled headers perform different kinds of
  /// checks.
  TranslationUnitKind TUKind;

  llvm::BumpPtrAllocator BumpAlloc;

  /// \brief The number of SFINAE diagnostics that have been trapped.
  unsigned NumSFINAEErrors;

  typedef llvm::DenseMap<ParmVarDecl *, llvm::TinyPtrVector<ParmVarDecl *>>
    UnparsedDefaultArgInstantiationsMap;

  /// \brief A mapping from parameters with unparsed default arguments to the
  /// set of instantiations of each parameter.
  ///
  /// This mapping is a temporary data structure used when parsing
  /// nested class templates or nested classes of class templates,
  /// where we might end up instantiating an inner class before the
  /// default arguments of its methods have been parsed.
  UnparsedDefaultArgInstantiationsMap UnparsedDefaultArgInstantiations;

  // Contains the locations of the beginning of unparsed default
  // argument locations.
  llvm::DenseMap<ParmVarDecl *, SourceLocation> UnparsedDefaultArgLocs;

  /// UndefinedInternals - all the used, undefined objects which require a
  /// definition in this translation unit.
  llvm::DenseMap<NamedDecl *, SourceLocation> UndefinedButUsed;

  /// Obtain a sorted list of functions that are undefined but ODR-used.
  void getUndefinedButUsed(
      SmallVectorImpl<std::pair<NamedDecl *, SourceLocation> > &Undefined);

  typedef std::pair<ObjCMethodList, ObjCMethodList> GlobalMethods;
  typedef llvm::DenseMap<Selector, GlobalMethods> GlobalMethodPool;

  /// Method Pool - allows efficient lookup when typechecking messages to "id".
  /// We need to maintain a list, since selectors can have differing signatures
  /// across classes. In Cocoa, this happens to be extremely uncommon (only 1%
  /// of selectors are "overloaded").
  /// At the head of the list it is recorded whether there were 0, 1, or >= 2
  /// methods inside categories with a particular selector.
  GlobalMethodPool MethodPool;

  /// Method selectors used in a \@selector expression. Used for implementation
  /// of -Wselector.
  llvm::DenseMap<Selector, SourceLocation> ReferencedSelectors;

  /// Kinds of C++ special members.
  enum CXXSpecialMember {
    CXXDefaultConstructor,
    CXXCopyConstructor,
    CXXMoveConstructor,
    CXXCopyAssignment,
    CXXMoveAssignment,
    CXXDestructor,
    CXXInvalid
  };

  typedef std::pair<CXXRecordDecl*, CXXSpecialMember> SpecialMemberDecl;

  /// The C++ special members which we are currently in the process of
  /// declaring. If this process recursively triggers the declaration of the
  /// same special member, we should act as if it is not yet declared.
  llvm::SmallSet<SpecialMemberDecl, 4> SpecialMembersBeingDeclared;

  void ReadMethodPool(Selector Sel);

  /// Private Helper predicate to check for 'self'.
  bool isSelfExpr(Expr *RExpr);
  bool isSelfExpr(Expr *RExpr, const ObjCMethodDecl *Method);

  /// \brief Cause the active diagnostic on the DiagosticsEngine to be
  /// emitted. This is closely coupled to the SemaDiagnosticBuilder class and
  /// should not be used elsewhere.
  void EmitCurrentDiagnostic(unsigned DiagID);

  /// Records and restores the FP_CONTRACT state on entry/exit of compound
  /// statements.
  class FPContractStateRAII {
  public:
    FPContractStateRAII(Sema& S)
      : S(S), OldFPContractState(S.FPFeatures.fp_contract) {}
    ~FPContractStateRAII() {
      S.FPFeatures.fp_contract = OldFPContractState;
    }
  private:
    Sema& S;
    bool OldFPContractState : 1;
  };

  void addImplicitTypedef(StringRef Name, QualType T);

public:
  Sema(Preprocessor &pp, ASTContext &ctxt, ASTConsumer &consumer,
       TranslationUnitKind TUKind = TU_Complete,
       CodeCompleteConsumer *CompletionConsumer = nullptr);
  ~Sema();

  /// \brief Perform initialization that occurs after the parser has been
  /// initialized but before it parses anything.
  void Initialize();

  const LangOptions &getLangOpts() const { return LangOpts; }
  OpenCLOptions &getOpenCLOptions() { return OpenCLFeatures; }
  FPOptions     &getFPOptions() { return FPFeatures; }

  DiagnosticsEngine &getDiagnostics() const { return Diags; }
  SourceManager &getSourceManager() const { return SourceMgr; }
  Preprocessor &getPreprocessor() const { return PP; }
  ASTContext &getASTContext() const { return Context; }
  ASTConsumer &getASTConsumer() const { return Consumer; }
  ASTMutationListener *getASTMutationListener() const;
  ExternalSemaSource* getExternalSource() const { return ExternalSource; }

  ///\brief Registers an external source. If an external source already exists,
  /// creates a multiplex external source and appends to it.
  ///
  ///\param[in] E - A non-null external sema source.
  ///
  void addExternalSource(ExternalSemaSource *E);

  void PrintStats() const;

  /// \brief Helper class that creates diagnostics with optional
  /// template instantiation stacks.
  ///
  /// This class provides a wrapper around the basic DiagnosticBuilder
  /// class that emits diagnostics. SemaDiagnosticBuilder is
  /// responsible for emitting the diagnostic (as DiagnosticBuilder
  /// does) and, if the diagnostic comes from inside a template
  /// instantiation, printing the template instantiation stack as
  /// well.
  class SemaDiagnosticBuilder : public DiagnosticBuilder {
    Sema &SemaRef;
    unsigned DiagID;

  public:
    SemaDiagnosticBuilder(DiagnosticBuilder &DB, Sema &SemaRef, unsigned DiagID)
      : DiagnosticBuilder(DB), SemaRef(SemaRef), DiagID(DiagID) { }

    ~SemaDiagnosticBuilder() {
      // If we aren't active, there is nothing to do.
      if (!isActive()) return;

      // Otherwise, we need to emit the diagnostic. First flush the underlying
      // DiagnosticBuilder data, and clear the diagnostic builder itself so it
      // won't emit the diagnostic in its own destructor.
      //
      // This seems wasteful, in that as written the DiagnosticBuilder dtor will
      // do its own needless checks to see if the diagnostic needs to be
      // emitted. However, because we take care to ensure that the builder
      // objects never escape, a sufficiently smart compiler will be able to
      // eliminate that code.
      FlushCounts();
      Clear();

      // Dispatch to Sema to emit the diagnostic.
      SemaRef.EmitCurrentDiagnostic(DiagID);
    }

    /// Teach operator<< to produce an object of the correct type.
    template<typename T>
    friend const SemaDiagnosticBuilder &operator<<(
        const SemaDiagnosticBuilder &Diag, const T &Value) {
      const DiagnosticBuilder &BaseDiag = Diag;
      BaseDiag << Value;
      return Diag;
    }
  };

  /// \brief Emit a diagnostic.
  SemaDiagnosticBuilder Diag(SourceLocation Loc, unsigned DiagID) {
    DiagnosticBuilder DB = Diags.Report(Loc, DiagID);
    return SemaDiagnosticBuilder(DB, *this, DiagID);
  }

  /// \brief Emit a partial diagnostic.
  SemaDiagnosticBuilder Diag(SourceLocation Loc, const PartialDiagnostic& PD);

  /// \brief Build a partial diagnostic.
  PartialDiagnostic PDiag(unsigned DiagID = 0); // in SemaInternal.h

  bool findMacroSpelling(SourceLocation &loc, StringRef name);

  /// \brief Get a string to suggest for zero-initialization of a type.
  std::string
  getFixItZeroInitializerForType(QualType T, SourceLocation Loc) const;
  std::string getFixItZeroLiteralForType(QualType T, SourceLocation Loc) const;

  /// \brief Calls \c Lexer::getLocForEndOfToken()
  SourceLocation getLocForEndOfToken(SourceLocation Loc, unsigned Offset = 0);

  /// \brief Retrieve the module loader associated with the preprocessor.
  ModuleLoader &getModuleLoader() const;
<<<<<<< HEAD

  ExprResult Owned(Expr* E) { return E; }
  ExprResult Owned(ExprResult R) { return R; }
  StmtResult Owned(Stmt* S) { return S; }
=======
>>>>>>> ec81a0dc

  void ActOnEndOfTranslationUnit();

  void CheckDelegatingCtorCycles();

  Scope *getScopeForContext(DeclContext *Ctx);

  void PushFunctionScope();
  void PushBlockScope(Scope *BlockScope, BlockDecl *Block);
  sema::LambdaScopeInfo *PushLambdaScope();

  /// \brief This is used to inform Sema what the current TemplateParameterDepth
  /// is during Parsing.  Currently it is used to pass on the depth
  /// when parsing generic lambda 'auto' parameters.
  void RecordParsingTemplateParameterDepth(unsigned Depth);
  
  void PushCapturedRegionScope(Scope *RegionScope, CapturedDecl *CD,
                               RecordDecl *RD,
                               CapturedRegionKind K);
  void
  PopFunctionScopeInfo(const sema::AnalysisBasedWarnings::Policy *WP = nullptr,
                       const Decl *D = nullptr,
                       const BlockExpr *blkExpr = nullptr);

  sema::FunctionScopeInfo *getCurFunction() const {
    return FunctionScopes.back();
  }
  
  sema::FunctionScopeInfo *getEnclosingFunction() const {
    if (FunctionScopes.empty())
      return nullptr;
    
    for (int e = FunctionScopes.size()-1; e >= 0; --e) {
      if (isa<sema::BlockScopeInfo>(FunctionScopes[e]))
        continue;
      return FunctionScopes[e];
    }
    return nullptr;
  }
  
  template <typename ExprT>
  void recordUseOfEvaluatedWeak(const ExprT *E, bool IsRead=true) {
    if (!isUnevaluatedContext())
      getCurFunction()->recordUseOfWeak(E, IsRead);
  }
  
  void PushCompoundScope();
  void PopCompoundScope();

  sema::CompoundScopeInfo &getCurCompoundScope() const;

  bool hasAnyUnrecoverableErrorsInThisFunction() const;

  /// \brief Retrieve the current block, if any.
  sema::BlockScopeInfo *getCurBlock();

  /// \brief Retrieve the current lambda scope info, if any.
  sema::LambdaScopeInfo *getCurLambda();

  /// \brief Retrieve the current generic lambda info, if any.
  sema::LambdaScopeInfo *getCurGenericLambda();

  /// \brief Retrieve the current captured region, if any.
  sema::CapturedRegionScopeInfo *getCurCapturedRegion();

  /// WeakTopLevelDeclDecls - access to \#pragma weak-generated Decls
  SmallVectorImpl<Decl *> &WeakTopLevelDecls() { return WeakTopLevelDecl; }

  void ActOnComment(SourceRange Comment);

  //===--------------------------------------------------------------------===//
  // Type Analysis / Processing: SemaType.cpp.
  //

  QualType BuildQualifiedType(QualType T, SourceLocation Loc, Qualifiers Qs,
                              const DeclSpec *DS = nullptr);
  QualType BuildQualifiedType(QualType T, SourceLocation Loc, unsigned CVRA,
                              const DeclSpec *DS = nullptr);
  QualType BuildPointerType(QualType T,
                            SourceLocation Loc, DeclarationName Entity);
  QualType BuildReferenceType(QualType T, bool LValueRef,
                              SourceLocation Loc, DeclarationName Entity);
  QualType BuildArrayType(QualType T, ArrayType::ArraySizeModifier ASM,
                          Expr *ArraySize, unsigned Quals,
                          SourceRange Brackets, DeclarationName Entity);
  QualType BuildExtVectorType(QualType T, Expr *ArraySize,
                              SourceLocation AttrLoc);

  bool CheckFunctionReturnType(QualType T, SourceLocation Loc);

  /// \brief Build a function type.
  ///
  /// This routine checks the function type according to C++ rules and
  /// under the assumption that the result type and parameter types have
  /// just been instantiated from a template. It therefore duplicates
  /// some of the behavior of GetTypeForDeclarator, but in a much
  /// simpler form that is only suitable for this narrow use case.
  ///
  /// \param T The return type of the function.
  ///
  /// \param ParamTypes The parameter types of the function. This array
  /// will be modified to account for adjustments to the types of the
  /// function parameters.
  ///
  /// \param Loc The location of the entity whose type involves this
  /// function type or, if there is no such entity, the location of the
  /// type that will have function type.
  ///
  /// \param Entity The name of the entity that involves the function
  /// type, if known.
  ///
  /// \param EPI Extra information about the function type. Usually this will
  /// be taken from an existing function with the same prototype.
  ///
  /// \returns A suitable function type, if there are no errors. The
  /// unqualified type will always be a FunctionProtoType.
  /// Otherwise, returns a NULL type.
  QualType BuildFunctionType(QualType T,
                             MutableArrayRef<QualType> ParamTypes,
                             SourceLocation Loc, DeclarationName Entity,
                             const FunctionProtoType::ExtProtoInfo &EPI);

  QualType BuildMemberPointerType(QualType T, QualType Class,
                                  SourceLocation Loc,
                                  DeclarationName Entity);
  QualType BuildBlockPointerType(QualType T,
                                 SourceLocation Loc, DeclarationName Entity);
  QualType BuildParenType(QualType T);
  QualType BuildAtomicType(QualType T, SourceLocation Loc);

  TypeSourceInfo *GetTypeForDeclarator(Declarator &D, Scope *S);
  TypeSourceInfo *GetTypeForDeclaratorCast(Declarator &D, QualType FromTy);
  TypeSourceInfo *GetTypeSourceInfoForDeclarator(Declarator &D, QualType T,
                                               TypeSourceInfo *ReturnTypeInfo);

  /// \brief Package the given type and TSI into a ParsedType.
  ParsedType CreateParsedType(QualType T, TypeSourceInfo *TInfo);
  DeclarationNameInfo GetNameForDeclarator(Declarator &D);
  DeclarationNameInfo GetNameFromUnqualifiedId(const UnqualifiedId &Name);
  static QualType GetTypeFromParser(ParsedType Ty,
                                    TypeSourceInfo **TInfo = nullptr);
  CanThrowResult canThrow(const Expr *E);
  const FunctionProtoType *ResolveExceptionSpec(SourceLocation Loc,
                                                const FunctionProtoType *FPT);
  void UpdateExceptionSpec(FunctionDecl *FD,
                           const FunctionProtoType::ExtProtoInfo &EPI);
  bool CheckSpecifiedExceptionType(QualType &T, const SourceRange &Range);
  bool CheckDistantExceptionSpec(QualType T);
  bool CheckEquivalentExceptionSpec(FunctionDecl *Old, FunctionDecl *New);
  bool CheckEquivalentExceptionSpec(
      const FunctionProtoType *Old, SourceLocation OldLoc,
      const FunctionProtoType *New, SourceLocation NewLoc);
  bool CheckEquivalentExceptionSpec(
      const PartialDiagnostic &DiagID, const PartialDiagnostic & NoteID,
      const FunctionProtoType *Old, SourceLocation OldLoc,
      const FunctionProtoType *New, SourceLocation NewLoc,
      bool *MissingExceptionSpecification = nullptr,
      bool *MissingEmptyExceptionSpecification = nullptr,
      bool AllowNoexceptAllMatchWithNoSpec = false,
      bool IsOperatorNew = false);
  bool CheckExceptionSpecSubset(
      const PartialDiagnostic &DiagID, const PartialDiagnostic & NoteID,
      const FunctionProtoType *Superset, SourceLocation SuperLoc,
      const FunctionProtoType *Subset, SourceLocation SubLoc);
  bool CheckParamExceptionSpec(const PartialDiagnostic & NoteID,
      const FunctionProtoType *Target, SourceLocation TargetLoc,
      const FunctionProtoType *Source, SourceLocation SourceLoc);

  TypeResult ActOnTypeName(Scope *S, Declarator &D);

  /// \brief The parser has parsed the context-sensitive type 'instancetype'
  /// in an Objective-C message declaration. Return the appropriate type.
  ParsedType ActOnObjCInstanceType(SourceLocation Loc);

  /// \brief Abstract class used to diagnose incomplete types.
  struct TypeDiagnoser {
    bool Suppressed;

    TypeDiagnoser(bool Suppressed = false) : Suppressed(Suppressed) { }

    virtual void diagnose(Sema &S, SourceLocation Loc, QualType T) = 0;
    virtual ~TypeDiagnoser() {}
  };

  static int getPrintable(int I) { return I; }
  static unsigned getPrintable(unsigned I) { return I; }
  static bool getPrintable(bool B) { return B; }
  static const char * getPrintable(const char *S) { return S; }
  static StringRef getPrintable(StringRef S) { return S; }
  static const std::string &getPrintable(const std::string &S) { return S; }
  static const IdentifierInfo *getPrintable(const IdentifierInfo *II) {
    return II;
  }
  static DeclarationName getPrintable(DeclarationName N) { return N; }
  static QualType getPrintable(QualType T) { return T; }
  static SourceRange getPrintable(SourceRange R) { return R; }
  static SourceRange getPrintable(SourceLocation L) { return L; }
  static SourceRange getPrintable(Expr *E) { return E->getSourceRange(); }
  static SourceRange getPrintable(TypeLoc TL) { return TL.getSourceRange();}

  template<typename T1>
  class BoundTypeDiagnoser1 : public TypeDiagnoser {
    unsigned DiagID;
    const T1 &Arg1;

  public:
    BoundTypeDiagnoser1(unsigned DiagID, const T1 &Arg1)
      : TypeDiagnoser(DiagID == 0), DiagID(DiagID), Arg1(Arg1) { }
    void diagnose(Sema &S, SourceLocation Loc, QualType T) override {
      if (Suppressed) return;
      S.Diag(Loc, DiagID) << getPrintable(Arg1) << T;
    }

    virtual ~BoundTypeDiagnoser1() { }
  };

  template<typename T1, typename T2>
  class BoundTypeDiagnoser2 : public TypeDiagnoser {
    unsigned DiagID;
    const T1 &Arg1;
    const T2 &Arg2;

  public:
    BoundTypeDiagnoser2(unsigned DiagID, const T1 &Arg1,
                                  const T2 &Arg2)
      : TypeDiagnoser(DiagID == 0), DiagID(DiagID), Arg1(Arg1),
        Arg2(Arg2) { }

    void diagnose(Sema &S, SourceLocation Loc, QualType T) override {
      if (Suppressed) return;
      S.Diag(Loc, DiagID) << getPrintable(Arg1) << getPrintable(Arg2) << T;
    }

    virtual ~BoundTypeDiagnoser2() { }
  };

  template<typename T1, typename T2, typename T3>
  class BoundTypeDiagnoser3 : public TypeDiagnoser {
    unsigned DiagID;
    const T1 &Arg1;
    const T2 &Arg2;
    const T3 &Arg3;

  public:
    BoundTypeDiagnoser3(unsigned DiagID, const T1 &Arg1,
                                  const T2 &Arg2, const T3 &Arg3)
    : TypeDiagnoser(DiagID == 0), DiagID(DiagID), Arg1(Arg1),
      Arg2(Arg2), Arg3(Arg3) { }

    void diagnose(Sema &S, SourceLocation Loc, QualType T) override {
      if (Suppressed) return;
      S.Diag(Loc, DiagID)
        << getPrintable(Arg1) << getPrintable(Arg2) << getPrintable(Arg3) << T;
    }

    virtual ~BoundTypeDiagnoser3() { }
  };

private:
  bool RequireCompleteTypeImpl(SourceLocation Loc, QualType T,
                           TypeDiagnoser &Diagnoser);
public:
  bool RequireCompleteType(SourceLocation Loc, QualType T,
                           TypeDiagnoser &Diagnoser);
  bool RequireCompleteType(SourceLocation Loc, QualType T,
                           unsigned DiagID);

  template<typename T1>
  bool RequireCompleteType(SourceLocation Loc, QualType T,
                           unsigned DiagID, const T1 &Arg1) {
    BoundTypeDiagnoser1<T1> Diagnoser(DiagID, Arg1);
    return RequireCompleteType(Loc, T, Diagnoser);
  }

  template<typename T1, typename T2>
  bool RequireCompleteType(SourceLocation Loc, QualType T,
                           unsigned DiagID, const T1 &Arg1, const T2 &Arg2) {
    BoundTypeDiagnoser2<T1, T2> Diagnoser(DiagID, Arg1, Arg2);
    return RequireCompleteType(Loc, T, Diagnoser);
  }

  template<typename T1, typename T2, typename T3>
  bool RequireCompleteType(SourceLocation Loc, QualType T,
                           unsigned DiagID, const T1 &Arg1, const T2 &Arg2,
                           const T3 &Arg3) {
    BoundTypeDiagnoser3<T1, T2, T3> Diagnoser(DiagID, Arg1, Arg2,
                                                        Arg3);
    return RequireCompleteType(Loc, T, Diagnoser);
  }

  bool RequireCompleteExprType(Expr *E, TypeDiagnoser &Diagnoser);
  bool RequireCompleteExprType(Expr *E, unsigned DiagID);

  template<typename T1>
  bool RequireCompleteExprType(Expr *E, unsigned DiagID, const T1 &Arg1) {
    BoundTypeDiagnoser1<T1> Diagnoser(DiagID, Arg1);
    return RequireCompleteExprType(E, Diagnoser);
  }

  template<typename T1, typename T2>
  bool RequireCompleteExprType(Expr *E, unsigned DiagID, const T1 &Arg1,
                               const T2 &Arg2) {
    BoundTypeDiagnoser2<T1, T2> Diagnoser(DiagID, Arg1, Arg2);
    return RequireCompleteExprType(E, Diagnoser);
  }

  template<typename T1, typename T2, typename T3>
  bool RequireCompleteExprType(Expr *E, unsigned DiagID, const T1 &Arg1,
                               const T2 &Arg2, const T3 &Arg3) {
    BoundTypeDiagnoser3<T1, T2, T3> Diagnoser(DiagID, Arg1, Arg2,
                                                        Arg3);
    return RequireCompleteExprType(E, Diagnoser);
  }

  bool RequireLiteralType(SourceLocation Loc, QualType T,
                          TypeDiagnoser &Diagnoser);
  bool RequireLiteralType(SourceLocation Loc, QualType T, unsigned DiagID);

  template<typename T1>
  bool RequireLiteralType(SourceLocation Loc, QualType T,
                          unsigned DiagID, const T1 &Arg1) {
    BoundTypeDiagnoser1<T1> Diagnoser(DiagID, Arg1);
    return RequireLiteralType(Loc, T, Diagnoser);
  }

  template<typename T1, typename T2>
  bool RequireLiteralType(SourceLocation Loc, QualType T,
                          unsigned DiagID, const T1 &Arg1, const T2 &Arg2) {
    BoundTypeDiagnoser2<T1, T2> Diagnoser(DiagID, Arg1, Arg2);
    return RequireLiteralType(Loc, T, Diagnoser);
  }

  template<typename T1, typename T2, typename T3>
  bool RequireLiteralType(SourceLocation Loc, QualType T,
                          unsigned DiagID, const T1 &Arg1, const T2 &Arg2,
                          const T3 &Arg3) {
    BoundTypeDiagnoser3<T1, T2, T3> Diagnoser(DiagID, Arg1, Arg2,
                                                        Arg3);
    return RequireLiteralType(Loc, T, Diagnoser);
  }

  QualType getElaboratedType(ElaboratedTypeKeyword Keyword,
                             const CXXScopeSpec &SS, QualType T);

  QualType BuildTypeofExprType(Expr *E, SourceLocation Loc);
  QualType BuildDecltypeType(Expr *E, SourceLocation Loc);
  QualType BuildUnaryTransformType(QualType BaseType,
                                   UnaryTransformType::UTTKind UKind,
                                   SourceLocation Loc);

  //===--------------------------------------------------------------------===//
  // Symbol table / Decl tracking callbacks: SemaDecl.cpp.
  //

  /// List of decls defined in a function prototype. This contains EnumConstants
  /// that incorrectly end up in translation unit scope because there is no
  /// function to pin them on. ActOnFunctionDeclarator reads this list and patches
  /// them into the FunctionDecl.
  std::vector<NamedDecl*> DeclsInPrototypeScope;

  DeclGroupPtrTy ConvertDeclToDeclGroup(Decl *Ptr, Decl *OwnedType = nullptr);

  void DiagnoseUseOfUnimplementedSelectors();

  bool isSimpleTypeSpecifier(tok::TokenKind Kind) const;

  ParsedType getTypeName(const IdentifierInfo &II, SourceLocation NameLoc,
                         Scope *S, CXXScopeSpec *SS = nullptr,
                         bool isClassName = false,
                         bool HasTrailingDot = false,
                         ParsedType ObjectType = ParsedType(),
                         bool IsCtorOrDtorName = false,
                         bool WantNontrivialTypeSourceInfo = false,
                         IdentifierInfo **CorrectedII = nullptr);
  TypeSpecifierType isTagName(IdentifierInfo &II, Scope *S);
  bool isMicrosoftMissingTypename(const CXXScopeSpec *SS, Scope *S);
  void DiagnoseUnknownTypeName(IdentifierInfo *&II,
                               SourceLocation IILoc,
                               Scope *S,
                               CXXScopeSpec *SS,
                               ParsedType &SuggestedType,
                               bool AllowClassTemplates = false);

  /// \brief For compatibility with MSVC, we delay parsing of some default
  /// template type arguments until instantiation time.  Emits a warning and
  /// returns a synthesized DependentNameType that isn't really dependent on any
  /// other template arguments.
  ParsedType ActOnDelayedDefaultTemplateArg(const IdentifierInfo &II,
                                            SourceLocation NameLoc);

  /// \brief Describes the result of the name lookup and resolution performed
  /// by \c ClassifyName().
  enum NameClassificationKind {
    NC_Unknown,
    NC_Error,
    NC_Keyword,
    NC_Type,
    NC_Expression,
    NC_NestedNameSpecifier,
    NC_TypeTemplate,
    NC_VarTemplate,
    NC_FunctionTemplate
  };

  class NameClassification {
    NameClassificationKind Kind;
    ExprResult Expr;
    TemplateName Template;
    ParsedType Type;
    const IdentifierInfo *Keyword;

    explicit NameClassification(NameClassificationKind Kind) : Kind(Kind) {}

  public:
    NameClassification(ExprResult Expr) : Kind(NC_Expression), Expr(Expr) {}

    NameClassification(ParsedType Type) : Kind(NC_Type), Type(Type) {}

    NameClassification(const IdentifierInfo *Keyword)
      : Kind(NC_Keyword), Keyword(Keyword) { }

    static NameClassification Error() {
      return NameClassification(NC_Error);
    }

    static NameClassification Unknown() {
      return NameClassification(NC_Unknown);
    }

    static NameClassification NestedNameSpecifier() {
      return NameClassification(NC_NestedNameSpecifier);
    }

    static NameClassification TypeTemplate(TemplateName Name) {
      NameClassification Result(NC_TypeTemplate);
      Result.Template = Name;
      return Result;
    }

    static NameClassification VarTemplate(TemplateName Name) {
      NameClassification Result(NC_VarTemplate);
      Result.Template = Name;
      return Result;
    }

    static NameClassification FunctionTemplate(TemplateName Name) {
      NameClassification Result(NC_FunctionTemplate);
      Result.Template = Name;
      return Result;
    }

    NameClassificationKind getKind() const { return Kind; }

    ParsedType getType() const {
      assert(Kind == NC_Type);
      return Type;
    }

    ExprResult getExpression() const {
      assert(Kind == NC_Expression);
      return Expr;
    }

    TemplateName getTemplateName() const {
      assert(Kind == NC_TypeTemplate || Kind == NC_FunctionTemplate ||
             Kind == NC_VarTemplate);
      return Template;
    }

    TemplateNameKind getTemplateNameKind() const {
      switch (Kind) {
      case NC_TypeTemplate:
        return TNK_Type_template;
      case NC_FunctionTemplate:
        return TNK_Function_template;
      case NC_VarTemplate:
        return TNK_Var_template;
      default:
        llvm_unreachable("unsupported name classification.");
      }
    }
  };

  /// \brief Perform name lookup on the given name, classifying it based on
  /// the results of name lookup and the following token.
  ///
  /// This routine is used by the parser to resolve identifiers and help direct
  /// parsing. When the identifier cannot be found, this routine will attempt
  /// to correct the typo and classify based on the resulting name.
  ///
  /// \param S The scope in which we're performing name lookup.
  ///
  /// \param SS The nested-name-specifier that precedes the name.
  ///
  /// \param Name The identifier. If typo correction finds an alternative name,
  /// this pointer parameter will be updated accordingly.
  ///
  /// \param NameLoc The location of the identifier.
  ///
  /// \param NextToken The token following the identifier. Used to help
  /// disambiguate the name.
  ///
  /// \param IsAddressOfOperand True if this name is the operand of a unary
  ///        address of ('&') expression, assuming it is classified as an
  ///        expression.
  ///
  /// \param CCC The correction callback, if typo correction is desired.
  NameClassification ClassifyName(Scope *S,
                                  CXXScopeSpec &SS,
                                  IdentifierInfo *&Name,
                                  SourceLocation NameLoc,
                                  const Token &NextToken,
                                  bool IsAddressOfOperand,
                                  CorrectionCandidateCallback *CCC = nullptr);

  Decl *ActOnDeclarator(Scope *S, Declarator &D);

  NamedDecl *HandleDeclarator(Scope *S, Declarator &D,
                              MultiTemplateParamsArg TemplateParameterLists);
  void RegisterLocallyScopedExternCDecl(NamedDecl *ND, Scope *S);
  bool DiagnoseClassNameShadow(DeclContext *DC, DeclarationNameInfo Info);
  bool diagnoseQualifiedDeclaration(CXXScopeSpec &SS, DeclContext *DC,
                                    DeclarationName Name,
                                    SourceLocation Loc);
  void
  diagnoseIgnoredQualifiers(unsigned DiagID, unsigned Quals,
                            SourceLocation FallbackLoc,
                            SourceLocation ConstQualLoc = SourceLocation(),
                            SourceLocation VolatileQualLoc = SourceLocation(),
                            SourceLocation RestrictQualLoc = SourceLocation(),
                            SourceLocation AtomicQualLoc = SourceLocation());

  static bool adjustContextForLocalExternDecl(DeclContext *&DC);
  void DiagnoseFunctionSpecifiers(const DeclSpec &DS);
  void CheckShadow(Scope *S, VarDecl *D, const LookupResult& R);
  void CheckShadow(Scope *S, VarDecl *D);
  void CheckCastAlign(Expr *Op, QualType T, SourceRange TRange);
  void CheckTypedefForVariablyModifiedType(Scope *S, TypedefNameDecl *D);
  NamedDecl* ActOnTypedefDeclarator(Scope* S, Declarator& D, DeclContext* DC,
                                    TypeSourceInfo *TInfo,
                                    LookupResult &Previous);
  NamedDecl* ActOnTypedefNameDecl(Scope* S, DeclContext* DC, TypedefNameDecl *D,
                                  LookupResult &Previous, bool &Redeclaration);
  NamedDecl *ActOnVariableDeclarator(Scope *S, Declarator &D, DeclContext *DC,
                                     TypeSourceInfo *TInfo,
                                     LookupResult &Previous,
                                     MultiTemplateParamsArg TemplateParamLists,
                                     bool &AddToScope);
  // Returns true if the variable declaration is a redeclaration
  bool CheckVariableDeclaration(VarDecl *NewVD, LookupResult &Previous);
  void CheckVariableDeclarationType(VarDecl *NewVD);
  void CheckCompleteVariableDeclaration(VarDecl *var);
  void MaybeSuggestAddingStaticToDecl(const FunctionDecl *D);

  NamedDecl* ActOnFunctionDeclarator(Scope* S, Declarator& D, DeclContext* DC,
                                     TypeSourceInfo *TInfo,
                                     LookupResult &Previous,
                                     MultiTemplateParamsArg TemplateParamLists,
                                     bool &AddToScope);
  bool AddOverriddenMethods(CXXRecordDecl *DC, CXXMethodDecl *MD);

  bool CheckConstexprFunctionDecl(const FunctionDecl *FD);
  bool CheckConstexprFunctionBody(const FunctionDecl *FD, Stmt *Body);

  void DiagnoseHiddenVirtualMethods(CXXMethodDecl *MD);
  void FindHiddenVirtualMethods(CXXMethodDecl *MD,
                          SmallVectorImpl<CXXMethodDecl*> &OverloadedMethods);
  void NoteHiddenVirtualMethods(CXXMethodDecl *MD,
                          SmallVectorImpl<CXXMethodDecl*> &OverloadedMethods);
  // Returns true if the function declaration is a redeclaration
  bool CheckFunctionDeclaration(Scope *S,
                                FunctionDecl *NewFD, LookupResult &Previous,
                                bool IsExplicitSpecialization);
  void CheckMain(FunctionDecl *FD, const DeclSpec &D);
  void CheckMSVCRTEntryPoint(FunctionDecl *FD);
  Decl *ActOnParamDeclarator(Scope *S, Declarator &D);
  ParmVarDecl *BuildParmVarDeclForTypedef(DeclContext *DC,
                                          SourceLocation Loc,
                                          QualType T);
  ParmVarDecl *CheckParameter(DeclContext *DC, SourceLocation StartLoc,
                              SourceLocation NameLoc, IdentifierInfo *Name,
                              QualType T, TypeSourceInfo *TSInfo,
                              StorageClass SC);
  void ActOnParamDefaultArgument(Decl *param,
                                 SourceLocation EqualLoc,
                                 Expr *defarg);
  void ActOnParamUnparsedDefaultArgument(Decl *param,
                                         SourceLocation EqualLoc,
                                         SourceLocation ArgLoc);
  void ActOnParamDefaultArgumentError(Decl *param);
  bool SetParamDefaultArgument(ParmVarDecl *Param, Expr *DefaultArg,
                               SourceLocation EqualLoc);

  void AddInitializerToDecl(Decl *dcl, Expr *init, bool DirectInit,
                            bool TypeMayContainAuto);
  void ActOnUninitializedDecl(Decl *dcl, bool TypeMayContainAuto);
  void ActOnInitializerError(Decl *Dcl);
  void ActOnCXXForRangeDecl(Decl *D);
  StmtResult ActOnCXXForRangeIdentifier(Scope *S, SourceLocation IdentLoc,
                                        IdentifierInfo *Ident,
                                        ParsedAttributes &Attrs,
                                        SourceLocation AttrEnd);
  void SetDeclDeleted(Decl *dcl, SourceLocation DelLoc);
  void SetDeclDefaulted(Decl *dcl, SourceLocation DefaultLoc);
  void FinalizeDeclaration(Decl *D);
  DeclGroupPtrTy FinalizeDeclaratorGroup(Scope *S, const DeclSpec &DS,
                                         ArrayRef<Decl *> Group);
  DeclGroupPtrTy BuildDeclaratorGroup(MutableArrayRef<Decl *> Group,
                                      bool TypeMayContainAuto = true);

  /// Should be called on all declarations that might have attached
  /// documentation comments.
  void ActOnDocumentableDecl(Decl *D);
  void ActOnDocumentableDecls(ArrayRef<Decl *> Group);

  void ActOnFinishKNRParamDeclarations(Scope *S, Declarator &D,
                                       SourceLocation LocAfterDecls);
  void CheckForFunctionRedefinition(FunctionDecl *FD,
                                    const FunctionDecl *EffectiveDefinition =
                                        nullptr);
  Decl *ActOnStartOfFunctionDef(Scope *S, Declarator &D);
  Decl *ActOnStartOfFunctionDef(Scope *S, Decl *D);
  void ActOnStartOfObjCMethodDef(Scope *S, Decl *D);
  bool isObjCMethodDecl(Decl *D) {
    return D && isa<ObjCMethodDecl>(D);
  }

  /// \brief Determine whether we can delay parsing the body of a function or
  /// function template until it is used, assuming we don't care about emitting
  /// code for that function.
  ///
  /// This will be \c false if we may need the body of the function in the
  /// middle of parsing an expression (where it's impractical to switch to
  /// parsing a different function), for instance, if it's constexpr in C++11
  /// or has an 'auto' return type in C++14. These cases are essentially bugs.
  bool canDelayFunctionBody(const Declarator &D);

  /// \brief Determine whether we can skip parsing the body of a function
  /// definition, assuming we don't care about analyzing its body or emitting
  /// code for that function.
  ///
  /// This will be \c false only if we may need the body of the function in
  /// order to parse the rest of the program (for instance, if it is
  /// \c constexpr in C++11 or has an 'auto' return type in C++14).
  bool canSkipFunctionBody(Decl *D);

  void computeNRVO(Stmt *Body, sema::FunctionScopeInfo *Scope);
  Decl *ActOnFinishFunctionBody(Decl *Decl, Stmt *Body);
  Decl *ActOnFinishFunctionBody(Decl *Decl, Stmt *Body, bool IsInstantiation);
  Decl *ActOnSkippedFunctionBody(Decl *Decl);
  void ActOnFinishInlineMethodDef(CXXMethodDecl *D);

  /// ActOnFinishDelayedAttribute - Invoked when we have finished parsing an
  /// attribute for which parsing is delayed.
  void ActOnFinishDelayedAttribute(Scope *S, Decl *D, ParsedAttributes &Attrs);

  /// \brief Diagnose any unused parameters in the given sequence of
  /// ParmVarDecl pointers.
  void DiagnoseUnusedParameters(ParmVarDecl * const *Begin,
                                ParmVarDecl * const *End);

  /// \brief Diagnose whether the size of parameters or return value of a
  /// function or obj-c method definition is pass-by-value and larger than a
  /// specified threshold.
  void DiagnoseSizeOfParametersAndReturnValue(ParmVarDecl * const *Begin,
                                              ParmVarDecl * const *End,
                                              QualType ReturnTy,
                                              NamedDecl *D);

  void DiagnoseInvalidJumps(Stmt *Body);
  Decl *ActOnFileScopeAsmDecl(Expr *expr,
                              SourceLocation AsmLoc,
                              SourceLocation RParenLoc);

  /// \brief Handle a C++11 empty-declaration and attribute-declaration.
  Decl *ActOnEmptyDeclaration(Scope *S,
                              AttributeList *AttrList,
                              SourceLocation SemiLoc);

  /// \brief The parser has processed a module import declaration.
  ///
  /// \param AtLoc The location of the '@' symbol, if any.
  ///
  /// \param ImportLoc The location of the 'import' keyword.
  ///
  /// \param Path The module access path.
  DeclResult ActOnModuleImport(SourceLocation AtLoc, SourceLocation ImportLoc,
                               ModuleIdPath Path);

  /// \brief The parser has processed a module import translated from a
  /// #include or similar preprocessing directive.
  void ActOnModuleInclude(SourceLocation DirectiveLoc, Module *Mod);

  /// \brief Create an implicit import of the given module at the given
  /// source location, for error recovery, if possible.
  ///
  /// This routine is typically used when an entity found by name lookup
  /// is actually hidden within a module that we know about but the user
  /// has forgotten to import.
  void createImplicitModuleImportForErrorRecovery(SourceLocation Loc,
                                                  Module *Mod);

  /// \brief Retrieve a suitable printing policy.
  PrintingPolicy getPrintingPolicy() const {
    return getPrintingPolicy(Context, PP);
  }

  /// \brief Retrieve a suitable printing policy.
  static PrintingPolicy getPrintingPolicy(const ASTContext &Ctx,
                                          const Preprocessor &PP);

  /// Scope actions.
  void ActOnPopScope(SourceLocation Loc, Scope *S);
  void ActOnTranslationUnitScope(Scope *S);

  Decl *ParsedFreeStandingDeclSpec(Scope *S, AccessSpecifier AS,
                                   DeclSpec &DS);
  Decl *ParsedFreeStandingDeclSpec(Scope *S, AccessSpecifier AS,
                                   DeclSpec &DS,
                                   MultiTemplateParamsArg TemplateParams,
                                   bool IsExplicitInstantiation = false);

  Decl *BuildAnonymousStructOrUnion(Scope *S, DeclSpec &DS,
                                    AccessSpecifier AS,
                                    RecordDecl *Record,
                                    const PrintingPolicy &Policy);

  Decl *BuildMicrosoftCAnonymousStruct(Scope *S, DeclSpec &DS,
                                       RecordDecl *Record);

  bool isAcceptableTagRedeclaration(const TagDecl *Previous,
                                    TagTypeKind NewTag, bool isDefinition,
                                    SourceLocation NewTagLoc,
                                    const IdentifierInfo &Name);

  enum TagUseKind {
    TUK_Reference,   // Reference to a tag:  'struct foo *X;'
    TUK_Declaration, // Fwd decl of a tag:   'struct foo;'
    TUK_Definition,  // Definition of a tag: 'struct foo { int X; } Y;'
    TUK_Friend       // Friend declaration:  'friend struct foo;'
  };

  Decl *ActOnTag(Scope *S, unsigned TagSpec, TagUseKind TUK,
                 SourceLocation KWLoc, CXXScopeSpec &SS,
                 IdentifierInfo *Name, SourceLocation NameLoc,
                 AttributeList *Attr, AccessSpecifier AS,
                 SourceLocation ModulePrivateLoc,
                 MultiTemplateParamsArg TemplateParameterLists,
                 bool &OwnedDecl, bool &IsDependent,
                 SourceLocation ScopedEnumKWLoc,
                 bool ScopedEnumUsesClassTag, TypeResult UnderlyingType,
                 bool IsTypeSpecifier);

  Decl *ActOnTemplatedFriendTag(Scope *S, SourceLocation FriendLoc,
                                unsigned TagSpec, SourceLocation TagLoc,
                                CXXScopeSpec &SS,
                                IdentifierInfo *Name, SourceLocation NameLoc,
                                AttributeList *Attr,
                                MultiTemplateParamsArg TempParamLists);

  TypeResult ActOnDependentTag(Scope *S,
                               unsigned TagSpec,
                               TagUseKind TUK,
                               const CXXScopeSpec &SS,
                               IdentifierInfo *Name,
                               SourceLocation TagLoc,
                               SourceLocation NameLoc);

  void ActOnDefs(Scope *S, Decl *TagD, SourceLocation DeclStart,
                 IdentifierInfo *ClassName,
                 SmallVectorImpl<Decl *> &Decls);
  Decl *ActOnField(Scope *S, Decl *TagD, SourceLocation DeclStart,
                   Declarator &D, Expr *BitfieldWidth);

  FieldDecl *HandleField(Scope *S, RecordDecl *TagD, SourceLocation DeclStart,
                         Declarator &D, Expr *BitfieldWidth,
                         InClassInitStyle InitStyle,
                         AccessSpecifier AS);
  MSPropertyDecl *HandleMSProperty(Scope *S, RecordDecl *TagD,
                                   SourceLocation DeclStart,
                                   Declarator &D, Expr *BitfieldWidth,
                                   InClassInitStyle InitStyle,
                                   AccessSpecifier AS,
                                   AttributeList *MSPropertyAttr);

  FieldDecl *CheckFieldDecl(DeclarationName Name, QualType T,
                            TypeSourceInfo *TInfo,
                            RecordDecl *Record, SourceLocation Loc,
                            bool Mutable, Expr *BitfieldWidth,
                            InClassInitStyle InitStyle,
                            SourceLocation TSSL,
                            AccessSpecifier AS, NamedDecl *PrevDecl,
                            Declarator *D = nullptr);

  bool CheckNontrivialField(FieldDecl *FD);
  void DiagnoseNontrivial(const CXXRecordDecl *Record, CXXSpecialMember CSM);
  bool SpecialMemberIsTrivial(CXXMethodDecl *MD, CXXSpecialMember CSM,
                              bool Diagnose = false);
  CXXSpecialMember getSpecialMember(const CXXMethodDecl *MD);
  void ActOnLastBitfield(SourceLocation DeclStart,
                         SmallVectorImpl<Decl *> &AllIvarDecls);
  Decl *ActOnIvar(Scope *S, SourceLocation DeclStart,
                  Declarator &D, Expr *BitfieldWidth,
                  tok::ObjCKeywordKind visibility);

  // This is used for both record definitions and ObjC interface declarations.
  void ActOnFields(Scope* S, SourceLocation RecLoc, Decl *TagDecl,
                   ArrayRef<Decl *> Fields,
                   SourceLocation LBrac, SourceLocation RBrac,
                   AttributeList *AttrList);

  /// ActOnTagStartDefinition - Invoked when we have entered the
  /// scope of a tag's definition (e.g., for an enumeration, class,
  /// struct, or union).
  void ActOnTagStartDefinition(Scope *S, Decl *TagDecl);

  Decl *ActOnObjCContainerStartDefinition(Decl *IDecl);

  /// ActOnStartCXXMemberDeclarations - Invoked when we have parsed a
  /// C++ record definition's base-specifiers clause and are starting its
  /// member declarations.
  void ActOnStartCXXMemberDeclarations(Scope *S, Decl *TagDecl,
                                       SourceLocation FinalLoc,
                                       bool IsFinalSpelledSealed,
                                       SourceLocation LBraceLoc);

  /// ActOnTagFinishDefinition - Invoked once we have finished parsing
  /// the definition of a tag (enumeration, class, struct, or union).
  void ActOnTagFinishDefinition(Scope *S, Decl *TagDecl,
                                SourceLocation RBraceLoc);

  void ActOnObjCContainerFinishDefinition();

  /// \brief Invoked when we must temporarily exit the objective-c container
  /// scope for parsing/looking-up C constructs.
  ///
  /// Must be followed by a call to \see ActOnObjCReenterContainerContext
  void ActOnObjCTemporaryExitContainerContext(DeclContext *DC);
  void ActOnObjCReenterContainerContext(DeclContext *DC);

  /// ActOnTagDefinitionError - Invoked when there was an unrecoverable
  /// error parsing the definition of a tag.
  void ActOnTagDefinitionError(Scope *S, Decl *TagDecl);

  EnumConstantDecl *CheckEnumConstant(EnumDecl *Enum,
                                      EnumConstantDecl *LastEnumConst,
                                      SourceLocation IdLoc,
                                      IdentifierInfo *Id,
                                      Expr *val);
  bool CheckEnumUnderlyingType(TypeSourceInfo *TI);
  bool CheckEnumRedeclaration(SourceLocation EnumLoc, bool IsScoped,
                              QualType EnumUnderlyingTy, const EnumDecl *Prev);

  Decl *ActOnEnumConstant(Scope *S, Decl *EnumDecl, Decl *LastEnumConstant,
                          SourceLocation IdLoc, IdentifierInfo *Id,
                          AttributeList *Attrs,
                          SourceLocation EqualLoc, Expr *Val);
  void ActOnEnumBody(SourceLocation EnumLoc, SourceLocation LBraceLoc,
                     SourceLocation RBraceLoc, Decl *EnumDecl,
                     ArrayRef<Decl *> Elements,
                     Scope *S, AttributeList *Attr);

  DeclContext *getContainingDC(DeclContext *DC);

  /// Set the current declaration context until it gets popped.
  void PushDeclContext(Scope *S, DeclContext *DC);
  void PopDeclContext();

  /// EnterDeclaratorContext - Used when we must lookup names in the context
  /// of a declarator's nested name specifier.
  void EnterDeclaratorContext(Scope *S, DeclContext *DC);
  void ExitDeclaratorContext(Scope *S);

  /// Push the parameters of D, which must be a function, into scope.
  void ActOnReenterFunctionContext(Scope* S, Decl* D);
  void ActOnExitFunctionContext();

  DeclContext *getFunctionLevelDeclContext();

  /// getCurFunctionDecl - If inside of a function body, this returns a pointer
  /// to the function decl for the function being parsed.  If we're currently
  /// in a 'block', this returns the containing context.
  FunctionDecl *getCurFunctionDecl();

  /// getCurMethodDecl - If inside of a method body, this returns a pointer to
  /// the method decl for the method being parsed.  If we're currently
  /// in a 'block', this returns the containing context.
  ObjCMethodDecl *getCurMethodDecl();

  /// getCurFunctionOrMethodDecl - Return the Decl for the current ObjC method
  /// or C function we're in, otherwise return null.  If we're currently
  /// in a 'block', this returns the containing context.
  NamedDecl *getCurFunctionOrMethodDecl();

  /// Add this decl to the scope shadowed decl chains.
  void PushOnScopeChains(NamedDecl *D, Scope *S, bool AddToContext = true);

  /// \brief Make the given externally-produced declaration visible at the
  /// top level scope.
  ///
  /// \param D The externally-produced declaration to push.
  ///
  /// \param Name The name of the externally-produced declaration.
  void pushExternalDeclIntoScope(NamedDecl *D, DeclarationName Name);

  /// isDeclInScope - If 'Ctx' is a function/method, isDeclInScope returns true
  /// if 'D' is in Scope 'S', otherwise 'S' is ignored and isDeclInScope returns
  /// true if 'D' belongs to the given declaration context.
  ///
  /// \param AllowInlineNamespace If \c true, allow the declaration to be in the
  ///        enclosing namespace set of the context, rather than contained
  ///        directly within it.
  bool isDeclInScope(NamedDecl *D, DeclContext *Ctx, Scope *S = nullptr,
                     bool AllowInlineNamespace = false);

  /// Finds the scope corresponding to the given decl context, if it
  /// happens to be an enclosing scope.  Otherwise return NULL.
  static Scope *getScopeForDeclContext(Scope *S, DeclContext *DC);

  /// Subroutines of ActOnDeclarator().
  TypedefDecl *ParseTypedefDecl(Scope *S, Declarator &D, QualType T,
                                TypeSourceInfo *TInfo);
  bool isIncompatibleTypedef(TypeDecl *Old, TypedefNameDecl *New);

  /// Attribute merging methods. Return true if a new attribute was added.
  AvailabilityAttr *mergeAvailabilityAttr(NamedDecl *D, SourceRange Range,
                                          IdentifierInfo *Platform,
                                          VersionTuple Introduced,
                                          VersionTuple Deprecated,
                                          VersionTuple Obsoleted,
                                          bool IsUnavailable,
                                          StringRef Message,
                                          bool Override,
                                          unsigned AttrSpellingListIndex);
  TypeVisibilityAttr *mergeTypeVisibilityAttr(Decl *D, SourceRange Range,
                                       TypeVisibilityAttr::VisibilityType Vis,
                                              unsigned AttrSpellingListIndex);
  VisibilityAttr *mergeVisibilityAttr(Decl *D, SourceRange Range,
                                      VisibilityAttr::VisibilityType Vis,
                                      unsigned AttrSpellingListIndex);
  DLLImportAttr *mergeDLLImportAttr(Decl *D, SourceRange Range,
                                    unsigned AttrSpellingListIndex);
  DLLExportAttr *mergeDLLExportAttr(Decl *D, SourceRange Range,
                                    unsigned AttrSpellingListIndex);
  MSInheritanceAttr *
  mergeMSInheritanceAttr(Decl *D, SourceRange Range, bool BestCase,
                         unsigned AttrSpellingListIndex,
                         MSInheritanceAttr::Spelling SemanticSpelling);
  FormatAttr *mergeFormatAttr(Decl *D, SourceRange Range,
                              IdentifierInfo *Format, int FormatIdx,
                              int FirstArg, unsigned AttrSpellingListIndex);
  SectionAttr *mergeSectionAttr(Decl *D, SourceRange Range, StringRef Name,
                                unsigned AttrSpellingListIndex);

  /// \brief Describes the kind of merge to perform for availability
  /// attributes (including "deprecated", "unavailable", and "availability").
  enum AvailabilityMergeKind {
    /// \brief Don't merge availability attributes at all.
    AMK_None,
    /// \brief Merge availability attributes for a redeclaration, which requires
    /// an exact match.
    AMK_Redeclaration,
    /// \brief Merge availability attributes for an override, which requires
    /// an exact match or a weakening of constraints.
    AMK_Override
  };

  void mergeDeclAttributes(NamedDecl *New, Decl *Old,
                           AvailabilityMergeKind AMK = AMK_Redeclaration);
  void MergeTypedefNameDecl(TypedefNameDecl *New, LookupResult &OldDecls);
  bool MergeFunctionDecl(FunctionDecl *New, NamedDecl *&Old, Scope *S,
                         bool MergeTypeWithOld);
  bool MergeCompatibleFunctionDecls(FunctionDecl *New, FunctionDecl *Old,
                                    Scope *S, bool MergeTypeWithOld);
  void mergeObjCMethodDecls(ObjCMethodDecl *New, ObjCMethodDecl *Old);
  void MergeVarDecl(VarDecl *New, LookupResult &Previous);
  void MergeVarDeclTypes(VarDecl *New, VarDecl *Old, bool MergeTypeWithOld);
  void MergeVarDeclExceptionSpecs(VarDecl *New, VarDecl *Old);
  bool MergeCXXFunctionDecl(FunctionDecl *New, FunctionDecl *Old, Scope *S);

  // AssignmentAction - This is used by all the assignment diagnostic functions
  // to represent what is actually causing the operation
  enum AssignmentAction {
    AA_Assigning,
    AA_Passing,
    AA_Returning,
    AA_Converting,
    AA_Initializing,
    AA_Sending,
    AA_Casting,
    AA_Passing_CFAudited
  };

  /// C++ Overloading.
  enum OverloadKind {
    /// This is a legitimate overload: the existing declarations are
    /// functions or function templates with different signatures.
    Ovl_Overload,

    /// This is not an overload because the signature exactly matches
    /// an existing declaration.
    Ovl_Match,

    /// This is not an overload because the lookup results contain a
    /// non-function.
    Ovl_NonFunction
  };
  OverloadKind CheckOverload(Scope *S,
                             FunctionDecl *New,
                             const LookupResult &OldDecls,
                             NamedDecl *&OldDecl,
                             bool IsForUsingDecl);
  bool IsOverload(FunctionDecl *New, FunctionDecl *Old, bool IsForUsingDecl);

  /// \brief Checks availability of the function depending on the current
  /// function context.Inside an unavailable function,unavailability is ignored.
  ///
  /// \returns true if \p FD is unavailable and current context is inside
  /// an available function, false otherwise.
  bool isFunctionConsideredUnavailable(FunctionDecl *FD);

  ImplicitConversionSequence
  TryImplicitConversion(Expr *From, QualType ToType,
                        bool SuppressUserConversions,
                        bool AllowExplicit,
                        bool InOverloadResolution,
                        bool CStyle,
                        bool AllowObjCWritebackConversion);

  bool IsIntegralPromotion(Expr *From, QualType FromType, QualType ToType);
  bool IsFloatingPointPromotion(QualType FromType, QualType ToType);
  bool IsComplexPromotion(QualType FromType, QualType ToType);
  bool IsPointerConversion(Expr *From, QualType FromType, QualType ToType,
                           bool InOverloadResolution,
                           QualType& ConvertedType, bool &IncompatibleObjC);
  bool isObjCPointerConversion(QualType FromType, QualType ToType,
                               QualType& ConvertedType, bool &IncompatibleObjC);
  bool isObjCWritebackConversion(QualType FromType, QualType ToType,
                                 QualType &ConvertedType);
  bool IsBlockPointerConversion(QualType FromType, QualType ToType,
                                QualType& ConvertedType);
  bool FunctionParamTypesAreEqual(const FunctionProtoType *OldType,
                                  const FunctionProtoType *NewType,
                                  unsigned *ArgPos = nullptr);
  void HandleFunctionTypeMismatch(PartialDiagnostic &PDiag,
                                  QualType FromType, QualType ToType);

  CastKind PrepareCastToObjCObjectPointer(ExprResult &E);
  bool CheckPointerConversion(Expr *From, QualType ToType,
                              CastKind &Kind,
                              CXXCastPath& BasePath,
                              bool IgnoreBaseAccess);
  bool IsMemberPointerConversion(Expr *From, QualType FromType, QualType ToType,
                                 bool InOverloadResolution,
                                 QualType &ConvertedType);
  bool CheckMemberPointerConversion(Expr *From, QualType ToType,
                                    CastKind &Kind,
                                    CXXCastPath &BasePath,
                                    bool IgnoreBaseAccess);
  bool IsQualificationConversion(QualType FromType, QualType ToType,
                                 bool CStyle, bool &ObjCLifetimeConversion);
  bool IsNoReturnConversion(QualType FromType, QualType ToType,
                            QualType &ResultTy);
  bool DiagnoseMultipleUserDefinedConversion(Expr *From, QualType ToType);
  bool isSameOrCompatibleFunctionType(CanQualType Param, CanQualType Arg);

  ExprResult PerformMoveOrCopyInitialization(const InitializedEntity &Entity,
                                             const VarDecl *NRVOCandidate,
                                             QualType ResultType,
                                             Expr *Value,
                                             bool AllowNRVO = true);

  bool CanPerformCopyInitialization(const InitializedEntity &Entity,
                                    ExprResult Init);
  ExprResult PerformCopyInitialization(const InitializedEntity &Entity,
                                       SourceLocation EqualLoc,
                                       ExprResult Init,
                                       bool TopLevelOfInitList = false,
                                       bool AllowExplicit = false);
  ExprResult PerformObjectArgumentInitialization(Expr *From,
                                                 NestedNameSpecifier *Qualifier,
                                                 NamedDecl *FoundDecl,
                                                 CXXMethodDecl *Method);

  ExprResult PerformContextuallyConvertToBool(Expr *From);
  ExprResult PerformContextuallyConvertToObjCPointer(Expr *From);

  /// Contexts in which a converted constant expression is required.
  enum CCEKind {
    CCEK_CaseValue,   ///< Expression in a case label.
    CCEK_Enumerator,  ///< Enumerator value with fixed underlying type.
    CCEK_TemplateArg, ///< Value of a non-type template parameter.
    CCEK_NewExpr      ///< Constant expression in a noptr-new-declarator.
  };
  ExprResult CheckConvertedConstantExpression(Expr *From, QualType T,
                                              llvm::APSInt &Value, CCEKind CCE);

  /// \brief Abstract base class used to perform a contextual implicit
  /// conversion from an expression to any type passing a filter.
  class ContextualImplicitConverter {
  public:
    bool Suppress;
    bool SuppressConversion;

    ContextualImplicitConverter(bool Suppress = false,
                                bool SuppressConversion = false)
        : Suppress(Suppress), SuppressConversion(SuppressConversion) {}

    /// \brief Determine whether the specified type is a valid destination type
    /// for this conversion.
    virtual bool match(QualType T) = 0;

    /// \brief Emits a diagnostic complaining that the expression does not have
    /// integral or enumeration type.
    virtual SemaDiagnosticBuilder
    diagnoseNoMatch(Sema &S, SourceLocation Loc, QualType T) = 0;

    /// \brief Emits a diagnostic when the expression has incomplete class type.
    virtual SemaDiagnosticBuilder
    diagnoseIncomplete(Sema &S, SourceLocation Loc, QualType T) = 0;

    /// \brief Emits a diagnostic when the only matching conversion function
    /// is explicit.
    virtual SemaDiagnosticBuilder diagnoseExplicitConv(
        Sema &S, SourceLocation Loc, QualType T, QualType ConvTy) = 0;

    /// \brief Emits a note for the explicit conversion function.
    virtual SemaDiagnosticBuilder
    noteExplicitConv(Sema &S, CXXConversionDecl *Conv, QualType ConvTy) = 0;

    /// \brief Emits a diagnostic when there are multiple possible conversion
    /// functions.
    virtual SemaDiagnosticBuilder
    diagnoseAmbiguous(Sema &S, SourceLocation Loc, QualType T) = 0;

    /// \brief Emits a note for one of the candidate conversions.
    virtual SemaDiagnosticBuilder
    noteAmbiguous(Sema &S, CXXConversionDecl *Conv, QualType ConvTy) = 0;

    /// \brief Emits a diagnostic when we picked a conversion function
    /// (for cases when we are not allowed to pick a conversion function).
    virtual SemaDiagnosticBuilder diagnoseConversion(
        Sema &S, SourceLocation Loc, QualType T, QualType ConvTy) = 0;

    virtual ~ContextualImplicitConverter() {}
  };

  class ICEConvertDiagnoser : public ContextualImplicitConverter {
    bool AllowScopedEnumerations;

  public:
    ICEConvertDiagnoser(bool AllowScopedEnumerations,
                        bool Suppress, bool SuppressConversion)
        : ContextualImplicitConverter(Suppress, SuppressConversion),
          AllowScopedEnumerations(AllowScopedEnumerations) {}

    /// Match an integral or (possibly scoped) enumeration type.
    bool match(QualType T) override;

    SemaDiagnosticBuilder
    diagnoseNoMatch(Sema &S, SourceLocation Loc, QualType T) override {
      return diagnoseNotInt(S, Loc, T);
    }

    /// \brief Emits a diagnostic complaining that the expression does not have
    /// integral or enumeration type.
    virtual SemaDiagnosticBuilder
    diagnoseNotInt(Sema &S, SourceLocation Loc, QualType T) = 0;
  };

  /// Perform a contextual implicit conversion.
  ExprResult PerformContextualImplicitConversion(
      SourceLocation Loc, Expr *FromE, ContextualImplicitConverter &Converter);


  enum ObjCSubscriptKind {
    OS_Array,
    OS_Dictionary,
    OS_Error
  };
  ObjCSubscriptKind CheckSubscriptingKind(Expr *FromE);

  // Note that LK_String is intentionally after the other literals, as
  // this is used for diagnostics logic.
  enum ObjCLiteralKind {
    LK_Array,
    LK_Dictionary,
    LK_Numeric,
    LK_Boxed,
    LK_String,
    LK_Block,
    LK_None
  };
  ObjCLiteralKind CheckLiteralKind(Expr *FromE);

  ExprResult PerformObjectMemberConversion(Expr *From,
                                           NestedNameSpecifier *Qualifier,
                                           NamedDecl *FoundDecl,
                                           NamedDecl *Member);

  // Members have to be NamespaceDecl* or TranslationUnitDecl*.
  // TODO: make this is a typesafe union.
  typedef llvm::SmallPtrSet<DeclContext   *, 16> AssociatedNamespaceSet;
  typedef llvm::SmallPtrSet<CXXRecordDecl *, 16> AssociatedClassSet;

  void AddOverloadCandidate(FunctionDecl *Function,
                            DeclAccessPair FoundDecl,
                            ArrayRef<Expr *> Args,
                            OverloadCandidateSet& CandidateSet,
                            bool SuppressUserConversions = false,
                            bool PartialOverloading = false,
                            bool AllowExplicit = false);
  void AddFunctionCandidates(const UnresolvedSetImpl &Functions,
                      ArrayRef<Expr *> Args,
                      OverloadCandidateSet &CandidateSet,
                      bool SuppressUserConversions = false,
                      TemplateArgumentListInfo *ExplicitTemplateArgs = nullptr);
  void AddMethodCandidate(DeclAccessPair FoundDecl,
                          QualType ObjectType,
                          Expr::Classification ObjectClassification,
                          ArrayRef<Expr *> Args,
                          OverloadCandidateSet& CandidateSet,
                          bool SuppressUserConversion = false);
  void AddMethodCandidate(CXXMethodDecl *Method,
                          DeclAccessPair FoundDecl,
                          CXXRecordDecl *ActingContext, QualType ObjectType,
                          Expr::Classification ObjectClassification,
                          ArrayRef<Expr *> Args,
                          OverloadCandidateSet& CandidateSet,
                          bool SuppressUserConversions = false);
  void AddMethodTemplateCandidate(FunctionTemplateDecl *MethodTmpl,
                                  DeclAccessPair FoundDecl,
                                  CXXRecordDecl *ActingContext,
                                 TemplateArgumentListInfo *ExplicitTemplateArgs,
                                  QualType ObjectType,
                                  Expr::Classification ObjectClassification,
                                  ArrayRef<Expr *> Args,
                                  OverloadCandidateSet& CandidateSet,
                                  bool SuppressUserConversions = false);
  void AddTemplateOverloadCandidate(FunctionTemplateDecl *FunctionTemplate,
                                    DeclAccessPair FoundDecl,
                                 TemplateArgumentListInfo *ExplicitTemplateArgs,
                                    ArrayRef<Expr *> Args,
                                    OverloadCandidateSet& CandidateSet,
                                    bool SuppressUserConversions = false);
  void AddConversionCandidate(CXXConversionDecl *Conversion,
                              DeclAccessPair FoundDecl,
                              CXXRecordDecl *ActingContext,
                              Expr *From, QualType ToType,
                              OverloadCandidateSet& CandidateSet,
                              bool AllowObjCConversionOnExplicit);
  void AddTemplateConversionCandidate(FunctionTemplateDecl *FunctionTemplate,
                                      DeclAccessPair FoundDecl,
                                      CXXRecordDecl *ActingContext,
                                      Expr *From, QualType ToType,
                                      OverloadCandidateSet &CandidateSet,
                                      bool AllowObjCConversionOnExplicit);
  void AddSurrogateCandidate(CXXConversionDecl *Conversion,
                             DeclAccessPair FoundDecl,
                             CXXRecordDecl *ActingContext,
                             const FunctionProtoType *Proto,
                             Expr *Object, ArrayRef<Expr *> Args,
                             OverloadCandidateSet& CandidateSet);
  void AddMemberOperatorCandidates(OverloadedOperatorKind Op,
                                   SourceLocation OpLoc, ArrayRef<Expr *> Args,
                                   OverloadCandidateSet& CandidateSet,
                                   SourceRange OpRange = SourceRange());
  void AddBuiltinCandidate(QualType ResultTy, QualType *ParamTys,
                           ArrayRef<Expr *> Args, 
                           OverloadCandidateSet& CandidateSet,
                           bool IsAssignmentOperator = false,
                           unsigned NumContextualBoolArguments = 0);
  void AddBuiltinOperatorCandidates(OverloadedOperatorKind Op,
                                    SourceLocation OpLoc, ArrayRef<Expr *> Args,
                                    OverloadCandidateSet& CandidateSet);
  void AddArgumentDependentLookupCandidates(DeclarationName Name,
                                            SourceLocation Loc,
                                            ArrayRef<Expr *> Args,
                                TemplateArgumentListInfo *ExplicitTemplateArgs,
                                            OverloadCandidateSet& CandidateSet,
                                            bool PartialOverloading = false);

  // Emit as a 'note' the specific overload candidate
  void NoteOverloadCandidate(FunctionDecl *Fn, QualType DestType = QualType());

  // Emit as a series of 'note's all template and non-templates
  // identified by the expression Expr
  void NoteAllOverloadCandidates(Expr* E, QualType DestType = QualType());

  /// Check the enable_if expressions on the given function. Returns the first
  /// failing attribute, or NULL if they were all successful.
  EnableIfAttr *CheckEnableIf(FunctionDecl *Function, ArrayRef<Expr *> Args,
                              bool MissingImplicitThis = false);

  // [PossiblyAFunctionType]  -->   [Return]
  // NonFunctionType --> NonFunctionType
  // R (A) --> R(A)
  // R (*)(A) --> R (A)
  // R (&)(A) --> R (A)
  // R (S::*)(A) --> R (A)
  QualType ExtractUnqualifiedFunctionType(QualType PossiblyAFunctionType);

  FunctionDecl *
  ResolveAddressOfOverloadedFunction(Expr *AddressOfExpr,
                                     QualType TargetType,
                                     bool Complain,
                                     DeclAccessPair &Found,
                                     bool *pHadMultipleCandidates = nullptr);

  FunctionDecl *
  ResolveSingleFunctionTemplateSpecialization(OverloadExpr *ovl,
                                              bool Complain = false,
                                              DeclAccessPair *Found = nullptr);

  bool ResolveAndFixSingleFunctionTemplateSpecialization(
                      ExprResult &SrcExpr,
                      bool DoFunctionPointerConverion = false,
                      bool Complain = false,
                      const SourceRange& OpRangeForComplaining = SourceRange(),
                      QualType DestTypeForComplaining = QualType(),
                      unsigned DiagIDForComplaining = 0);


  Expr *FixOverloadedFunctionReference(Expr *E,
                                       DeclAccessPair FoundDecl,
                                       FunctionDecl *Fn);
  ExprResult FixOverloadedFunctionReference(ExprResult,
                                            DeclAccessPair FoundDecl,
                                            FunctionDecl *Fn);

  void AddOverloadedCallCandidates(UnresolvedLookupExpr *ULE,
                                   ArrayRef<Expr *> Args,
                                   OverloadCandidateSet &CandidateSet,
                                   bool PartialOverloading = false);

  // An enum used to represent the different possible results of building a
  // range-based for loop.
  enum ForRangeStatus {
    FRS_Success,
    FRS_NoViableFunction,
    FRS_DiagnosticIssued
  };

  // An enum to represent whether something is dealing with a call to begin()
  // or a call to end() in a range-based for loop.
  enum BeginEndFunction {
    BEF_begin,
    BEF_end
  };

  ForRangeStatus BuildForRangeBeginEndCall(Scope *S, SourceLocation Loc,
                                           SourceLocation RangeLoc,
                                           VarDecl *Decl,
                                           BeginEndFunction BEF,
                                           const DeclarationNameInfo &NameInfo,
                                           LookupResult &MemberLookup,
                                           OverloadCandidateSet *CandidateSet,
                                           Expr *Range, ExprResult *CallExpr);

  ExprResult BuildOverloadedCallExpr(Scope *S, Expr *Fn,
                                     UnresolvedLookupExpr *ULE,
                                     SourceLocation LParenLoc,
                                     MultiExprArg Args,
                                     SourceLocation RParenLoc,
                                     Expr *ExecConfig,
                                     bool AllowTypoCorrection=true);

  bool buildOverloadedCallSet(Scope *S, Expr *Fn, UnresolvedLookupExpr *ULE,
                              MultiExprArg Args, SourceLocation RParenLoc,
                              OverloadCandidateSet *CandidateSet,
                              ExprResult *Result);

  ExprResult CreateOverloadedUnaryOp(SourceLocation OpLoc,
                                     unsigned Opc,
                                     const UnresolvedSetImpl &Fns,
                                     Expr *input);

  ExprResult CreateOverloadedBinOp(SourceLocation OpLoc,
                                   unsigned Opc,
                                   const UnresolvedSetImpl &Fns,
                                   Expr *LHS, Expr *RHS);

  ExprResult CreateOverloadedArraySubscriptExpr(SourceLocation LLoc,
                                                SourceLocation RLoc,
                                                Expr *Base,Expr *Idx);

  ExprResult
  BuildCallToMemberFunction(Scope *S, Expr *MemExpr,
                            SourceLocation LParenLoc,
                            MultiExprArg Args,
                            SourceLocation RParenLoc);
  ExprResult
  BuildCallToObjectOfClassType(Scope *S, Expr *Object, SourceLocation LParenLoc,
                               MultiExprArg Args,
                               SourceLocation RParenLoc);

  ExprResult BuildOverloadedArrowExpr(Scope *S, Expr *Base,
                                      SourceLocation OpLoc,
                                      bool *NoArrowOperatorFound = nullptr);

  /// CheckCallReturnType - Checks that a call expression's return type is
  /// complete. Returns true on failure. The location passed in is the location
  /// that best represents the call.
  bool CheckCallReturnType(QualType ReturnType, SourceLocation Loc,
                           CallExpr *CE, FunctionDecl *FD);

  /// Helpers for dealing with blocks and functions.
  bool CheckParmsForFunctionDef(ParmVarDecl *const *Param,
                                ParmVarDecl *const *ParamEnd,
                                bool CheckParameterNames);
  void CheckCXXDefaultArguments(FunctionDecl *FD);
  void CheckExtraCXXDefaultArguments(Declarator &D);
  Scope *getNonFieldDeclScope(Scope *S);

  /// \name Name lookup
  ///
  /// These routines provide name lookup that is used during semantic
  /// analysis to resolve the various kinds of names (identifiers,
  /// overloaded operator names, constructor names, etc.) into zero or
  /// more declarations within a particular scope. The major entry
  /// points are LookupName, which performs unqualified name lookup,
  /// and LookupQualifiedName, which performs qualified name lookup.
  ///
  /// All name lookup is performed based on some specific criteria,
  /// which specify what names will be visible to name lookup and how
  /// far name lookup should work. These criteria are important both
  /// for capturing language semantics (certain lookups will ignore
  /// certain names, for example) and for performance, since name
  /// lookup is often a bottleneck in the compilation of C++. Name
  /// lookup criteria is specified via the LookupCriteria enumeration.
  ///
  /// The results of name lookup can vary based on the kind of name
  /// lookup performed, the current language, and the translation
  /// unit. In C, for example, name lookup will either return nothing
  /// (no entity found) or a single declaration. In C++, name lookup
  /// can additionally refer to a set of overloaded functions or
  /// result in an ambiguity. All of the possible results of name
  /// lookup are captured by the LookupResult class, which provides
  /// the ability to distinguish among them.
  //@{

  /// @brief Describes the kind of name lookup to perform.
  enum LookupNameKind {
    /// Ordinary name lookup, which finds ordinary names (functions,
    /// variables, typedefs, etc.) in C and most kinds of names
    /// (functions, variables, members, types, etc.) in C++.
    LookupOrdinaryName = 0,
    /// Tag name lookup, which finds the names of enums, classes,
    /// structs, and unions.
    LookupTagName,
    /// Label name lookup.
    LookupLabel,
    /// Member name lookup, which finds the names of
    /// class/struct/union members.
    LookupMemberName,
    /// Look up of an operator name (e.g., operator+) for use with
    /// operator overloading. This lookup is similar to ordinary name
    /// lookup, but will ignore any declarations that are class members.
    LookupOperatorName,
    /// Look up of a name that precedes the '::' scope resolution
    /// operator in C++. This lookup completely ignores operator, object,
    /// function, and enumerator names (C++ [basic.lookup.qual]p1).
    LookupNestedNameSpecifierName,
    /// Look up a namespace name within a C++ using directive or
    /// namespace alias definition, ignoring non-namespace names (C++
    /// [basic.lookup.udir]p1).
    LookupNamespaceName,
    /// Look up all declarations in a scope with the given name,
    /// including resolved using declarations.  This is appropriate
    /// for checking redeclarations for a using declaration.
    LookupUsingDeclName,
    /// Look up an ordinary name that is going to be redeclared as a
    /// name with linkage. This lookup ignores any declarations that
    /// are outside of the current scope unless they have linkage. See
    /// C99 6.2.2p4-5 and C++ [basic.link]p6.
    LookupRedeclarationWithLinkage,
    /// Look up a friend of a local class. This lookup does not look
    /// outside the innermost non-class scope. See C++11 [class.friend]p11.
    LookupLocalFriendName,
    /// Look up the name of an Objective-C protocol.
    LookupObjCProtocolName,
    /// Look up implicit 'self' parameter of an objective-c method.
    LookupObjCImplicitSelfParam,
    /// \brief Look up any declaration with any name.
    LookupAnyName
  };

  /// \brief Specifies whether (or how) name lookup is being performed for a
  /// redeclaration (vs. a reference).
  enum RedeclarationKind {
    /// \brief The lookup is a reference to this name that is not for the
    /// purpose of redeclaring the name.
    NotForRedeclaration = 0,
    /// \brief The lookup results will be used for redeclaration of a name,
    /// if an entity by that name already exists.
    ForRedeclaration
  };

  /// \brief The possible outcomes of name lookup for a literal operator.
  enum LiteralOperatorLookupResult {
    /// \brief The lookup resulted in an error.
    LOLR_Error,
    /// \brief The lookup found a single 'cooked' literal operator, which
    /// expects a normal literal to be built and passed to it.
    LOLR_Cooked,
    /// \brief The lookup found a single 'raw' literal operator, which expects
    /// a string literal containing the spelling of the literal token.
    LOLR_Raw,
    /// \brief The lookup found an overload set of literal operator templates,
    /// which expect the characters of the spelling of the literal token to be
    /// passed as a non-type template argument pack.
    LOLR_Template,
    /// \brief The lookup found an overload set of literal operator templates,
    /// which expect the character type and characters of the spelling of the
    /// string literal token to be passed as template arguments.
    LOLR_StringTemplate
  };

  SpecialMemberOverloadResult *LookupSpecialMember(CXXRecordDecl *D,
                                                   CXXSpecialMember SM,
                                                   bool ConstArg,
                                                   bool VolatileArg,
                                                   bool RValueThis,
                                                   bool ConstThis,
                                                   bool VolatileThis);

private:
  bool CppLookupName(LookupResult &R, Scope *S);

  // \brief The set of known/encountered (unique, canonicalized) NamespaceDecls.
  //
  // The boolean value will be true to indicate that the namespace was loaded
  // from an AST/PCH file, or false otherwise.
  llvm::MapVector<NamespaceDecl*, bool> KnownNamespaces;

  /// \brief Whether we have already loaded known namespaces from an extenal
  /// source.
  bool LoadedExternalKnownNamespaces;

public:
  /// \brief Look up a name, looking for a single declaration.  Return
  /// null if the results were absent, ambiguous, or overloaded.
  ///
  /// It is preferable to use the elaborated form and explicitly handle
  /// ambiguity and overloaded.
  NamedDecl *LookupSingleName(Scope *S, DeclarationName Name,
                              SourceLocation Loc,
                              LookupNameKind NameKind,
                              RedeclarationKind Redecl
                                = NotForRedeclaration);
  bool LookupName(LookupResult &R, Scope *S,
                  bool AllowBuiltinCreation = false);
  bool LookupQualifiedName(LookupResult &R, DeclContext *LookupCtx,
                           bool InUnqualifiedLookup = false);
  bool LookupParsedName(LookupResult &R, Scope *S, CXXScopeSpec *SS,
                        bool AllowBuiltinCreation = false,
                        bool EnteringContext = false);
  ObjCProtocolDecl *LookupProtocol(IdentifierInfo *II, SourceLocation IdLoc,
                                   RedeclarationKind Redecl
                                     = NotForRedeclaration);

  void LookupOverloadedOperatorName(OverloadedOperatorKind Op, Scope *S,
                                    QualType T1, QualType T2,
                                    UnresolvedSetImpl &Functions);
  void addOverloadedOperatorToUnresolvedSet(UnresolvedSetImpl &Functions,
                                            DeclAccessPair Operator,
                                            QualType T1, QualType T2);

  LabelDecl *LookupOrCreateLabel(IdentifierInfo *II, SourceLocation IdentLoc,
                                 SourceLocation GnuLabelLoc = SourceLocation());

  DeclContextLookupResult LookupConstructors(CXXRecordDecl *Class);
  CXXConstructorDecl *LookupDefaultConstructor(CXXRecordDecl *Class);
  CXXConstructorDecl *LookupCopyingConstructor(CXXRecordDecl *Class,
                                               unsigned Quals);
  CXXMethodDecl *LookupCopyingAssignment(CXXRecordDecl *Class, unsigned Quals,
                                         bool RValueThis, unsigned ThisQuals);
  CXXConstructorDecl *LookupMovingConstructor(CXXRecordDecl *Class,
                                              unsigned Quals);
  CXXMethodDecl *LookupMovingAssignment(CXXRecordDecl *Class, unsigned Quals,
                                        bool RValueThis, unsigned ThisQuals);
  CXXDestructorDecl *LookupDestructor(CXXRecordDecl *Class);

  bool checkLiteralOperatorId(const CXXScopeSpec &SS, const UnqualifiedId &Id);
  LiteralOperatorLookupResult LookupLiteralOperator(Scope *S, LookupResult &R,
                                                    ArrayRef<QualType> ArgTys,
                                                    bool AllowRaw,
                                                    bool AllowTemplate,
                                                    bool AllowStringTemplate);
  bool isKnownName(StringRef name);

  void ArgumentDependentLookup(DeclarationName Name, SourceLocation Loc,
                               ArrayRef<Expr *> Args, ADLResult &Functions);

  void LookupVisibleDecls(Scope *S, LookupNameKind Kind,
                          VisibleDeclConsumer &Consumer,
                          bool IncludeGlobalScope = true);
  void LookupVisibleDecls(DeclContext *Ctx, LookupNameKind Kind,
                          VisibleDeclConsumer &Consumer,
                          bool IncludeGlobalScope = true);

  enum CorrectTypoKind {
    CTK_NonError,     // CorrectTypo used in a non error recovery situation.
    CTK_ErrorRecovery // CorrectTypo used in normal error recovery.
  };

  TypoCorrection CorrectTypo(const DeclarationNameInfo &Typo,
                             Sema::LookupNameKind LookupKind,
                             Scope *S, CXXScopeSpec *SS,
                             CorrectionCandidateCallback &CCC,
                             CorrectTypoKind Mode,
                             DeclContext *MemberContext = nullptr,
                             bool EnteringContext = false,
                             const ObjCObjectPointerType *OPT = nullptr,
                             bool RecordFailure = true);

  void diagnoseTypo(const TypoCorrection &Correction,
                    const PartialDiagnostic &TypoDiag,
                    bool ErrorRecovery = true);

  void diagnoseTypo(const TypoCorrection &Correction,
                    const PartialDiagnostic &TypoDiag,
                    const PartialDiagnostic &PrevNote,
                    bool ErrorRecovery = true);

  void FindAssociatedClassesAndNamespaces(SourceLocation InstantiationLoc,
                                          ArrayRef<Expr *> Args,
                                   AssociatedNamespaceSet &AssociatedNamespaces,
                                   AssociatedClassSet &AssociatedClasses);

  void FilterLookupForScope(LookupResult &R, DeclContext *Ctx, Scope *S,
                            bool ConsiderLinkage, bool AllowInlineNamespace);

  void DiagnoseAmbiguousLookup(LookupResult &Result);
  //@}

  ObjCInterfaceDecl *getObjCInterfaceDecl(IdentifierInfo *&Id,
                                          SourceLocation IdLoc,
                                          bool TypoCorrection = false);
  NamedDecl *LazilyCreateBuiltin(IdentifierInfo *II, unsigned ID,
                                 Scope *S, bool ForRedeclaration,
                                 SourceLocation Loc);
  NamedDecl *ImplicitlyDefineFunction(SourceLocation Loc, IdentifierInfo &II,
                                      Scope *S);
  void AddKnownFunctionAttributes(FunctionDecl *FD);

  // More parsing and symbol table subroutines.

  void ProcessPragmaWeak(Scope *S, Decl *D);
  // Decl attributes - this routine is the top level dispatcher.
  void ProcessDeclAttributes(Scope *S, Decl *D, const Declarator &PD);
  void ProcessDeclAttributeList(Scope *S, Decl *D, const AttributeList *AL,
                                bool IncludeCXX11Attributes = true);
  bool ProcessAccessDeclAttributeList(AccessSpecDecl *ASDecl,
                                      const AttributeList *AttrList);

  void checkUnusedDeclAttributes(Declarator &D);

  bool CheckRegparmAttr(const AttributeList &attr, unsigned &value);
  bool CheckCallingConvAttr(const AttributeList &attr, CallingConv &CC, 
                            const FunctionDecl *FD = nullptr);
  bool CheckNoReturnAttr(const AttributeList &attr);
  bool checkStringLiteralArgumentAttr(const AttributeList &Attr,
                                      unsigned ArgNum, StringRef &Str,
                                      SourceLocation *ArgLocation = nullptr);
  bool checkMSInheritanceAttrOnDefinition(
      CXXRecordDecl *RD, SourceRange Range, bool BestCase,
      MSInheritanceAttr::Spelling SemanticSpelling);

  void CheckAlignasUnderalignment(Decl *D);

  /// Adjust the calling convention of a method to be the ABI default if it
  /// wasn't specified explicitly.  This handles method types formed from
  /// function type typedefs and typename template arguments.
  void adjustMemberFunctionCC(QualType &T, bool IsStatic);

  // Check if there is an explicit attribute, but only look through parens.
  // The intent is to look for an attribute on the current declarator, but not
  // one that came from a typedef.
  bool hasExplicitCallingConv(QualType &T);

  /// Get the outermost AttributedType node that sets a calling convention.
  /// Valid types should not have multiple attributes with different CCs.
  const AttributedType *getCallingConvAttributedType(QualType T) const;

  /// \brief Stmt attributes - this routine is the top level dispatcher.
  StmtResult ProcessStmtAttributes(Stmt *Stmt, AttributeList *Attrs,
                                   SourceRange Range);

  void WarnConflictingTypedMethods(ObjCMethodDecl *Method,
                                   ObjCMethodDecl *MethodDecl,
                                   bool IsProtocolMethodDecl);

  void CheckConflictingOverridingMethod(ObjCMethodDecl *Method,
                                   ObjCMethodDecl *Overridden,
                                   bool IsProtocolMethodDecl);

  /// WarnExactTypedMethods - This routine issues a warning if method
  /// implementation declaration matches exactly that of its declaration.
  void WarnExactTypedMethods(ObjCMethodDecl *Method,
                             ObjCMethodDecl *MethodDecl,
                             bool IsProtocolMethodDecl);

  typedef llvm::SmallPtrSet<Selector, 8> SelectorSet;
  typedef llvm::DenseMap<Selector, ObjCMethodDecl*> ProtocolsMethodsMap;

  /// CheckImplementationIvars - This routine checks if the instance variables
  /// listed in the implelementation match those listed in the interface.
  void CheckImplementationIvars(ObjCImplementationDecl *ImpDecl,
                                ObjCIvarDecl **Fields, unsigned nIvars,
                                SourceLocation Loc);

  /// ImplMethodsVsClassMethods - This is main routine to warn if any method
  /// remains unimplemented in the class or category \@implementation.
  void ImplMethodsVsClassMethods(Scope *S, ObjCImplDecl* IMPDecl,
                                 ObjCContainerDecl* IDecl,
                                 bool IncompleteImpl = false);

  /// DiagnoseUnimplementedProperties - This routine warns on those properties
  /// which must be implemented by this implementation.
  void DiagnoseUnimplementedProperties(Scope *S, ObjCImplDecl* IMPDecl,
                                       ObjCContainerDecl *CDecl,
                                       bool SynthesizeProperties);

  /// DefaultSynthesizeProperties - This routine default synthesizes all
  /// properties which must be synthesized in the class's \@implementation.
  void DefaultSynthesizeProperties (Scope *S, ObjCImplDecl* IMPDecl,
                                    ObjCInterfaceDecl *IDecl);
  void DefaultSynthesizeProperties(Scope *S, Decl *D);

  /// IvarBacksCurrentMethodAccessor - This routine returns 'true' if 'IV' is
  /// an ivar synthesized for 'Method' and 'Method' is a property accessor
  /// declared in class 'IFace'.
  bool IvarBacksCurrentMethodAccessor(ObjCInterfaceDecl *IFace,
                                      ObjCMethodDecl *Method, ObjCIvarDecl *IV);
  
  /// DiagnoseUnusedBackingIvarInAccessor - Issue an 'unused' warning if ivar which
  /// backs the property is not used in the property's accessor.
  void DiagnoseUnusedBackingIvarInAccessor(Scope *S,
                                           const ObjCImplementationDecl *ImplD);
  
  /// GetIvarBackingPropertyAccessor - If method is a property setter/getter and
  /// it property has a backing ivar, returns this ivar; otherwise, returns NULL.
  /// It also returns ivar's property on success.
  ObjCIvarDecl *GetIvarBackingPropertyAccessor(const ObjCMethodDecl *Method,
                                               const ObjCPropertyDecl *&PDecl) const;
  
  /// Called by ActOnProperty to handle \@property declarations in
  /// class extensions.
  ObjCPropertyDecl *HandlePropertyInClassExtension(Scope *S,
                      SourceLocation AtLoc,
                      SourceLocation LParenLoc,
                      FieldDeclarator &FD,
                      Selector GetterSel,
                      Selector SetterSel,
                      const bool isAssign,
                      const bool isReadWrite,
                      const unsigned Attributes,
                      const unsigned AttributesAsWritten,
                      bool *isOverridingProperty,
                      TypeSourceInfo *T,
                      tok::ObjCKeywordKind MethodImplKind);

  /// Called by ActOnProperty and HandlePropertyInClassExtension to
  /// handle creating the ObjcPropertyDecl for a category or \@interface.
  ObjCPropertyDecl *CreatePropertyDecl(Scope *S,
                                       ObjCContainerDecl *CDecl,
                                       SourceLocation AtLoc,
                                       SourceLocation LParenLoc,
                                       FieldDeclarator &FD,
                                       Selector GetterSel,
                                       Selector SetterSel,
                                       const bool isAssign,
                                       const bool isReadWrite,
                                       const unsigned Attributes,
                                       const unsigned AttributesAsWritten,
                                       TypeSourceInfo *T,
                                       tok::ObjCKeywordKind MethodImplKind,
                                       DeclContext *lexicalDC = nullptr);

  /// AtomicPropertySetterGetterRules - This routine enforces the rule (via
  /// warning) when atomic property has one but not the other user-declared
  /// setter or getter.
  void AtomicPropertySetterGetterRules(ObjCImplDecl* IMPDecl,
                                       ObjCContainerDecl* IDecl);

  void DiagnoseOwningPropertyGetterSynthesis(const ObjCImplementationDecl *D);

  void DiagnoseMissingDesignatedInitOverrides(
                                          const ObjCImplementationDecl *ImplD,
                                          const ObjCInterfaceDecl *IFD);

  void DiagnoseDuplicateIvars(ObjCInterfaceDecl *ID, ObjCInterfaceDecl *SID);

  enum MethodMatchStrategy {
    MMS_loose,
    MMS_strict
  };

  /// MatchTwoMethodDeclarations - Checks if two methods' type match and returns
  /// true, or false, accordingly.
  bool MatchTwoMethodDeclarations(const ObjCMethodDecl *Method,
                                  const ObjCMethodDecl *PrevMethod,
                                  MethodMatchStrategy strategy = MMS_strict);

  /// MatchAllMethodDeclarations - Check methods declaraed in interface or
  /// or protocol against those declared in their implementations.
  void MatchAllMethodDeclarations(const SelectorSet &InsMap,
                                  const SelectorSet &ClsMap,
                                  SelectorSet &InsMapSeen,
                                  SelectorSet &ClsMapSeen,
                                  ObjCImplDecl* IMPDecl,
                                  ObjCContainerDecl* IDecl,
                                  bool &IncompleteImpl,
                                  bool ImmediateClass,
                                  bool WarnCategoryMethodImpl=false);

  /// CheckCategoryVsClassMethodMatches - Checks that methods implemented in
  /// category matches with those implemented in its primary class and
  /// warns each time an exact match is found.
  void CheckCategoryVsClassMethodMatches(ObjCCategoryImplDecl *CatIMP);

  /// \brief Add the given method to the list of globally-known methods.
  void addMethodToGlobalList(ObjCMethodList *List, ObjCMethodDecl *Method);

private:
  /// AddMethodToGlobalPool - Add an instance or factory method to the global
  /// pool. See descriptoin of AddInstanceMethodToGlobalPool.
  void AddMethodToGlobalPool(ObjCMethodDecl *Method, bool impl, bool instance);

  /// LookupMethodInGlobalPool - Returns the instance or factory method and
  /// optionally warns if there are multiple signatures.
  ObjCMethodDecl *LookupMethodInGlobalPool(Selector Sel, SourceRange R,
                                           bool receiverIdOrClass,
                                           bool warn, bool instance);

  /// \brief Record the typo correction failure and return an empty correction.
  TypoCorrection FailedCorrection(IdentifierInfo *Typo, SourceLocation TypoLoc,
                                  bool RecordFailure = true,
                                  bool IsUnqualifiedLookup = false) {
    if (IsUnqualifiedLookup)
      (void)UnqualifiedTyposCorrected[Typo];
    if (RecordFailure)
      TypoCorrectionFailures[Typo].insert(TypoLoc);
    return TypoCorrection();
  }

public:
  /// AddInstanceMethodToGlobalPool - All instance methods in a translation
  /// unit are added to a global pool. This allows us to efficiently associate
  /// a selector with a method declaraation for purposes of typechecking
  /// messages sent to "id" (where the class of the object is unknown).
  void AddInstanceMethodToGlobalPool(ObjCMethodDecl *Method, bool impl=false) {
    AddMethodToGlobalPool(Method, impl, /*instance*/true);
  }

  /// AddFactoryMethodToGlobalPool - Same as above, but for factory methods.
  void AddFactoryMethodToGlobalPool(ObjCMethodDecl *Method, bool impl=false) {
    AddMethodToGlobalPool(Method, impl, /*instance*/false);
  }

  /// AddAnyMethodToGlobalPool - Add any method, instance or factory to global
  /// pool.
  void AddAnyMethodToGlobalPool(Decl *D);

  /// LookupInstanceMethodInGlobalPool - Returns the method and warns if
  /// there are multiple signatures.
  ObjCMethodDecl *LookupInstanceMethodInGlobalPool(Selector Sel, SourceRange R,
                                                   bool receiverIdOrClass=false,
                                                   bool warn=true) {
    return LookupMethodInGlobalPool(Sel, R, receiverIdOrClass,
                                    warn, /*instance*/true);
  }

  /// LookupFactoryMethodInGlobalPool - Returns the method and warns if
  /// there are multiple signatures.
  ObjCMethodDecl *LookupFactoryMethodInGlobalPool(Selector Sel, SourceRange R,
                                                  bool receiverIdOrClass=false,
                                                  bool warn=true) {
    return LookupMethodInGlobalPool(Sel, R, receiverIdOrClass,
                                    warn, /*instance*/false);
  }

  const ObjCMethodDecl *SelectorsForTypoCorrection(Selector Sel,
                              QualType ObjectType=QualType());
  /// LookupImplementedMethodInGlobalPool - Returns the method which has an
  /// implementation.
  ObjCMethodDecl *LookupImplementedMethodInGlobalPool(Selector Sel);

  /// CollectIvarsToConstructOrDestruct - Collect those ivars which require
  /// initialization.
  void CollectIvarsToConstructOrDestruct(ObjCInterfaceDecl *OI,
                                  SmallVectorImpl<ObjCIvarDecl*> &Ivars);

  //===--------------------------------------------------------------------===//
  // Statement Parsing Callbacks: SemaStmt.cpp.
public:
  class FullExprArg {
  public:
    FullExprArg(Sema &actions) : E(nullptr) { }

    // FIXME: The const_cast here is ugly. RValue references would make this
    // much nicer (or we could duplicate a bunch of the move semantics
    // emulation code from Ownership.h).
    FullExprArg(const FullExprArg& Other) : E(Other.E) {}

    ExprResult release() {
      return E;
    }

    Expr *get() const { return E; }

    Expr *operator->() {
      return E;
    }

  private:
    // FIXME: No need to make the entire Sema class a friend when it's just
    // Sema::MakeFullExpr that needs access to the constructor below.
    friend class Sema;

    explicit FullExprArg(Expr *expr) : E(expr) {}

    Expr *E;
  };

  FullExprArg MakeFullExpr(Expr *Arg) {
    return MakeFullExpr(Arg, Arg ? Arg->getExprLoc() : SourceLocation());
  }
  FullExprArg MakeFullExpr(Expr *Arg, SourceLocation CC) {
    return FullExprArg(ActOnFinishFullExpr(Arg, CC).get());
  }
  FullExprArg MakeFullDiscardedValueExpr(Expr *Arg) {
    ExprResult FE =
      ActOnFinishFullExpr(Arg, Arg ? Arg->getExprLoc() : SourceLocation(),
                          /*DiscardedValue*/ true);
    return FullExprArg(FE.get());
  }

  StmtResult ActOnExprStmt(ExprResult Arg);
  StmtResult ActOnExprStmtError();

  StmtResult ActOnNullStmt(SourceLocation SemiLoc,
                           bool HasLeadingEmptyMacro = false);

  void ActOnStartOfCompoundStmt();
  void ActOnFinishOfCompoundStmt();
  StmtResult ActOnCompoundStmt(SourceLocation L, SourceLocation R,
                               ArrayRef<Stmt *> Elts, bool isStmtExpr);

  /// \brief A RAII object to enter scope of a compound statement.
  class CompoundScopeRAII {
  public:
    CompoundScopeRAII(Sema &S): S(S) {
      S.ActOnStartOfCompoundStmt();
    }

    ~CompoundScopeRAII() {
      S.ActOnFinishOfCompoundStmt();
    }

  private:
    Sema &S;
  };

  StmtResult ActOnDeclStmt(DeclGroupPtrTy Decl,
                                   SourceLocation StartLoc,
                                   SourceLocation EndLoc);
  void ActOnForEachDeclStmt(DeclGroupPtrTy Decl);
  StmtResult ActOnForEachLValueExpr(Expr *E);
  StmtResult ActOnCaseStmt(SourceLocation CaseLoc, Expr *LHSVal,
                                   SourceLocation DotDotDotLoc, Expr *RHSVal,
                                   SourceLocation ColonLoc);
  void ActOnCaseStmtBody(Stmt *CaseStmt, Stmt *SubStmt);

  StmtResult ActOnDefaultStmt(SourceLocation DefaultLoc,
                                      SourceLocation ColonLoc,
                                      Stmt *SubStmt, Scope *CurScope);
  StmtResult ActOnLabelStmt(SourceLocation IdentLoc, LabelDecl *TheDecl,
                            SourceLocation ColonLoc, Stmt *SubStmt);

  StmtResult ActOnAttributedStmt(SourceLocation AttrLoc,
                                 ArrayRef<const Attr*> Attrs,
                                 Stmt *SubStmt);

  StmtResult ActOnIfStmt(SourceLocation IfLoc,
                         FullExprArg CondVal, Decl *CondVar,
                         Stmt *ThenVal,
                         SourceLocation ElseLoc, Stmt *ElseVal);
  StmtResult ActOnStartOfSwitchStmt(SourceLocation SwitchLoc,
                                            Expr *Cond,
                                            Decl *CondVar);
  StmtResult ActOnFinishSwitchStmt(SourceLocation SwitchLoc,
                                           Stmt *Switch, Stmt *Body);
  StmtResult ActOnWhileStmt(SourceLocation WhileLoc,
                            FullExprArg Cond,
                            Decl *CondVar, Stmt *Body);
  StmtResult ActOnDoStmt(SourceLocation DoLoc, Stmt *Body,
                                 SourceLocation WhileLoc,
                                 SourceLocation CondLParen, Expr *Cond,
                                 SourceLocation CondRParen);

  StmtResult ActOnForStmt(SourceLocation ForLoc,
                          SourceLocation LParenLoc,
                          Stmt *First, FullExprArg Second,
                          Decl *SecondVar,
                          FullExprArg Third,
                          SourceLocation RParenLoc,
                          Stmt *Body);
  ExprResult CheckObjCForCollectionOperand(SourceLocation forLoc,
                                           Expr *collection);
  StmtResult ActOnObjCForCollectionStmt(SourceLocation ForColLoc,
                                        Stmt *First, Expr *collection,
                                        SourceLocation RParenLoc);
  StmtResult FinishObjCForCollectionStmt(Stmt *ForCollection, Stmt *Body);

  enum BuildForRangeKind {
    /// Initial building of a for-range statement.
    BFRK_Build,
    /// Instantiation or recovery rebuild of a for-range statement. Don't
    /// attempt any typo-correction.
    BFRK_Rebuild,
    /// Determining whether a for-range statement could be built. Avoid any
    /// unnecessary or irreversible actions.
    BFRK_Check
  };

  StmtResult ActOnCXXForRangeStmt(SourceLocation ForLoc, Stmt *LoopVar,
                                  SourceLocation ColonLoc, Expr *Collection,
                                  SourceLocation RParenLoc,
                                  BuildForRangeKind Kind);
  StmtResult BuildCXXForRangeStmt(SourceLocation ForLoc,
                                  SourceLocation ColonLoc,
                                  Stmt *RangeDecl, Stmt *BeginEndDecl,
                                  Expr *Cond, Expr *Inc,
                                  Stmt *LoopVarDecl,
                                  SourceLocation RParenLoc,
                                  BuildForRangeKind Kind);
  StmtResult FinishCXXForRangeStmt(Stmt *ForRange, Stmt *Body);

  StmtResult ActOnGotoStmt(SourceLocation GotoLoc,
                           SourceLocation LabelLoc,
                           LabelDecl *TheDecl);
  StmtResult ActOnIndirectGotoStmt(SourceLocation GotoLoc,
                                   SourceLocation StarLoc,
                                   Expr *DestExp);
  StmtResult ActOnContinueStmt(SourceLocation ContinueLoc, Scope *CurScope);
  StmtResult ActOnBreakStmt(SourceLocation BreakLoc, Scope *CurScope);

  void ActOnCapturedRegionStart(SourceLocation Loc, Scope *CurScope,
                                CapturedRegionKind Kind, unsigned NumParams);
  typedef std::pair<StringRef, QualType> CapturedParamNameType;
  void ActOnCapturedRegionStart(SourceLocation Loc, Scope *CurScope,
                                CapturedRegionKind Kind,
                                ArrayRef<CapturedParamNameType> Params);
  StmtResult ActOnCapturedRegionEnd(Stmt *S);
  void ActOnCapturedRegionError();
  RecordDecl *CreateCapturedStmtRecordDecl(CapturedDecl *&CD,
                                           SourceLocation Loc,
                                           unsigned NumParams);
  VarDecl *getCopyElisionCandidate(QualType ReturnType, Expr *E,
                                   bool AllowFunctionParameters);
  bool isCopyElisionCandidate(QualType ReturnType, const VarDecl *VD,
                              bool AllowFunctionParameters);

  StmtResult ActOnReturnStmt(SourceLocation ReturnLoc, Expr *RetValExp,
                             Scope *CurScope);
  StmtResult BuildReturnStmt(SourceLocation ReturnLoc, Expr *RetValExp);
  StmtResult ActOnCapScopeReturnStmt(SourceLocation ReturnLoc, Expr *RetValExp);

  StmtResult ActOnGCCAsmStmt(SourceLocation AsmLoc, bool IsSimple,
                             bool IsVolatile, unsigned NumOutputs,
                             unsigned NumInputs, IdentifierInfo **Names,
                             MultiExprArg Constraints, MultiExprArg Exprs,
                             Expr *AsmString, MultiExprArg Clobbers,
                             SourceLocation RParenLoc);

  ExprResult LookupInlineAsmIdentifier(CXXScopeSpec &SS,
                                       SourceLocation TemplateKWLoc,
                                       UnqualifiedId &Id,
                                       llvm::InlineAsmIdentifierInfo &Info,
                                       bool IsUnevaluatedContext);
  bool LookupInlineAsmField(StringRef Base, StringRef Member,
                            unsigned &Offset, SourceLocation AsmLoc);
  StmtResult ActOnMSAsmStmt(SourceLocation AsmLoc, SourceLocation LBraceLoc,
                            ArrayRef<Token> AsmToks,
                            StringRef AsmString,
                            unsigned NumOutputs, unsigned NumInputs,
                            ArrayRef<StringRef> Constraints,
                            ArrayRef<StringRef> Clobbers,
                            ArrayRef<Expr*> Exprs,
                            SourceLocation EndLoc);

  VarDecl *BuildObjCExceptionDecl(TypeSourceInfo *TInfo, QualType ExceptionType,
                                  SourceLocation StartLoc,
                                  SourceLocation IdLoc, IdentifierInfo *Id,
                                  bool Invalid = false);

  Decl *ActOnObjCExceptionDecl(Scope *S, Declarator &D);

  StmtResult ActOnObjCAtCatchStmt(SourceLocation AtLoc, SourceLocation RParen,
                                  Decl *Parm, Stmt *Body);

  StmtResult ActOnObjCAtFinallyStmt(SourceLocation AtLoc, Stmt *Body);

  StmtResult ActOnObjCAtTryStmt(SourceLocation AtLoc, Stmt *Try,
                                MultiStmtArg Catch, Stmt *Finally);

  StmtResult BuildObjCAtThrowStmt(SourceLocation AtLoc, Expr *Throw);
  StmtResult ActOnObjCAtThrowStmt(SourceLocation AtLoc, Expr *Throw,
                                  Scope *CurScope);
  ExprResult ActOnObjCAtSynchronizedOperand(SourceLocation atLoc,
                                            Expr *operand);
  StmtResult ActOnObjCAtSynchronizedStmt(SourceLocation AtLoc,
                                         Expr *SynchExpr,
                                         Stmt *SynchBody);

  StmtResult ActOnObjCAutoreleasePoolStmt(SourceLocation AtLoc, Stmt *Body);

  VarDecl *BuildExceptionDeclaration(Scope *S, TypeSourceInfo *TInfo,
                                     SourceLocation StartLoc,
                                     SourceLocation IdLoc,
                                     IdentifierInfo *Id);

  Decl *ActOnExceptionDeclarator(Scope *S, Declarator &D);

  StmtResult ActOnCXXCatchBlock(SourceLocation CatchLoc,
                                Decl *ExDecl, Stmt *HandlerBlock);
  StmtResult ActOnCXXTryBlock(SourceLocation TryLoc, Stmt *TryBlock,
                              ArrayRef<Stmt *> Handlers);

  StmtResult ActOnSEHTryBlock(bool IsCXXTry, // try (true) or __try (false) ?
                              SourceLocation TryLoc, Stmt *TryBlock,
                              Stmt *Handler);
  StmtResult ActOnSEHExceptBlock(SourceLocation Loc,
                                 Expr *FilterExpr,
                                 Stmt *Block);
  StmtResult ActOnSEHFinallyBlock(SourceLocation Loc, Stmt *Block);
  StmtResult ActOnSEHLeaveStmt(SourceLocation Loc, Scope *CurScope);

  void DiagnoseReturnInConstructorExceptionHandler(CXXTryStmt *TryBlock);

  bool ShouldWarnIfUnusedFileScopedDecl(const DeclaratorDecl *D) const;

  /// \brief If it's a file scoped decl that must warn if not used, keep track
  /// of it.
  void MarkUnusedFileScopedDecl(const DeclaratorDecl *D);

  /// DiagnoseUnusedExprResult - If the statement passed in is an expression
  /// whose result is unused, warn.
  void DiagnoseUnusedExprResult(const Stmt *S);
  void DiagnoseUnusedDecl(const NamedDecl *ND);

  /// Emit \p DiagID if statement located on \p StmtLoc has a suspicious null
  /// statement as a \p Body, and it is located on the same line.
  ///
  /// This helps prevent bugs due to typos, such as:
  ///     if (condition);
  ///       do_stuff();
  void DiagnoseEmptyStmtBody(SourceLocation StmtLoc,
                             const Stmt *Body,
                             unsigned DiagID);

  /// Warn if a for/while loop statement \p S, which is followed by
  /// \p PossibleBody, has a suspicious null statement as a body.
  void DiagnoseEmptyLoopBody(const Stmt *S,
                             const Stmt *PossibleBody);

  ParsingDeclState PushParsingDeclaration(sema::DelayedDiagnosticPool &pool) {
    return DelayedDiagnostics.push(pool);
  }
  void PopParsingDeclaration(ParsingDeclState state, Decl *decl);

  typedef ProcessingContextState ParsingClassState;
  ParsingClassState PushParsingClass() {
    return DelayedDiagnostics.pushUndelayed();
  }
  void PopParsingClass(ParsingClassState state) {
    DelayedDiagnostics.popUndelayed(state);
  }

  void redelayDiagnostics(sema::DelayedDiagnosticPool &pool);

  enum AvailabilityDiagnostic { AD_Deprecation, AD_Unavailable };

  void EmitAvailabilityWarning(AvailabilityDiagnostic AD,
                               NamedDecl *D, StringRef Message,
                               SourceLocation Loc,
                               const ObjCInterfaceDecl *UnknownObjCClass,
                               const ObjCPropertyDecl  *ObjCProperty,
                               bool ObjCPropertyAccess);

  void HandleDelayedAvailabilityCheck(sema::DelayedDiagnostic &DD, Decl *Ctx);

  bool makeUnavailableInSystemHeader(SourceLocation loc,
                                     StringRef message);

  //===--------------------------------------------------------------------===//
  // Expression Parsing Callbacks: SemaExpr.cpp.

  bool CanUseDecl(NamedDecl *D);
  bool DiagnoseUseOfDecl(NamedDecl *D, SourceLocation Loc,
<<<<<<< HEAD
                         const ObjCInterfaceDecl *UnknownObjCClass=nullptr);
=======
                         const ObjCInterfaceDecl *UnknownObjCClass=nullptr,
                         bool ObjCPropertyAccess=false);
>>>>>>> ec81a0dc
  void NoteDeletedFunction(FunctionDecl *FD);
  std::string getDeletedOrUnavailableSuffix(const FunctionDecl *FD);
  bool DiagnosePropertyAccessorMismatch(ObjCPropertyDecl *PD,
                                        ObjCMethodDecl *Getter,
                                        SourceLocation Loc);
  void DiagnoseSentinelCalls(NamedDecl *D, SourceLocation Loc,
                             ArrayRef<Expr *> Args);

  void PushExpressionEvaluationContext(ExpressionEvaluationContext NewContext,
                                       Decl *LambdaContextDecl = nullptr,
                                       bool IsDecltype = false);
  enum ReuseLambdaContextDecl_t { ReuseLambdaContextDecl };
  void PushExpressionEvaluationContext(ExpressionEvaluationContext NewContext,
                                       ReuseLambdaContextDecl_t,
                                       bool IsDecltype = false);
  void PopExpressionEvaluationContext();

  void DiscardCleanupsInEvaluationContext();

  ExprResult TransformToPotentiallyEvaluated(Expr *E);
  ExprResult HandleExprEvaluationContextForTypeof(Expr *E);

  ExprResult ActOnConstantExpression(ExprResult Res);

  // Functions for marking a declaration referenced.  These functions also
  // contain the relevant logic for marking if a reference to a function or
  // variable is an odr-use (in the C++11 sense).  There are separate variants
  // for expressions referring to a decl; these exist because odr-use marking
  // needs to be delayed for some constant variables when we build one of the
  // named expressions.
  void MarkAnyDeclReferenced(SourceLocation Loc, Decl *D, bool OdrUse);
  void MarkFunctionReferenced(SourceLocation Loc, FunctionDecl *Func);
  void MarkVariableReferenced(SourceLocation Loc, VarDecl *Var);
  void MarkDeclRefReferenced(DeclRefExpr *E);
  void MarkMemberReferenced(MemberExpr *E);

  void UpdateMarkingForLValueToRValue(Expr *E);
  void CleanupVarDeclMarking();

  enum TryCaptureKind {
    TryCapture_Implicit, TryCapture_ExplicitByVal, TryCapture_ExplicitByRef
  };

  /// \brief Try to capture the given variable.
  ///
  /// \param Var The variable to capture.
  ///
  /// \param Loc The location at which the capture occurs.
  ///
  /// \param Kind The kind of capture, which may be implicit (for either a
  /// block or a lambda), or explicit by-value or by-reference (for a lambda).
  ///
  /// \param EllipsisLoc The location of the ellipsis, if one is provided in
  /// an explicit lambda capture.
  ///
  /// \param BuildAndDiagnose Whether we are actually supposed to add the
  /// captures or diagnose errors. If false, this routine merely check whether
  /// the capture can occur without performing the capture itself or complaining
  /// if the variable cannot be captured.
  ///
  /// \param CaptureType Will be set to the type of the field used to capture
  /// this variable in the innermost block or lambda. Only valid when the
  /// variable can be captured.
  ///
  /// \param DeclRefType Will be set to the type of a reference to the capture
  /// from within the current scope. Only valid when the variable can be
  /// captured.
  ///
  /// \param FunctionScopeIndexToStopAt If non-null, it points to the index
  /// of the FunctionScopeInfo stack beyond which we do not attempt to capture.
  /// This is useful when enclosing lambdas must speculatively capture 
  /// variables that may or may not be used in certain specializations of
  /// a nested generic lambda.
  /// 
  /// \returns true if an error occurred (i.e., the variable cannot be
  /// captured) and false if the capture succeeded.
  bool tryCaptureVariable(VarDecl *Var, SourceLocation Loc, TryCaptureKind Kind,
                          SourceLocation EllipsisLoc, bool BuildAndDiagnose,
                          QualType &CaptureType,
                          QualType &DeclRefType, 
                          const unsigned *const FunctionScopeIndexToStopAt);

  /// \brief Try to capture the given variable.
  bool tryCaptureVariable(VarDecl *Var, SourceLocation Loc,
                          TryCaptureKind Kind = TryCapture_Implicit,
                          SourceLocation EllipsisLoc = SourceLocation());

  /// \brief Given a variable, determine the type that a reference to that
  /// variable will have in the given scope.
  QualType getCapturedDeclRefType(VarDecl *Var, SourceLocation Loc);

  void MarkDeclarationsReferencedInType(SourceLocation Loc, QualType T);
  void MarkDeclarationsReferencedInExpr(Expr *E,
                                        bool SkipLocalVariables = false);

  /// \brief Try to recover by turning the given expression into a
  /// call.  Returns true if recovery was attempted or an error was
  /// emitted; this may also leave the ExprResult invalid.
  bool tryToRecoverWithCall(ExprResult &E, const PartialDiagnostic &PD,
                            bool ForceComplain = false,
                            bool (*IsPlausibleResult)(QualType) = nullptr);

  /// \brief Figure out if an expression could be turned into a call.
  bool tryExprAsCall(Expr &E, QualType &ZeroArgCallReturnTy,
                     UnresolvedSetImpl &NonTemplateOverloads);

  /// \brief Conditionally issue a diagnostic based on the current
  /// evaluation context.
  ///
  /// \param Statement If Statement is non-null, delay reporting the
  /// diagnostic until the function body is parsed, and then do a basic
  /// reachability analysis to determine if the statement is reachable.
  /// If it is unreachable, the diagnostic will not be emitted.
  bool DiagRuntimeBehavior(SourceLocation Loc, const Stmt *Statement,
                           const PartialDiagnostic &PD);

  // Primary Expressions.
  SourceRange getExprRange(Expr *E) const;

  ExprResult ActOnIdExpression(Scope *S, CXXScopeSpec &SS,
                               SourceLocation TemplateKWLoc,
                               UnqualifiedId &Id,
                               bool HasTrailingLParen, bool IsAddressOfOperand,
                               CorrectionCandidateCallback *CCC = nullptr,
                               bool IsInlineAsmIdentifier = false);

  void DecomposeUnqualifiedId(const UnqualifiedId &Id,
                              TemplateArgumentListInfo &Buffer,
                              DeclarationNameInfo &NameInfo,
                              const TemplateArgumentListInfo *&TemplateArgs);

  bool
  DiagnoseEmptyLookup(Scope *S, CXXScopeSpec &SS, LookupResult &R,
                      CorrectionCandidateCallback &CCC,
                      TemplateArgumentListInfo *ExplicitTemplateArgs = nullptr,
                      ArrayRef<Expr *> Args = None);

  ExprResult LookupInObjCMethod(LookupResult &LookUp, Scope *S,
                                IdentifierInfo *II,
                                bool AllowBuiltinCreation=false);

  ExprResult ActOnDependentIdExpression(const CXXScopeSpec &SS,
                                        SourceLocation TemplateKWLoc,
                                        const DeclarationNameInfo &NameInfo,
                                        bool isAddressOfOperand,
                                const TemplateArgumentListInfo *TemplateArgs);

  ExprResult BuildDeclRefExpr(ValueDecl *D, QualType Ty,
                              ExprValueKind VK,
                              SourceLocation Loc,
                              const CXXScopeSpec *SS = nullptr);
  ExprResult
  BuildDeclRefExpr(ValueDecl *D, QualType Ty, ExprValueKind VK,
                   const DeclarationNameInfo &NameInfo,
                   const CXXScopeSpec *SS = nullptr,
                   NamedDecl *FoundD = nullptr,
                   const TemplateArgumentListInfo *TemplateArgs = nullptr);
  ExprResult
  BuildAnonymousStructUnionMemberReference(
      const CXXScopeSpec &SS,
      SourceLocation nameLoc,
      IndirectFieldDecl *indirectField,
      DeclAccessPair FoundDecl = DeclAccessPair::make(nullptr, AS_none),
      Expr *baseObjectExpr = nullptr,
      SourceLocation opLoc = SourceLocation());

  ExprResult BuildPossibleImplicitMemberExpr(const CXXScopeSpec &SS,
                                             SourceLocation TemplateKWLoc,
                                             LookupResult &R,
                                const TemplateArgumentListInfo *TemplateArgs);
  ExprResult BuildImplicitMemberExpr(const CXXScopeSpec &SS,
                                     SourceLocation TemplateKWLoc,
                                     LookupResult &R,
                                const TemplateArgumentListInfo *TemplateArgs,
                                     bool IsDefiniteInstance);
  bool UseArgumentDependentLookup(const CXXScopeSpec &SS,
                                  const LookupResult &R,
                                  bool HasTrailingLParen);

  ExprResult BuildQualifiedDeclarationNameExpr(
      CXXScopeSpec &SS, const DeclarationNameInfo &NameInfo,
      bool IsAddressOfOperand, TypeSourceInfo **RecoveryTSI = nullptr);

  ExprResult BuildDependentDeclRefExpr(const CXXScopeSpec &SS,
                                       SourceLocation TemplateKWLoc,
                                const DeclarationNameInfo &NameInfo,
                                const TemplateArgumentListInfo *TemplateArgs);

  ExprResult BuildDeclarationNameExpr(const CXXScopeSpec &SS,
                                      LookupResult &R,
                                      bool NeedsADL);
  ExprResult BuildDeclarationNameExpr(
      const CXXScopeSpec &SS, const DeclarationNameInfo &NameInfo, NamedDecl *D,
      NamedDecl *FoundD = nullptr,
      const TemplateArgumentListInfo *TemplateArgs = nullptr);

  ExprResult BuildLiteralOperatorCall(LookupResult &R,
                      DeclarationNameInfo &SuffixInfo,
                      ArrayRef<Expr *> Args,
                      SourceLocation LitEndLoc,
                      TemplateArgumentListInfo *ExplicitTemplateArgs = nullptr);

  ExprResult BuildPredefinedExpr(SourceLocation Loc,
                                 PredefinedExpr::IdentType IT);
  ExprResult ActOnPredefinedExpr(SourceLocation Loc, tok::TokenKind Kind);
  ExprResult ActOnIntegerConstant(SourceLocation Loc, uint64_t Val);
  ExprResult ActOnNumericConstant(const Token &Tok, Scope *UDLScope = nullptr);
  ExprResult ActOnCharacterConstant(const Token &Tok,
                                    Scope *UDLScope = nullptr);
  ExprResult ActOnParenExpr(SourceLocation L, SourceLocation R, Expr *E);
  ExprResult ActOnParenListExpr(SourceLocation L,
                                SourceLocation R,
                                MultiExprArg Val);

  /// ActOnStringLiteral - The specified tokens were lexed as pasted string
  /// fragments (e.g. "foo" "bar" L"baz").
<<<<<<< HEAD
  ExprResult ActOnStringLiteral(const Token *StringToks, unsigned NumStringToks,
=======
  ExprResult ActOnStringLiteral(ArrayRef<Token> StringToks,
>>>>>>> ec81a0dc
                                Scope *UDLScope = nullptr);

  ExprResult ActOnGenericSelectionExpr(SourceLocation KeyLoc,
                                       SourceLocation DefaultLoc,
                                       SourceLocation RParenLoc,
                                       Expr *ControllingExpr,
                                       ArrayRef<ParsedType> ArgTypes,
                                       ArrayRef<Expr *> ArgExprs);
  ExprResult CreateGenericSelectionExpr(SourceLocation KeyLoc,
                                        SourceLocation DefaultLoc,
                                        SourceLocation RParenLoc,
                                        Expr *ControllingExpr,
                                        ArrayRef<TypeSourceInfo *> Types,
                                        ArrayRef<Expr *> Exprs);

  // Binary/Unary Operators.  'Tok' is the token for the operator.
  ExprResult CreateBuiltinUnaryOp(SourceLocation OpLoc, UnaryOperatorKind Opc,
                                  Expr *InputExpr);
  ExprResult BuildUnaryOp(Scope *S, SourceLocation OpLoc,
                          UnaryOperatorKind Opc, Expr *Input);
  ExprResult ActOnUnaryOp(Scope *S, SourceLocation OpLoc,
                          tok::TokenKind Op, Expr *Input);

  QualType CheckAddressOfOperand(ExprResult &Operand, SourceLocation OpLoc);

  ExprResult CreateUnaryExprOrTypeTraitExpr(TypeSourceInfo *TInfo,
                                            SourceLocation OpLoc,
                                            UnaryExprOrTypeTrait ExprKind,
                                            SourceRange R);
  ExprResult CreateUnaryExprOrTypeTraitExpr(Expr *E, SourceLocation OpLoc,
                                            UnaryExprOrTypeTrait ExprKind);
  ExprResult
    ActOnUnaryExprOrTypeTraitExpr(SourceLocation OpLoc,
                                  UnaryExprOrTypeTrait ExprKind,
                                  bool IsType, void *TyOrEx,
                                  const SourceRange &ArgRange);

  ExprResult CheckPlaceholderExpr(Expr *E);
  bool CheckVecStepExpr(Expr *E);

  bool CheckUnaryExprOrTypeTraitOperand(Expr *E, UnaryExprOrTypeTrait ExprKind);
  bool CheckUnaryExprOrTypeTraitOperand(QualType ExprType, SourceLocation OpLoc,
                                        SourceRange ExprRange,
                                        UnaryExprOrTypeTrait ExprKind);
  ExprResult ActOnSizeofParameterPackExpr(Scope *S,
                                          SourceLocation OpLoc,
                                          IdentifierInfo &Name,
                                          SourceLocation NameLoc,
                                          SourceLocation RParenLoc);
  ExprResult ActOnPostfixUnaryOp(Scope *S, SourceLocation OpLoc,
                                 tok::TokenKind Kind, Expr *Input);

  ExprResult ActOnArraySubscriptExpr(Scope *S, Expr *Base, SourceLocation LLoc,
                                     Expr *Idx, SourceLocation RLoc);
  ExprResult CreateBuiltinArraySubscriptExpr(Expr *Base, SourceLocation LLoc,
                                             Expr *Idx, SourceLocation RLoc);

  // This struct is for use by ActOnMemberAccess to allow
  // BuildMemberReferenceExpr to be able to reinvoke ActOnMemberAccess after
  // changing the access operator from a '.' to a '->' (to see if that is the
  // change needed to fix an error about an unknown member, e.g. when the class
  // defines a custom operator->).
  struct ActOnMemberAccessExtraArgs {
    Scope *S;
    UnqualifiedId &Id;
    Decl *ObjCImpDecl;
    bool HasTrailingLParen;
  };

<<<<<<< HEAD
=======
  ExprResult BuildMemberReferenceExpr(
      Expr *Base, QualType BaseType, SourceLocation OpLoc, bool IsArrow,
      CXXScopeSpec &SS, SourceLocation TemplateKWLoc,
      NamedDecl *FirstQualifierInScope, const DeclarationNameInfo &NameInfo,
      const TemplateArgumentListInfo *TemplateArgs,
      ActOnMemberAccessExtraArgs *ExtraArgs = nullptr);

>>>>>>> ec81a0dc
  ExprResult
  BuildMemberReferenceExpr(Expr *Base, QualType BaseType, SourceLocation OpLoc,
                           bool IsArrow, const CXXScopeSpec &SS,
                           SourceLocation TemplateKWLoc,
                           NamedDecl *FirstQualifierInScope, LookupResult &R,
                           const TemplateArgumentListInfo *TemplateArgs,
                           bool SuppressQualifierCheck = false,
                           ActOnMemberAccessExtraArgs *ExtraArgs = nullptr);

  ExprResult PerformMemberExprBaseConversion(Expr *Base, bool IsArrow);

  bool CheckQualifiedMemberReference(Expr *BaseExpr, QualType BaseType,
                                     const CXXScopeSpec &SS,
                                     const LookupResult &R);

  ExprResult ActOnDependentMemberExpr(Expr *Base, QualType BaseType,
                                      bool IsArrow, SourceLocation OpLoc,
                                      const CXXScopeSpec &SS,
                                      SourceLocation TemplateKWLoc,
                                      NamedDecl *FirstQualifierInScope,
                               const DeclarationNameInfo &NameInfo,
                               const TemplateArgumentListInfo *TemplateArgs);

  ExprResult ActOnMemberAccessExpr(Scope *S, Expr *Base,
                                   SourceLocation OpLoc,
                                   tok::TokenKind OpKind,
                                   CXXScopeSpec &SS,
                                   SourceLocation TemplateKWLoc,
                                   UnqualifiedId &Member,
                                   Decl *ObjCImpDecl,
                                   bool HasTrailingLParen);

  void ActOnDefaultCtorInitializers(Decl *CDtorDecl);
  bool ConvertArgumentsForCall(CallExpr *Call, Expr *Fn,
                               FunctionDecl *FDecl,
                               const FunctionProtoType *Proto,
                               ArrayRef<Expr *> Args,
                               SourceLocation RParenLoc,
                               bool ExecConfig = false);
  void CheckStaticArrayArgument(SourceLocation CallLoc,
                                ParmVarDecl *Param,
                                const Expr *ArgExpr);

  /// ActOnCallExpr - Handle a call to Fn with the specified array of arguments.
  /// This provides the location of the left/right parens and a list of comma
  /// locations.
  ExprResult ActOnCallExpr(Scope *S, Expr *Fn, SourceLocation LParenLoc,
                           MultiExprArg ArgExprs, SourceLocation RParenLoc,
                           Expr *ExecConfig = nullptr,
                           bool IsExecConfig = false);
  ExprResult BuildResolvedCallExpr(Expr *Fn, NamedDecl *NDecl,
                                   SourceLocation LParenLoc,
                                   ArrayRef<Expr *> Arg,
                                   SourceLocation RParenLoc,
                                   Expr *Config = nullptr,
                                   bool IsExecConfig = false);

  ExprResult ActOnCUDAExecConfigExpr(Scope *S, SourceLocation LLLLoc,
                                     MultiExprArg ExecConfig,
                                     SourceLocation GGGLoc);

  ExprResult ActOnCastExpr(Scope *S, SourceLocation LParenLoc,
                           Declarator &D, ParsedType &Ty,
                           SourceLocation RParenLoc, Expr *CastExpr);
  ExprResult BuildCStyleCastExpr(SourceLocation LParenLoc,
                                 TypeSourceInfo *Ty,
                                 SourceLocation RParenLoc,
                                 Expr *Op);
  CastKind PrepareScalarCast(ExprResult &src, QualType destType);

  /// \brief Build an altivec or OpenCL literal.
  ExprResult BuildVectorLiteral(SourceLocation LParenLoc,
                                SourceLocation RParenLoc, Expr *E,
                                TypeSourceInfo *TInfo);

  ExprResult MaybeConvertParenListExprToParenExpr(Scope *S, Expr *ME);

  ExprResult ActOnCompoundLiteral(SourceLocation LParenLoc,
                                  ParsedType Ty,
                                  SourceLocation RParenLoc,
                                  Expr *InitExpr);

  ExprResult BuildCompoundLiteralExpr(SourceLocation LParenLoc,
                                      TypeSourceInfo *TInfo,
                                      SourceLocation RParenLoc,
                                      Expr *LiteralExpr);

  ExprResult ActOnInitList(SourceLocation LBraceLoc,
                           MultiExprArg InitArgList,
                           SourceLocation RBraceLoc);

  ExprResult ActOnDesignatedInitializer(Designation &Desig,
                                        SourceLocation Loc,
                                        bool GNUSyntax,
                                        ExprResult Init);

  ExprResult ActOnBinOp(Scope *S, SourceLocation TokLoc,
                        tok::TokenKind Kind, Expr *LHSExpr, Expr *RHSExpr);
  ExprResult BuildBinOp(Scope *S, SourceLocation OpLoc,
                        BinaryOperatorKind Opc, Expr *LHSExpr, Expr *RHSExpr);
  ExprResult CreateBuiltinBinOp(SourceLocation OpLoc, BinaryOperatorKind Opc,
                                Expr *LHSExpr, Expr *RHSExpr);

  /// ActOnConditionalOp - Parse a ?: operation.  Note that 'LHS' may be null
  /// in the case of a the GNU conditional expr extension.
  ExprResult ActOnConditionalOp(SourceLocation QuestionLoc,
                                SourceLocation ColonLoc,
                                Expr *CondExpr, Expr *LHSExpr, Expr *RHSExpr);

  /// ActOnAddrLabel - Parse the GNU address of label extension: "&&foo".
  ExprResult ActOnAddrLabel(SourceLocation OpLoc, SourceLocation LabLoc,
                            LabelDecl *TheDecl);

  void ActOnStartStmtExpr();
  ExprResult ActOnStmtExpr(SourceLocation LPLoc, Stmt *SubStmt,
                           SourceLocation RPLoc); // "({..})"
  void ActOnStmtExprError();

  // __builtin_offsetof(type, identifier(.identifier|[expr])*)
  struct OffsetOfComponent {
    SourceLocation LocStart, LocEnd;
    bool isBrackets;  // true if [expr], false if .ident
    union {
      IdentifierInfo *IdentInfo;
      Expr *E;
    } U;
  };

  /// __builtin_offsetof(type, a.b[123][456].c)
  ExprResult BuildBuiltinOffsetOf(SourceLocation BuiltinLoc,
                                  TypeSourceInfo *TInfo,
                                  OffsetOfComponent *CompPtr,
                                  unsigned NumComponents,
                                  SourceLocation RParenLoc);
  ExprResult ActOnBuiltinOffsetOf(Scope *S,
                                  SourceLocation BuiltinLoc,
                                  SourceLocation TypeLoc,
                                  ParsedType ParsedArgTy,
                                  OffsetOfComponent *CompPtr,
                                  unsigned NumComponents,
                                  SourceLocation RParenLoc);

  // __builtin_choose_expr(constExpr, expr1, expr2)
  ExprResult ActOnChooseExpr(SourceLocation BuiltinLoc,
                             Expr *CondExpr, Expr *LHSExpr,
                             Expr *RHSExpr, SourceLocation RPLoc);

  // __builtin_va_arg(expr, type)
  ExprResult ActOnVAArg(SourceLocation BuiltinLoc, Expr *E, ParsedType Ty,
                        SourceLocation RPLoc);
  ExprResult BuildVAArgExpr(SourceLocation BuiltinLoc, Expr *E,
                            TypeSourceInfo *TInfo, SourceLocation RPLoc);

  // __null
  ExprResult ActOnGNUNullExpr(SourceLocation TokenLoc);

  bool CheckCaseExpression(Expr *E);

  /// \brief Describes the result of an "if-exists" condition check.
  enum IfExistsResult {
    /// \brief The symbol exists.
    IER_Exists,

    /// \brief The symbol does not exist.
    IER_DoesNotExist,

    /// \brief The name is a dependent name, so the results will differ
    /// from one instantiation to the next.
    IER_Dependent,

    /// \brief An error occurred.
    IER_Error
  };

  IfExistsResult
  CheckMicrosoftIfExistsSymbol(Scope *S, CXXScopeSpec &SS,
                               const DeclarationNameInfo &TargetNameInfo);

  IfExistsResult
  CheckMicrosoftIfExistsSymbol(Scope *S, SourceLocation KeywordLoc,
                               bool IsIfExists, CXXScopeSpec &SS,
                               UnqualifiedId &Name);

  StmtResult BuildMSDependentExistsStmt(SourceLocation KeywordLoc,
                                        bool IsIfExists,
                                        NestedNameSpecifierLoc QualifierLoc,
                                        DeclarationNameInfo NameInfo,
                                        Stmt *Nested);
  StmtResult ActOnMSDependentExistsStmt(SourceLocation KeywordLoc,
                                        bool IsIfExists,
                                        CXXScopeSpec &SS, UnqualifiedId &Name,
                                        Stmt *Nested);

  //===------------------------- "Block" Extension ------------------------===//

  /// ActOnBlockStart - This callback is invoked when a block literal is
  /// started.
  void ActOnBlockStart(SourceLocation CaretLoc, Scope *CurScope);

  /// ActOnBlockArguments - This callback allows processing of block arguments.
  /// If there are no arguments, this is still invoked.
  void ActOnBlockArguments(SourceLocation CaretLoc, Declarator &ParamInfo,
                           Scope *CurScope);

  /// ActOnBlockError - If there is an error parsing a block, this callback
  /// is invoked to pop the information about the block from the action impl.
  void ActOnBlockError(SourceLocation CaretLoc, Scope *CurScope);

  /// ActOnBlockStmtExpr - This is called when the body of a block statement
  /// literal was successfully completed.  ^(int x){...}
  ExprResult ActOnBlockStmtExpr(SourceLocation CaretLoc, Stmt *Body,
                                Scope *CurScope);

  //===---------------------------- Clang Extensions ----------------------===//

  /// __builtin_convertvector(...)
  ExprResult ActOnConvertVectorExpr(Expr *E, ParsedType ParsedDestTy,
                                    SourceLocation BuiltinLoc,
                                    SourceLocation RParenLoc);

  //===---------------------------- OpenCL Features -----------------------===//

  /// __builtin_astype(...)
  ExprResult ActOnAsTypeExpr(Expr *E, ParsedType ParsedDestTy,
                             SourceLocation BuiltinLoc,
                             SourceLocation RParenLoc);

  //===---------------------------- C++ Features --------------------------===//

  // Act on C++ namespaces
  Decl *ActOnStartNamespaceDef(Scope *S, SourceLocation InlineLoc,
                               SourceLocation NamespaceLoc,
                               SourceLocation IdentLoc,
                               IdentifierInfo *Ident,
                               SourceLocation LBrace,
                               AttributeList *AttrList);
  void ActOnFinishNamespaceDef(Decl *Dcl, SourceLocation RBrace);

  NamespaceDecl *getStdNamespace() const;
  NamespaceDecl *getOrCreateStdNamespace();

  CXXRecordDecl *getStdBadAlloc() const;

  /// \brief Tests whether Ty is an instance of std::initializer_list and, if
  /// it is and Element is not NULL, assigns the element type to Element.
  bool isStdInitializerList(QualType Ty, QualType *Element);

  /// \brief Looks for the std::initializer_list template and instantiates it
  /// with Element, or emits an error if it's not found.
  ///
  /// \returns The instantiated template, or null on error.
  QualType BuildStdInitializerList(QualType Element, SourceLocation Loc);

  /// \brief Determine whether Ctor is an initializer-list constructor, as
  /// defined in [dcl.init.list]p2.
  bool isInitListConstructor(const CXXConstructorDecl *Ctor);

  Decl *ActOnUsingDirective(Scope *CurScope,
                            SourceLocation UsingLoc,
                            SourceLocation NamespcLoc,
                            CXXScopeSpec &SS,
                            SourceLocation IdentLoc,
                            IdentifierInfo *NamespcName,
                            AttributeList *AttrList);

  void PushUsingDirective(Scope *S, UsingDirectiveDecl *UDir);

  Decl *ActOnNamespaceAliasDef(Scope *CurScope,
                               SourceLocation NamespaceLoc,
                               SourceLocation AliasLoc,
                               IdentifierInfo *Alias,
                               CXXScopeSpec &SS,
                               SourceLocation IdentLoc,
                               IdentifierInfo *Ident);

  void HideUsingShadowDecl(Scope *S, UsingShadowDecl *Shadow);
  bool CheckUsingShadowDecl(UsingDecl *UD, NamedDecl *Target,
                            const LookupResult &PreviousDecls,
                            UsingShadowDecl *&PrevShadow);
  UsingShadowDecl *BuildUsingShadowDecl(Scope *S, UsingDecl *UD,
                                        NamedDecl *Target,
                                        UsingShadowDecl *PrevDecl);

  bool CheckUsingDeclRedeclaration(SourceLocation UsingLoc,
                                   bool HasTypenameKeyword,
                                   const CXXScopeSpec &SS,
                                   SourceLocation NameLoc,
                                   const LookupResult &Previous);
  bool CheckUsingDeclQualifier(SourceLocation UsingLoc,
                               const CXXScopeSpec &SS,
                               const DeclarationNameInfo &NameInfo,
                               SourceLocation NameLoc);

  NamedDecl *BuildUsingDeclaration(Scope *S, AccessSpecifier AS,
                                   SourceLocation UsingLoc,
                                   CXXScopeSpec &SS,
                                   DeclarationNameInfo NameInfo,
                                   AttributeList *AttrList,
                                   bool IsInstantiation,
                                   bool HasTypenameKeyword,
                                   SourceLocation TypenameLoc);

  bool CheckInheritingConstructorUsingDecl(UsingDecl *UD);

  Decl *ActOnUsingDeclaration(Scope *CurScope,
                              AccessSpecifier AS,
                              bool HasUsingKeyword,
                              SourceLocation UsingLoc,
                              CXXScopeSpec &SS,
                              UnqualifiedId &Name,
                              AttributeList *AttrList,
                              bool HasTypenameKeyword,
                              SourceLocation TypenameLoc);
  Decl *ActOnAliasDeclaration(Scope *CurScope,
                              AccessSpecifier AS,
                              MultiTemplateParamsArg TemplateParams,
                              SourceLocation UsingLoc,
                              UnqualifiedId &Name,
                              AttributeList *AttrList,
                              TypeResult Type);

  /// BuildCXXConstructExpr - Creates a complete call to a constructor,
  /// including handling of its default argument expressions.
  ///
  /// \param ConstructKind - a CXXConstructExpr::ConstructionKind
  ExprResult
  BuildCXXConstructExpr(SourceLocation ConstructLoc, QualType DeclInitType,
                        CXXConstructorDecl *Constructor, MultiExprArg Exprs,
                        bool HadMultipleCandidates, bool IsListInitialization,
                        bool RequiresZeroInit, unsigned ConstructKind,
                        SourceRange ParenRange);

  // FIXME: Can re remove this and have the above BuildCXXConstructExpr check if
  // the constructor can be elidable?
  ExprResult
  BuildCXXConstructExpr(SourceLocation ConstructLoc, QualType DeclInitType,
                        CXXConstructorDecl *Constructor, bool Elidable,
                        MultiExprArg Exprs, bool HadMultipleCandidates,
                        bool IsListInitialization, bool RequiresZeroInit,
                        unsigned ConstructKind, SourceRange ParenRange);

  /// BuildCXXDefaultArgExpr - Creates a CXXDefaultArgExpr, instantiating
  /// the default expr if needed.
  ExprResult BuildCXXDefaultArgExpr(SourceLocation CallLoc,
                                    FunctionDecl *FD,
                                    ParmVarDecl *Param);

  /// FinalizeVarWithDestructor - Prepare for calling destructor on the
  /// constructed variable.
  void FinalizeVarWithDestructor(VarDecl *VD, const RecordType *DeclInitType);

  /// \brief Helper class that collects exception specifications for
  /// implicitly-declared special member functions.
  class ImplicitExceptionSpecification {
    // Pointer to allow copying
    Sema *Self;
    // We order exception specifications thus:
    // noexcept is the most restrictive, but is only used in C++11.
    // throw() comes next.
    // Then a throw(collected exceptions)
    // Finally no specification, which is expressed as noexcept(false).
    // throw(...) is used instead if any called function uses it.
    ExceptionSpecificationType ComputedEST;
    llvm::SmallPtrSet<CanQualType, 4> ExceptionsSeen;
    SmallVector<QualType, 4> Exceptions;

    void ClearExceptions() {
      ExceptionsSeen.clear();
      Exceptions.clear();
    }

  public:
    explicit ImplicitExceptionSpecification(Sema &Self)
      : Self(&Self), ComputedEST(EST_BasicNoexcept) {
      if (!Self.getLangOpts().CPlusPlus11)
        ComputedEST = EST_DynamicNone;
    }

    /// \brief Get the computed exception specification type.
    ExceptionSpecificationType getExceptionSpecType() const {
      assert(ComputedEST != EST_ComputedNoexcept &&
             "noexcept(expr) should not be a possible result");
      return ComputedEST;
    }

    /// \brief The number of exceptions in the exception specification.
    unsigned size() const { return Exceptions.size(); }

    /// \brief The set of exceptions in the exception specification.
    const QualType *data() const { return Exceptions.data(); }

    /// \brief Integrate another called method into the collected data.
    void CalledDecl(SourceLocation CallLoc, const CXXMethodDecl *Method);

    /// \brief Integrate an invoked expression into the collected data.
    void CalledExpr(Expr *E);

    /// \brief Overwrite an EPI's exception specification with this
    /// computed exception specification.
    void getEPI(FunctionProtoType::ExtProtoInfo &EPI) const {
      EPI.ExceptionSpecType = getExceptionSpecType();
      if (EPI.ExceptionSpecType == EST_Dynamic) {
        EPI.NumExceptions = size();
        EPI.Exceptions = data();
      } else if (EPI.ExceptionSpecType == EST_None) {
        /// C++11 [except.spec]p14:
        ///   The exception-specification is noexcept(false) if the set of
        ///   potential exceptions of the special member function contains "any"
        EPI.ExceptionSpecType = EST_ComputedNoexcept;
        EPI.NoexceptExpr = Self->ActOnCXXBoolLiteral(SourceLocation(),
                                                     tok::kw_false).get();
      }
    }
    FunctionProtoType::ExtProtoInfo getEPI() const {
      FunctionProtoType::ExtProtoInfo EPI;
      getEPI(EPI);
      return EPI;
    }
  };

  /// \brief Determine what sort of exception specification a defaulted
  /// copy constructor of a class will have.
  ImplicitExceptionSpecification
  ComputeDefaultedDefaultCtorExceptionSpec(SourceLocation Loc,
                                           CXXMethodDecl *MD);

  /// \brief Determine what sort of exception specification a defaulted
  /// default constructor of a class will have, and whether the parameter
  /// will be const.
  ImplicitExceptionSpecification
  ComputeDefaultedCopyCtorExceptionSpec(CXXMethodDecl *MD);

  /// \brief Determine what sort of exception specification a defautled
  /// copy assignment operator of a class will have, and whether the
  /// parameter will be const.
  ImplicitExceptionSpecification
  ComputeDefaultedCopyAssignmentExceptionSpec(CXXMethodDecl *MD);

  /// \brief Determine what sort of exception specification a defaulted move
  /// constructor of a class will have.
  ImplicitExceptionSpecification
  ComputeDefaultedMoveCtorExceptionSpec(CXXMethodDecl *MD);

  /// \brief Determine what sort of exception specification a defaulted move
  /// assignment operator of a class will have.
  ImplicitExceptionSpecification
  ComputeDefaultedMoveAssignmentExceptionSpec(CXXMethodDecl *MD);

  /// \brief Determine what sort of exception specification a defaulted
  /// destructor of a class will have.
  ImplicitExceptionSpecification
  ComputeDefaultedDtorExceptionSpec(CXXMethodDecl *MD);

  /// \brief Determine what sort of exception specification an inheriting
  /// constructor of a class will have.
  ImplicitExceptionSpecification
  ComputeInheritingCtorExceptionSpec(CXXConstructorDecl *CD);

  /// \brief Evaluate the implicit exception specification for a defaulted
  /// special member function.
  void EvaluateImplicitExceptionSpec(SourceLocation Loc, CXXMethodDecl *MD);

  /// \brief Check the given exception-specification and update the
  /// extended prototype information with the results.
  void checkExceptionSpecification(ExceptionSpecificationType EST,
                                   ArrayRef<ParsedType> DynamicExceptions,
                                   ArrayRef<SourceRange> DynamicExceptionRanges,
                                   Expr *NoexceptExpr,
                                   SmallVectorImpl<QualType> &Exceptions,
                                   FunctionProtoType::ExtProtoInfo &EPI);

  /// \brief Determine if a special member function should have a deleted
  /// definition when it is defaulted.
  bool ShouldDeleteSpecialMember(CXXMethodDecl *MD, CXXSpecialMember CSM,
                                 bool Diagnose = false);

  /// \brief Declare the implicit default constructor for the given class.
  ///
  /// \param ClassDecl The class declaration into which the implicit
  /// default constructor will be added.
  ///
  /// \returns The implicitly-declared default constructor.
  CXXConstructorDecl *DeclareImplicitDefaultConstructor(
                                                     CXXRecordDecl *ClassDecl);

  /// DefineImplicitDefaultConstructor - Checks for feasibility of
  /// defining this constructor as the default constructor.
  void DefineImplicitDefaultConstructor(SourceLocation CurrentLocation,
                                        CXXConstructorDecl *Constructor);

  /// \brief Declare the implicit destructor for the given class.
  ///
  /// \param ClassDecl The class declaration into which the implicit
  /// destructor will be added.
  ///
  /// \returns The implicitly-declared destructor.
  CXXDestructorDecl *DeclareImplicitDestructor(CXXRecordDecl *ClassDecl);

  /// DefineImplicitDestructor - Checks for feasibility of
  /// defining this destructor as the default destructor.
  void DefineImplicitDestructor(SourceLocation CurrentLocation,
                                CXXDestructorDecl *Destructor);

  /// \brief Build an exception spec for destructors that don't have one.
  ///
  /// C++11 says that user-defined destructors with no exception spec get one
  /// that looks as if the destructor was implicitly declared.
  void AdjustDestructorExceptionSpec(CXXRecordDecl *ClassDecl,
                                     CXXDestructorDecl *Destructor);

  /// \brief Declare all inheriting constructors for the given class.
  ///
  /// \param ClassDecl The class declaration into which the inheriting
  /// constructors will be added.
  void DeclareInheritingConstructors(CXXRecordDecl *ClassDecl);

  /// \brief Define the specified inheriting constructor.
  void DefineInheritingConstructor(SourceLocation UseLoc,
                                   CXXConstructorDecl *Constructor);

  /// \brief Declare the implicit copy constructor for the given class.
  ///
  /// \param ClassDecl The class declaration into which the implicit
  /// copy constructor will be added.
  ///
  /// \returns The implicitly-declared copy constructor.
  CXXConstructorDecl *DeclareImplicitCopyConstructor(CXXRecordDecl *ClassDecl);

  /// DefineImplicitCopyConstructor - Checks for feasibility of
  /// defining this constructor as the copy constructor.
  void DefineImplicitCopyConstructor(SourceLocation CurrentLocation,
                                     CXXConstructorDecl *Constructor);

  /// \brief Declare the implicit move constructor for the given class.
  ///
  /// \param ClassDecl The Class declaration into which the implicit
  /// move constructor will be added.
  ///
  /// \returns The implicitly-declared move constructor, or NULL if it wasn't
  /// declared.
  CXXConstructorDecl *DeclareImplicitMoveConstructor(CXXRecordDecl *ClassDecl);

  /// DefineImplicitMoveConstructor - Checks for feasibility of
  /// defining this constructor as the move constructor.
  void DefineImplicitMoveConstructor(SourceLocation CurrentLocation,
                                     CXXConstructorDecl *Constructor);

  /// \brief Declare the implicit copy assignment operator for the given class.
  ///
  /// \param ClassDecl The class declaration into which the implicit
  /// copy assignment operator will be added.
  ///
  /// \returns The implicitly-declared copy assignment operator.
  CXXMethodDecl *DeclareImplicitCopyAssignment(CXXRecordDecl *ClassDecl);

  /// \brief Defines an implicitly-declared copy assignment operator.
  void DefineImplicitCopyAssignment(SourceLocation CurrentLocation,
                                    CXXMethodDecl *MethodDecl);

  /// \brief Declare the implicit move assignment operator for the given class.
  ///
  /// \param ClassDecl The Class declaration into which the implicit
  /// move assignment operator will be added.
  ///
  /// \returns The implicitly-declared move assignment operator, or NULL if it
  /// wasn't declared.
  CXXMethodDecl *DeclareImplicitMoveAssignment(CXXRecordDecl *ClassDecl);

  /// \brief Defines an implicitly-declared move assignment operator.
  void DefineImplicitMoveAssignment(SourceLocation CurrentLocation,
                                    CXXMethodDecl *MethodDecl);

  /// \brief Force the declaration of any implicitly-declared members of this
  /// class.
  void ForceDeclarationOfImplicitMembers(CXXRecordDecl *Class);

  /// \brief Determine whether the given function is an implicitly-deleted
  /// special member function.
  bool isImplicitlyDeleted(FunctionDecl *FD);

  /// \brief Check whether 'this' shows up in the type of a static member
  /// function after the (naturally empty) cv-qualifier-seq would be.
  ///
  /// \returns true if an error occurred.
  bool checkThisInStaticMemberFunctionType(CXXMethodDecl *Method);

  /// \brief Whether this' shows up in the exception specification of a static
  /// member function.
  bool checkThisInStaticMemberFunctionExceptionSpec(CXXMethodDecl *Method);

  /// \brief Check whether 'this' shows up in the attributes of the given
  /// static member function.
  ///
  /// \returns true if an error occurred.
  bool checkThisInStaticMemberFunctionAttributes(CXXMethodDecl *Method);

  /// MaybeBindToTemporary - If the passed in expression has a record type with
  /// a non-trivial destructor, this will return CXXBindTemporaryExpr. Otherwise
  /// it simply returns the passed in expression.
  ExprResult MaybeBindToTemporary(Expr *E);

  bool CompleteConstructorCall(CXXConstructorDecl *Constructor,
                               MultiExprArg ArgsPtr,
                               SourceLocation Loc,
                               SmallVectorImpl<Expr*> &ConvertedArgs,
                               bool AllowExplicit = false,
                               bool IsListInitialization = false);

  ParsedType getInheritingConstructorName(CXXScopeSpec &SS,
                                          SourceLocation NameLoc,
                                          IdentifierInfo &Name);

  ParsedType getDestructorName(SourceLocation TildeLoc,
                               IdentifierInfo &II, SourceLocation NameLoc,
                               Scope *S, CXXScopeSpec &SS,
                               ParsedType ObjectType,
                               bool EnteringContext);

  ParsedType getDestructorType(const DeclSpec& DS, ParsedType ObjectType);

  // Checks that reinterpret casts don't have undefined behavior.
  void CheckCompatibleReinterpretCast(QualType SrcType, QualType DestType,
                                      bool IsDereference, SourceRange Range);

  /// ActOnCXXNamedCast - Parse {dynamic,static,reinterpret,const}_cast's.
  ExprResult ActOnCXXNamedCast(SourceLocation OpLoc,
                               tok::TokenKind Kind,
                               SourceLocation LAngleBracketLoc,
                               Declarator &D,
                               SourceLocation RAngleBracketLoc,
                               SourceLocation LParenLoc,
                               Expr *E,
                               SourceLocation RParenLoc);

  ExprResult BuildCXXNamedCast(SourceLocation OpLoc,
                               tok::TokenKind Kind,
                               TypeSourceInfo *Ty,
                               Expr *E,
                               SourceRange AngleBrackets,
                               SourceRange Parens);

  ExprResult BuildCXXTypeId(QualType TypeInfoType,
                            SourceLocation TypeidLoc,
                            TypeSourceInfo *Operand,
                            SourceLocation RParenLoc);
  ExprResult BuildCXXTypeId(QualType TypeInfoType,
                            SourceLocation TypeidLoc,
                            Expr *Operand,
                            SourceLocation RParenLoc);

  /// ActOnCXXTypeid - Parse typeid( something ).
  ExprResult ActOnCXXTypeid(SourceLocation OpLoc,
                            SourceLocation LParenLoc, bool isType,
                            void *TyOrExpr,
                            SourceLocation RParenLoc);

  ExprResult BuildCXXUuidof(QualType TypeInfoType,
                            SourceLocation TypeidLoc,
                            TypeSourceInfo *Operand,
                            SourceLocation RParenLoc);
  ExprResult BuildCXXUuidof(QualType TypeInfoType,
                            SourceLocation TypeidLoc,
                            Expr *Operand,
                            SourceLocation RParenLoc);

  /// ActOnCXXUuidof - Parse __uuidof( something ).
  ExprResult ActOnCXXUuidof(SourceLocation OpLoc,
                            SourceLocation LParenLoc, bool isType,
                            void *TyOrExpr,
                            SourceLocation RParenLoc);


  //// ActOnCXXThis -  Parse 'this' pointer.
  ExprResult ActOnCXXThis(SourceLocation loc);

  /// \brief Try to retrieve the type of the 'this' pointer.
  ///
  /// \returns The type of 'this', if possible. Otherwise, returns a NULL type.
  QualType getCurrentThisType();

  /// \brief When non-NULL, the C++ 'this' expression is allowed despite the
  /// current context not being a non-static member function. In such cases,
  /// this provides the type used for 'this'.
  QualType CXXThisTypeOverride;

  /// \brief RAII object used to temporarily allow the C++ 'this' expression
  /// to be used, with the given qualifiers on the current class type.
  class CXXThisScopeRAII {
    Sema &S;
    QualType OldCXXThisTypeOverride;
    bool Enabled;

  public:
    /// \brief Introduce a new scope where 'this' may be allowed (when enabled),
    /// using the given declaration (which is either a class template or a
    /// class) along with the given qualifiers.
    /// along with the qualifiers placed on '*this'.
    CXXThisScopeRAII(Sema &S, Decl *ContextDecl, unsigned CXXThisTypeQuals,
                     bool Enabled = true);

    ~CXXThisScopeRAII();
  };

  /// \brief Make sure the value of 'this' is actually available in the current
  /// context, if it is a potentially evaluated context.
  ///
  /// \param Loc The location at which the capture of 'this' occurs.
  ///
  /// \param Explicit Whether 'this' is explicitly captured in a lambda
  /// capture list.
  ///
  /// \param FunctionScopeIndexToStopAt If non-null, it points to the index
  /// of the FunctionScopeInfo stack beyond which we do not attempt to capture.
  /// This is useful when enclosing lambdas must speculatively capture 
  /// 'this' that may or may not be used in certain specializations of
  /// a nested generic lambda (depending on whether the name resolves to 
  /// a non-static member function or a static function).
  /// \return returns 'true' if failed, 'false' if success.
  bool CheckCXXThisCapture(SourceLocation Loc, bool Explicit = false, 
      bool BuildAndDiagnose = true,
      const unsigned *const FunctionScopeIndexToStopAt = nullptr);

  /// \brief Determine whether the given type is the type of *this that is used
  /// outside of the body of a member function for a type that is currently
  /// being defined.
  bool isThisOutsideMemberFunctionBody(QualType BaseType);

  /// ActOnCXXBoolLiteral - Parse {true,false} literals.
  ExprResult ActOnCXXBoolLiteral(SourceLocation OpLoc, tok::TokenKind Kind);


  /// ActOnObjCBoolLiteral - Parse {__objc_yes,__objc_no} literals.
  ExprResult ActOnObjCBoolLiteral(SourceLocation OpLoc, tok::TokenKind Kind);

  /// ActOnCXXNullPtrLiteral - Parse 'nullptr'.
  ExprResult ActOnCXXNullPtrLiteral(SourceLocation Loc);

  //// ActOnCXXThrow -  Parse throw expressions.
  ExprResult ActOnCXXThrow(Scope *S, SourceLocation OpLoc, Expr *expr);
  ExprResult BuildCXXThrow(SourceLocation OpLoc, Expr *Ex,
                           bool IsThrownVarInScope);
  ExprResult CheckCXXThrowOperand(SourceLocation ThrowLoc, Expr *E,
                                  bool IsThrownVarInScope);

  /// ActOnCXXTypeConstructExpr - Parse construction of a specified type.
  /// Can be interpreted either as function-style casting ("int(x)")
  /// or class type construction ("ClassType(x,y,z)")
  /// or creation of a value-initialized type ("int()").
  ExprResult ActOnCXXTypeConstructExpr(ParsedType TypeRep,
                                       SourceLocation LParenLoc,
                                       MultiExprArg Exprs,
                                       SourceLocation RParenLoc);

  ExprResult BuildCXXTypeConstructExpr(TypeSourceInfo *Type,
                                       SourceLocation LParenLoc,
                                       MultiExprArg Exprs,
                                       SourceLocation RParenLoc);

  /// ActOnCXXNew - Parsed a C++ 'new' expression.
  ExprResult ActOnCXXNew(SourceLocation StartLoc, bool UseGlobal,
                         SourceLocation PlacementLParen,
                         MultiExprArg PlacementArgs,
                         SourceLocation PlacementRParen,
                         SourceRange TypeIdParens, Declarator &D,
                         Expr *Initializer);
  ExprResult BuildCXXNew(SourceRange Range, bool UseGlobal,
                         SourceLocation PlacementLParen,
                         MultiExprArg PlacementArgs,
                         SourceLocation PlacementRParen,
                         SourceRange TypeIdParens,
                         QualType AllocType,
                         TypeSourceInfo *AllocTypeInfo,
                         Expr *ArraySize,
                         SourceRange DirectInitRange,
                         Expr *Initializer,
                         bool TypeMayContainAuto = true);

  bool CheckAllocatedType(QualType AllocType, SourceLocation Loc,
                          SourceRange R);
  bool FindAllocationFunctions(SourceLocation StartLoc, SourceRange Range,
                               bool UseGlobal, QualType AllocType, bool IsArray,
                               MultiExprArg PlaceArgs,
                               FunctionDecl *&OperatorNew,
                               FunctionDecl *&OperatorDelete);
  bool FindAllocationOverload(SourceLocation StartLoc, SourceRange Range,
                              DeclarationName Name, MultiExprArg Args,
                              DeclContext *Ctx,
                              bool AllowMissing, FunctionDecl *&Operator,
                              bool Diagnose = true);
  void DeclareGlobalNewDelete();
  void DeclareGlobalAllocationFunction(DeclarationName Name, QualType Return,
                                       QualType Param1,
                                       QualType Param2 = QualType(),
                                       bool addMallocAttr = false);

  bool FindDeallocationFunction(SourceLocation StartLoc, CXXRecordDecl *RD,
                                DeclarationName Name, FunctionDecl* &Operator,
                                bool Diagnose = true);
  FunctionDecl *FindUsualDeallocationFunction(SourceLocation StartLoc,
                                              bool CanProvideSize,
                                              DeclarationName Name);

  /// ActOnCXXDelete - Parsed a C++ 'delete' expression
  ExprResult ActOnCXXDelete(SourceLocation StartLoc,
                            bool UseGlobal, bool ArrayForm,
                            Expr *Operand);

  DeclResult ActOnCXXConditionDeclaration(Scope *S, Declarator &D);
  ExprResult CheckConditionVariable(VarDecl *ConditionVar,
                                    SourceLocation StmtLoc,
                                    bool ConvertToBoolean);

  ExprResult ActOnNoexceptExpr(SourceLocation KeyLoc, SourceLocation LParen,
                               Expr *Operand, SourceLocation RParen);
  ExprResult BuildCXXNoexceptExpr(SourceLocation KeyLoc, Expr *Operand,
                                  SourceLocation RParen);

  /// \brief Parsed one of the type trait support pseudo-functions.
  ExprResult ActOnTypeTrait(TypeTrait Kind, SourceLocation KWLoc,
                            ArrayRef<ParsedType> Args,
                            SourceLocation RParenLoc);
  ExprResult BuildTypeTrait(TypeTrait Kind, SourceLocation KWLoc,
                            ArrayRef<TypeSourceInfo *> Args,
                            SourceLocation RParenLoc);

  /// ActOnArrayTypeTrait - Parsed one of the bianry type trait support
  /// pseudo-functions.
  ExprResult ActOnArrayTypeTrait(ArrayTypeTrait ATT,
                                 SourceLocation KWLoc,
                                 ParsedType LhsTy,
                                 Expr *DimExpr,
                                 SourceLocation RParen);

  ExprResult BuildArrayTypeTrait(ArrayTypeTrait ATT,
                                 SourceLocation KWLoc,
                                 TypeSourceInfo *TSInfo,
                                 Expr *DimExpr,
                                 SourceLocation RParen);

  /// ActOnExpressionTrait - Parsed one of the unary type trait support
  /// pseudo-functions.
  ExprResult ActOnExpressionTrait(ExpressionTrait OET,
                                  SourceLocation KWLoc,
                                  Expr *Queried,
                                  SourceLocation RParen);

  ExprResult BuildExpressionTrait(ExpressionTrait OET,
                                  SourceLocation KWLoc,
                                  Expr *Queried,
                                  SourceLocation RParen);

  ExprResult ActOnStartCXXMemberReference(Scope *S,
                                          Expr *Base,
                                          SourceLocation OpLoc,
                                          tok::TokenKind OpKind,
                                          ParsedType &ObjectType,
                                          bool &MayBePseudoDestructor);

  ExprResult DiagnoseDtorReference(SourceLocation NameLoc, Expr *MemExpr);

  ExprResult BuildPseudoDestructorExpr(Expr *Base,
                                       SourceLocation OpLoc,
                                       tok::TokenKind OpKind,
                                       const CXXScopeSpec &SS,
                                       TypeSourceInfo *ScopeType,
                                       SourceLocation CCLoc,
                                       SourceLocation TildeLoc,
                                     PseudoDestructorTypeStorage DestroyedType,
                                       bool HasTrailingLParen);

  ExprResult ActOnPseudoDestructorExpr(Scope *S, Expr *Base,
                                       SourceLocation OpLoc,
                                       tok::TokenKind OpKind,
                                       CXXScopeSpec &SS,
                                       UnqualifiedId &FirstTypeName,
                                       SourceLocation CCLoc,
                                       SourceLocation TildeLoc,
                                       UnqualifiedId &SecondTypeName,
                                       bool HasTrailingLParen);

  ExprResult ActOnPseudoDestructorExpr(Scope *S, Expr *Base,
                                       SourceLocation OpLoc,
                                       tok::TokenKind OpKind,
                                       SourceLocation TildeLoc,
                                       const DeclSpec& DS,
                                       bool HasTrailingLParen);

  /// MaybeCreateExprWithCleanups - If the current full-expression
  /// requires any cleanups, surround it with a ExprWithCleanups node.
  /// Otherwise, just returns the passed-in expression.
  Expr *MaybeCreateExprWithCleanups(Expr *SubExpr);
  Stmt *MaybeCreateStmtWithCleanups(Stmt *SubStmt);
  ExprResult MaybeCreateExprWithCleanups(ExprResult SubExpr);

  ExprResult ActOnFinishFullExpr(Expr *Expr) {
    return ActOnFinishFullExpr(Expr, Expr ? Expr->getExprLoc()
                                          : SourceLocation());
  }
  ExprResult ActOnFinishFullExpr(Expr *Expr, SourceLocation CC,
                                 bool DiscardedValue = false,
                                 bool IsConstexpr = false,
                                 bool IsLambdaInitCaptureInitializer = false);
  StmtResult ActOnFinishFullStmt(Stmt *Stmt);

  // Marks SS invalid if it represents an incomplete type.
  bool RequireCompleteDeclContext(CXXScopeSpec &SS, DeclContext *DC);

  DeclContext *computeDeclContext(QualType T);
  DeclContext *computeDeclContext(const CXXScopeSpec &SS,
                                  bool EnteringContext = false);
  bool isDependentScopeSpecifier(const CXXScopeSpec &SS);
  CXXRecordDecl *getCurrentInstantiationOf(NestedNameSpecifier *NNS);

  /// \brief The parser has parsed a global nested-name-specifier '::'.
  ///
  /// \param S The scope in which this nested-name-specifier occurs.
  ///
  /// \param CCLoc The location of the '::'.
  ///
  /// \param SS The nested-name-specifier, which will be updated in-place
  /// to reflect the parsed nested-name-specifier.
  ///
  /// \returns true if an error occurred, false otherwise.
  bool ActOnCXXGlobalScopeSpecifier(Scope *S, SourceLocation CCLoc,
                                    CXXScopeSpec &SS);

  bool isAcceptableNestedNameSpecifier(const NamedDecl *SD);
  NamedDecl *FindFirstQualifierInScope(Scope *S, NestedNameSpecifier *NNS);

  bool isNonTypeNestedNameSpecifier(Scope *S, CXXScopeSpec &SS,
                                    SourceLocation IdLoc,
                                    IdentifierInfo &II,
                                    ParsedType ObjectType);

  bool BuildCXXNestedNameSpecifier(Scope *S,
                                   IdentifierInfo &Identifier,
                                   SourceLocation IdentifierLoc,
                                   SourceLocation CCLoc,
                                   QualType ObjectType,
                                   bool EnteringContext,
                                   CXXScopeSpec &SS,
                                   NamedDecl *ScopeLookupResult,
                                   bool ErrorRecoveryLookup,
                                   bool *IsCorrectedToColon = nullptr);

  /// \brief The parser has parsed a nested-name-specifier 'identifier::'.
  ///
  /// \param S The scope in which this nested-name-specifier occurs.
  ///
  /// \param Identifier The identifier preceding the '::'.
  ///
  /// \param IdentifierLoc The location of the identifier.
  ///
  /// \param CCLoc The location of the '::'.
  ///
  /// \param ObjectType The type of the object, if we're parsing
  /// nested-name-specifier in a member access expression.
  ///
  /// \param EnteringContext Whether we're entering the context nominated by
  /// this nested-name-specifier.
  ///
  /// \param SS The nested-name-specifier, which is both an input
  /// parameter (the nested-name-specifier before this type) and an
  /// output parameter (containing the full nested-name-specifier,
  /// including this new type).
  ///
  /// \param ErrorRecoveryLookup If true, then this method is called to improve
  /// error recovery. In this case do not emit error message.
  ///
  /// \param IsCorrectedToColon If not null, suggestions to replace '::' -> ':'
  /// are allowed.  The bool value pointed by this parameter is set to 'true'
  /// if the identifier is treated as if it was followed by ':', not '::'.
  ///
  /// \returns true if an error occurred, false otherwise.
  bool ActOnCXXNestedNameSpecifier(Scope *S,
                                   IdentifierInfo &Identifier,
                                   SourceLocation IdentifierLoc,
                                   SourceLocation CCLoc,
                                   ParsedType ObjectType,
                                   bool EnteringContext,
                                   CXXScopeSpec &SS,
                                   bool ErrorRecoveryLookup = false,
                                   bool *IsCorrectedToColon = nullptr);

  ExprResult ActOnDecltypeExpression(Expr *E);

  bool ActOnCXXNestedNameSpecifierDecltype(CXXScopeSpec &SS,
                                           const DeclSpec &DS,
                                           SourceLocation ColonColonLoc);

  bool IsInvalidUnlessNestedName(Scope *S, CXXScopeSpec &SS,
                                 IdentifierInfo &Identifier,
                                 SourceLocation IdentifierLoc,
                                 SourceLocation ColonLoc,
                                 ParsedType ObjectType,
                                 bool EnteringContext);

  /// \brief The parser has parsed a nested-name-specifier
  /// 'template[opt] template-name < template-args >::'.
  ///
  /// \param S The scope in which this nested-name-specifier occurs.
  ///
  /// \param SS The nested-name-specifier, which is both an input
  /// parameter (the nested-name-specifier before this type) and an
  /// output parameter (containing the full nested-name-specifier,
  /// including this new type).
  ///
  /// \param TemplateKWLoc the location of the 'template' keyword, if any.
  /// \param TemplateName the template name.
  /// \param TemplateNameLoc The location of the template name.
  /// \param LAngleLoc The location of the opening angle bracket  ('<').
  /// \param TemplateArgs The template arguments.
  /// \param RAngleLoc The location of the closing angle bracket  ('>').
  /// \param CCLoc The location of the '::'.
  ///
  /// \param EnteringContext Whether we're entering the context of the
  /// nested-name-specifier.
  ///
  ///
  /// \returns true if an error occurred, false otherwise.
  bool ActOnCXXNestedNameSpecifier(Scope *S,
                                   CXXScopeSpec &SS,
                                   SourceLocation TemplateKWLoc,
                                   TemplateTy TemplateName,
                                   SourceLocation TemplateNameLoc,
                                   SourceLocation LAngleLoc,
                                   ASTTemplateArgsPtr TemplateArgs,
                                   SourceLocation RAngleLoc,
                                   SourceLocation CCLoc,
                                   bool EnteringContext);

  /// \brief Given a C++ nested-name-specifier, produce an annotation value
  /// that the parser can use later to reconstruct the given
  /// nested-name-specifier.
  ///
  /// \param SS A nested-name-specifier.
  ///
  /// \returns A pointer containing all of the information in the
  /// nested-name-specifier \p SS.
  void *SaveNestedNameSpecifierAnnotation(CXXScopeSpec &SS);

  /// \brief Given an annotation pointer for a nested-name-specifier, restore
  /// the nested-name-specifier structure.
  ///
  /// \param Annotation The annotation pointer, produced by
  /// \c SaveNestedNameSpecifierAnnotation().
  ///
  /// \param AnnotationRange The source range corresponding to the annotation.
  ///
  /// \param SS The nested-name-specifier that will be updated with the contents
  /// of the annotation pointer.
  void RestoreNestedNameSpecifierAnnotation(void *Annotation,
                                            SourceRange AnnotationRange,
                                            CXXScopeSpec &SS);

  bool ShouldEnterDeclaratorScope(Scope *S, const CXXScopeSpec &SS);

  /// ActOnCXXEnterDeclaratorScope - Called when a C++ scope specifier (global
  /// scope or nested-name-specifier) is parsed, part of a declarator-id.
  /// After this method is called, according to [C++ 3.4.3p3], names should be
  /// looked up in the declarator-id's scope, until the declarator is parsed and
  /// ActOnCXXExitDeclaratorScope is called.
  /// The 'SS' should be a non-empty valid CXXScopeSpec.
  bool ActOnCXXEnterDeclaratorScope(Scope *S, CXXScopeSpec &SS);

  /// ActOnCXXExitDeclaratorScope - Called when a declarator that previously
  /// invoked ActOnCXXEnterDeclaratorScope(), is finished. 'SS' is the same
  /// CXXScopeSpec that was passed to ActOnCXXEnterDeclaratorScope as well.
  /// Used to indicate that names should revert to being looked up in the
  /// defining scope.
  void ActOnCXXExitDeclaratorScope(Scope *S, const CXXScopeSpec &SS);

  /// ActOnCXXEnterDeclInitializer - Invoked when we are about to parse an
  /// initializer for the declaration 'Dcl'.
  /// After this method is called, according to [C++ 3.4.1p13], if 'Dcl' is a
  /// static data member of class X, names should be looked up in the scope of
  /// class X.
  void ActOnCXXEnterDeclInitializer(Scope *S, Decl *Dcl);

  /// ActOnCXXExitDeclInitializer - Invoked after we are finished parsing an
  /// initializer for the declaration 'Dcl'.
  void ActOnCXXExitDeclInitializer(Scope *S, Decl *Dcl);

  /// \brief Create a new lambda closure type.
  CXXRecordDecl *createLambdaClosureType(SourceRange IntroducerRange,
                                         TypeSourceInfo *Info,
                                         bool KnownDependent, 
                                         LambdaCaptureDefault CaptureDefault);

  /// \brief Start the definition of a lambda expression.
  CXXMethodDecl *startLambdaDefinition(CXXRecordDecl *Class,
                                       SourceRange IntroducerRange,
                                       TypeSourceInfo *MethodType,
                                       SourceLocation EndLoc,
                                       ArrayRef<ParmVarDecl *> Params);

  /// \brief Endow the lambda scope info with the relevant properties.
  void buildLambdaScope(sema::LambdaScopeInfo *LSI, 
                        CXXMethodDecl *CallOperator,
                        SourceRange IntroducerRange,
                        LambdaCaptureDefault CaptureDefault,
                        SourceLocation CaptureDefaultLoc,
                        bool ExplicitParams,
                        bool ExplicitResultType,
                        bool Mutable);

  /// \brief Perform initialization analysis of the init-capture and perform
  /// any implicit conversions such as an lvalue-to-rvalue conversion if
  /// not being used to initialize a reference.
  QualType performLambdaInitCaptureInitialization(SourceLocation Loc, 
      bool ByRef, IdentifierInfo *Id, Expr *&Init);
  /// \brief Create a dummy variable within the declcontext of the lambda's
  ///  call operator, for name lookup purposes for a lambda init capture.
  ///  
  ///  CodeGen handles emission of lambda captures, ignoring these dummy
  ///  variables appropriately.
  VarDecl *createLambdaInitCaptureVarDecl(SourceLocation Loc, 
    QualType InitCaptureType, IdentifierInfo *Id, Expr *Init);

  /// \brief Build the implicit field for an init-capture.
  FieldDecl *buildInitCaptureField(sema::LambdaScopeInfo *LSI, VarDecl *Var);

  /// \brief Note that we have finished the explicit captures for the
  /// given lambda.
  void finishLambdaExplicitCaptures(sema::LambdaScopeInfo *LSI);

  /// \brief Introduce the lambda parameters into scope.
  void addLambdaParameters(CXXMethodDecl *CallOperator, Scope *CurScope);

  /// \brief Deduce a block or lambda's return type based on the return
  /// statements present in the body.
  void deduceClosureReturnType(sema::CapturingScopeInfo &CSI);

  /// ActOnStartOfLambdaDefinition - This is called just before we start
  /// parsing the body of a lambda; it analyzes the explicit captures and
  /// arguments, and sets up various data-structures for the body of the
  /// lambda.
  void ActOnStartOfLambdaDefinition(LambdaIntroducer &Intro,
                                    Declarator &ParamInfo, Scope *CurScope);

  /// ActOnLambdaError - If there is an error parsing a lambda, this callback
  /// is invoked to pop the information about the lambda.
  void ActOnLambdaError(SourceLocation StartLoc, Scope *CurScope,
                        bool IsInstantiation = false);

  /// ActOnLambdaExpr - This is called when the body of a lambda expression
  /// was successfully completed.
  ExprResult ActOnLambdaExpr(SourceLocation StartLoc, Stmt *Body,
                             Scope *CurScope,
                             bool IsInstantiation = false);

  /// \brief Define the "body" of the conversion from a lambda object to a
  /// function pointer.
  ///
  /// This routine doesn't actually define a sensible body; rather, it fills
  /// in the initialization expression needed to copy the lambda object into
  /// the block, and IR generation actually generates the real body of the
  /// block pointer conversion.
  void DefineImplicitLambdaToFunctionPointerConversion(
         SourceLocation CurrentLoc, CXXConversionDecl *Conv);

  /// \brief Define the "body" of the conversion from a lambda object to a
  /// block pointer.
  ///
  /// This routine doesn't actually define a sensible body; rather, it fills
  /// in the initialization expression needed to copy the lambda object into
  /// the block, and IR generation actually generates the real body of the
  /// block pointer conversion.
  void DefineImplicitLambdaToBlockPointerConversion(SourceLocation CurrentLoc,
                                                    CXXConversionDecl *Conv);

  ExprResult BuildBlockForLambdaConversion(SourceLocation CurrentLocation,
                                           SourceLocation ConvLocation,
                                           CXXConversionDecl *Conv,
                                           Expr *Src);

  // ParseObjCStringLiteral - Parse Objective-C string literals.
  ExprResult ParseObjCStringLiteral(SourceLocation *AtLocs,
                                    Expr **Strings,
                                    unsigned NumStrings);

  ExprResult BuildObjCStringLiteral(SourceLocation AtLoc, StringLiteral *S);

  /// BuildObjCNumericLiteral - builds an ObjCBoxedExpr AST node for the
  /// numeric literal expression. Type of the expression will be "NSNumber *"
  /// or "id" if NSNumber is unavailable.
  ExprResult BuildObjCNumericLiteral(SourceLocation AtLoc, Expr *Number);
  ExprResult ActOnObjCBoolLiteral(SourceLocation AtLoc, SourceLocation ValueLoc,
                                  bool Value);
  ExprResult BuildObjCArrayLiteral(SourceRange SR, MultiExprArg Elements);

  /// BuildObjCBoxedExpr - builds an ObjCBoxedExpr AST node for the
  /// '@' prefixed parenthesized expression. The type of the expression will
  /// either be "NSNumber *" or "NSString *" depending on the type of
  /// ValueType, which is allowed to be a built-in numeric type or
  /// "char *" or "const char *".
  ExprResult BuildObjCBoxedExpr(SourceRange SR, Expr *ValueExpr);

  ExprResult BuildObjCSubscriptExpression(SourceLocation RB, Expr *BaseExpr,
                                          Expr *IndexExpr,
                                          ObjCMethodDecl *getterMethod,
                                          ObjCMethodDecl *setterMethod);

  ExprResult BuildObjCDictionaryLiteral(SourceRange SR,
                                        ObjCDictionaryElement *Elements,
                                        unsigned NumElements);

  ExprResult BuildObjCEncodeExpression(SourceLocation AtLoc,
                                  TypeSourceInfo *EncodedTypeInfo,
                                  SourceLocation RParenLoc);
  ExprResult BuildCXXMemberCallExpr(Expr *Exp, NamedDecl *FoundDecl,
                                    CXXConversionDecl *Method,
                                    bool HadMultipleCandidates);

  ExprResult ParseObjCEncodeExpression(SourceLocation AtLoc,
                                       SourceLocation EncodeLoc,
                                       SourceLocation LParenLoc,
                                       ParsedType Ty,
                                       SourceLocation RParenLoc);

  /// ParseObjCSelectorExpression - Build selector expression for \@selector
  ExprResult ParseObjCSelectorExpression(Selector Sel,
                                         SourceLocation AtLoc,
                                         SourceLocation SelLoc,
                                         SourceLocation LParenLoc,
                                         SourceLocation RParenLoc,
                                         bool WarnMultipleSelectors);

  /// ParseObjCProtocolExpression - Build protocol expression for \@protocol
  ExprResult ParseObjCProtocolExpression(IdentifierInfo * ProtocolName,
                                         SourceLocation AtLoc,
                                         SourceLocation ProtoLoc,
                                         SourceLocation LParenLoc,
                                         SourceLocation ProtoIdLoc,
                                         SourceLocation RParenLoc);

  //===--------------------------------------------------------------------===//
  // C++ Declarations
  //
  Decl *ActOnStartLinkageSpecification(Scope *S,
                                       SourceLocation ExternLoc,
                                       Expr *LangStr,
                                       SourceLocation LBraceLoc);
  Decl *ActOnFinishLinkageSpecification(Scope *S,
                                        Decl *LinkageSpec,
                                        SourceLocation RBraceLoc);


  //===--------------------------------------------------------------------===//
  // C++ Classes
  //
  bool isCurrentClassName(const IdentifierInfo &II, Scope *S,
                          const CXXScopeSpec *SS = nullptr);
  bool isCurrentClassNameTypo(IdentifierInfo *&II, const CXXScopeSpec *SS);

  bool ActOnAccessSpecifier(AccessSpecifier Access,
                            SourceLocation ASLoc,
                            SourceLocation ColonLoc,
                            AttributeList *Attrs = nullptr);

  NamedDecl *ActOnCXXMemberDeclarator(Scope *S, AccessSpecifier AS,
                                 Declarator &D,
                                 MultiTemplateParamsArg TemplateParameterLists,
                                 Expr *BitfieldWidth, const VirtSpecifiers &VS,
                                 InClassInitStyle InitStyle);

  void ActOnStartCXXInClassMemberInitializer();
  void ActOnFinishCXXInClassMemberInitializer(Decl *VarDecl,
                                              SourceLocation EqualLoc,
                                              Expr *Init);

  MemInitResult ActOnMemInitializer(Decl *ConstructorD,
                                    Scope *S,
                                    CXXScopeSpec &SS,
                                    IdentifierInfo *MemberOrBase,
                                    ParsedType TemplateTypeTy,
                                    const DeclSpec &DS,
                                    SourceLocation IdLoc,
                                    SourceLocation LParenLoc,
                                    ArrayRef<Expr *> Args,
                                    SourceLocation RParenLoc,
                                    SourceLocation EllipsisLoc);

  MemInitResult ActOnMemInitializer(Decl *ConstructorD,
                                    Scope *S,
                                    CXXScopeSpec &SS,
                                    IdentifierInfo *MemberOrBase,
                                    ParsedType TemplateTypeTy,
                                    const DeclSpec &DS,
                                    SourceLocation IdLoc,
                                    Expr *InitList,
                                    SourceLocation EllipsisLoc);

  MemInitResult BuildMemInitializer(Decl *ConstructorD,
                                    Scope *S,
                                    CXXScopeSpec &SS,
                                    IdentifierInfo *MemberOrBase,
                                    ParsedType TemplateTypeTy,
                                    const DeclSpec &DS,
                                    SourceLocation IdLoc,
                                    Expr *Init,
                                    SourceLocation EllipsisLoc);

  MemInitResult BuildMemberInitializer(ValueDecl *Member,
                                       Expr *Init,
                                       SourceLocation IdLoc);

  MemInitResult BuildBaseInitializer(QualType BaseType,
                                     TypeSourceInfo *BaseTInfo,
                                     Expr *Init,
                                     CXXRecordDecl *ClassDecl,
                                     SourceLocation EllipsisLoc);

  MemInitResult BuildDelegatingInitializer(TypeSourceInfo *TInfo,
                                           Expr *Init,
                                           CXXRecordDecl *ClassDecl);

  bool SetDelegatingInitializer(CXXConstructorDecl *Constructor,
                                CXXCtorInitializer *Initializer);

  bool SetCtorInitializers(CXXConstructorDecl *Constructor, bool AnyErrors,
                           ArrayRef<CXXCtorInitializer *> Initializers = None);

  void SetIvarInitializers(ObjCImplementationDecl *ObjCImplementation);


  /// MarkBaseAndMemberDestructorsReferenced - Given a record decl,
  /// mark all the non-trivial destructors of its members and bases as
  /// referenced.
  void MarkBaseAndMemberDestructorsReferenced(SourceLocation Loc,
                                              CXXRecordDecl *Record);

  /// \brief The list of classes whose vtables have been used within
  /// this translation unit, and the source locations at which the
  /// first use occurred.
  typedef std::pair<CXXRecordDecl*, SourceLocation> VTableUse;

  /// \brief The list of vtables that are required but have not yet been
  /// materialized.
  SmallVector<VTableUse, 16> VTableUses;

  /// \brief The set of classes whose vtables have been used within
  /// this translation unit, and a bit that will be true if the vtable is
  /// required to be emitted (otherwise, it should be emitted only if needed
  /// by code generation).
  llvm::DenseMap<CXXRecordDecl *, bool> VTablesUsed;

  /// \brief Load any externally-stored vtable uses.
  void LoadExternalVTableUses();

  typedef LazyVector<CXXRecordDecl *, ExternalSemaSource,
                     &ExternalSemaSource::ReadDynamicClasses, 2, 2>
    DynamicClassesType;

  /// \brief A list of all of the dynamic classes in this translation
  /// unit.
  DynamicClassesType DynamicClasses;

  /// \brief Note that the vtable for the given class was used at the
  /// given location.
  void MarkVTableUsed(SourceLocation Loc, CXXRecordDecl *Class,
                      bool DefinitionRequired = false);

  /// \brief Mark the exception specifications of all virtual member functions
  /// in the given class as needed.
  void MarkVirtualMemberExceptionSpecsNeeded(SourceLocation Loc,
                                             const CXXRecordDecl *RD);

  /// MarkVirtualMembersReferenced - Will mark all members of the given
  /// CXXRecordDecl referenced.
  void MarkVirtualMembersReferenced(SourceLocation Loc,
                                    const CXXRecordDecl *RD);

  /// \brief Define all of the vtables that have been used in this
  /// translation unit and reference any virtual members used by those
  /// vtables.
  ///
  /// \returns true if any work was done, false otherwise.
  bool DefineUsedVTables();

  void AddImplicitlyDeclaredMembersToClass(CXXRecordDecl *ClassDecl);

  void ActOnMemInitializers(Decl *ConstructorDecl,
                            SourceLocation ColonLoc,
                            ArrayRef<CXXCtorInitializer*> MemInits,
                            bool AnyErrors);

  void CheckCompletedCXXClass(CXXRecordDecl *Record);
  void ActOnFinishCXXMemberSpecification(Scope* S, SourceLocation RLoc,
                                         Decl *TagDecl,
                                         SourceLocation LBrac,
                                         SourceLocation RBrac,
                                         AttributeList *AttrList);
  void ActOnFinishCXXMemberDecls();

  void ActOnReenterCXXMethodParameter(Scope *S, ParmVarDecl *Param);
  unsigned ActOnReenterTemplateScope(Scope *S, Decl *Template);
  void ActOnStartDelayedMemberDeclarations(Scope *S, Decl *Record);
  void ActOnStartDelayedCXXMethodDeclaration(Scope *S, Decl *Method);
  void ActOnDelayedCXXMethodParameter(Scope *S, Decl *Param);
  void ActOnFinishDelayedMemberDeclarations(Scope *S, Decl *Record);
  void ActOnFinishDelayedCXXMethodDeclaration(Scope *S, Decl *Method);
  void ActOnFinishDelayedMemberInitializers(Decl *Record);
  void MarkAsLateParsedTemplate(FunctionDecl *FD, Decl *FnD,
                                CachedTokens &Toks);
  void UnmarkAsLateParsedTemplate(FunctionDecl *FD);
  bool IsInsideALocalClassWithinATemplateFunction();

  Decl *ActOnStaticAssertDeclaration(SourceLocation StaticAssertLoc,
                                     Expr *AssertExpr,
                                     Expr *AssertMessageExpr,
                                     SourceLocation RParenLoc);
  Decl *BuildStaticAssertDeclaration(SourceLocation StaticAssertLoc,
                                     Expr *AssertExpr,
                                     StringLiteral *AssertMessageExpr,
                                     SourceLocation RParenLoc,
                                     bool Failed);

  FriendDecl *CheckFriendTypeDecl(SourceLocation LocStart,
                                  SourceLocation FriendLoc,
                                  TypeSourceInfo *TSInfo);
  Decl *ActOnFriendTypeDecl(Scope *S, const DeclSpec &DS,
                            MultiTemplateParamsArg TemplateParams);
  NamedDecl *ActOnFriendFunctionDecl(Scope *S, Declarator &D,
                                     MultiTemplateParamsArg TemplateParams);

  QualType CheckConstructorDeclarator(Declarator &D, QualType R,
                                      StorageClass& SC);
  void CheckConstructor(CXXConstructorDecl *Constructor);
  QualType CheckDestructorDeclarator(Declarator &D, QualType R,
                                     StorageClass& SC);
  bool CheckDestructor(CXXDestructorDecl *Destructor);
  void CheckConversionDeclarator(Declarator &D, QualType &R,
                                 StorageClass& SC);
  Decl *ActOnConversionDeclarator(CXXConversionDecl *Conversion);

  void CheckExplicitlyDefaultedSpecialMember(CXXMethodDecl *MD);
  void CheckExplicitlyDefaultedMemberExceptionSpec(CXXMethodDecl *MD,
                                                   const FunctionProtoType *T);
  void CheckDelayedMemberExceptionSpecs();

  //===--------------------------------------------------------------------===//
  // C++ Derived Classes
  //

  /// ActOnBaseSpecifier - Parsed a base specifier
  CXXBaseSpecifier *CheckBaseSpecifier(CXXRecordDecl *Class,
                                       SourceRange SpecifierRange,
                                       bool Virtual, AccessSpecifier Access,
                                       TypeSourceInfo *TInfo,
                                       SourceLocation EllipsisLoc);

  BaseResult ActOnBaseSpecifier(Decl *classdecl,
                                SourceRange SpecifierRange,
                                ParsedAttributes &Attrs,
                                bool Virtual, AccessSpecifier Access,
                                ParsedType basetype,
                                SourceLocation BaseLoc,
                                SourceLocation EllipsisLoc);

  bool AttachBaseSpecifiers(CXXRecordDecl *Class, CXXBaseSpecifier **Bases,
                            unsigned NumBases);
  void ActOnBaseSpecifiers(Decl *ClassDecl, CXXBaseSpecifier **Bases,
                           unsigned NumBases);

  bool IsDerivedFrom(QualType Derived, QualType Base);
  bool IsDerivedFrom(QualType Derived, QualType Base, CXXBasePaths &Paths);

  // FIXME: I don't like this name.
  void BuildBasePathArray(const CXXBasePaths &Paths, CXXCastPath &BasePath);

  bool BasePathInvolvesVirtualBase(const CXXCastPath &BasePath);

  bool CheckDerivedToBaseConversion(QualType Derived, QualType Base,
                                    SourceLocation Loc, SourceRange Range,
                                    CXXCastPath *BasePath = nullptr,
                                    bool IgnoreAccess = false);
  bool CheckDerivedToBaseConversion(QualType Derived, QualType Base,
                                    unsigned InaccessibleBaseID,
                                    unsigned AmbigiousBaseConvID,
                                    SourceLocation Loc, SourceRange Range,
                                    DeclarationName Name,
                                    CXXCastPath *BasePath);

  std::string getAmbiguousPathsDisplayString(CXXBasePaths &Paths);

  bool CheckOverridingFunctionAttributes(const CXXMethodDecl *New,
                                         const CXXMethodDecl *Old);

  /// CheckOverridingFunctionReturnType - Checks whether the return types are
  /// covariant, according to C++ [class.virtual]p5.
  bool CheckOverridingFunctionReturnType(const CXXMethodDecl *New,
                                         const CXXMethodDecl *Old);

  /// CheckOverridingFunctionExceptionSpec - Checks whether the exception
  /// spec is a subset of base spec.
  bool CheckOverridingFunctionExceptionSpec(const CXXMethodDecl *New,
                                            const CXXMethodDecl *Old);

  bool CheckPureMethod(CXXMethodDecl *Method, SourceRange InitRange);

  /// CheckOverrideControl - Check C++11 override control semantics.
  void CheckOverrideControl(NamedDecl *D);

  /// CheckForFunctionMarkedFinal - Checks whether a virtual member function
  /// overrides a virtual member function marked 'final', according to
  /// C++11 [class.virtual]p4.
  bool CheckIfOverriddenFunctionIsMarkedFinal(const CXXMethodDecl *New,
                                              const CXXMethodDecl *Old);


  //===--------------------------------------------------------------------===//
  // C++ Access Control
  //

  enum AccessResult {
    AR_accessible,
    AR_inaccessible,
    AR_dependent,
    AR_delayed
  };

  bool SetMemberAccessSpecifier(NamedDecl *MemberDecl,
                                NamedDecl *PrevMemberDecl,
                                AccessSpecifier LexicalAS);

  AccessResult CheckUnresolvedMemberAccess(UnresolvedMemberExpr *E,
                                           DeclAccessPair FoundDecl);
  AccessResult CheckUnresolvedLookupAccess(UnresolvedLookupExpr *E,
                                           DeclAccessPair FoundDecl);
  AccessResult CheckAllocationAccess(SourceLocation OperatorLoc,
                                     SourceRange PlacementRange,
                                     CXXRecordDecl *NamingClass,
                                     DeclAccessPair FoundDecl,
                                     bool Diagnose = true);
  AccessResult CheckConstructorAccess(SourceLocation Loc,
                                      CXXConstructorDecl *D,
                                      const InitializedEntity &Entity,
                                      AccessSpecifier Access,
                                      bool IsCopyBindingRefToTemp = false);
  AccessResult CheckConstructorAccess(SourceLocation Loc,
                                      CXXConstructorDecl *D,
                                      const InitializedEntity &Entity,
                                      AccessSpecifier Access,
                                      const PartialDiagnostic &PDiag);
  AccessResult CheckDestructorAccess(SourceLocation Loc,
                                     CXXDestructorDecl *Dtor,
                                     const PartialDiagnostic &PDiag,
                                     QualType objectType = QualType());
  AccessResult CheckFriendAccess(NamedDecl *D);
  AccessResult CheckMemberAccess(SourceLocation UseLoc,
                                 CXXRecordDecl *NamingClass,
                                 DeclAccessPair Found);
  AccessResult CheckMemberOperatorAccess(SourceLocation Loc,
                                         Expr *ObjectExpr,
                                         Expr *ArgExpr,
                                         DeclAccessPair FoundDecl);
  AccessResult CheckAddressOfMemberAccess(Expr *OvlExpr,
                                          DeclAccessPair FoundDecl);
  AccessResult CheckBaseClassAccess(SourceLocation AccessLoc,
                                    QualType Base, QualType Derived,
                                    const CXXBasePath &Path,
                                    unsigned DiagID,
                                    bool ForceCheck = false,
                                    bool ForceUnprivileged = false);
  void CheckLookupAccess(const LookupResult &R);
  bool IsSimplyAccessible(NamedDecl *decl, DeclContext *Ctx);
  bool isSpecialMemberAccessibleForDeletion(CXXMethodDecl *decl,
                                            AccessSpecifier access,
                                            QualType objectType);

  void HandleDependentAccessCheck(const DependentDiagnostic &DD,
                         const MultiLevelTemplateArgumentList &TemplateArgs);
  void PerformDependentDiagnostics(const DeclContext *Pattern,
                        const MultiLevelTemplateArgumentList &TemplateArgs);

  void HandleDelayedAccessCheck(sema::DelayedDiagnostic &DD, Decl *Ctx);

  /// \brief When true, access checking violations are treated as SFINAE
  /// failures rather than hard errors.
  bool AccessCheckingSFINAE;

  enum AbstractDiagSelID {
    AbstractNone = -1,
    AbstractReturnType,
    AbstractParamType,
    AbstractVariableType,
    AbstractFieldType,
    AbstractIvarType,
    AbstractSynthesizedIvarType,
    AbstractArrayType
  };

  bool RequireNonAbstractType(SourceLocation Loc, QualType T,
                              TypeDiagnoser &Diagnoser);
  template<typename T1>
  bool RequireNonAbstractType(SourceLocation Loc, QualType T,
                              unsigned DiagID,
                              const T1 &Arg1) {
    BoundTypeDiagnoser1<T1> Diagnoser(DiagID, Arg1);
    return RequireNonAbstractType(Loc, T, Diagnoser);
  }

  template<typename T1, typename T2>
  bool RequireNonAbstractType(SourceLocation Loc, QualType T,
                              unsigned DiagID,
                              const T1 &Arg1, const T2 &Arg2) {
    BoundTypeDiagnoser2<T1, T2> Diagnoser(DiagID, Arg1, Arg2);
    return RequireNonAbstractType(Loc, T, Diagnoser);
  }

  template<typename T1, typename T2, typename T3>
  bool RequireNonAbstractType(SourceLocation Loc, QualType T,
                              unsigned DiagID,
                              const T1 &Arg1, const T2 &Arg2, const T3 &Arg3) {
    BoundTypeDiagnoser3<T1, T2, T3> Diagnoser(DiagID, Arg1, Arg2, Arg3);
    return RequireNonAbstractType(Loc, T, Diagnoser);
  }

  void DiagnoseAbstractType(const CXXRecordDecl *RD);

  bool RequireNonAbstractType(SourceLocation Loc, QualType T, unsigned DiagID,
                              AbstractDiagSelID SelID = AbstractNone);

  //===--------------------------------------------------------------------===//
  // C++ Overloaded Operators [C++ 13.5]
  //

  bool CheckOverloadedOperatorDeclaration(FunctionDecl *FnDecl);

  bool CheckLiteralOperatorDeclaration(FunctionDecl *FnDecl);

  //===--------------------------------------------------------------------===//
  // C++ Templates [C++ 14]
  //
  void FilterAcceptableTemplateNames(LookupResult &R,
                                     bool AllowFunctionTemplates = true);
  bool hasAnyAcceptableTemplateNames(LookupResult &R,
                                     bool AllowFunctionTemplates = true);

  void LookupTemplateName(LookupResult &R, Scope *S, CXXScopeSpec &SS,
                          QualType ObjectType, bool EnteringContext,
                          bool &MemberOfUnknownSpecialization);

  TemplateNameKind isTemplateName(Scope *S,
                                  CXXScopeSpec &SS,
                                  bool hasTemplateKeyword,
                                  UnqualifiedId &Name,
                                  ParsedType ObjectType,
                                  bool EnteringContext,
                                  TemplateTy &Template,
                                  bool &MemberOfUnknownSpecialization);

  bool DiagnoseUnknownTemplateName(const IdentifierInfo &II,
                                   SourceLocation IILoc,
                                   Scope *S,
                                   const CXXScopeSpec *SS,
                                   TemplateTy &SuggestedTemplate,
                                   TemplateNameKind &SuggestedKind);

  void DiagnoseTemplateParameterShadow(SourceLocation Loc, Decl *PrevDecl);
  TemplateDecl *AdjustDeclIfTemplate(Decl *&Decl);

  Decl *ActOnTypeParameter(Scope *S, bool Typename,
                           SourceLocation EllipsisLoc,
                           SourceLocation KeyLoc,
                           IdentifierInfo *ParamName,
                           SourceLocation ParamNameLoc,
                           unsigned Depth, unsigned Position,
                           SourceLocation EqualLoc,
                           ParsedType DefaultArg);

  QualType CheckNonTypeTemplateParameterType(QualType T, SourceLocation Loc);
  Decl *ActOnNonTypeTemplateParameter(Scope *S, Declarator &D,
                                      unsigned Depth,
                                      unsigned Position,
                                      SourceLocation EqualLoc,
                                      Expr *DefaultArg);
  Decl *ActOnTemplateTemplateParameter(Scope *S,
                                       SourceLocation TmpLoc,
                                       TemplateParameterList *Params,
                                       SourceLocation EllipsisLoc,
                                       IdentifierInfo *ParamName,
                                       SourceLocation ParamNameLoc,
                                       unsigned Depth,
                                       unsigned Position,
                                       SourceLocation EqualLoc,
                                       ParsedTemplateArgument DefaultArg);

  TemplateParameterList *
  ActOnTemplateParameterList(unsigned Depth,
                             SourceLocation ExportLoc,
                             SourceLocation TemplateLoc,
                             SourceLocation LAngleLoc,
                             Decl **Params, unsigned NumParams,
                             SourceLocation RAngleLoc);

  /// \brief The context in which we are checking a template parameter list.
  enum TemplateParamListContext {
    TPC_ClassTemplate,
    TPC_VarTemplate,
    TPC_FunctionTemplate,
    TPC_ClassTemplateMember,
    TPC_FriendClassTemplate,
    TPC_FriendFunctionTemplate,
    TPC_FriendFunctionTemplateDefinition,
    TPC_TypeAliasTemplate
  };

  bool CheckTemplateParameterList(TemplateParameterList *NewParams,
                                  TemplateParameterList *OldParams,
                                  TemplateParamListContext TPC);
  TemplateParameterList *MatchTemplateParametersToScopeSpecifier(
      SourceLocation DeclStartLoc, SourceLocation DeclLoc,
      const CXXScopeSpec &SS, TemplateIdAnnotation *TemplateId,
      ArrayRef<TemplateParameterList *> ParamLists,
      bool IsFriend, bool &IsExplicitSpecialization, bool &Invalid);

  DeclResult CheckClassTemplate(Scope *S, unsigned TagSpec, TagUseKind TUK,
                                SourceLocation KWLoc, CXXScopeSpec &SS,
                                IdentifierInfo *Name, SourceLocation NameLoc,
                                AttributeList *Attr,
                                TemplateParameterList *TemplateParams,
                                AccessSpecifier AS,
                                SourceLocation ModulePrivateLoc,
                                unsigned NumOuterTemplateParamLists,
                            TemplateParameterList **OuterTemplateParamLists);

  void translateTemplateArguments(const ASTTemplateArgsPtr &In,
                                  TemplateArgumentListInfo &Out);

  void NoteAllFoundTemplates(TemplateName Name);

  QualType CheckTemplateIdType(TemplateName Template,
                               SourceLocation TemplateLoc,
                              TemplateArgumentListInfo &TemplateArgs);

  TypeResult
  ActOnTemplateIdType(CXXScopeSpec &SS, SourceLocation TemplateKWLoc,
                      TemplateTy Template, SourceLocation TemplateLoc,
                      SourceLocation LAngleLoc,
                      ASTTemplateArgsPtr TemplateArgs,
                      SourceLocation RAngleLoc,
                      bool IsCtorOrDtorName = false);

  /// \brief Parsed an elaborated-type-specifier that refers to a template-id,
  /// such as \c class T::template apply<U>.
  TypeResult ActOnTagTemplateIdType(TagUseKind TUK,
                                    TypeSpecifierType TagSpec,
                                    SourceLocation TagLoc,
                                    CXXScopeSpec &SS,
                                    SourceLocation TemplateKWLoc,
                                    TemplateTy TemplateD,
                                    SourceLocation TemplateLoc,
                                    SourceLocation LAngleLoc,
                                    ASTTemplateArgsPtr TemplateArgsIn,
                                    SourceLocation RAngleLoc);

  DeclResult ActOnVarTemplateSpecialization(
      Scope *S, Declarator &D, TypeSourceInfo *DI,
      SourceLocation TemplateKWLoc, TemplateParameterList *TemplateParams,
      StorageClass SC, bool IsPartialSpecialization);

  DeclResult CheckVarTemplateId(VarTemplateDecl *Template,
                                SourceLocation TemplateLoc,
                                SourceLocation TemplateNameLoc,
                                const TemplateArgumentListInfo &TemplateArgs);

  ExprResult CheckVarTemplateId(const CXXScopeSpec &SS,
                                const DeclarationNameInfo &NameInfo,
                                VarTemplateDecl *Template,
                                SourceLocation TemplateLoc,
                                const TemplateArgumentListInfo *TemplateArgs);

  ExprResult BuildTemplateIdExpr(const CXXScopeSpec &SS,
                                 SourceLocation TemplateKWLoc,
                                 LookupResult &R,
                                 bool RequiresADL,
                               const TemplateArgumentListInfo *TemplateArgs);

  ExprResult BuildQualifiedTemplateIdExpr(CXXScopeSpec &SS,
                                          SourceLocation TemplateKWLoc,
                               const DeclarationNameInfo &NameInfo,
                               const TemplateArgumentListInfo *TemplateArgs);

  TemplateNameKind ActOnDependentTemplateName(Scope *S,
                                              CXXScopeSpec &SS,
                                              SourceLocation TemplateKWLoc,
                                              UnqualifiedId &Name,
                                              ParsedType ObjectType,
                                              bool EnteringContext,
                                              TemplateTy &Template);

  DeclResult
  ActOnClassTemplateSpecialization(Scope *S, unsigned TagSpec, TagUseKind TUK,
                                   SourceLocation KWLoc,
                                   SourceLocation ModulePrivateLoc,
                                   TemplateIdAnnotation &TemplateId,
                                   AttributeList *Attr,
                                 MultiTemplateParamsArg TemplateParameterLists);

  Decl *ActOnTemplateDeclarator(Scope *S,
                                MultiTemplateParamsArg TemplateParameterLists,
                                Declarator &D);

  Decl *ActOnStartOfFunctionTemplateDef(Scope *FnBodyScope,
                                  MultiTemplateParamsArg TemplateParameterLists,
                                        Declarator &D);

  bool
  CheckSpecializationInstantiationRedecl(SourceLocation NewLoc,
                                         TemplateSpecializationKind NewTSK,
                                         NamedDecl *PrevDecl,
                                         TemplateSpecializationKind PrevTSK,
                                         SourceLocation PrevPtOfInstantiation,
                                         bool &SuppressNew);

  bool CheckDependentFunctionTemplateSpecialization(FunctionDecl *FD,
                    const TemplateArgumentListInfo &ExplicitTemplateArgs,
                                                    LookupResult &Previous);

  bool CheckFunctionTemplateSpecialization(FunctionDecl *FD,
                         TemplateArgumentListInfo *ExplicitTemplateArgs,
                                           LookupResult &Previous);
  bool CheckMemberSpecialization(NamedDecl *Member, LookupResult &Previous);

  DeclResult
  ActOnExplicitInstantiation(Scope *S,
                             SourceLocation ExternLoc,
                             SourceLocation TemplateLoc,
                             unsigned TagSpec,
                             SourceLocation KWLoc,
                             const CXXScopeSpec &SS,
                             TemplateTy Template,
                             SourceLocation TemplateNameLoc,
                             SourceLocation LAngleLoc,
                             ASTTemplateArgsPtr TemplateArgs,
                             SourceLocation RAngleLoc,
                             AttributeList *Attr);

  DeclResult
  ActOnExplicitInstantiation(Scope *S,
                             SourceLocation ExternLoc,
                             SourceLocation TemplateLoc,
                             unsigned TagSpec,
                             SourceLocation KWLoc,
                             CXXScopeSpec &SS,
                             IdentifierInfo *Name,
                             SourceLocation NameLoc,
                             AttributeList *Attr);

  DeclResult ActOnExplicitInstantiation(Scope *S,
                                        SourceLocation ExternLoc,
                                        SourceLocation TemplateLoc,
                                        Declarator &D);

  TemplateArgumentLoc
  SubstDefaultTemplateArgumentIfAvailable(TemplateDecl *Template,
                                          SourceLocation TemplateLoc,
                                          SourceLocation RAngleLoc,
                                          Decl *Param,
                                          SmallVectorImpl<TemplateArgument>
                                            &Converted,
                                          bool &HasDefaultArg);

  /// \brief Specifies the context in which a particular template
  /// argument is being checked.
  enum CheckTemplateArgumentKind {
    /// \brief The template argument was specified in the code or was
    /// instantiated with some deduced template arguments.
    CTAK_Specified,

    /// \brief The template argument was deduced via template argument
    /// deduction.
    CTAK_Deduced,

    /// \brief The template argument was deduced from an array bound
    /// via template argument deduction.
    CTAK_DeducedFromArrayBound
  };

  bool CheckTemplateArgument(NamedDecl *Param,
                             TemplateArgumentLoc &Arg,
                             NamedDecl *Template,
                             SourceLocation TemplateLoc,
                             SourceLocation RAngleLoc,
                             unsigned ArgumentPackIndex,
                           SmallVectorImpl<TemplateArgument> &Converted,
                             CheckTemplateArgumentKind CTAK = CTAK_Specified);

  /// \brief Check that the given template arguments can be be provided to
  /// the given template, converting the arguments along the way.
  ///
  /// \param Template The template to which the template arguments are being
  /// provided.
  ///
  /// \param TemplateLoc The location of the template name in the source.
  ///
  /// \param TemplateArgs The list of template arguments. If the template is
  /// a template template parameter, this function may extend the set of
  /// template arguments to also include substituted, defaulted template
  /// arguments.
  ///
  /// \param PartialTemplateArgs True if the list of template arguments is
  /// intentionally partial, e.g., because we're checking just the initial
  /// set of template arguments.
  ///
  /// \param Converted Will receive the converted, canonicalized template
  /// arguments.
  ///
  /// \returns true if an error occurred, false otherwise.
  bool CheckTemplateArgumentList(TemplateDecl *Template,
                                 SourceLocation TemplateLoc,
                                 TemplateArgumentListInfo &TemplateArgs,
                                 bool PartialTemplateArgs,
                           SmallVectorImpl<TemplateArgument> &Converted);

  bool CheckTemplateTypeArgument(TemplateTypeParmDecl *Param,
                                 TemplateArgumentLoc &Arg,
                           SmallVectorImpl<TemplateArgument> &Converted);

  bool CheckTemplateArgument(TemplateTypeParmDecl *Param,
                             TypeSourceInfo *Arg);
  ExprResult CheckTemplateArgument(NonTypeTemplateParmDecl *Param,
                                   QualType InstantiatedParamType, Expr *Arg,
                                   TemplateArgument &Converted,
                               CheckTemplateArgumentKind CTAK = CTAK_Specified);
  bool CheckTemplateArgument(TemplateTemplateParmDecl *Param,
                             TemplateArgumentLoc &Arg,
                             unsigned ArgumentPackIndex);

  ExprResult
  BuildExpressionFromDeclTemplateArgument(const TemplateArgument &Arg,
                                          QualType ParamType,
                                          SourceLocation Loc);
  ExprResult
  BuildExpressionFromIntegralTemplateArgument(const TemplateArgument &Arg,
                                              SourceLocation Loc);

  /// \brief Enumeration describing how template parameter lists are compared
  /// for equality.
  enum TemplateParameterListEqualKind {
    /// \brief We are matching the template parameter lists of two templates
    /// that might be redeclarations.
    ///
    /// \code
    /// template<typename T> struct X;
    /// template<typename T> struct X;
    /// \endcode
    TPL_TemplateMatch,

    /// \brief We are matching the template parameter lists of two template
    /// template parameters as part of matching the template parameter lists
    /// of two templates that might be redeclarations.
    ///
    /// \code
    /// template<template<int I> class TT> struct X;
    /// template<template<int Value> class Other> struct X;
    /// \endcode
    TPL_TemplateTemplateParmMatch,

    /// \brief We are matching the template parameter lists of a template
    /// template argument against the template parameter lists of a template
    /// template parameter.
    ///
    /// \code
    /// template<template<int Value> class Metafun> struct X;
    /// template<int Value> struct integer_c;
    /// X<integer_c> xic;
    /// \endcode
    TPL_TemplateTemplateArgumentMatch
  };

  bool TemplateParameterListsAreEqual(TemplateParameterList *New,
                                      TemplateParameterList *Old,
                                      bool Complain,
                                      TemplateParameterListEqualKind Kind,
                                      SourceLocation TemplateArgLoc
                                        = SourceLocation());

  bool CheckTemplateDeclScope(Scope *S, TemplateParameterList *TemplateParams);

  /// \brief Called when the parser has parsed a C++ typename
  /// specifier, e.g., "typename T::type".
  ///
  /// \param S The scope in which this typename type occurs.
  /// \param TypenameLoc the location of the 'typename' keyword
  /// \param SS the nested-name-specifier following the typename (e.g., 'T::').
  /// \param II the identifier we're retrieving (e.g., 'type' in the example).
  /// \param IdLoc the location of the identifier.
  TypeResult
  ActOnTypenameType(Scope *S, SourceLocation TypenameLoc,
                    const CXXScopeSpec &SS, const IdentifierInfo &II,
                    SourceLocation IdLoc);

  /// \brief Called when the parser has parsed a C++ typename
  /// specifier that ends in a template-id, e.g.,
  /// "typename MetaFun::template apply<T1, T2>".
  ///
  /// \param S The scope in which this typename type occurs.
  /// \param TypenameLoc the location of the 'typename' keyword
  /// \param SS the nested-name-specifier following the typename (e.g., 'T::').
  /// \param TemplateLoc the location of the 'template' keyword, if any.
  /// \param TemplateName The template name.
  /// \param TemplateNameLoc The location of the template name.
  /// \param LAngleLoc The location of the opening angle bracket  ('<').
  /// \param TemplateArgs The template arguments.
  /// \param RAngleLoc The location of the closing angle bracket  ('>').
  TypeResult
  ActOnTypenameType(Scope *S, SourceLocation TypenameLoc,
                    const CXXScopeSpec &SS,
                    SourceLocation TemplateLoc,
                    TemplateTy TemplateName,
                    SourceLocation TemplateNameLoc,
                    SourceLocation LAngleLoc,
                    ASTTemplateArgsPtr TemplateArgs,
                    SourceLocation RAngleLoc);

  QualType CheckTypenameType(ElaboratedTypeKeyword Keyword,
                             SourceLocation KeywordLoc,
                             NestedNameSpecifierLoc QualifierLoc,
                             const IdentifierInfo &II,
                             SourceLocation IILoc);

  TypeSourceInfo *RebuildTypeInCurrentInstantiation(TypeSourceInfo *T,
                                                    SourceLocation Loc,
                                                    DeclarationName Name);
  bool RebuildNestedNameSpecifierInCurrentInstantiation(CXXScopeSpec &SS);

  ExprResult RebuildExprInCurrentInstantiation(Expr *E);
  bool RebuildTemplateParamsInCurrentInstantiation(
                                                TemplateParameterList *Params);

  std::string
  getTemplateArgumentBindingsText(const TemplateParameterList *Params,
                                  const TemplateArgumentList &Args);

  std::string
  getTemplateArgumentBindingsText(const TemplateParameterList *Params,
                                  const TemplateArgument *Args,
                                  unsigned NumArgs);

  //===--------------------------------------------------------------------===//
  // C++ Variadic Templates (C++0x [temp.variadic])
  //===--------------------------------------------------------------------===//

  /// \brief The context in which an unexpanded parameter pack is
  /// being diagnosed.
  ///
  /// Note that the values of this enumeration line up with the first
  /// argument to the \c err_unexpanded_parameter_pack diagnostic.
  enum UnexpandedParameterPackContext {
    /// \brief An arbitrary expression.
    UPPC_Expression = 0,

    /// \brief The base type of a class type.
    UPPC_BaseType,

    /// \brief The type of an arbitrary declaration.
    UPPC_DeclarationType,

    /// \brief The type of a data member.
    UPPC_DataMemberType,

    /// \brief The size of a bit-field.
    UPPC_BitFieldWidth,

    /// \brief The expression in a static assertion.
    UPPC_StaticAssertExpression,

    /// \brief The fixed underlying type of an enumeration.
    UPPC_FixedUnderlyingType,

    /// \brief The enumerator value.
    UPPC_EnumeratorValue,

    /// \brief A using declaration.
    UPPC_UsingDeclaration,

    /// \brief A friend declaration.
    UPPC_FriendDeclaration,

    /// \brief A declaration qualifier.
    UPPC_DeclarationQualifier,

    /// \brief An initializer.
    UPPC_Initializer,

    /// \brief A default argument.
    UPPC_DefaultArgument,

    /// \brief The type of a non-type template parameter.
    UPPC_NonTypeTemplateParameterType,

    /// \brief The type of an exception.
    UPPC_ExceptionType,

    /// \brief Partial specialization.
    UPPC_PartialSpecialization,

    /// \brief Microsoft __if_exists.
    UPPC_IfExists,

    /// \brief Microsoft __if_not_exists.
    UPPC_IfNotExists,

    /// \brief Lambda expression.
    UPPC_Lambda,

    /// \brief Block expression,
    UPPC_Block
  };

  /// \brief Diagnose unexpanded parameter packs.
  ///
  /// \param Loc The location at which we should emit the diagnostic.
  ///
  /// \param UPPC The context in which we are diagnosing unexpanded
  /// parameter packs.
  ///
  /// \param Unexpanded the set of unexpanded parameter packs.
  ///
  /// \returns true if an error occurred, false otherwise.
  bool DiagnoseUnexpandedParameterPacks(SourceLocation Loc,
                                        UnexpandedParameterPackContext UPPC,
                                  ArrayRef<UnexpandedParameterPack> Unexpanded);

  /// \brief If the given type contains an unexpanded parameter pack,
  /// diagnose the error.
  ///
  /// \param Loc The source location where a diagnostc should be emitted.
  ///
  /// \param T The type that is being checked for unexpanded parameter
  /// packs.
  ///
  /// \returns true if an error occurred, false otherwise.
  bool DiagnoseUnexpandedParameterPack(SourceLocation Loc, TypeSourceInfo *T,
                                       UnexpandedParameterPackContext UPPC);

  /// \brief If the given expression contains an unexpanded parameter
  /// pack, diagnose the error.
  ///
  /// \param E The expression that is being checked for unexpanded
  /// parameter packs.
  ///
  /// \returns true if an error occurred, false otherwise.
  bool DiagnoseUnexpandedParameterPack(Expr *E,
                       UnexpandedParameterPackContext UPPC = UPPC_Expression);

  /// \brief If the given nested-name-specifier contains an unexpanded
  /// parameter pack, diagnose the error.
  ///
  /// \param SS The nested-name-specifier that is being checked for
  /// unexpanded parameter packs.
  ///
  /// \returns true if an error occurred, false otherwise.
  bool DiagnoseUnexpandedParameterPack(const CXXScopeSpec &SS,
                                       UnexpandedParameterPackContext UPPC);

  /// \brief If the given name contains an unexpanded parameter pack,
  /// diagnose the error.
  ///
  /// \param NameInfo The name (with source location information) that
  /// is being checked for unexpanded parameter packs.
  ///
  /// \returns true if an error occurred, false otherwise.
  bool DiagnoseUnexpandedParameterPack(const DeclarationNameInfo &NameInfo,
                                       UnexpandedParameterPackContext UPPC);

  /// \brief If the given template name contains an unexpanded parameter pack,
  /// diagnose the error.
  ///
  /// \param Loc The location of the template name.
  ///
  /// \param Template The template name that is being checked for unexpanded
  /// parameter packs.
  ///
  /// \returns true if an error occurred, false otherwise.
  bool DiagnoseUnexpandedParameterPack(SourceLocation Loc,
                                       TemplateName Template,
                                       UnexpandedParameterPackContext UPPC);

  /// \brief If the given template argument contains an unexpanded parameter
  /// pack, diagnose the error.
  ///
  /// \param Arg The template argument that is being checked for unexpanded
  /// parameter packs.
  ///
  /// \returns true if an error occurred, false otherwise.
  bool DiagnoseUnexpandedParameterPack(TemplateArgumentLoc Arg,
                                       UnexpandedParameterPackContext UPPC);

  /// \brief Collect the set of unexpanded parameter packs within the given
  /// template argument.
  ///
  /// \param Arg The template argument that will be traversed to find
  /// unexpanded parameter packs.
  void collectUnexpandedParameterPacks(TemplateArgument Arg,
                   SmallVectorImpl<UnexpandedParameterPack> &Unexpanded);

  /// \brief Collect the set of unexpanded parameter packs within the given
  /// template argument.
  ///
  /// \param Arg The template argument that will be traversed to find
  /// unexpanded parameter packs.
  void collectUnexpandedParameterPacks(TemplateArgumentLoc Arg,
                    SmallVectorImpl<UnexpandedParameterPack> &Unexpanded);

  /// \brief Collect the set of unexpanded parameter packs within the given
  /// type.
  ///
  /// \param T The type that will be traversed to find
  /// unexpanded parameter packs.
  void collectUnexpandedParameterPacks(QualType T,
                   SmallVectorImpl<UnexpandedParameterPack> &Unexpanded);

  /// \brief Collect the set of unexpanded parameter packs within the given
  /// type.
  ///
  /// \param TL The type that will be traversed to find
  /// unexpanded parameter packs.
  void collectUnexpandedParameterPacks(TypeLoc TL,
                   SmallVectorImpl<UnexpandedParameterPack> &Unexpanded);

  /// \brief Collect the set of unexpanded parameter packs within the given
  /// nested-name-specifier.
  ///
  /// \param SS The nested-name-specifier that will be traversed to find
  /// unexpanded parameter packs.
  void collectUnexpandedParameterPacks(CXXScopeSpec &SS,
                         SmallVectorImpl<UnexpandedParameterPack> &Unexpanded);

  /// \brief Collect the set of unexpanded parameter packs within the given
  /// name.
  ///
  /// \param NameInfo The name that will be traversed to find
  /// unexpanded parameter packs.
  void collectUnexpandedParameterPacks(const DeclarationNameInfo &NameInfo,
                         SmallVectorImpl<UnexpandedParameterPack> &Unexpanded);

  /// \brief Invoked when parsing a template argument followed by an
  /// ellipsis, which creates a pack expansion.
  ///
  /// \param Arg The template argument preceding the ellipsis, which
  /// may already be invalid.
  ///
  /// \param EllipsisLoc The location of the ellipsis.
  ParsedTemplateArgument ActOnPackExpansion(const ParsedTemplateArgument &Arg,
                                            SourceLocation EllipsisLoc);

  /// \brief Invoked when parsing a type followed by an ellipsis, which
  /// creates a pack expansion.
  ///
  /// \param Type The type preceding the ellipsis, which will become
  /// the pattern of the pack expansion.
  ///
  /// \param EllipsisLoc The location of the ellipsis.
  TypeResult ActOnPackExpansion(ParsedType Type, SourceLocation EllipsisLoc);

  /// \brief Construct a pack expansion type from the pattern of the pack
  /// expansion.
  TypeSourceInfo *CheckPackExpansion(TypeSourceInfo *Pattern,
                                     SourceLocation EllipsisLoc,
                                     Optional<unsigned> NumExpansions);

  /// \brief Construct a pack expansion type from the pattern of the pack
  /// expansion.
  QualType CheckPackExpansion(QualType Pattern,
                              SourceRange PatternRange,
                              SourceLocation EllipsisLoc,
                              Optional<unsigned> NumExpansions);

  /// \brief Invoked when parsing an expression followed by an ellipsis, which
  /// creates a pack expansion.
  ///
  /// \param Pattern The expression preceding the ellipsis, which will become
  /// the pattern of the pack expansion.
  ///
  /// \param EllipsisLoc The location of the ellipsis.
  ExprResult ActOnPackExpansion(Expr *Pattern, SourceLocation EllipsisLoc);

  /// \brief Invoked when parsing an expression followed by an ellipsis, which
  /// creates a pack expansion.
  ///
  /// \param Pattern The expression preceding the ellipsis, which will become
  /// the pattern of the pack expansion.
  ///
  /// \param EllipsisLoc The location of the ellipsis.
  ExprResult CheckPackExpansion(Expr *Pattern, SourceLocation EllipsisLoc,
                                Optional<unsigned> NumExpansions);

  /// \brief Determine whether we could expand a pack expansion with the
  /// given set of parameter packs into separate arguments by repeatedly
  /// transforming the pattern.
  ///
  /// \param EllipsisLoc The location of the ellipsis that identifies the
  /// pack expansion.
  ///
  /// \param PatternRange The source range that covers the entire pattern of
  /// the pack expansion.
  ///
  /// \param Unexpanded The set of unexpanded parameter packs within the
  /// pattern.
  ///
  /// \param ShouldExpand Will be set to \c true if the transformer should
  /// expand the corresponding pack expansions into separate arguments. When
  /// set, \c NumExpansions must also be set.
  ///
  /// \param RetainExpansion Whether the caller should add an unexpanded
  /// pack expansion after all of the expanded arguments. This is used
  /// when extending explicitly-specified template argument packs per
  /// C++0x [temp.arg.explicit]p9.
  ///
  /// \param NumExpansions The number of separate arguments that will be in
  /// the expanded form of the corresponding pack expansion. This is both an
  /// input and an output parameter, which can be set by the caller if the
  /// number of expansions is known a priori (e.g., due to a prior substitution)
  /// and will be set by the callee when the number of expansions is known.
  /// The callee must set this value when \c ShouldExpand is \c true; it may
  /// set this value in other cases.
  ///
  /// \returns true if an error occurred (e.g., because the parameter packs
  /// are to be instantiated with arguments of different lengths), false
  /// otherwise. If false, \c ShouldExpand (and possibly \c NumExpansions)
  /// must be set.
  bool CheckParameterPacksForExpansion(SourceLocation EllipsisLoc,
                                       SourceRange PatternRange,
                             ArrayRef<UnexpandedParameterPack> Unexpanded,
                             const MultiLevelTemplateArgumentList &TemplateArgs,
                                       bool &ShouldExpand,
                                       bool &RetainExpansion,
                                       Optional<unsigned> &NumExpansions);

  /// \brief Determine the number of arguments in the given pack expansion
  /// type.
  ///
  /// This routine assumes that the number of arguments in the expansion is
  /// consistent across all of the unexpanded parameter packs in its pattern.
  ///
  /// Returns an empty Optional if the type can't be expanded.
  Optional<unsigned> getNumArgumentsInExpansion(QualType T,
      const MultiLevelTemplateArgumentList &TemplateArgs);

  /// \brief Determine whether the given declarator contains any unexpanded
  /// parameter packs.
  ///
  /// This routine is used by the parser to disambiguate function declarators
  /// with an ellipsis prior to the ')', e.g.,
  ///
  /// \code
  ///   void f(T...);
  /// \endcode
  ///
  /// To determine whether we have an (unnamed) function parameter pack or
  /// a variadic function.
  ///
  /// \returns true if the declarator contains any unexpanded parameter packs,
  /// false otherwise.
  bool containsUnexpandedParameterPacks(Declarator &D);

  /// \brief Returns the pattern of the pack expansion for a template argument.
  ///
  /// \param OrigLoc The template argument to expand.
  ///
  /// \param Ellipsis Will be set to the location of the ellipsis.
  ///
  /// \param NumExpansions Will be set to the number of expansions that will
  /// be generated from this pack expansion, if known a priori.
  TemplateArgumentLoc getTemplateArgumentPackExpansionPattern(
      TemplateArgumentLoc OrigLoc,
      SourceLocation &Ellipsis,
      Optional<unsigned> &NumExpansions) const;

  //===--------------------------------------------------------------------===//
  // C++ Template Argument Deduction (C++ [temp.deduct])
  //===--------------------------------------------------------------------===//

  QualType adjustCCAndNoReturn(QualType ArgFunctionType, QualType FunctionType);

  /// \brief Describes the result of template argument deduction.
  ///
  /// The TemplateDeductionResult enumeration describes the result of
  /// template argument deduction, as returned from
  /// DeduceTemplateArguments(). The separate TemplateDeductionInfo
  /// structure provides additional information about the results of
  /// template argument deduction, e.g., the deduced template argument
  /// list (if successful) or the specific template parameters or
  /// deduced arguments that were involved in the failure.
  enum TemplateDeductionResult {
    /// \brief Template argument deduction was successful.
    TDK_Success = 0,
    /// \brief The declaration was invalid; do nothing.
    TDK_Invalid,
    /// \brief Template argument deduction exceeded the maximum template
    /// instantiation depth (which has already been diagnosed).
    TDK_InstantiationDepth,
    /// \brief Template argument deduction did not deduce a value
    /// for every template parameter.
    TDK_Incomplete,
    /// \brief Template argument deduction produced inconsistent
    /// deduced values for the given template parameter.
    TDK_Inconsistent,
    /// \brief Template argument deduction failed due to inconsistent
    /// cv-qualifiers on a template parameter type that would
    /// otherwise be deduced, e.g., we tried to deduce T in "const T"
    /// but were given a non-const "X".
    TDK_Underqualified,
    /// \brief Substitution of the deduced template argument values
    /// resulted in an error.
    TDK_SubstitutionFailure,
    /// \brief A non-depnedent component of the parameter did not match the
    /// corresponding component of the argument.
    TDK_NonDeducedMismatch,
    /// \brief When performing template argument deduction for a function
    /// template, there were too many call arguments.
    TDK_TooManyArguments,
    /// \brief When performing template argument deduction for a function
    /// template, there were too few call arguments.
    TDK_TooFewArguments,
    /// \brief The explicitly-specified template arguments were not valid
    /// template arguments for the given template.
    TDK_InvalidExplicitArguments,
    /// \brief The arguments included an overloaded function name that could
    /// not be resolved to a suitable function.
    TDK_FailedOverloadResolution,
    /// \brief Deduction failed; that's all we know.
    TDK_MiscellaneousDeductionFailure
  };

  TemplateDeductionResult
  DeduceTemplateArguments(ClassTemplatePartialSpecializationDecl *Partial,
                          const TemplateArgumentList &TemplateArgs,
                          sema::TemplateDeductionInfo &Info);

  TemplateDeductionResult
  DeduceTemplateArguments(VarTemplatePartialSpecializationDecl *Partial,
                          const TemplateArgumentList &TemplateArgs,
                          sema::TemplateDeductionInfo &Info);

  TemplateDeductionResult SubstituteExplicitTemplateArguments(
      FunctionTemplateDecl *FunctionTemplate,
      TemplateArgumentListInfo &ExplicitTemplateArgs,
      SmallVectorImpl<DeducedTemplateArgument> &Deduced,
      SmallVectorImpl<QualType> &ParamTypes, QualType *FunctionType,
      sema::TemplateDeductionInfo &Info);

  /// brief A function argument from which we performed template argument
  // deduction for a call.
  struct OriginalCallArg {
    OriginalCallArg(QualType OriginalParamType,
                    unsigned ArgIdx,
                    QualType OriginalArgType)
      : OriginalParamType(OriginalParamType), ArgIdx(ArgIdx),
        OriginalArgType(OriginalArgType) { }

    QualType OriginalParamType;
    unsigned ArgIdx;
    QualType OriginalArgType;
  };

  TemplateDeductionResult
  FinishTemplateArgumentDeduction(FunctionTemplateDecl *FunctionTemplate,
                      SmallVectorImpl<DeducedTemplateArgument> &Deduced,
                                  unsigned NumExplicitlySpecified,
                                  FunctionDecl *&Specialization,
                                  sema::TemplateDeductionInfo &Info,
           SmallVectorImpl<OriginalCallArg> const *OriginalCallArgs = nullptr);

  TemplateDeductionResult
  DeduceTemplateArguments(FunctionTemplateDecl *FunctionTemplate,
                          TemplateArgumentListInfo *ExplicitTemplateArgs,
                          ArrayRef<Expr *> Args,
                          FunctionDecl *&Specialization,
                          sema::TemplateDeductionInfo &Info);

  TemplateDeductionResult
  DeduceTemplateArguments(FunctionTemplateDecl *FunctionTemplate,
                          TemplateArgumentListInfo *ExplicitTemplateArgs,
                          QualType ArgFunctionType,
                          FunctionDecl *&Specialization,
                          sema::TemplateDeductionInfo &Info,
                          bool InOverloadResolution = false);

  TemplateDeductionResult
  DeduceTemplateArguments(FunctionTemplateDecl *FunctionTemplate,
                          QualType ToType,
                          CXXConversionDecl *&Specialization,
                          sema::TemplateDeductionInfo &Info);

  TemplateDeductionResult
  DeduceTemplateArguments(FunctionTemplateDecl *FunctionTemplate,
                          TemplateArgumentListInfo *ExplicitTemplateArgs,
                          FunctionDecl *&Specialization,
                          sema::TemplateDeductionInfo &Info,
                          bool InOverloadResolution = false);

  /// \brief Substitute Replacement for \p auto in \p TypeWithAuto
  QualType SubstAutoType(QualType TypeWithAuto, QualType Replacement);
  /// \brief Substitute Replacement for auto in TypeWithAuto
  TypeSourceInfo* SubstAutoTypeSourceInfo(TypeSourceInfo *TypeWithAuto, 
                                          QualType Replacement);

  /// \brief Result type of DeduceAutoType.
  enum DeduceAutoResult {
    DAR_Succeeded,
    DAR_Failed,
    DAR_FailedAlreadyDiagnosed
  };

  DeduceAutoResult DeduceAutoType(TypeSourceInfo *AutoType, Expr *&Initializer,
                                  QualType &Result);
  DeduceAutoResult DeduceAutoType(TypeLoc AutoTypeLoc, Expr *&Initializer,
                                  QualType &Result);
  void DiagnoseAutoDeductionFailure(VarDecl *VDecl, Expr *Init);
  bool DeduceReturnType(FunctionDecl *FD, SourceLocation Loc,
                        bool Diagnose = true);

  bool DeduceFunctionTypeFromReturnExpr(FunctionDecl *FD,
                                        SourceLocation ReturnLoc,
                                        Expr *&RetExpr, AutoType *AT);

  FunctionTemplateDecl *getMoreSpecializedTemplate(FunctionTemplateDecl *FT1,
                                                   FunctionTemplateDecl *FT2,
                                                   SourceLocation Loc,
                                           TemplatePartialOrderingContext TPOC,
                                                   unsigned NumCallArguments1,
                                                   unsigned NumCallArguments2);
  UnresolvedSetIterator
  getMostSpecialized(UnresolvedSetIterator SBegin, UnresolvedSetIterator SEnd,
                     TemplateSpecCandidateSet &FailedCandidates,
                     SourceLocation Loc,
                     const PartialDiagnostic &NoneDiag,
                     const PartialDiagnostic &AmbigDiag,
                     const PartialDiagnostic &CandidateDiag,
                     bool Complain = true, QualType TargetType = QualType());

  ClassTemplatePartialSpecializationDecl *
  getMoreSpecializedPartialSpecialization(
                                  ClassTemplatePartialSpecializationDecl *PS1,
                                  ClassTemplatePartialSpecializationDecl *PS2,
                                  SourceLocation Loc);

  VarTemplatePartialSpecializationDecl *getMoreSpecializedPartialSpecialization(
      VarTemplatePartialSpecializationDecl *PS1,
      VarTemplatePartialSpecializationDecl *PS2, SourceLocation Loc);

  void MarkUsedTemplateParameters(const TemplateArgumentList &TemplateArgs,
                                  bool OnlyDeduced,
                                  unsigned Depth,
                                  llvm::SmallBitVector &Used);
  void MarkDeducedTemplateParameters(
                                  const FunctionTemplateDecl *FunctionTemplate,
                                  llvm::SmallBitVector &Deduced) {
    return MarkDeducedTemplateParameters(Context, FunctionTemplate, Deduced);
  }
  static void MarkDeducedTemplateParameters(ASTContext &Ctx,
                                  const FunctionTemplateDecl *FunctionTemplate,
                                  llvm::SmallBitVector &Deduced);

  //===--------------------------------------------------------------------===//
  // C++ Template Instantiation
  //

  MultiLevelTemplateArgumentList
  getTemplateInstantiationArgs(NamedDecl *D,
                               const TemplateArgumentList *Innermost = nullptr,
                               bool RelativeToPrimary = false,
                               const FunctionDecl *Pattern = nullptr);

  /// \brief A template instantiation that is currently in progress.
  struct ActiveTemplateInstantiation {
    /// \brief The kind of template instantiation we are performing
    enum InstantiationKind {
      /// We are instantiating a template declaration. The entity is
      /// the declaration we're instantiating (e.g., a CXXRecordDecl).
      TemplateInstantiation,

      /// We are instantiating a default argument for a template
      /// parameter. The Entity is the template, and
      /// TemplateArgs/NumTemplateArguments provides the template
      /// arguments as specified.
      /// FIXME: Use a TemplateArgumentList
      DefaultTemplateArgumentInstantiation,

      /// We are instantiating a default argument for a function.
      /// The Entity is the ParmVarDecl, and TemplateArgs/NumTemplateArgs
      /// provides the template arguments as specified.
      DefaultFunctionArgumentInstantiation,

      /// We are substituting explicit template arguments provided for
      /// a function template. The entity is a FunctionTemplateDecl.
      ExplicitTemplateArgumentSubstitution,

      /// We are substituting template argument determined as part of
      /// template argument deduction for either a class template
      /// partial specialization or a function template. The
      /// Entity is either a ClassTemplatePartialSpecializationDecl or
      /// a FunctionTemplateDecl.
      DeducedTemplateArgumentSubstitution,

      /// We are substituting prior template arguments into a new
      /// template parameter. The template parameter itself is either a
      /// NonTypeTemplateParmDecl or a TemplateTemplateParmDecl.
      PriorTemplateArgumentSubstitution,

      /// We are checking the validity of a default template argument that
      /// has been used when naming a template-id.
      DefaultTemplateArgumentChecking,

      /// We are instantiating the exception specification for a function
      /// template which was deferred until it was needed.
      ExceptionSpecInstantiation
    } Kind;

    /// \brief The point of instantiation within the source code.
    SourceLocation PointOfInstantiation;

    /// \brief The template (or partial specialization) in which we are
    /// performing the instantiation, for substitutions of prior template
    /// arguments.
    NamedDecl *Template;

    /// \brief The entity that is being instantiated.
    Decl *Entity;

    /// \brief The list of template arguments we are substituting, if they
    /// are not part of the entity.
    const TemplateArgument *TemplateArgs;

    /// \brief The number of template arguments in TemplateArgs.
    unsigned NumTemplateArgs;

    /// \brief The template deduction info object associated with the
    /// substitution or checking of explicit or deduced template arguments.
    sema::TemplateDeductionInfo *DeductionInfo;

    /// \brief The source range that covers the construct that cause
    /// the instantiation, e.g., the template-id that causes a class
    /// template instantiation.
    SourceRange InstantiationRange;

    ActiveTemplateInstantiation()
      : Kind(TemplateInstantiation), Template(nullptr), Entity(nullptr),
        TemplateArgs(nullptr), NumTemplateArgs(0), DeductionInfo(nullptr) {}

    /// \brief Determines whether this template is an actual instantiation
    /// that should be counted toward the maximum instantiation depth.
    bool isInstantiationRecord() const;

    friend bool operator==(const ActiveTemplateInstantiation &X,
                           const ActiveTemplateInstantiation &Y) {
      if (X.Kind != Y.Kind)
        return false;

      if (X.Entity != Y.Entity)
        return false;

      switch (X.Kind) {
      case TemplateInstantiation:
      case ExceptionSpecInstantiation:
        return true;

      case PriorTemplateArgumentSubstitution:
      case DefaultTemplateArgumentChecking:
        return X.Template == Y.Template && X.TemplateArgs == Y.TemplateArgs;

      case DefaultTemplateArgumentInstantiation:
      case ExplicitTemplateArgumentSubstitution:
      case DeducedTemplateArgumentSubstitution:
      case DefaultFunctionArgumentInstantiation:
        return X.TemplateArgs == Y.TemplateArgs;

      }

      llvm_unreachable("Invalid InstantiationKind!");
    }

    friend bool operator!=(const ActiveTemplateInstantiation &X,
                           const ActiveTemplateInstantiation &Y) {
      return !(X == Y);
    }
  };

  /// \brief List of active template instantiations.
  ///
  /// This vector is treated as a stack. As one template instantiation
  /// requires another template instantiation, additional
  /// instantiations are pushed onto the stack up to a
  /// user-configurable limit LangOptions::InstantiationDepth.
  SmallVector<ActiveTemplateInstantiation, 16>
    ActiveTemplateInstantiations;

  /// \brief Extra modules inspected when performing a lookup during a template
  /// instantiation. Computed lazily.
  SmallVector<Module*, 16> ActiveTemplateInstantiationLookupModules;

  /// \brief Cache of additional modules that should be used for name lookup
  /// within the current template instantiation. Computed lazily; use
  /// getLookupModules() to get a complete set.
  llvm::DenseSet<Module*> LookupModulesCache;

  /// \brief Get the set of additional modules that should be checked during
  /// name lookup. A module and its imports become visible when instanting a
  /// template defined within it.
  llvm::DenseSet<Module*> &getLookupModules();

  /// \brief Whether we are in a SFINAE context that is not associated with
  /// template instantiation.
  ///
  /// This is used when setting up a SFINAE trap (\c see SFINAETrap) outside
  /// of a template instantiation or template argument deduction.
  bool InNonInstantiationSFINAEContext;

  /// \brief The number of ActiveTemplateInstantiation entries in
  /// \c ActiveTemplateInstantiations that are not actual instantiations and,
  /// therefore, should not be counted as part of the instantiation depth.
  unsigned NonInstantiationEntries;

  /// \brief The last template from which a template instantiation
  /// error or warning was produced.
  ///
  /// This value is used to suppress printing of redundant template
  /// instantiation backtraces when there are multiple errors in the
  /// same instantiation. FIXME: Does this belong in Sema? It's tough
  /// to implement it anywhere else.
  ActiveTemplateInstantiation LastTemplateInstantiationErrorContext;

  /// \brief The current index into pack expansion arguments that will be
  /// used for substitution of parameter packs.
  ///
  /// The pack expansion index will be -1 to indicate that parameter packs
  /// should be instantiated as themselves. Otherwise, the index specifies
  /// which argument within the parameter pack will be used for substitution.
  int ArgumentPackSubstitutionIndex;

  /// \brief RAII object used to change the argument pack substitution index
  /// within a \c Sema object.
  ///
  /// See \c ArgumentPackSubstitutionIndex for more information.
  class ArgumentPackSubstitutionIndexRAII {
    Sema &Self;
    int OldSubstitutionIndex;

  public:
    ArgumentPackSubstitutionIndexRAII(Sema &Self, int NewSubstitutionIndex)
      : Self(Self), OldSubstitutionIndex(Self.ArgumentPackSubstitutionIndex) {
      Self.ArgumentPackSubstitutionIndex = NewSubstitutionIndex;
    }

    ~ArgumentPackSubstitutionIndexRAII() {
      Self.ArgumentPackSubstitutionIndex = OldSubstitutionIndex;
    }
  };

  friend class ArgumentPackSubstitutionRAII;

  /// \brief The stack of calls expression undergoing template instantiation.
  ///
  /// The top of this stack is used by a fixit instantiating unresolved
  /// function calls to fix the AST to match the textual change it prints.
  SmallVector<CallExpr *, 8> CallsUndergoingInstantiation;

  /// \brief For each declaration that involved template argument deduction, the
  /// set of diagnostics that were suppressed during that template argument
  /// deduction.
  ///
  /// FIXME: Serialize this structure to the AST file.
  typedef llvm::DenseMap<Decl *, SmallVector<PartialDiagnosticAt, 1> >
    SuppressedDiagnosticsMap;
  SuppressedDiagnosticsMap SuppressedDiagnostics;

  /// \brief A stack object to be created when performing template
  /// instantiation.
  ///
  /// Construction of an object of type \c InstantiatingTemplate
  /// pushes the current instantiation onto the stack of active
  /// instantiations. If the size of this stack exceeds the maximum
  /// number of recursive template instantiations, construction
  /// produces an error and evaluates true.
  ///
  /// Destruction of this object will pop the named instantiation off
  /// the stack.
  struct InstantiatingTemplate {
    /// \brief Note that we are instantiating a class template,
    /// function template, or a member thereof.
    InstantiatingTemplate(Sema &SemaRef, SourceLocation PointOfInstantiation,
                          Decl *Entity,
                          SourceRange InstantiationRange = SourceRange());

    struct ExceptionSpecification {};
    /// \brief Note that we are instantiating an exception specification
    /// of a function template.
    InstantiatingTemplate(Sema &SemaRef, SourceLocation PointOfInstantiation,
                          FunctionDecl *Entity, ExceptionSpecification,
                          SourceRange InstantiationRange = SourceRange());

    /// \brief Note that we are instantiating a default argument in a
    /// template-id.
    InstantiatingTemplate(Sema &SemaRef, SourceLocation PointOfInstantiation,
                          TemplateDecl *Template,
                          ArrayRef<TemplateArgument> TemplateArgs,
                          SourceRange InstantiationRange = SourceRange());

    /// \brief Note that we are instantiating a default argument in a
    /// template-id.
    InstantiatingTemplate(Sema &SemaRef, SourceLocation PointOfInstantiation,
                          FunctionTemplateDecl *FunctionTemplate,
                          ArrayRef<TemplateArgument> TemplateArgs,
                          ActiveTemplateInstantiation::InstantiationKind Kind,
                          sema::TemplateDeductionInfo &DeductionInfo,
                          SourceRange InstantiationRange = SourceRange());

    /// \brief Note that we are instantiating as part of template
    /// argument deduction for a class template partial
    /// specialization.
    InstantiatingTemplate(Sema &SemaRef, SourceLocation PointOfInstantiation,
                          ClassTemplatePartialSpecializationDecl *PartialSpec,
                          ArrayRef<TemplateArgument> TemplateArgs,
                          sema::TemplateDeductionInfo &DeductionInfo,
                          SourceRange InstantiationRange = SourceRange());

    /// \brief Note that we are instantiating as part of template
    /// argument deduction for a variable template partial
    /// specialization.
    InstantiatingTemplate(Sema &SemaRef, SourceLocation PointOfInstantiation,
                          VarTemplatePartialSpecializationDecl *PartialSpec,
                          ArrayRef<TemplateArgument> TemplateArgs,
                          sema::TemplateDeductionInfo &DeductionInfo,
                          SourceRange InstantiationRange = SourceRange());

    InstantiatingTemplate(Sema &SemaRef, SourceLocation PointOfInstantiation,
                          ParmVarDecl *Param,
                          ArrayRef<TemplateArgument> TemplateArgs,
                          SourceRange InstantiationRange = SourceRange());

    /// \brief Note that we are substituting prior template arguments into a
    /// non-type parameter.
    InstantiatingTemplate(Sema &SemaRef, SourceLocation PointOfInstantiation,
                          NamedDecl *Template,
                          NonTypeTemplateParmDecl *Param,
                          ArrayRef<TemplateArgument> TemplateArgs,
                          SourceRange InstantiationRange);

    /// \brief Note that we are substituting prior template arguments into a
    /// template template parameter.
    InstantiatingTemplate(Sema &SemaRef, SourceLocation PointOfInstantiation,
                          NamedDecl *Template,
                          TemplateTemplateParmDecl *Param,
                          ArrayRef<TemplateArgument> TemplateArgs,
                          SourceRange InstantiationRange);

    /// \brief Note that we are checking the default template argument
    /// against the template parameter for a given template-id.
    InstantiatingTemplate(Sema &SemaRef, SourceLocation PointOfInstantiation,
                          TemplateDecl *Template,
                          NamedDecl *Param,
                          ArrayRef<TemplateArgument> TemplateArgs,
                          SourceRange InstantiationRange);


    /// \brief Note that we have finished instantiating this template.
    void Clear();

    ~InstantiatingTemplate() { Clear(); }

    /// \brief Determines whether we have exceeded the maximum
    /// recursive template instantiations.
    bool isInvalid() const { return Invalid; }

  private:
    Sema &SemaRef;
    bool Invalid;
    bool SavedInNonInstantiationSFINAEContext;
    bool CheckInstantiationDepth(SourceLocation PointOfInstantiation,
                                 SourceRange InstantiationRange);

    // FIXME: Replace this with a constructor once we can use delegating
    // constructors in llvm.
    void Initialize(
        ActiveTemplateInstantiation::InstantiationKind Kind,
        SourceLocation PointOfInstantiation, SourceRange InstantiationRange,
        Decl *Entity, NamedDecl *Template = nullptr,
        ArrayRef<TemplateArgument> TemplateArgs = ArrayRef<TemplateArgument>(),
        sema::TemplateDeductionInfo *DeductionInfo = nullptr);

    InstantiatingTemplate(const InstantiatingTemplate&) LLVM_DELETED_FUNCTION;

    InstantiatingTemplate&
    operator=(const InstantiatingTemplate&) LLVM_DELETED_FUNCTION;
  };

  void PrintInstantiationStack();

  /// \brief Determines whether we are currently in a context where
  /// template argument substitution failures are not considered
  /// errors.
  ///
  /// \returns An empty \c Optional if we're not in a SFINAE context.
  /// Otherwise, contains a pointer that, if non-NULL, contains the nearest
  /// template-deduction context object, which can be used to capture
  /// diagnostics that will be suppressed.
  Optional<sema::TemplateDeductionInfo *> isSFINAEContext() const;

  /// \brief Determines whether we are currently in a context that
  /// is not evaluated as per C++ [expr] p5.
  bool isUnevaluatedContext() const {
    assert(!ExprEvalContexts.empty() &&
           "Must be in an expression evaluation context");
    return ExprEvalContexts.back().isUnevaluated();
  }

  /// \brief RAII class used to determine whether SFINAE has
  /// trapped any errors that occur during template argument
  /// deduction.
  class SFINAETrap {
    Sema &SemaRef;
    unsigned PrevSFINAEErrors;
    bool PrevInNonInstantiationSFINAEContext;
    bool PrevAccessCheckingSFINAE;

  public:
    explicit SFINAETrap(Sema &SemaRef, bool AccessCheckingSFINAE = false)
      : SemaRef(SemaRef), PrevSFINAEErrors(SemaRef.NumSFINAEErrors),
        PrevInNonInstantiationSFINAEContext(
                                      SemaRef.InNonInstantiationSFINAEContext),
        PrevAccessCheckingSFINAE(SemaRef.AccessCheckingSFINAE)
    {
      if (!SemaRef.isSFINAEContext())
        SemaRef.InNonInstantiationSFINAEContext = true;
      SemaRef.AccessCheckingSFINAE = AccessCheckingSFINAE;
    }

    ~SFINAETrap() {
      SemaRef.NumSFINAEErrors = PrevSFINAEErrors;
      SemaRef.InNonInstantiationSFINAEContext
        = PrevInNonInstantiationSFINAEContext;
      SemaRef.AccessCheckingSFINAE = PrevAccessCheckingSFINAE;
    }

    /// \brief Determine whether any SFINAE errors have been trapped.
    bool hasErrorOccurred() const {
      return SemaRef.NumSFINAEErrors > PrevSFINAEErrors;
    }
  };

  /// \brief RAII class used to indicate that we are performing provisional
  /// semantic analysis to determine the validity of a construct, so
  /// typo-correction and diagnostics in the immediate context (not within
  /// implicitly-instantiated templates) should be suppressed.
  class TentativeAnalysisScope {
    Sema &SemaRef;
    // FIXME: Using a SFINAETrap for this is a hack.
    SFINAETrap Trap;
    bool PrevDisableTypoCorrection;
  public:
    explicit TentativeAnalysisScope(Sema &SemaRef)
        : SemaRef(SemaRef), Trap(SemaRef, true),
          PrevDisableTypoCorrection(SemaRef.DisableTypoCorrection) {
      SemaRef.DisableTypoCorrection = true;
    }
    ~TentativeAnalysisScope() {
      SemaRef.DisableTypoCorrection = PrevDisableTypoCorrection;
    }
  };

  /// \brief The current instantiation scope used to store local
  /// variables.
  LocalInstantiationScope *CurrentInstantiationScope;

  /// \brief Tracks whether we are in a context where typo correction is
  /// disabled.
  bool DisableTypoCorrection;

  /// \brief The number of typos corrected by CorrectTypo.
  unsigned TyposCorrected;

  typedef llvm::DenseMap<IdentifierInfo *, TypoCorrection>
    UnqualifiedTyposCorrectedMap;

  /// \brief A cache containing the results of typo correction for unqualified
  /// name lookup.
  ///
  /// The string is the string that we corrected to (which may be empty, if
  /// there was no correction), while the boolean will be true when the
  /// string represents a keyword.
  UnqualifiedTyposCorrectedMap UnqualifiedTyposCorrected;

  typedef llvm::SmallSet<SourceLocation, 2> SrcLocSet;
  typedef llvm::DenseMap<IdentifierInfo *, SrcLocSet> IdentifierSourceLocations;

  /// \brief A cache containing identifiers for which typo correction failed and
  /// their locations, so that repeated attempts to correct an identifier in a
  /// given location are ignored if typo correction already failed for it.
  IdentifierSourceLocations TypoCorrectionFailures;

  /// \brief Worker object for performing CFG-based warnings.
  sema::AnalysisBasedWarnings AnalysisWarnings;

  /// \brief An entity for which implicit template instantiation is required.
  ///
  /// The source location associated with the declaration is the first place in
  /// the source code where the declaration was "used". It is not necessarily
  /// the point of instantiation (which will be either before or after the
  /// namespace-scope declaration that triggered this implicit instantiation),
  /// However, it is the location that diagnostics should generally refer to,
  /// because users will need to know what code triggered the instantiation.
  typedef std::pair<ValueDecl *, SourceLocation> PendingImplicitInstantiation;

  /// \brief The queue of implicit template instantiations that are required
  /// but have not yet been performed.
  std::deque<PendingImplicitInstantiation> PendingInstantiations;

  /// \brief The queue of implicit template instantiations that are required
  /// and must be performed within the current local scope.
  ///
  /// This queue is only used for member functions of local classes in
  /// templates, which must be instantiated in the same scope as their
  /// enclosing function, so that they can reference function-local
  /// types, static variables, enumerators, etc.
  std::deque<PendingImplicitInstantiation> PendingLocalImplicitInstantiations;

  class SavePendingLocalImplicitInstantiationsRAII {
  public:
    SavePendingLocalImplicitInstantiationsRAII(Sema &S): S(S) {
      SavedPendingLocalImplicitInstantiations.swap(
          S.PendingLocalImplicitInstantiations);
    }

    ~SavePendingLocalImplicitInstantiationsRAII() {
      assert(S.PendingLocalImplicitInstantiations.empty() &&
             "there shouldn't be any pending local implicit instantiations");
      SavedPendingLocalImplicitInstantiations.swap(
          S.PendingLocalImplicitInstantiations);
    }

  private:
    Sema &S;
    std::deque<PendingImplicitInstantiation>
    SavedPendingLocalImplicitInstantiations;
  };

  void PerformPendingInstantiations(bool LocalOnly = false);

  TypeSourceInfo *SubstType(TypeSourceInfo *T,
                            const MultiLevelTemplateArgumentList &TemplateArgs,
                            SourceLocation Loc, DeclarationName Entity);

  QualType SubstType(QualType T,
                     const MultiLevelTemplateArgumentList &TemplateArgs,
                     SourceLocation Loc, DeclarationName Entity);

  TypeSourceInfo *SubstType(TypeLoc TL,
                            const MultiLevelTemplateArgumentList &TemplateArgs,
                            SourceLocation Loc, DeclarationName Entity);

  TypeSourceInfo *SubstFunctionDeclType(TypeSourceInfo *T,
                            const MultiLevelTemplateArgumentList &TemplateArgs,
                                        SourceLocation Loc,
                                        DeclarationName Entity,
                                        CXXRecordDecl *ThisContext,
                                        unsigned ThisTypeQuals);
  ParmVarDecl *SubstParmVarDecl(ParmVarDecl *D,
                            const MultiLevelTemplateArgumentList &TemplateArgs,
                                int indexAdjustment,
                                Optional<unsigned> NumExpansions,
                                bool ExpectParameterPack);
  bool SubstParmTypes(SourceLocation Loc,
                      ParmVarDecl **Params, unsigned NumParams,
                      const MultiLevelTemplateArgumentList &TemplateArgs,
                      SmallVectorImpl<QualType> &ParamTypes,
                      SmallVectorImpl<ParmVarDecl *> *OutParams = nullptr);
  ExprResult SubstExpr(Expr *E,
                       const MultiLevelTemplateArgumentList &TemplateArgs);

  /// \brief Substitute the given template arguments into a list of
  /// expressions, expanding pack expansions if required.
  ///
  /// \param Exprs The list of expressions to substitute into.
  ///
  /// \param NumExprs The number of expressions in \p Exprs.
  ///
  /// \param IsCall Whether this is some form of call, in which case
  /// default arguments will be dropped.
  ///
  /// \param TemplateArgs The set of template arguments to substitute.
  ///
  /// \param Outputs Will receive all of the substituted arguments.
  ///
  /// \returns true if an error occurred, false otherwise.
  bool SubstExprs(Expr **Exprs, unsigned NumExprs, bool IsCall,
                  const MultiLevelTemplateArgumentList &TemplateArgs,
                  SmallVectorImpl<Expr *> &Outputs);

  StmtResult SubstStmt(Stmt *S,
                       const MultiLevelTemplateArgumentList &TemplateArgs);

  Decl *SubstDecl(Decl *D, DeclContext *Owner,
                  const MultiLevelTemplateArgumentList &TemplateArgs);

  ExprResult SubstInitializer(Expr *E,
                       const MultiLevelTemplateArgumentList &TemplateArgs,
                       bool CXXDirectInit);

  bool
  SubstBaseSpecifiers(CXXRecordDecl *Instantiation,
                      CXXRecordDecl *Pattern,
                      const MultiLevelTemplateArgumentList &TemplateArgs);

  bool
  InstantiateClass(SourceLocation PointOfInstantiation,
                   CXXRecordDecl *Instantiation, CXXRecordDecl *Pattern,
                   const MultiLevelTemplateArgumentList &TemplateArgs,
                   TemplateSpecializationKind TSK,
                   bool Complain = true);

  bool InstantiateEnum(SourceLocation PointOfInstantiation,
                       EnumDecl *Instantiation, EnumDecl *Pattern,
                       const MultiLevelTemplateArgumentList &TemplateArgs,
                       TemplateSpecializationKind TSK);

  struct LateInstantiatedAttribute {
    const Attr *TmplAttr;
    LocalInstantiationScope *Scope;
    Decl *NewDecl;

    LateInstantiatedAttribute(const Attr *A, LocalInstantiationScope *S,
                              Decl *D)
      : TmplAttr(A), Scope(S), NewDecl(D)
    { }
  };
  typedef SmallVector<LateInstantiatedAttribute, 16> LateInstantiatedAttrVec;

  void InstantiateAttrs(const MultiLevelTemplateArgumentList &TemplateArgs,
                        const Decl *Pattern, Decl *Inst,
                        LateInstantiatedAttrVec *LateAttrs = nullptr,
                        LocalInstantiationScope *OuterMostScope = nullptr);

  bool
  InstantiateClassTemplateSpecialization(SourceLocation PointOfInstantiation,
                           ClassTemplateSpecializationDecl *ClassTemplateSpec,
                           TemplateSpecializationKind TSK,
                           bool Complain = true);

  void InstantiateClassMembers(SourceLocation PointOfInstantiation,
                               CXXRecordDecl *Instantiation,
                            const MultiLevelTemplateArgumentList &TemplateArgs,
                               TemplateSpecializationKind TSK);

  void InstantiateClassTemplateSpecializationMembers(
                                          SourceLocation PointOfInstantiation,
                           ClassTemplateSpecializationDecl *ClassTemplateSpec,
                                                TemplateSpecializationKind TSK);

  NestedNameSpecifierLoc
  SubstNestedNameSpecifierLoc(NestedNameSpecifierLoc NNS,
                           const MultiLevelTemplateArgumentList &TemplateArgs);

  DeclarationNameInfo
  SubstDeclarationNameInfo(const DeclarationNameInfo &NameInfo,
                           const MultiLevelTemplateArgumentList &TemplateArgs);
  TemplateName
  SubstTemplateName(NestedNameSpecifierLoc QualifierLoc, TemplateName Name,
                    SourceLocation Loc,
                    const MultiLevelTemplateArgumentList &TemplateArgs);
  bool Subst(const TemplateArgumentLoc *Args, unsigned NumArgs,
             TemplateArgumentListInfo &Result,
             const MultiLevelTemplateArgumentList &TemplateArgs);

  void InstantiateExceptionSpec(SourceLocation PointOfInstantiation,
                                FunctionDecl *Function);
  void InstantiateFunctionDefinition(SourceLocation PointOfInstantiation,
                                     FunctionDecl *Function,
                                     bool Recursive = false,
                                     bool DefinitionRequired = false);
  VarTemplateSpecializationDecl *BuildVarTemplateInstantiation(
      VarTemplateDecl *VarTemplate, VarDecl *FromVar,
      const TemplateArgumentList &TemplateArgList,
      const TemplateArgumentListInfo &TemplateArgsInfo,
      SmallVectorImpl<TemplateArgument> &Converted,
      SourceLocation PointOfInstantiation, void *InsertPos,
      LateInstantiatedAttrVec *LateAttrs = nullptr,
      LocalInstantiationScope *StartingScope = nullptr);
  VarTemplateSpecializationDecl *CompleteVarTemplateSpecializationDecl(
      VarTemplateSpecializationDecl *VarSpec, VarDecl *PatternDecl,
      const MultiLevelTemplateArgumentList &TemplateArgs);
  void
  BuildVariableInstantiation(VarDecl *NewVar, VarDecl *OldVar,
                             const MultiLevelTemplateArgumentList &TemplateArgs,
                             LateInstantiatedAttrVec *LateAttrs,
                             DeclContext *Owner,
                             LocalInstantiationScope *StartingScope,
                             bool InstantiatingVarTemplate = false);
  void InstantiateVariableInitializer(
      VarDecl *Var, VarDecl *OldVar,
      const MultiLevelTemplateArgumentList &TemplateArgs);
  void InstantiateVariableDefinition(SourceLocation PointOfInstantiation,
                                     VarDecl *Var, bool Recursive = false,
                                     bool DefinitionRequired = false);
  void InstantiateStaticDataMemberDefinition(
                                     SourceLocation PointOfInstantiation,
                                     VarDecl *Var,
                                     bool Recursive = false,
                                     bool DefinitionRequired = false);

  void InstantiateMemInitializers(CXXConstructorDecl *New,
                                  const CXXConstructorDecl *Tmpl,
                            const MultiLevelTemplateArgumentList &TemplateArgs);

  NamedDecl *FindInstantiatedDecl(SourceLocation Loc, NamedDecl *D,
                          const MultiLevelTemplateArgumentList &TemplateArgs);
  DeclContext *FindInstantiatedContext(SourceLocation Loc, DeclContext *DC,
                          const MultiLevelTemplateArgumentList &TemplateArgs);

  // Objective-C declarations.
  enum ObjCContainerKind {
    OCK_None = -1,
    OCK_Interface = 0,
    OCK_Protocol,
    OCK_Category,
    OCK_ClassExtension,
    OCK_Implementation,
    OCK_CategoryImplementation
  };
  ObjCContainerKind getObjCContainerKind() const;

  Decl *ActOnStartClassInterface(SourceLocation AtInterfaceLoc,
                                 IdentifierInfo *ClassName,
                                 SourceLocation ClassLoc,
                                 IdentifierInfo *SuperName,
                                 SourceLocation SuperLoc,
                                 Decl * const *ProtoRefs,
                                 unsigned NumProtoRefs,
                                 const SourceLocation *ProtoLocs,
                                 SourceLocation EndProtoLoc,
                                 AttributeList *AttrList);
  
  void ActOnTypedefedProtocols(SmallVectorImpl<Decl *> &ProtocolRefs,
                               IdentifierInfo *SuperName,
                               SourceLocation SuperLoc);

  Decl *ActOnCompatibilityAlias(
                    SourceLocation AtCompatibilityAliasLoc,
                    IdentifierInfo *AliasName,  SourceLocation AliasLocation,
                    IdentifierInfo *ClassName, SourceLocation ClassLocation);

  bool CheckForwardProtocolDeclarationForCircularDependency(
    IdentifierInfo *PName,
    SourceLocation &PLoc, SourceLocation PrevLoc,
    const ObjCList<ObjCProtocolDecl> &PList);

  Decl *ActOnStartProtocolInterface(
                    SourceLocation AtProtoInterfaceLoc,
                    IdentifierInfo *ProtocolName, SourceLocation ProtocolLoc,
                    Decl * const *ProtoRefNames, unsigned NumProtoRefs,
                    const SourceLocation *ProtoLocs,
                    SourceLocation EndProtoLoc,
                    AttributeList *AttrList);

  Decl *ActOnStartCategoryInterface(SourceLocation AtInterfaceLoc,
                                    IdentifierInfo *ClassName,
                                    SourceLocation ClassLoc,
                                    IdentifierInfo *CategoryName,
                                    SourceLocation CategoryLoc,
                                    Decl * const *ProtoRefs,
                                    unsigned NumProtoRefs,
                                    const SourceLocation *ProtoLocs,
                                    SourceLocation EndProtoLoc);

  Decl *ActOnStartClassImplementation(
                    SourceLocation AtClassImplLoc,
                    IdentifierInfo *ClassName, SourceLocation ClassLoc,
                    IdentifierInfo *SuperClassname,
                    SourceLocation SuperClassLoc);

  Decl *ActOnStartCategoryImplementation(SourceLocation AtCatImplLoc,
                                         IdentifierInfo *ClassName,
                                         SourceLocation ClassLoc,
                                         IdentifierInfo *CatName,
                                         SourceLocation CatLoc);

  DeclGroupPtrTy ActOnFinishObjCImplementation(Decl *ObjCImpDecl,
                                               ArrayRef<Decl *> Decls);

  DeclGroupPtrTy ActOnForwardClassDeclaration(SourceLocation Loc,
                                     IdentifierInfo **IdentList,
                                     SourceLocation *IdentLocs,
                                     unsigned NumElts);

  DeclGroupPtrTy ActOnForwardProtocolDeclaration(SourceLocation AtProtoclLoc,
                                        const IdentifierLocPair *IdentList,
                                        unsigned NumElts,
                                        AttributeList *attrList);

  void FindProtocolDeclaration(bool WarnOnDeclarations,
                               const IdentifierLocPair *ProtocolId,
                               unsigned NumProtocols,
                               SmallVectorImpl<Decl *> &Protocols);

  /// Ensure attributes are consistent with type.
  /// \param [in, out] Attributes The attributes to check; they will
  /// be modified to be consistent with \p PropertyTy.
  void CheckObjCPropertyAttributes(Decl *PropertyPtrTy,
                                   SourceLocation Loc,
                                   unsigned &Attributes,
                                   bool propertyInPrimaryClass);

  /// Process the specified property declaration and create decls for the
  /// setters and getters as needed.
  /// \param property The property declaration being processed
  /// \param CD The semantic container for the property
  /// \param redeclaredProperty Declaration for property if redeclared
  ///        in class extension.
  /// \param lexicalDC Container for redeclaredProperty.
  void ProcessPropertyDecl(ObjCPropertyDecl *property,
                           ObjCContainerDecl *CD,
                           ObjCPropertyDecl *redeclaredProperty = nullptr,
                           ObjCContainerDecl *lexicalDC = nullptr);


  void DiagnosePropertyMismatch(ObjCPropertyDecl *Property,
                                ObjCPropertyDecl *SuperProperty,
                                const IdentifierInfo *Name,
                                bool OverridingProtocolProperty);

  void DiagnoseClassExtensionDupMethods(ObjCCategoryDecl *CAT,
                                        ObjCInterfaceDecl *ID);

  Decl *ActOnAtEnd(Scope *S, SourceRange AtEnd,
                   ArrayRef<Decl *> allMethods = None,
                   ArrayRef<DeclGroupPtrTy> allTUVars = None);

  Decl *ActOnProperty(Scope *S, SourceLocation AtLoc,
                      SourceLocation LParenLoc,
                      FieldDeclarator &FD, ObjCDeclSpec &ODS,
                      Selector GetterSel, Selector SetterSel,
                      bool *OverridingProperty,
                      tok::ObjCKeywordKind MethodImplKind,
                      DeclContext *lexicalDC = nullptr);

  Decl *ActOnPropertyImplDecl(Scope *S,
                              SourceLocation AtLoc,
                              SourceLocation PropertyLoc,
                              bool ImplKind,
                              IdentifierInfo *PropertyId,
                              IdentifierInfo *PropertyIvar,
                              SourceLocation PropertyIvarLoc);

  enum ObjCSpecialMethodKind {
    OSMK_None,
    OSMK_Alloc,
    OSMK_New,
    OSMK_Copy,
    OSMK_RetainingInit,
    OSMK_NonRetainingInit
  };

  struct ObjCArgInfo {
    IdentifierInfo *Name;
    SourceLocation NameLoc;
    // The Type is null if no type was specified, and the DeclSpec is invalid
    // in this case.
    ParsedType Type;
    ObjCDeclSpec DeclSpec;

    /// ArgAttrs - Attribute list for this argument.
    AttributeList *ArgAttrs;
  };

  Decl *ActOnMethodDeclaration(
    Scope *S,
    SourceLocation BeginLoc, // location of the + or -.
    SourceLocation EndLoc,   // location of the ; or {.
    tok::TokenKind MethodType,
    ObjCDeclSpec &ReturnQT, ParsedType ReturnType,
    ArrayRef<SourceLocation> SelectorLocs, Selector Sel,
    // optional arguments. The number of types/arguments is obtained
    // from the Sel.getNumArgs().
    ObjCArgInfo *ArgInfo,
    DeclaratorChunk::ParamInfo *CParamInfo, unsigned CNumArgs, // c-style args
    AttributeList *AttrList, tok::ObjCKeywordKind MethodImplKind,
    bool isVariadic, bool MethodDefinition);

  ObjCMethodDecl *LookupMethodInQualifiedType(Selector Sel,
                                              const ObjCObjectPointerType *OPT,
                                              bool IsInstance);
  ObjCMethodDecl *LookupMethodInObjectType(Selector Sel, QualType Ty,
                                           bool IsInstance);

  bool CheckARCMethodDecl(ObjCMethodDecl *method);
  bool inferObjCARCLifetime(ValueDecl *decl);

  ExprResult
  HandleExprPropertyRefExpr(const ObjCObjectPointerType *OPT,
                            Expr *BaseExpr,
                            SourceLocation OpLoc,
                            DeclarationName MemberName,
                            SourceLocation MemberLoc,
                            SourceLocation SuperLoc, QualType SuperType,
                            bool Super);

  ExprResult
  ActOnClassPropertyRefExpr(IdentifierInfo &receiverName,
                            IdentifierInfo &propertyName,
                            SourceLocation receiverNameLoc,
                            SourceLocation propertyNameLoc);

  ObjCMethodDecl *tryCaptureObjCSelf(SourceLocation Loc);

  /// \brief Describes the kind of message expression indicated by a message
  /// send that starts with an identifier.
  enum ObjCMessageKind {
    /// \brief The message is sent to 'super'.
    ObjCSuperMessage,
    /// \brief The message is an instance message.
    ObjCInstanceMessage,
    /// \brief The message is a class message, and the identifier is a type
    /// name.
    ObjCClassMessage
  };

  ObjCMessageKind getObjCMessageKind(Scope *S,
                                     IdentifierInfo *Name,
                                     SourceLocation NameLoc,
                                     bool IsSuper,
                                     bool HasTrailingDot,
                                     ParsedType &ReceiverType);

  ExprResult ActOnSuperMessage(Scope *S, SourceLocation SuperLoc,
                               Selector Sel,
                               SourceLocation LBracLoc,
                               ArrayRef<SourceLocation> SelectorLocs,
                               SourceLocation RBracLoc,
                               MultiExprArg Args);

  ExprResult BuildClassMessage(TypeSourceInfo *ReceiverTypeInfo,
                               QualType ReceiverType,
                               SourceLocation SuperLoc,
                               Selector Sel,
                               ObjCMethodDecl *Method,
                               SourceLocation LBracLoc,
                               ArrayRef<SourceLocation> SelectorLocs,
                               SourceLocation RBracLoc,
                               MultiExprArg Args,
                               bool isImplicit = false);

  ExprResult BuildClassMessageImplicit(QualType ReceiverType,
                                       bool isSuperReceiver,
                                       SourceLocation Loc,
                                       Selector Sel,
                                       ObjCMethodDecl *Method,
                                       MultiExprArg Args);

  ExprResult ActOnClassMessage(Scope *S,
                               ParsedType Receiver,
                               Selector Sel,
                               SourceLocation LBracLoc,
                               ArrayRef<SourceLocation> SelectorLocs,
                               SourceLocation RBracLoc,
                               MultiExprArg Args);

  ExprResult BuildInstanceMessage(Expr *Receiver,
                                  QualType ReceiverType,
                                  SourceLocation SuperLoc,
                                  Selector Sel,
                                  ObjCMethodDecl *Method,
                                  SourceLocation LBracLoc,
                                  ArrayRef<SourceLocation> SelectorLocs,
                                  SourceLocation RBracLoc,
                                  MultiExprArg Args,
                                  bool isImplicit = false);

  ExprResult BuildInstanceMessageImplicit(Expr *Receiver,
                                          QualType ReceiverType,
                                          SourceLocation Loc,
                                          Selector Sel,
                                          ObjCMethodDecl *Method,
                                          MultiExprArg Args);

  ExprResult ActOnInstanceMessage(Scope *S,
                                  Expr *Receiver,
                                  Selector Sel,
                                  SourceLocation LBracLoc,
                                  ArrayRef<SourceLocation> SelectorLocs,
                                  SourceLocation RBracLoc,
                                  MultiExprArg Args);

  ExprResult BuildObjCBridgedCast(SourceLocation LParenLoc,
                                  ObjCBridgeCastKind Kind,
                                  SourceLocation BridgeKeywordLoc,
                                  TypeSourceInfo *TSInfo,
                                  Expr *SubExpr);

  ExprResult ActOnObjCBridgedCast(Scope *S,
                                  SourceLocation LParenLoc,
                                  ObjCBridgeCastKind Kind,
                                  SourceLocation BridgeKeywordLoc,
                                  ParsedType Type,
                                  SourceLocation RParenLoc,
                                  Expr *SubExpr);
  
  void CheckTollFreeBridgeCast(QualType castType, Expr *castExpr);
  
<<<<<<< HEAD
=======
  void CheckObjCBridgeRelatedCast(QualType castType, Expr *castExpr);
  
>>>>>>> ec81a0dc
  bool CheckTollFreeBridgeStaticCast(QualType castType, Expr *castExpr,
                                     CastKind &Kind);
  
  bool checkObjCBridgeRelatedComponents(SourceLocation Loc,
                                        QualType DestType, QualType SrcType,
                                        ObjCInterfaceDecl *&RelatedClass,
                                        ObjCMethodDecl *&ClassMethod,
                                        ObjCMethodDecl *&InstanceMethod,
                                        TypedefNameDecl *&TDNDecl,
                                        bool CfToNs);
  
  bool CheckObjCBridgeRelatedConversions(SourceLocation Loc,
                                         QualType DestType, QualType SrcType,
                                         Expr *&SrcExpr);
  
  bool ConversionToObjCStringLiteralCheck(QualType DstType, Expr *&SrcExpr);
  
  bool checkInitMethod(ObjCMethodDecl *method, QualType receiverTypeIfCall);

  /// \brief Check whether the given new method is a valid override of the
  /// given overridden method, and set any properties that should be inherited.
  void CheckObjCMethodOverride(ObjCMethodDecl *NewMethod,
                               const ObjCMethodDecl *Overridden);

  /// \brief Describes the compatibility of a result type with its method.
  enum ResultTypeCompatibilityKind {
    RTC_Compatible,
    RTC_Incompatible,
    RTC_Unknown
  };

  void CheckObjCMethodOverrides(ObjCMethodDecl *ObjCMethod,
                                ObjCInterfaceDecl *CurrentClass,
                                ResultTypeCompatibilityKind RTC);

  enum PragmaOptionsAlignKind {
    POAK_Native,  // #pragma options align=native
    POAK_Natural, // #pragma options align=natural
    POAK_Packed,  // #pragma options align=packed
    POAK_Power,   // #pragma options align=power
    POAK_Mac68k,  // #pragma options align=mac68k
    POAK_Reset    // #pragma options align=reset
  };

  /// ActOnPragmaOptionsAlign - Called on well formed \#pragma options align.
  void ActOnPragmaOptionsAlign(PragmaOptionsAlignKind Kind,
                               SourceLocation PragmaLoc);

  enum PragmaPackKind {
    PPK_Default, // #pragma pack([n])
    PPK_Show,    // #pragma pack(show), only supported by MSVC.
    PPK_Push,    // #pragma pack(push, [identifier], [n])
    PPK_Pop      // #pragma pack(pop, [identifier], [n])
  };

  enum PragmaMSStructKind {
    PMSST_OFF,  // #pragms ms_struct off
    PMSST_ON    // #pragms ms_struct on
  };

  enum PragmaMSCommentKind {
    PCK_Unknown,
    PCK_Linker,   // #pragma comment(linker, ...)
    PCK_Lib,      // #pragma comment(lib, ...)
    PCK_Compiler, // #pragma comment(compiler, ...)
    PCK_ExeStr,   // #pragma comment(exestr, ...)
    PCK_User      // #pragma comment(user, ...)
  };

  /// ActOnPragmaPack - Called on well formed \#pragma pack(...).
  void ActOnPragmaPack(PragmaPackKind Kind,
                       IdentifierInfo *Name,
                       Expr *Alignment,
                       SourceLocation PragmaLoc,
                       SourceLocation LParenLoc,
                       SourceLocation RParenLoc);

  /// ActOnPragmaMSStruct - Called on well formed \#pragma ms_struct [on|off].
  void ActOnPragmaMSStruct(PragmaMSStructKind Kind);

  /// ActOnPragmaMSComment - Called on well formed
  /// \#pragma comment(kind, "arg").
  void ActOnPragmaMSComment(PragmaMSCommentKind Kind, StringRef Arg);

  /// ActOnPragmaMSPointersToMembers - called on well formed \#pragma
  /// pointers_to_members(representation method[, general purpose
  /// representation]).
  void ActOnPragmaMSPointersToMembers(
      LangOptions::PragmaMSPointersToMembersKind Kind,
      SourceLocation PragmaLoc);

  /// \brief Called on well formed \#pragma vtordisp().
  void ActOnPragmaMSVtorDisp(PragmaVtorDispKind Kind, SourceLocation PragmaLoc,
                             MSVtorDispAttr::Mode Value);

  enum PragmaSectionKind {
    PSK_DataSeg,
    PSK_BSSSeg,
    PSK_ConstSeg,
    PSK_CodeSeg,
  };

  enum PragmaSectionFlag : unsigned {
    PSF_None = 0,
    PSF_Read = 0x1,
    PSF_Write = 0x2,
    PSF_Execute = 0x4,
    PSF_Implicit = 0x8,
    PSF_Invalid = 0x80000000U,
  };

  struct SectionInfo {
    DeclaratorDecl *Decl;
    SourceLocation PragmaSectionLocation;
    int SectionFlags;
    SectionInfo() {}
    SectionInfo(DeclaratorDecl *Decl,
                SourceLocation PragmaSectionLocation,
                int SectionFlags)
      : Decl(Decl),
        PragmaSectionLocation(PragmaSectionLocation),
        SectionFlags(SectionFlags) {}
  };

  llvm::StringMap<SectionInfo> SectionInfos;
  bool UnifySection(const StringRef &SectionName, 
                    int SectionFlags,
                    DeclaratorDecl *TheDecl);
  bool UnifySection(const StringRef &SectionName,
                    int SectionFlags,
                    SourceLocation PragmaSectionLocation);

  /// \brief Called on well formed \#pragma bss_seg/data_seg/const_seg/code_seg.
  void ActOnPragmaMSSeg(SourceLocation PragmaLocation,
                        PragmaMsStackAction Action,
                        llvm::StringRef StackSlotLabel,
                        StringLiteral *SegmentName,
                        llvm::StringRef PragmaName);

  /// \brief Called on well formed \#pragma section().
  void ActOnPragmaMSSection(SourceLocation PragmaLocation,
                            int SectionFlags, StringLiteral *SegmentName);

  /// ActOnPragmaDetectMismatch - Call on well-formed \#pragma detect_mismatch
  void ActOnPragmaDetectMismatch(StringRef Name, StringRef Value);

  /// ActOnPragmaUnused - Called on well-formed '\#pragma unused'.
  void ActOnPragmaUnused(const Token &Identifier,
                         Scope *curScope,
                         SourceLocation PragmaLoc);

  /// ActOnPragmaVisibility - Called on well formed \#pragma GCC visibility... .
  void ActOnPragmaVisibility(const IdentifierInfo* VisType,
                             SourceLocation PragmaLoc);

  NamedDecl *DeclClonePragmaWeak(NamedDecl *ND, IdentifierInfo *II,
                                 SourceLocation Loc);
  void DeclApplyPragmaWeak(Scope *S, NamedDecl *ND, WeakInfo &W);

  /// ActOnPragmaWeakID - Called on well formed \#pragma weak ident.
  void ActOnPragmaWeakID(IdentifierInfo* WeakName,
                         SourceLocation PragmaLoc,
                         SourceLocation WeakNameLoc);

  /// ActOnPragmaRedefineExtname - Called on well formed
  /// \#pragma redefine_extname oldname newname.
  void ActOnPragmaRedefineExtname(IdentifierInfo* WeakName,
                                  IdentifierInfo* AliasName,
                                  SourceLocation PragmaLoc,
                                  SourceLocation WeakNameLoc,
                                  SourceLocation AliasNameLoc);

  /// ActOnPragmaWeakAlias - Called on well formed \#pragma weak ident = ident.
  void ActOnPragmaWeakAlias(IdentifierInfo* WeakName,
                            IdentifierInfo* AliasName,
                            SourceLocation PragmaLoc,
                            SourceLocation WeakNameLoc,
                            SourceLocation AliasNameLoc);

  /// ActOnPragmaFPContract - Called on well formed
  /// \#pragma {STDC,OPENCL} FP_CONTRACT
  void ActOnPragmaFPContract(tok::OnOffSwitch OOS);

  /// AddAlignmentAttributesForRecord - Adds any needed alignment attributes to
  /// a the record decl, to handle '\#pragma pack' and '\#pragma options align'.
  void AddAlignmentAttributesForRecord(RecordDecl *RD);

  /// AddMsStructLayoutForRecord - Adds ms_struct layout attribute to record.
  void AddMsStructLayoutForRecord(RecordDecl *RD);

  /// FreePackedContext - Deallocate and null out PackContext.
  void FreePackedContext();

  /// PushNamespaceVisibilityAttr - Note that we've entered a
  /// namespace with a visibility attribute.
  void PushNamespaceVisibilityAttr(const VisibilityAttr *Attr,
                                   SourceLocation Loc);

  /// AddPushedVisibilityAttribute - If '\#pragma GCC visibility' was used,
  /// add an appropriate visibility attribute.
  void AddPushedVisibilityAttribute(Decl *RD);

  /// PopPragmaVisibility - Pop the top element of the visibility stack; used
  /// for '\#pragma GCC visibility' and visibility attributes on namespaces.
  void PopPragmaVisibility(bool IsNamespaceEnd, SourceLocation EndLoc);

  /// FreeVisContext - Deallocate and null out VisContext.
  void FreeVisContext();

  /// AddCFAuditedAttribute - Check whether we're currently within
  /// '\#pragma clang arc_cf_code_audited' and, if so, consider adding
  /// the appropriate attribute.
  void AddCFAuditedAttribute(Decl *D);

  /// \brief Called on well formed \#pragma clang optimize.
  void ActOnPragmaOptimize(bool On, SourceLocation PragmaLoc);

  /// \brief Get the location for the currently active "\#pragma clang optimize
  /// off". If this location is invalid, then the state of the pragma is "on".
  SourceLocation getOptimizeOffPragmaLocation() const {
    return OptimizeOffPragmaLocation;
  }

  /// \brief Only called on function definitions; if there is a pragma in scope
  /// with the effect of a range-based optnone, consider marking the function
  /// with attribute optnone.
  void AddRangeBasedOptnone(FunctionDecl *FD);

  /// \brief Adds the 'optnone' attribute to the function declaration if there
  /// are no conflicts; Loc represents the location causing the 'optnone'
  /// attribute to be added (usually because of a pragma).
  void AddOptnoneAttributeIfNoConflicts(FunctionDecl *FD, SourceLocation Loc);

  /// AddAlignedAttr - Adds an aligned attribute to a particular declaration.
  void AddAlignedAttr(SourceRange AttrRange, Decl *D, Expr *E,
                      unsigned SpellingListIndex, bool IsPackExpansion);
  void AddAlignedAttr(SourceRange AttrRange, Decl *D, TypeSourceInfo *T,
                      unsigned SpellingListIndex, bool IsPackExpansion);

  // OpenMP directives and clauses.
private:
  void *VarDataSharingAttributesStack;
  /// \brief Initialization of data-sharing attributes stack.
  void InitDataSharingAttributesStack();
  void DestroyDataSharingAttributesStack();
  ExprResult VerifyPositiveIntegerConstantInClause(Expr *Op,
                                                   OpenMPClauseKind CKind);
public:
  ExprResult PerformOpenMPImplicitIntegerConversion(SourceLocation OpLoc,
                                                    Expr *Op);
  /// \brief Called on start of new data sharing attribute block.
  void StartOpenMPDSABlock(OpenMPDirectiveKind K,
                           const DeclarationNameInfo &DirName, Scope *CurScope,
                           SourceLocation Loc);
  /// \brief Called on end of data sharing attribute block.
  void EndOpenMPDSABlock(Stmt *CurDirective);

  // OpenMP directives and clauses.
  /// \brief Called on correct id-expression from the '#pragma omp
  /// threadprivate'.
  ExprResult ActOnOpenMPIdExpression(Scope *CurScope,
                                     CXXScopeSpec &ScopeSpec,
                                     const DeclarationNameInfo &Id);
  /// \brief Called on well-formed '#pragma omp threadprivate'.
  DeclGroupPtrTy ActOnOpenMPThreadprivateDirective(
                                     SourceLocation Loc,
                                     ArrayRef<Expr *> VarList);
  // \brief Builds a new OpenMPThreadPrivateDecl and checks its correctness.
  OMPThreadPrivateDecl *CheckOMPThreadPrivateDecl(
                                     SourceLocation Loc,
                                     ArrayRef<Expr *> VarList);

<<<<<<< HEAD
  // brief Initialization of captured region for OpenMP parallel region.
  void ActOnOpenMPRegionStart(OpenMPDirectiveKind DKind, SourceLocation Loc,
                              Scope *CurScope);
=======
  // brief Initialization of captured region for OpenMP region.
  void ActOnOpenMPRegionStart(OpenMPDirectiveKind DKind, Scope *CurScope);
>>>>>>> ec81a0dc
  StmtResult ActOnOpenMPExecutableDirective(OpenMPDirectiveKind Kind,
                                            ArrayRef<OMPClause *> Clauses,
                                            Stmt *AStmt,
                                            SourceLocation StartLoc,
                                            SourceLocation EndLoc);
  /// \brief Called on well-formed '\#pragma omp parallel' after parsing
  /// of the  associated statement.
  StmtResult ActOnOpenMPParallelDirective(ArrayRef<OMPClause *> Clauses,
                                          Stmt *AStmt,
                                          SourceLocation StartLoc,
                                          SourceLocation EndLoc);
  /// \brief Called on well-formed '\#pragma omp simd' after parsing
  /// of the associated statement.
  StmtResult ActOnOpenMPSimdDirective(
      ArrayRef<OMPClause *> Clauses, Stmt *AStmt, SourceLocation StartLoc,
      SourceLocation EndLoc,
      llvm::DenseMap<VarDecl *, Expr *> &VarsWithImplicitDSA);
  /// \brief Called on well-formed '\#pragma omp for' after parsing
  /// of the associated statement.
  StmtResult ActOnOpenMPForDirective(
      ArrayRef<OMPClause *> Clauses, Stmt *AStmt, SourceLocation StartLoc,
      SourceLocation EndLoc,
      llvm::DenseMap<VarDecl *, Expr *> &VarsWithImplicitDSA);
  /// \brief Called on well-formed '\#pragma omp sections' after parsing
  /// of the associated statement.
  StmtResult ActOnOpenMPSectionsDirective(ArrayRef<OMPClause *> Clauses,
                                          Stmt *AStmt, SourceLocation StartLoc,
                                          SourceLocation EndLoc);
  /// \brief Called on well-formed '\#pragma omp section' after parsing of the
  /// associated statement.
  StmtResult ActOnOpenMPSectionDirective(Stmt *AStmt, SourceLocation StartLoc,
                                         SourceLocation EndLoc);
  /// \brief Called on well-formed '\#pragma omp single' after parsing of the
  /// associated statement.
  StmtResult ActOnOpenMPSingleDirective(ArrayRef<OMPClause *> Clauses,
                                        Stmt *AStmt, SourceLocation StartLoc,
                                        SourceLocation EndLoc);
  /// \brief Called on well-formed '\#pragma omp parallel for' after parsing
  /// of the  associated statement.
  StmtResult ActOnOpenMPParallelForDirective(
      ArrayRef<OMPClause *> Clauses, Stmt *AStmt, SourceLocation StartLoc,
      SourceLocation EndLoc,
      llvm::DenseMap<VarDecl *, Expr *> &VarsWithImplicitDSA);
  /// \brief Called on well-formed '\#pragma omp parallel sections' after
  /// parsing of the  associated statement.
  StmtResult ActOnOpenMPParallelSectionsDirective(ArrayRef<OMPClause *> Clauses,
                                                  Stmt *AStmt,
                                                  SourceLocation StartLoc,
                                                  SourceLocation EndLoc);

  OMPClause *ActOnOpenMPSingleExprClause(OpenMPClauseKind Kind,
                                         Expr *Expr,
                                         SourceLocation StartLoc,
                                         SourceLocation LParenLoc,
                                         SourceLocation EndLoc);
  /// \brief Called on well-formed 'if' clause.
  OMPClause *ActOnOpenMPIfClause(Expr *Condition, SourceLocation StartLoc,
                                 SourceLocation LParenLoc,
                                 SourceLocation EndLoc);
  /// \brief Called on well-formed 'num_threads' clause.
  OMPClause *ActOnOpenMPNumThreadsClause(Expr *NumThreads,
                                         SourceLocation StartLoc,
                                         SourceLocation LParenLoc,
                                         SourceLocation EndLoc);
  /// \brief Called on well-formed 'safelen' clause.
  OMPClause *ActOnOpenMPSafelenClause(Expr *Length,
                                      SourceLocation StartLoc,
                                      SourceLocation LParenLoc,
                                      SourceLocation EndLoc);
  /// \brief Called on well-formed 'collapse' clause.
<<<<<<< HEAD
  OMPClause *ActOnOpenMPCollapseClause(Expr *Num, SourceLocation StartLoc,
=======
  OMPClause *ActOnOpenMPCollapseClause(Expr *NumForLoops,
                                       SourceLocation StartLoc,
>>>>>>> ec81a0dc
                                       SourceLocation LParenLoc,
                                       SourceLocation EndLoc);

  OMPClause *ActOnOpenMPSimpleClause(OpenMPClauseKind Kind,
                                     unsigned Argument,
                                     SourceLocation ArgumentLoc,
                                     SourceLocation StartLoc,
                                     SourceLocation LParenLoc,
                                     SourceLocation EndLoc);
  /// \brief Called on well-formed 'default' clause.
  OMPClause *ActOnOpenMPDefaultClause(OpenMPDefaultClauseKind Kind,
                                      SourceLocation KindLoc,
                                      SourceLocation StartLoc,
                                      SourceLocation LParenLoc,
                                      SourceLocation EndLoc);
  /// \brief Called on well-formed 'proc_bind' clause.
  OMPClause *ActOnOpenMPProcBindClause(OpenMPProcBindClauseKind Kind,
                                       SourceLocation KindLoc,
                                       SourceLocation StartLoc,
                                       SourceLocation LParenLoc,
                                       SourceLocation EndLoc);

<<<<<<< HEAD
  OMPClause *ActOnOpenMPVarListClause(OpenMPClauseKind Kind,
                                      ArrayRef<Expr *> Vars,
                                      Expr *TailExpr,
                                      SourceLocation StartLoc,
                                      SourceLocation LParenLoc,
                                      SourceLocation ColonLoc,
=======
  OMPClause *ActOnOpenMPSingleExprWithArgClause(OpenMPClauseKind Kind,
                                                unsigned Argument, Expr *Expr,
                                                SourceLocation StartLoc,
                                                SourceLocation LParenLoc,
                                                SourceLocation ArgumentLoc,
                                                SourceLocation CommaLoc,
                                                SourceLocation EndLoc);
  /// \brief Called on well-formed 'schedule' clause.
  OMPClause *ActOnOpenMPScheduleClause(OpenMPScheduleClauseKind Kind,
                                       Expr *ChunkSize, SourceLocation StartLoc,
                                       SourceLocation LParenLoc,
                                       SourceLocation KindLoc,
                                       SourceLocation CommaLoc,
                                       SourceLocation EndLoc);

  OMPClause *ActOnOpenMPClause(OpenMPClauseKind Kind, SourceLocation StartLoc,
                               SourceLocation EndLoc);
  /// \brief Called on well-formed 'ordered' clause.
  OMPClause *ActOnOpenMPOrderedClause(SourceLocation StartLoc,
>>>>>>> ec81a0dc
                                      SourceLocation EndLoc);
  /// \brief Called on well-formed 'nowait' clause.
  OMPClause *ActOnOpenMPNowaitClause(SourceLocation StartLoc,
                                     SourceLocation EndLoc);

  OMPClause *
  ActOnOpenMPVarListClause(OpenMPClauseKind Kind, ArrayRef<Expr *> Vars,
                           Expr *TailExpr, SourceLocation StartLoc,
                           SourceLocation LParenLoc, SourceLocation ColonLoc,
                           SourceLocation EndLoc,
                           CXXScopeSpec &ReductionIdScopeSpec,
                           const DeclarationNameInfo &ReductionId);
  /// \brief Called on well-formed 'private' clause.
  OMPClause *ActOnOpenMPPrivateClause(ArrayRef<Expr *> VarList,
                                      SourceLocation StartLoc,
                                      SourceLocation LParenLoc,
                                      SourceLocation EndLoc);
  /// \brief Called on well-formed 'firstprivate' clause.
  OMPClause *ActOnOpenMPFirstprivateClause(ArrayRef<Expr *> VarList,
                                           SourceLocation StartLoc,
                                           SourceLocation LParenLoc,
                                           SourceLocation EndLoc);
  /// \brief Called on well-formed 'lastprivate' clause.
  OMPClause *ActOnOpenMPLastprivateClause(ArrayRef<Expr *> VarList,
                                          SourceLocation StartLoc,
                                          SourceLocation LParenLoc,
                                          SourceLocation EndLoc);
  /// \brief Called on well-formed 'shared' clause.
  OMPClause *ActOnOpenMPSharedClause(ArrayRef<Expr *> VarList,
                                     SourceLocation StartLoc,
                                     SourceLocation LParenLoc,
                                     SourceLocation EndLoc);
  /// \brief Called on well-formed 'reduction' clause.
  OMPClause *
  ActOnOpenMPReductionClause(ArrayRef<Expr *> VarList, SourceLocation StartLoc,
                             SourceLocation LParenLoc, SourceLocation ColonLoc,
                             SourceLocation EndLoc,
                             CXXScopeSpec &ReductionIdScopeSpec,
                             const DeclarationNameInfo &ReductionId);
  /// \brief Called on well-formed 'linear' clause.
  OMPClause *ActOnOpenMPLinearClause(ArrayRef<Expr *> VarList,
                                     Expr *Step,
                                     SourceLocation StartLoc,
                                     SourceLocation LParenLoc,
                                     SourceLocation ColonLoc,
                                     SourceLocation EndLoc);
  /// \brief Called on well-formed 'aligned' clause.
  OMPClause *ActOnOpenMPAlignedClause(ArrayRef<Expr *> VarList,
                                      Expr *Alignment,
                                      SourceLocation StartLoc,
                                      SourceLocation LParenLoc,
                                      SourceLocation ColonLoc,
                                      SourceLocation EndLoc);
  /// \brief Called on well-formed 'copyin' clause.
  OMPClause *ActOnOpenMPCopyinClause(ArrayRef<Expr *> VarList,
                                     SourceLocation StartLoc,
                                     SourceLocation LParenLoc,
                                     SourceLocation EndLoc);
  /// \brief Called on well-formed 'copyprivate' clause.
  OMPClause *ActOnOpenMPCopyprivateClause(ArrayRef<Expr *> VarList,
                                          SourceLocation StartLoc,
                                          SourceLocation LParenLoc,
                                          SourceLocation EndLoc);

  /// \brief The kind of conversion being performed.
  enum CheckedConversionKind {
    /// \brief An implicit conversion.
    CCK_ImplicitConversion,
    /// \brief A C-style cast.
    CCK_CStyleCast,
    /// \brief A functional-style cast.
    CCK_FunctionalCast,
    /// \brief A cast other than a C-style cast.
    CCK_OtherCast
  };

  /// ImpCastExprToType - If Expr is not of type 'Type', insert an implicit
  /// cast.  If there is already an implicit cast, merge into the existing one.
  /// If isLvalue, the result of the cast is an lvalue.
  ExprResult ImpCastExprToType(Expr *E, QualType Type, CastKind CK,
                               ExprValueKind VK = VK_RValue,
                               const CXXCastPath *BasePath = nullptr,
                               CheckedConversionKind CCK
                                  = CCK_ImplicitConversion);

  /// ScalarTypeToBooleanCastKind - Returns the cast kind corresponding
  /// to the conversion from scalar type ScalarTy to the Boolean type.
  static CastKind ScalarTypeToBooleanCastKind(QualType ScalarTy);

  /// IgnoredValueConversions - Given that an expression's result is
  /// syntactically ignored, perform any conversions that are
  /// required.
  ExprResult IgnoredValueConversions(Expr *E);

  // UsualUnaryConversions - promotes integers (C99 6.3.1.1p2) and converts
  // functions and arrays to their respective pointers (C99 6.3.2.1).
  ExprResult UsualUnaryConversions(Expr *E);

  /// CallExprUnaryConversions - a special case of an unary conversion
  /// performed on a function designator of a call expression.
  ExprResult CallExprUnaryConversions(Expr *E);

  // DefaultFunctionArrayConversion - converts functions and arrays
  // to their respective pointers (C99 6.3.2.1).
  ExprResult DefaultFunctionArrayConversion(Expr *E);

  // DefaultFunctionArrayLvalueConversion - converts functions and
  // arrays to their respective pointers and performs the
  // lvalue-to-rvalue conversion.
  ExprResult DefaultFunctionArrayLvalueConversion(Expr *E);

  // DefaultLvalueConversion - performs lvalue-to-rvalue conversion on
  // the operand.  This is DefaultFunctionArrayLvalueConversion,
  // except that it assumes the operand isn't of function or array
  // type.
  ExprResult DefaultLvalueConversion(Expr *E);

  // DefaultArgumentPromotion (C99 6.5.2.2p6). Used for function calls that
  // do not have a prototype. Integer promotions are performed on each
  // argument, and arguments that have type float are promoted to double.
  ExprResult DefaultArgumentPromotion(Expr *E);

  // Used for emitting the right warning by DefaultVariadicArgumentPromotion
  enum VariadicCallType {
    VariadicFunction,
    VariadicBlock,
    VariadicMethod,
    VariadicConstructor,
    VariadicDoesNotApply
  };

  VariadicCallType getVariadicCallType(FunctionDecl *FDecl,
                                       const FunctionProtoType *Proto,
                                       Expr *Fn);

  // Used for determining in which context a type is allowed to be passed to a
  // vararg function.
  enum VarArgKind {
    VAK_Valid,
    VAK_ValidInCXX11,
    VAK_Undefined,
    VAK_Invalid
  };

  // Determines which VarArgKind fits an expression.
  VarArgKind isValidVarArgType(const QualType &Ty);

  /// Check to see if the given expression is a valid argument to a variadic
  /// function, issuing a diagnostic if not.
  void checkVariadicArgument(const Expr *E, VariadicCallType CT);

  /// Check to see if a given expression could have '.c_str()' called on it.
  bool hasCStrMethod(const Expr *E);

  /// GatherArgumentsForCall - Collector argument expressions for various
  /// form of call prototypes.
  bool GatherArgumentsForCall(SourceLocation CallLoc, FunctionDecl *FDecl,
                              const FunctionProtoType *Proto,
                              unsigned FirstParam, ArrayRef<Expr *> Args,
                              SmallVectorImpl<Expr *> &AllArgs,
                              VariadicCallType CallType = VariadicDoesNotApply,
                              bool AllowExplicit = false,
                              bool IsListInitialization = false);

  // DefaultVariadicArgumentPromotion - Like DefaultArgumentPromotion, but
  // will create a runtime trap if the resulting type is not a POD type.
  ExprResult DefaultVariadicArgumentPromotion(Expr *E, VariadicCallType CT,
                                              FunctionDecl *FDecl);

  // UsualArithmeticConversions - performs the UsualUnaryConversions on it's
  // operands and then handles various conversions that are common to binary
  // operators (C99 6.3.1.8). If both operands aren't arithmetic, this
  // routine returns the first non-arithmetic type found. The client is
  // responsible for emitting appropriate error diagnostics.
  QualType UsualArithmeticConversions(ExprResult &LHS, ExprResult &RHS,
                                      bool IsCompAssign = false);

  /// AssignConvertType - All of the 'assignment' semantic checks return this
  /// enum to indicate whether the assignment was allowed.  These checks are
  /// done for simple assignments, as well as initialization, return from
  /// function, argument passing, etc.  The query is phrased in terms of a
  /// source and destination type.
  enum AssignConvertType {
    /// Compatible - the types are compatible according to the standard.
    Compatible,

    /// PointerToInt - The assignment converts a pointer to an int, which we
    /// accept as an extension.
    PointerToInt,

    /// IntToPointer - The assignment converts an int to a pointer, which we
    /// accept as an extension.
    IntToPointer,

    /// FunctionVoidPointer - The assignment is between a function pointer and
    /// void*, which the standard doesn't allow, but we accept as an extension.
    FunctionVoidPointer,

    /// IncompatiblePointer - The assignment is between two pointers types that
    /// are not compatible, but we accept them as an extension.
    IncompatiblePointer,

    /// IncompatiblePointer - The assignment is between two pointers types which
    /// point to integers which have a different sign, but are otherwise
    /// identical. This is a subset of the above, but broken out because it's by
    /// far the most common case of incompatible pointers.
    IncompatiblePointerSign,

    /// CompatiblePointerDiscardsQualifiers - The assignment discards
    /// c/v/r qualifiers, which we accept as an extension.
    CompatiblePointerDiscardsQualifiers,

    /// IncompatiblePointerDiscardsQualifiers - The assignment
    /// discards qualifiers that we don't permit to be discarded,
    /// like address spaces.
    IncompatiblePointerDiscardsQualifiers,

    /// IncompatibleNestedPointerQualifiers - The assignment is between two
    /// nested pointer types, and the qualifiers other than the first two
    /// levels differ e.g. char ** -> const char **, but we accept them as an
    /// extension.
    IncompatibleNestedPointerQualifiers,

    /// IncompatibleVectors - The assignment is between two vector types that
    /// have the same size, which we accept as an extension.
    IncompatibleVectors,

    /// IntToBlockPointer - The assignment converts an int to a block
    /// pointer. We disallow this.
    IntToBlockPointer,

    /// IncompatibleBlockPointer - The assignment is between two block
    /// pointers types that are not compatible.
    IncompatibleBlockPointer,

    /// IncompatibleObjCQualifiedId - The assignment is between a qualified
    /// id type and something else (that is incompatible with it). For example,
    /// "id <XXX>" = "Foo *", where "Foo *" doesn't implement the XXX protocol.
    IncompatibleObjCQualifiedId,

    /// IncompatibleObjCWeakRef - Assigning a weak-unavailable object to an
    /// object with __weak qualifier.
    IncompatibleObjCWeakRef,

    /// Incompatible - We reject this conversion outright, it is invalid to
    /// represent it in the AST.
    Incompatible
  };

  /// DiagnoseAssignmentResult - Emit a diagnostic, if required, for the
  /// assignment conversion type specified by ConvTy.  This returns true if the
  /// conversion was invalid or false if the conversion was accepted.
  bool DiagnoseAssignmentResult(AssignConvertType ConvTy,
                                SourceLocation Loc,
                                QualType DstType, QualType SrcType,
                                Expr *SrcExpr, AssignmentAction Action,
                                bool *Complained = nullptr);

  /// DiagnoseAssignmentEnum - Warn if assignment to enum is a constant
  /// integer not in the range of enum values.
  void DiagnoseAssignmentEnum(QualType DstType, QualType SrcType,
                              Expr *SrcExpr);

  /// CheckAssignmentConstraints - Perform type checking for assignment,
  /// argument passing, variable initialization, and function return values.
  /// C99 6.5.16.
  AssignConvertType CheckAssignmentConstraints(SourceLocation Loc,
                                               QualType LHSType,
                                               QualType RHSType);

  /// Check assignment constraints and prepare for a conversion of the
  /// RHS to the LHS type.
  AssignConvertType CheckAssignmentConstraints(QualType LHSType,
                                               ExprResult &RHS,
                                               CastKind &Kind);

  // CheckSingleAssignmentConstraints - Currently used by
  // CheckAssignmentOperands, and ActOnReturnStmt. Prior to type checking,
  // this routine performs the default function/array converions.
  AssignConvertType CheckSingleAssignmentConstraints(QualType LHSType,
                                                     ExprResult &RHS,
                                                     bool Diagnose = true,
                                                     bool DiagnoseCFAudited = false);

  // \brief If the lhs type is a transparent union, check whether we
  // can initialize the transparent union with the given expression.
  AssignConvertType CheckTransparentUnionArgumentConstraints(QualType ArgType,
                                                             ExprResult &RHS);

  bool IsStringLiteralToNonConstPointerConversion(Expr *From, QualType ToType);

  bool CheckExceptionSpecCompatibility(Expr *From, QualType ToType);

  ExprResult PerformImplicitConversion(Expr *From, QualType ToType,
                                       AssignmentAction Action,
                                       bool AllowExplicit = false);
  ExprResult PerformImplicitConversion(Expr *From, QualType ToType,
                                       AssignmentAction Action,
                                       bool AllowExplicit,
                                       ImplicitConversionSequence& ICS);
  ExprResult PerformImplicitConversion(Expr *From, QualType ToType,
                                       const ImplicitConversionSequence& ICS,
                                       AssignmentAction Action,
                                       CheckedConversionKind CCK
                                          = CCK_ImplicitConversion);
  ExprResult PerformImplicitConversion(Expr *From, QualType ToType,
                                       const StandardConversionSequence& SCS,
                                       AssignmentAction Action,
                                       CheckedConversionKind CCK);

  /// the following "Check" methods will return a valid/converted QualType
  /// or a null QualType (indicating an error diagnostic was issued).

  /// type checking binary operators (subroutines of CreateBuiltinBinOp).
  QualType InvalidOperands(SourceLocation Loc, ExprResult &LHS,
                           ExprResult &RHS);
  QualType CheckPointerToMemberOperands( // C++ 5.5
    ExprResult &LHS, ExprResult &RHS, ExprValueKind &VK,
    SourceLocation OpLoc, bool isIndirect);
  QualType CheckMultiplyDivideOperands( // C99 6.5.5
    ExprResult &LHS, ExprResult &RHS, SourceLocation Loc, bool IsCompAssign,
    bool IsDivide);
  QualType CheckRemainderOperands( // C99 6.5.5
    ExprResult &LHS, ExprResult &RHS, SourceLocation Loc,
    bool IsCompAssign = false);
  QualType CheckAdditionOperands( // C99 6.5.6
    ExprResult &LHS, ExprResult &RHS, SourceLocation Loc, unsigned Opc,
    QualType* CompLHSTy = nullptr);
  QualType CheckSubtractionOperands( // C99 6.5.6
    ExprResult &LHS, ExprResult &RHS, SourceLocation Loc,
    QualType* CompLHSTy = nullptr);
  QualType CheckShiftOperands( // C99 6.5.7
    ExprResult &LHS, ExprResult &RHS, SourceLocation Loc, unsigned Opc,
    bool IsCompAssign = false);
  QualType CheckCompareOperands( // C99 6.5.8/9
    ExprResult &LHS, ExprResult &RHS, SourceLocation Loc, unsigned OpaqueOpc,
                                bool isRelational);
  QualType CheckBitwiseOperands( // C99 6.5.[10...12]
    ExprResult &LHS, ExprResult &RHS, SourceLocation Loc,
    bool IsCompAssign = false);
  QualType CheckLogicalOperands( // C99 6.5.[13,14]
    ExprResult &LHS, ExprResult &RHS, SourceLocation Loc, unsigned Opc);
  // CheckAssignmentOperands is used for both simple and compound assignment.
  // For simple assignment, pass both expressions and a null converted type.
  // For compound assignment, pass both expressions and the converted type.
  QualType CheckAssignmentOperands( // C99 6.5.16.[1,2]
    Expr *LHSExpr, ExprResult &RHS, SourceLocation Loc, QualType CompoundType);

  ExprResult checkPseudoObjectIncDec(Scope *S, SourceLocation OpLoc,
                                     UnaryOperatorKind Opcode, Expr *Op);
  ExprResult checkPseudoObjectAssignment(Scope *S, SourceLocation OpLoc,
                                         BinaryOperatorKind Opcode,
                                         Expr *LHS, Expr *RHS);
  ExprResult checkPseudoObjectRValue(Expr *E);
  Expr *recreateSyntacticForm(PseudoObjectExpr *E);

  QualType CheckConditionalOperands( // C99 6.5.15
    ExprResult &Cond, ExprResult &LHS, ExprResult &RHS,
    ExprValueKind &VK, ExprObjectKind &OK, SourceLocation QuestionLoc);
  QualType CXXCheckConditionalOperands( // C++ 5.16
    ExprResult &cond, ExprResult &lhs, ExprResult &rhs,
    ExprValueKind &VK, ExprObjectKind &OK, SourceLocation questionLoc);
  QualType FindCompositePointerType(SourceLocation Loc, Expr *&E1, Expr *&E2,
                                    bool *NonStandardCompositeType = nullptr);
  QualType FindCompositePointerType(SourceLocation Loc,
                                    ExprResult &E1, ExprResult &E2,
                                    bool *NonStandardCompositeType = nullptr) {
<<<<<<< HEAD
    Expr *E1Tmp = E1.take(), *E2Tmp = E2.take();
=======
    Expr *E1Tmp = E1.get(), *E2Tmp = E2.get();
>>>>>>> ec81a0dc
    QualType Composite = FindCompositePointerType(Loc, E1Tmp, E2Tmp,
                                                  NonStandardCompositeType);
    E1 = E1Tmp;
    E2 = E2Tmp;
    return Composite;
  }

  QualType FindCompositeObjCPointerType(ExprResult &LHS, ExprResult &RHS,
                                        SourceLocation QuestionLoc);

  bool DiagnoseConditionalForNull(Expr *LHSExpr, Expr *RHSExpr,
                                  SourceLocation QuestionLoc);

  void DiagnoseAlwaysNonNullPointer(Expr *E,
                                    Expr::NullPointerConstantKind NullType,
                                    bool IsEqual, SourceRange Range);

  /// type checking for vector binary operators.
  QualType CheckVectorOperands(ExprResult &LHS, ExprResult &RHS,
                               SourceLocation Loc, bool IsCompAssign);
  QualType GetSignedVectorType(QualType V);
  QualType CheckVectorCompareOperands(ExprResult &LHS, ExprResult &RHS,
                                      SourceLocation Loc, bool isRelational);
  QualType CheckVectorLogicalOperands(ExprResult &LHS, ExprResult &RHS,
                                      SourceLocation Loc);

  bool isLaxVectorConversion(QualType srcType, QualType destType);

  /// type checking declaration initializers (C99 6.7.8)
  bool CheckForConstantInitializer(Expr *e, QualType t);

  // type checking C++ declaration initializers (C++ [dcl.init]).

  /// ReferenceCompareResult - Expresses the result of comparing two
  /// types (cv1 T1 and cv2 T2) to determine their compatibility for the
  /// purposes of initialization by reference (C++ [dcl.init.ref]p4).
  enum ReferenceCompareResult {
    /// Ref_Incompatible - The two types are incompatible, so direct
    /// reference binding is not possible.
    Ref_Incompatible = 0,
    /// Ref_Related - The two types are reference-related, which means
    /// that their unqualified forms (T1 and T2) are either the same
    /// or T1 is a base class of T2.
    Ref_Related,
    /// Ref_Compatible_With_Added_Qualification - The two types are
    /// reference-compatible with added qualification, meaning that
    /// they are reference-compatible and the qualifiers on T1 (cv1)
    /// are greater than the qualifiers on T2 (cv2).
    Ref_Compatible_With_Added_Qualification,
    /// Ref_Compatible - The two types are reference-compatible and
    /// have equivalent qualifiers (cv1 == cv2).
    Ref_Compatible
  };

  ReferenceCompareResult CompareReferenceRelationship(SourceLocation Loc,
                                                      QualType T1, QualType T2,
                                                      bool &DerivedToBase,
                                                      bool &ObjCConversion,
                                                bool &ObjCLifetimeConversion);

  ExprResult checkUnknownAnyCast(SourceRange TypeRange, QualType CastType,
                                 Expr *CastExpr, CastKind &CastKind,
                                 ExprValueKind &VK, CXXCastPath &Path);

  /// \brief Force an expression with unknown-type to an expression of the
  /// given type.
  ExprResult forceUnknownAnyToType(Expr *E, QualType ToType);

  /// \brief Type-check an expression that's being passed to an
  /// __unknown_anytype parameter.
  ExprResult checkUnknownAnyArg(SourceLocation callLoc,
                                Expr *result, QualType &paramType);

  // CheckVectorCast - check type constraints for vectors.
  // Since vectors are an extension, there are no C standard reference for this.
  // We allow casting between vectors and integer datatypes of the same size.
  // returns true if the cast is invalid
  bool CheckVectorCast(SourceRange R, QualType VectorTy, QualType Ty,
                       CastKind &Kind);

  // CheckExtVectorCast - check type constraints for extended vectors.
  // Since vectors are an extension, there are no C standard reference for this.
  // We allow casting between vectors and integer datatypes of the same size,
  // or vectors and the element type of that vector.
  // returns the cast expr
  ExprResult CheckExtVectorCast(SourceRange R, QualType DestTy, Expr *CastExpr,
                                CastKind &Kind);

  ExprResult BuildCXXFunctionalCastExpr(TypeSourceInfo *TInfo,
                                        SourceLocation LParenLoc,
                                        Expr *CastExpr,
                                        SourceLocation RParenLoc);

  enum ARCConversionResult { ACR_okay, ACR_unbridged };

  /// \brief Checks for invalid conversions and casts between
  /// retainable pointers and other pointer kinds.
  ARCConversionResult CheckObjCARCConversion(SourceRange castRange,
                                             QualType castType, Expr *&op,
                                             CheckedConversionKind CCK,
                                             bool DiagnoseCFAudited = false,
                                             BinaryOperatorKind Opc = BO_PtrMemD
                                             );

  Expr *stripARCUnbridgedCast(Expr *e);
  void diagnoseARCUnbridgedCast(Expr *e);

  bool CheckObjCARCUnavailableWeakConversion(QualType castType,
                                             QualType ExprType);

  /// checkRetainCycles - Check whether an Objective-C message send
  /// might create an obvious retain cycle.
  void checkRetainCycles(ObjCMessageExpr *msg);
  void checkRetainCycles(Expr *receiver, Expr *argument);
  void checkRetainCycles(VarDecl *Var, Expr *Init);

  /// checkUnsafeAssigns - Check whether +1 expr is being assigned
  /// to weak/__unsafe_unretained type.
  bool checkUnsafeAssigns(SourceLocation Loc, QualType LHS, Expr *RHS);

  /// checkUnsafeExprAssigns - Check whether +1 expr is being assigned
  /// to weak/__unsafe_unretained expression.
  void checkUnsafeExprAssigns(SourceLocation Loc, Expr *LHS, Expr *RHS);

  /// CheckMessageArgumentTypes - Check types in an Obj-C message send.
  /// \param Method - May be null.
  /// \param [out] ReturnType - The return type of the send.
  /// \return true iff there were any incompatible types.
  bool CheckMessageArgumentTypes(QualType ReceiverType,
                                 MultiExprArg Args, Selector Sel,
                                 ArrayRef<SourceLocation> SelectorLocs,
                                 ObjCMethodDecl *Method, bool isClassMessage,
                                 bool isSuperMessage,
                                 SourceLocation lbrac, SourceLocation rbrac,
                                 QualType &ReturnType, ExprValueKind &VK);

  /// \brief Determine the result of a message send expression based on
  /// the type of the receiver, the method expected to receive the message,
  /// and the form of the message send.
  QualType getMessageSendResultType(QualType ReceiverType,
                                    ObjCMethodDecl *Method,
                                    bool isClassMessage, bool isSuperMessage);

  /// \brief If the given expression involves a message send to a method
  /// with a related result type, emit a note describing what happened.
  void EmitRelatedResultTypeNote(const Expr *E);

  /// \brief Given that we had incompatible pointer types in a return
  /// statement, check whether we're in a method with a related result
  /// type, and if so, emit a note describing what happened.
  void EmitRelatedResultTypeNoteForReturn(QualType destType);

  /// CheckBooleanCondition - Diagnose problems involving the use of
  /// the given expression as a boolean condition (e.g. in an if
  /// statement).  Also performs the standard function and array
  /// decays, possibly changing the input variable.
  ///
  /// \param Loc - A location associated with the condition, e.g. the
  /// 'if' keyword.
  /// \return true iff there were any errors
  ExprResult CheckBooleanCondition(Expr *E, SourceLocation Loc);

  ExprResult ActOnBooleanCondition(Scope *S, SourceLocation Loc,
                                   Expr *SubExpr);

  /// DiagnoseAssignmentAsCondition - Given that an expression is
  /// being used as a boolean condition, warn if it's an assignment.
  void DiagnoseAssignmentAsCondition(Expr *E);

  /// \brief Redundant parentheses over an equality comparison can indicate
  /// that the user intended an assignment used as condition.
  void DiagnoseEqualityWithExtraParens(ParenExpr *ParenE);

  /// CheckCXXBooleanCondition - Returns true if conversion to bool is invalid.
  ExprResult CheckCXXBooleanCondition(Expr *CondExpr);

  /// ConvertIntegerToTypeWarnOnOverflow - Convert the specified APInt to have
  /// the specified width and sign.  If an overflow occurs, detect it and emit
  /// the specified diagnostic.
  void ConvertIntegerToTypeWarnOnOverflow(llvm::APSInt &OldVal,
                                          unsigned NewWidth, bool NewSign,
                                          SourceLocation Loc, unsigned DiagID);

  /// Checks that the Objective-C declaration is declared in the global scope.
  /// Emits an error and marks the declaration as invalid if it's not declared
  /// in the global scope.
  bool CheckObjCDeclScope(Decl *D);

  /// \brief Abstract base class used for diagnosing integer constant
  /// expression violations.
  class VerifyICEDiagnoser {
  public:
    bool Suppress;

    VerifyICEDiagnoser(bool Suppress = false) : Suppress(Suppress) { }

    virtual void diagnoseNotICE(Sema &S, SourceLocation Loc, SourceRange SR) =0;
    virtual void diagnoseFold(Sema &S, SourceLocation Loc, SourceRange SR);
    virtual ~VerifyICEDiagnoser() { }
  };

  /// VerifyIntegerConstantExpression - Verifies that an expression is an ICE,
  /// and reports the appropriate diagnostics. Returns false on success.
  /// Can optionally return the value of the expression.
  ExprResult VerifyIntegerConstantExpression(Expr *E, llvm::APSInt *Result,
                                             VerifyICEDiagnoser &Diagnoser,
                                             bool AllowFold = true);
  ExprResult VerifyIntegerConstantExpression(Expr *E, llvm::APSInt *Result,
                                             unsigned DiagID,
                                             bool AllowFold = true);
  ExprResult VerifyIntegerConstantExpression(Expr *E,
                                             llvm::APSInt *Result = nullptr);

  /// VerifyBitField - verifies that a bit field expression is an ICE and has
  /// the correct width, and that the field type is valid.
  /// Returns false on success.
  /// Can optionally return whether the bit-field is of width 0
  ExprResult VerifyBitField(SourceLocation FieldLoc, IdentifierInfo *FieldName,
                            QualType FieldTy, bool IsMsStruct,
                            Expr *BitWidth, bool *ZeroWidth = nullptr);

  enum CUDAFunctionTarget {
    CFT_Device,
    CFT_Global,
    CFT_Host,
    CFT_HostDevice
  };

  CUDAFunctionTarget IdentifyCUDATarget(const FunctionDecl *D);

  bool CheckCUDATarget(CUDAFunctionTarget CallerTarget,
                       CUDAFunctionTarget CalleeTarget);

  bool CheckCUDATarget(const FunctionDecl *Caller, const FunctionDecl *Callee) {
    return CheckCUDATarget(IdentifyCUDATarget(Caller),
                           IdentifyCUDATarget(Callee));
  }

  /// \name Code completion
  //@{
  /// \brief Describes the context in which code completion occurs.
  enum ParserCompletionContext {
    /// \brief Code completion occurs at top-level or namespace context.
    PCC_Namespace,
    /// \brief Code completion occurs within a class, struct, or union.
    PCC_Class,
    /// \brief Code completion occurs within an Objective-C interface, protocol,
    /// or category.
    PCC_ObjCInterface,
    /// \brief Code completion occurs within an Objective-C implementation or
    /// category implementation
    PCC_ObjCImplementation,
    /// \brief Code completion occurs within the list of instance variables
    /// in an Objective-C interface, protocol, category, or implementation.
    PCC_ObjCInstanceVariableList,
    /// \brief Code completion occurs following one or more template
    /// headers.
    PCC_Template,
    /// \brief Code completion occurs following one or more template
    /// headers within a class.
    PCC_MemberTemplate,
    /// \brief Code completion occurs within an expression.
    PCC_Expression,
    /// \brief Code completion occurs within a statement, which may
    /// also be an expression or a declaration.
    PCC_Statement,
    /// \brief Code completion occurs at the beginning of the
    /// initialization statement (or expression) in a for loop.
    PCC_ForInit,
    /// \brief Code completion occurs within the condition of an if,
    /// while, switch, or for statement.
    PCC_Condition,
    /// \brief Code completion occurs within the body of a function on a
    /// recovery path, where we do not have a specific handle on our position
    /// in the grammar.
    PCC_RecoveryInFunction,
    /// \brief Code completion occurs where only a type is permitted.
    PCC_Type,
    /// \brief Code completion occurs in a parenthesized expression, which
    /// might also be a type cast.
    PCC_ParenthesizedExpression,
    /// \brief Code completion occurs within a sequence of declaration
    /// specifiers within a function, method, or block.
    PCC_LocalDeclarationSpecifiers
  };

  void CodeCompleteModuleImport(SourceLocation ImportLoc, ModuleIdPath Path);
  void CodeCompleteOrdinaryName(Scope *S,
                                ParserCompletionContext CompletionContext);
  void CodeCompleteDeclSpec(Scope *S, DeclSpec &DS,
                            bool AllowNonIdentifiers,
                            bool AllowNestedNameSpecifiers);

  struct CodeCompleteExpressionData;
  void CodeCompleteExpression(Scope *S,
                              const CodeCompleteExpressionData &Data);
  void CodeCompleteMemberReferenceExpr(Scope *S, Expr *Base,
                                       SourceLocation OpLoc,
                                       bool IsArrow);
  void CodeCompletePostfixExpression(Scope *S, ExprResult LHS);
  void CodeCompleteTag(Scope *S, unsigned TagSpec);
  void CodeCompleteTypeQualifiers(DeclSpec &DS);
  void CodeCompleteCase(Scope *S);
  void CodeCompleteCall(Scope *S, Expr *Fn, ArrayRef<Expr *> Args);
  void CodeCompleteInitializer(Scope *S, Decl *D);
  void CodeCompleteReturn(Scope *S);
  void CodeCompleteAfterIf(Scope *S);
  void CodeCompleteAssignmentRHS(Scope *S, Expr *LHS);

  void CodeCompleteQualifiedId(Scope *S, CXXScopeSpec &SS,
                               bool EnteringContext);
  void CodeCompleteUsing(Scope *S);
  void CodeCompleteUsingDirective(Scope *S);
  void CodeCompleteNamespaceDecl(Scope *S);
  void CodeCompleteNamespaceAliasDecl(Scope *S);
  void CodeCompleteOperatorName(Scope *S);
  void CodeCompleteConstructorInitializer(
                                Decl *Constructor,
                                ArrayRef<CXXCtorInitializer *> Initializers);

  void CodeCompleteLambdaIntroducer(Scope *S, LambdaIntroducer &Intro,
                                    bool AfterAmpersand);

  void CodeCompleteObjCAtDirective(Scope *S);
  void CodeCompleteObjCAtVisibility(Scope *S);
  void CodeCompleteObjCAtStatement(Scope *S);
  void CodeCompleteObjCAtExpression(Scope *S);
  void CodeCompleteObjCPropertyFlags(Scope *S, ObjCDeclSpec &ODS);
  void CodeCompleteObjCPropertyGetter(Scope *S);
  void CodeCompleteObjCPropertySetter(Scope *S);
  void CodeCompleteObjCPassingType(Scope *S, ObjCDeclSpec &DS,
                                   bool IsParameter);
  void CodeCompleteObjCMessageReceiver(Scope *S);
  void CodeCompleteObjCSuperMessage(Scope *S, SourceLocation SuperLoc,
                                    ArrayRef<IdentifierInfo *> SelIdents,
                                    bool AtArgumentExpression);
  void CodeCompleteObjCClassMessage(Scope *S, ParsedType Receiver,
                                    ArrayRef<IdentifierInfo *> SelIdents,
                                    bool AtArgumentExpression,
                                    bool IsSuper = false);
  void CodeCompleteObjCInstanceMessage(Scope *S, Expr *Receiver,
                                       ArrayRef<IdentifierInfo *> SelIdents,
                                       bool AtArgumentExpression,
                                       ObjCInterfaceDecl *Super = nullptr);
  void CodeCompleteObjCForCollection(Scope *S,
                                     DeclGroupPtrTy IterationVar);
  void CodeCompleteObjCSelector(Scope *S,
                                ArrayRef<IdentifierInfo *> SelIdents);
  void CodeCompleteObjCProtocolReferences(IdentifierLocPair *Protocols,
                                          unsigned NumProtocols);
  void CodeCompleteObjCProtocolDecl(Scope *S);
  void CodeCompleteObjCInterfaceDecl(Scope *S);
  void CodeCompleteObjCSuperclass(Scope *S,
                                  IdentifierInfo *ClassName,
                                  SourceLocation ClassNameLoc);
  void CodeCompleteObjCImplementationDecl(Scope *S);
  void CodeCompleteObjCInterfaceCategory(Scope *S,
                                         IdentifierInfo *ClassName,
                                         SourceLocation ClassNameLoc);
  void CodeCompleteObjCImplementationCategory(Scope *S,
                                              IdentifierInfo *ClassName,
                                              SourceLocation ClassNameLoc);
  void CodeCompleteObjCPropertyDefinition(Scope *S);
  void CodeCompleteObjCPropertySynthesizeIvar(Scope *S,
                                              IdentifierInfo *PropertyName);
  void CodeCompleteObjCMethodDecl(Scope *S,
                                  bool IsInstanceMethod,
                                  ParsedType ReturnType);
  void CodeCompleteObjCMethodDeclSelector(Scope *S,
                                          bool IsInstanceMethod,
                                          bool AtParameterName,
                                          ParsedType ReturnType,
                                          ArrayRef<IdentifierInfo *> SelIdents);
  void CodeCompletePreprocessorDirective(bool InConditional);
  void CodeCompleteInPreprocessorConditionalExclusion(Scope *S);
  void CodeCompletePreprocessorMacroName(bool IsDefinition);
  void CodeCompletePreprocessorExpression();
  void CodeCompletePreprocessorMacroArgument(Scope *S,
                                             IdentifierInfo *Macro,
                                             MacroInfo *MacroInfo,
                                             unsigned Argument);
  void CodeCompleteNaturalLanguage();
  void GatherGlobalCodeCompletions(CodeCompletionAllocator &Allocator,
                                   CodeCompletionTUInfo &CCTUInfo,
                  SmallVectorImpl<CodeCompletionResult> &Results);
  //@}

  //===--------------------------------------------------------------------===//
  // Extra semantic analysis beyond the C type system

public:
  SourceLocation getLocationOfStringLiteralByte(const StringLiteral *SL,
                                                unsigned ByteNo) const;

private:
  void CheckArrayAccess(const Expr *BaseExpr, const Expr *IndexExpr,
                        const ArraySubscriptExpr *ASE=nullptr,
                        bool AllowOnePastEnd=true, bool IndexNegated=false);
  void CheckArrayAccess(const Expr *E);
  // Used to grab the relevant information from a FormatAttr and a
  // FunctionDeclaration.
  struct FormatStringInfo {
    unsigned FormatIdx;
    unsigned FirstDataArg;
    bool HasVAListArg;
  };

  bool getFormatStringInfo(const FormatAttr *Format, bool IsCXXMember,
                           FormatStringInfo *FSI);
  bool CheckFunctionCall(FunctionDecl *FDecl, CallExpr *TheCall,
                         const FunctionProtoType *Proto);
  bool CheckObjCMethodCall(ObjCMethodDecl *Method, SourceLocation loc,
                           ArrayRef<const Expr *> Args);
  bool CheckPointerCall(NamedDecl *NDecl, CallExpr *TheCall,
                        const FunctionProtoType *Proto);
  bool CheckOtherCall(CallExpr *TheCall, const FunctionProtoType *Proto);
  void CheckConstructorCall(FunctionDecl *FDecl,
                            ArrayRef<const Expr *> Args,
                            const FunctionProtoType *Proto,
                            SourceLocation Loc);

  void checkCall(NamedDecl *FDecl, ArrayRef<const Expr *> Args,
                 unsigned NumParams, bool IsMemberFunction, SourceLocation Loc,
                 SourceRange Range, VariadicCallType CallType);

  bool CheckObjCString(Expr *Arg);

  ExprResult CheckBuiltinFunctionCall(unsigned BuiltinID, CallExpr *TheCall);

  bool CheckARMBuiltinExclusiveCall(unsigned BuiltinID, CallExpr *TheCall,
                                    unsigned MaxWidth);
  bool CheckNeonBuiltinFunctionCall(unsigned BuiltinID, CallExpr *TheCall);
  bool CheckARMBuiltinFunctionCall(unsigned BuiltinID, CallExpr *TheCall);

  bool CheckAArch64BuiltinFunctionCall(unsigned BuiltinID, CallExpr *TheCall);
  bool CheckMipsBuiltinFunctionCall(unsigned BuiltinID, CallExpr *TheCall);
  bool CheckX86BuiltinFunctionCall(unsigned BuiltinID, CallExpr *TheCall);

  bool SemaBuiltinVAStart(CallExpr *TheCall);
  bool SemaBuiltinUnorderedCompare(CallExpr *TheCall);
  bool SemaBuiltinFPClassification(CallExpr *TheCall, unsigned NumArgs);

public:
  // Used by C++ template instantiation.
  ExprResult SemaBuiltinShuffleVector(CallExpr *TheCall);
  ExprResult SemaConvertVectorExpr(Expr *E, TypeSourceInfo *TInfo,
                                   SourceLocation BuiltinLoc,
                                   SourceLocation RParenLoc);

private:
  bool SemaBuiltinPrefetch(CallExpr *TheCall);
  bool SemaBuiltinLongjmp(CallExpr *TheCall);
  ExprResult SemaBuiltinAtomicOverloaded(ExprResult TheCallResult);
  ExprResult SemaAtomicOpsOverloaded(ExprResult TheCallResult,
                                     AtomicExpr::AtomicOp Op);
  bool SemaBuiltinConstantArg(CallExpr *TheCall, int ArgNum,
                              llvm::APSInt &Result);
  bool SemaBuiltinConstantArgRange(CallExpr *TheCall, int ArgNum,
                                   int Low, int High);

public:
  enum FormatStringType {
    FST_Scanf,
    FST_Printf,
    FST_NSString,
    FST_Strftime,
    FST_Strfmon,
    FST_Kprintf,
    FST_Unknown
  };
  static FormatStringType GetFormatStringType(const FormatAttr *Format);

  void CheckFormatString(const StringLiteral *FExpr, const Expr *OrigFormatExpr,
                         ArrayRef<const Expr *> Args, bool HasVAListArg,
                         unsigned format_idx, unsigned firstDataArg,
                         FormatStringType Type, bool inFunctionCall,
                         VariadicCallType CallType,
                         llvm::SmallBitVector &CheckedVarArgs);

private:
  bool CheckFormatArguments(const FormatAttr *Format,
                            ArrayRef<const Expr *> Args,
                            bool IsCXXMember,
                            VariadicCallType CallType,
                            SourceLocation Loc, SourceRange Range,
                            llvm::SmallBitVector &CheckedVarArgs);
  bool CheckFormatArguments(ArrayRef<const Expr *> Args,
                            bool HasVAListArg, unsigned format_idx,
                            unsigned firstDataArg, FormatStringType Type,
                            VariadicCallType CallType,
                            SourceLocation Loc, SourceRange range,
                            llvm::SmallBitVector &CheckedVarArgs);

  void CheckAbsoluteValueFunction(const CallExpr *Call,
                                  const FunctionDecl *FDecl,
                                  IdentifierInfo *FnInfo);

  void CheckMemaccessArguments(const CallExpr *Call,
                               unsigned BId,
                               IdentifierInfo *FnName);

  void CheckStrlcpycatArguments(const CallExpr *Call,
                                IdentifierInfo *FnName);

  void CheckStrncatArguments(const CallExpr *Call,
                             IdentifierInfo *FnName);

  void CheckReturnValExpr(Expr *RetValExp, QualType lhsType,
                          SourceLocation ReturnLoc,
                          bool isObjCMethod = false,
                          const AttrVec *Attrs = nullptr,
                          const FunctionDecl *FD = nullptr);

  void CheckFloatComparison(SourceLocation Loc, Expr* LHS, Expr* RHS);
  void CheckImplicitConversions(Expr *E, SourceLocation CC = SourceLocation());
  void CheckForIntOverflow(Expr *E);
  void CheckUnsequencedOperations(Expr *E);

  /// \brief Perform semantic checks on a completed expression. This will either
  /// be a full-expression or a default argument expression.
  void CheckCompletedExpr(Expr *E, SourceLocation CheckLoc = SourceLocation(),
                          bool IsConstexpr = false);

  void CheckBitFieldInitialization(SourceLocation InitLoc, FieldDecl *Field,
                                   Expr *Init);

  /// \brief Check if the given expression contains 'break' or 'continue'
  /// statement that produces control flow different from GCC.
  void CheckBreakContinueBinding(Expr *E);

public:
  /// \brief Register a magic integral constant to be used as a type tag.
  void RegisterTypeTagForDatatype(const IdentifierInfo *ArgumentKind,
                                  uint64_t MagicValue, QualType Type,
                                  bool LayoutCompatible, bool MustBeNull);

  struct TypeTagData {
    TypeTagData() {}

    TypeTagData(QualType Type, bool LayoutCompatible, bool MustBeNull) :
        Type(Type), LayoutCompatible(LayoutCompatible),
        MustBeNull(MustBeNull)
    {}

    QualType Type;

    /// If true, \c Type should be compared with other expression's types for
    /// layout-compatibility.
    unsigned LayoutCompatible : 1;
    unsigned MustBeNull : 1;
  };

  /// A pair of ArgumentKind identifier and magic value.  This uniquely
  /// identifies the magic value.
  typedef std::pair<const IdentifierInfo *, uint64_t> TypeTagMagicValue;

private:
  /// \brief A map from magic value to type information.
  std::unique_ptr<llvm::DenseMap<TypeTagMagicValue, TypeTagData>>
      TypeTagForDatatypeMagicValues;

  /// \brief Peform checks on a call of a function with argument_with_type_tag
  /// or pointer_with_type_tag attributes.
  void CheckArgumentWithTypeTag(const ArgumentWithTypeTagAttr *Attr,
                                const Expr * const *ExprArgs);

  /// \brief The parser's current scope.
  ///
  /// The parser maintains this state here.
  Scope *CurScope;

  mutable IdentifierInfo *Ident_super;
  mutable IdentifierInfo *Ident___float128;

protected:
  friend class Parser;
  friend class InitializationSequence;
  friend class ASTReader;
  friend class ASTWriter;

public:
  /// \brief Retrieve the parser's current scope.
  ///
  /// This routine must only be used when it is certain that semantic analysis
  /// and the parser are in precisely the same context, which is not the case
  /// when, e.g., we are performing any kind of template instantiation.
  /// Therefore, the only safe places to use this scope are in the parser
  /// itself and in routines directly invoked from the parser and *never* from
  /// template substitution or instantiation.
  Scope *getCurScope() const { return CurScope; }

  void incrementMSLocalManglingNumber() const {
    return CurScope->incrementMSLocalManglingNumber();
  }

  IdentifierInfo *getSuperIdentifier() const;
  IdentifierInfo *getFloat128Identifier() const;

  Decl *getObjCDeclContext() const;

  DeclContext *getCurLexicalContext() const {
    return OriginalLexicalContext ? OriginalLexicalContext : CurContext;
  }

  AvailabilityResult getCurContextAvailability() const;
  
  const DeclContext *getCurObjCLexicalContext() const {
    const DeclContext *DC = getCurLexicalContext();
    // A category implicitly has the attribute of the interface.
    if (const ObjCCategoryDecl *CatD = dyn_cast<ObjCCategoryDecl>(DC))
      DC = CatD->getClassInterface();
    return DC;
  }
};

/// \brief RAII object that enters a new expression evaluation context.
class EnterExpressionEvaluationContext {
  Sema &Actions;

public:
  EnterExpressionEvaluationContext(Sema &Actions,
                                   Sema::ExpressionEvaluationContext NewContext,
                                   Decl *LambdaContextDecl = nullptr,
                                   bool IsDecltype = false)
    : Actions(Actions) {
    Actions.PushExpressionEvaluationContext(NewContext, LambdaContextDecl,
                                            IsDecltype);
  }
  EnterExpressionEvaluationContext(Sema &Actions,
                                   Sema::ExpressionEvaluationContext NewContext,
                                   Sema::ReuseLambdaContextDecl_t,
                                   bool IsDecltype = false)
    : Actions(Actions) {
    Actions.PushExpressionEvaluationContext(NewContext, 
                                            Sema::ReuseLambdaContextDecl,
                                            IsDecltype);
  }

  ~EnterExpressionEvaluationContext() {
    Actions.PopExpressionEvaluationContext();
  }
};

DeductionFailureInfo
MakeDeductionFailureInfo(ASTContext &Context, Sema::TemplateDeductionResult TDK,
                         sema::TemplateDeductionInfo &Info);

/// \brief Contains a late templated function.
/// Will be parsed at the end of the translation unit, used by Sema & Parser.
struct LateParsedTemplate {
  CachedTokens Toks;
  /// \brief The template function declaration to be late parsed.
  Decl *D;
};

} // end namespace clang

#endif<|MERGE_RESOLUTION|>--- conflicted
+++ resolved
@@ -48,10 +48,6 @@
 #include "llvm/ADT/SmallPtrSet.h"
 #include "llvm/ADT/SmallVector.h"
 #include "llvm/ADT/TinyPtrVector.h"
-<<<<<<< HEAD
-#include "llvm/MC/MCParser/MCAsmParser.h"
-=======
->>>>>>> ec81a0dc
 #include <deque>
 #include <memory>
 #include <string>
@@ -1036,13 +1032,6 @@
 
   /// \brief Retrieve the module loader associated with the preprocessor.
   ModuleLoader &getModuleLoader() const;
-<<<<<<< HEAD
-
-  ExprResult Owned(Expr* E) { return E; }
-  ExprResult Owned(ExprResult R) { return R; }
-  StmtResult Owned(Stmt* S) { return S; }
-=======
->>>>>>> ec81a0dc
 
   void ActOnEndOfTranslationUnit();
 
@@ -3245,12 +3234,8 @@
 
   bool CanUseDecl(NamedDecl *D);
   bool DiagnoseUseOfDecl(NamedDecl *D, SourceLocation Loc,
-<<<<<<< HEAD
-                         const ObjCInterfaceDecl *UnknownObjCClass=nullptr);
-=======
                          const ObjCInterfaceDecl *UnknownObjCClass=nullptr,
                          bool ObjCPropertyAccess=false);
->>>>>>> ec81a0dc
   void NoteDeletedFunction(FunctionDecl *FD);
   std::string getDeletedOrUnavailableSuffix(const FunctionDecl *FD);
   bool DiagnosePropertyAccessorMismatch(ObjCPropertyDecl *PD,
@@ -3467,11 +3452,7 @@
 
   /// ActOnStringLiteral - The specified tokens were lexed as pasted string
   /// fragments (e.g. "foo" "bar" L"baz").
-<<<<<<< HEAD
-  ExprResult ActOnStringLiteral(const Token *StringToks, unsigned NumStringToks,
-=======
   ExprResult ActOnStringLiteral(ArrayRef<Token> StringToks,
->>>>>>> ec81a0dc
                                 Scope *UDLScope = nullptr);
 
   ExprResult ActOnGenericSelectionExpr(SourceLocation KeyLoc,
@@ -3541,8 +3522,6 @@
     bool HasTrailingLParen;
   };
 
-<<<<<<< HEAD
-=======
   ExprResult BuildMemberReferenceExpr(
       Expr *Base, QualType BaseType, SourceLocation OpLoc, bool IsArrow,
       CXXScopeSpec &SS, SourceLocation TemplateKWLoc,
@@ -3550,7 +3529,6 @@
       const TemplateArgumentListInfo *TemplateArgs,
       ActOnMemberAccessExtraArgs *ExtraArgs = nullptr);
 
->>>>>>> ec81a0dc
   ExprResult
   BuildMemberReferenceExpr(Expr *Base, QualType BaseType, SourceLocation OpLoc,
                            bool IsArrow, const CXXScopeSpec &SS,
@@ -7053,11 +7031,8 @@
   
   void CheckTollFreeBridgeCast(QualType castType, Expr *castExpr);
   
-<<<<<<< HEAD
-=======
   void CheckObjCBridgeRelatedCast(QualType castType, Expr *castExpr);
   
->>>>>>> ec81a0dc
   bool CheckTollFreeBridgeStaticCast(QualType castType, Expr *castExpr,
                                      CastKind &Kind);
   
@@ -7330,14 +7305,8 @@
                                      SourceLocation Loc,
                                      ArrayRef<Expr *> VarList);
 
-<<<<<<< HEAD
-  // brief Initialization of captured region for OpenMP parallel region.
-  void ActOnOpenMPRegionStart(OpenMPDirectiveKind DKind, SourceLocation Loc,
-                              Scope *CurScope);
-=======
   // brief Initialization of captured region for OpenMP region.
   void ActOnOpenMPRegionStart(OpenMPDirectiveKind DKind, Scope *CurScope);
->>>>>>> ec81a0dc
   StmtResult ActOnOpenMPExecutableDirective(OpenMPDirectiveKind Kind,
                                             ArrayRef<OMPClause *> Clauses,
                                             Stmt *AStmt,
@@ -7408,12 +7377,8 @@
                                       SourceLocation LParenLoc,
                                       SourceLocation EndLoc);
   /// \brief Called on well-formed 'collapse' clause.
-<<<<<<< HEAD
-  OMPClause *ActOnOpenMPCollapseClause(Expr *Num, SourceLocation StartLoc,
-=======
   OMPClause *ActOnOpenMPCollapseClause(Expr *NumForLoops,
                                        SourceLocation StartLoc,
->>>>>>> ec81a0dc
                                        SourceLocation LParenLoc,
                                        SourceLocation EndLoc);
 
@@ -7436,14 +7401,6 @@
                                        SourceLocation LParenLoc,
                                        SourceLocation EndLoc);
 
-<<<<<<< HEAD
-  OMPClause *ActOnOpenMPVarListClause(OpenMPClauseKind Kind,
-                                      ArrayRef<Expr *> Vars,
-                                      Expr *TailExpr,
-                                      SourceLocation StartLoc,
-                                      SourceLocation LParenLoc,
-                                      SourceLocation ColonLoc,
-=======
   OMPClause *ActOnOpenMPSingleExprWithArgClause(OpenMPClauseKind Kind,
                                                 unsigned Argument, Expr *Expr,
                                                 SourceLocation StartLoc,
@@ -7463,7 +7420,6 @@
                                SourceLocation EndLoc);
   /// \brief Called on well-formed 'ordered' clause.
   OMPClause *ActOnOpenMPOrderedClause(SourceLocation StartLoc,
->>>>>>> ec81a0dc
                                       SourceLocation EndLoc);
   /// \brief Called on well-formed 'nowait' clause.
   OMPClause *ActOnOpenMPNowaitClause(SourceLocation StartLoc,
@@ -7831,11 +7787,7 @@
   QualType FindCompositePointerType(SourceLocation Loc,
                                     ExprResult &E1, ExprResult &E2,
                                     bool *NonStandardCompositeType = nullptr) {
-<<<<<<< HEAD
-    Expr *E1Tmp = E1.take(), *E2Tmp = E2.take();
-=======
     Expr *E1Tmp = E1.get(), *E2Tmp = E2.get();
->>>>>>> ec81a0dc
     QualType Composite = FindCompositePointerType(Loc, E1Tmp, E2Tmp,
                                                   NonStandardCompositeType);
     E1 = E1Tmp;
