//===--- Sema.h - Semantic Analysis & AST Building --------------*- C++ -*-===//
//
//                     The LLVM Compiler Infrastructure
//
// This file is distributed under the University of Illinois Open Source
// License. See LICENSE.TXT for details.
//
//===----------------------------------------------------------------------===//
//
// This file defines the Sema class, which performs semantic analysis and
// builds ASTs.
//
//===----------------------------------------------------------------------===//

#ifndef LLVM_CLANG_SEMA_SEMA_H
#define LLVM_CLANG_SEMA_SEMA_H

#include "clang/AST/Attr.h"
#include "clang/AST/DeclarationName.h"
#include "clang/AST/Expr.h"
#include "clang/AST/ExprObjC.h"
#include "clang/AST/ExternalASTSource.h"
#include "clang/AST/LocInfoType.h"
#include "clang/AST/MangleNumberingContext.h"
#include "clang/AST/NSAPI.h"
#include "clang/AST/PrettyPrinter.h"
#include "clang/AST/TypeLoc.h"
#include "clang/Basic/ExpressionTraits.h"
#include "clang/Basic/LangOptions.h"
#include "clang/Basic/Module.h"
#include "clang/Basic/OpenMPKinds.h"
#include "clang/Basic/PragmaKinds.h"
#include "clang/Basic/Specifiers.h"
#include "clang/Basic/TemplateKinds.h"
#include "clang/Basic/TypeTraits.h"
#include "clang/Sema/AnalysisBasedWarnings.h"
#include "clang/Sema/DeclSpec.h"
#include "clang/Sema/ExternalSemaSource.h"
#include "clang/Sema/IdentifierResolver.h"
#include "clang/Sema/ObjCMethodList.h"
#include "clang/Sema/Ownership.h"
#include "clang/Sema/Scope.h"
#include "clang/Sema/ScopeInfo.h"
#include "clang/Sema/TypoCorrection.h"
#include "clang/Sema/Weak.h"
#include "llvm/ADT/ArrayRef.h"
#include "llvm/ADT/Optional.h"
#include "llvm/ADT/SetVector.h"
#include "llvm/ADT/SmallPtrSet.h"
#include "llvm/ADT/SmallVector.h"
#include "llvm/ADT/TinyPtrVector.h"
#include <deque>
#include <memory>
#include <string>
#include <vector>

namespace llvm {
  class APSInt;
  template <typename ValueT> struct DenseMapInfo;
  template <typename ValueT, typename ValueInfoT> class DenseSet;
  class SmallBitVector;
  class InlineAsmIdentifierInfo;
}

namespace clang {
  class ADLResult;
  class ASTConsumer;
  class ASTContext;
  class ASTMutationListener;
  class ASTReader;
  class ASTWriter;
  class ArrayType;
  class AttributeList;
  class BlockDecl;
  class CapturedDecl;
  class CXXBasePath;
  class CXXBasePaths;
  class CXXBindTemporaryExpr;
  typedef SmallVector<CXXBaseSpecifier*, 4> CXXCastPath;
  class CXXConstructorDecl;
  class CXXConversionDecl;
  class CXXDeleteExpr;
  class CXXDestructorDecl;
  class CXXFieldCollector;
  class CXXMemberCallExpr;
  class CXXMethodDecl;
  class CXXScopeSpec;
  class CXXTemporary;
  class CXXTryStmt;
  class CallExpr;
  class ClassTemplateDecl;
  class ClassTemplatePartialSpecializationDecl;
  class ClassTemplateSpecializationDecl;
  class VarTemplatePartialSpecializationDecl;
  class CodeCompleteConsumer;
  class CodeCompletionAllocator;
  class CodeCompletionTUInfo;
  class CodeCompletionResult;
  class Decl;
  class DeclAccessPair;
  class DeclContext;
  class DeclRefExpr;
  class DeclaratorDecl;
  class DeducedTemplateArgument;
  class DependentDiagnostic;
  class DesignatedInitExpr;
  class Designation;
  class EnableIfAttr;
  class EnumConstantDecl;
  class Expr;
  class ExtVectorType;
  class ExternalSemaSource;
  class FormatAttr;
  class FriendDecl;
  class FunctionDecl;
  class FunctionProtoType;
  class FunctionTemplateDecl;
  class ImplicitConversionSequence;
  class InitListExpr;
  class InitializationKind;
  class InitializationSequence;
  class InitializedEntity;
  class IntegerLiteral;
  class LabelStmt;
  class LambdaExpr;
  class LangOptions;
  class LocalInstantiationScope;
  class LookupResult;
  class MacroInfo;
  typedef ArrayRef<std::pair<IdentifierInfo *, SourceLocation>> ModuleIdPath;
  class ModuleLoader;
  class MultiLevelTemplateArgumentList;
  class NamedDecl;
  class ObjCCategoryDecl;
  class ObjCCategoryImplDecl;
  class ObjCCompatibleAliasDecl;
  class ObjCContainerDecl;
  class ObjCImplDecl;
  class ObjCImplementationDecl;
  class ObjCInterfaceDecl;
  class ObjCIvarDecl;
  template <class T> class ObjCList;
  class ObjCMessageExpr;
  class ObjCMethodDecl;
  class ObjCPropertyDecl;
  class ObjCProtocolDecl;
  class OMPThreadPrivateDecl;
  class OMPDeclareReductionDecl;
  class OMPClause;
  struct OverloadCandidate;
  class OverloadCandidateSet;
  class OverloadExpr;
  class ParenListExpr;
  class ParmVarDecl;
  class Preprocessor;
  class PseudoDestructorTypeStorage;
  class PseudoObjectExpr;
  class QualType;
  class StandardConversionSequence;
  class Stmt;
  class StringLiteral;
  class SwitchStmt;
  class TemplateArgument;
  class TemplateArgumentList;
  class TemplateArgumentLoc;
  class TemplateDecl;
  class TemplateParameterList;
  class TemplatePartialOrderingContext;
  class TemplateTemplateParmDecl;
  class Token;
  class TypeAliasDecl;
  class TypedefDecl;
  class TypedefNameDecl;
  class TypeLoc;
  class TypoCorrectionConsumer;
  class UnqualifiedId;
  class UnresolvedLookupExpr;
  class UnresolvedMemberExpr;
  class UnresolvedSetImpl;
  class UnresolvedSetIterator;
  class UsingDecl;
  class UsingShadowDecl;
  class ValueDecl;
  class VarDecl;
  class VarTemplateSpecializationDecl;
  class VisibilityAttr;
  class VisibleDeclConsumer;
  class IndirectFieldDecl;
  struct DeductionFailureInfo;
  class TemplateSpecCandidateSet;

namespace sema {
  class AccessedEntity;
  class BlockScopeInfo;
  class CapturedRegionScopeInfo;
  class CapturingScopeInfo;
  class CompoundScopeInfo;
  class DelayedDiagnostic;
  class DelayedDiagnosticPool;
  class FunctionScopeInfo;
  class LambdaScopeInfo;
  class PossiblyUnreachableDiag;
  class TemplateDeductionInfo;
}

namespace threadSafety {
  class BeforeSet;
  void threadSafetyCleanup(BeforeSet* Cache);
}

// FIXME: No way to easily map from TemplateTypeParmTypes to
// TemplateTypeParmDecls, so we have this horrible PointerUnion.
typedef std::pair<llvm::PointerUnion<const TemplateTypeParmType*, NamedDecl*>,
                  SourceLocation> UnexpandedParameterPack;

/// Describes whether we've seen any nullability information for the given
/// file.
struct FileNullability {
  /// The first pointer declarator (of any pointer kind) in the file that does
  /// not have a corresponding nullability annotation.
  SourceLocation PointerLoc;

  /// Which kind of pointer declarator we saw.
  uint8_t PointerKind;

  /// Whether we saw any type nullability annotations in the given file.
  bool SawTypeNullability = false;
};

/// A mapping from file IDs to a record of whether we've seen nullability
/// information in that file.
class FileNullabilityMap {
  /// A mapping from file IDs to the nullability information for each file ID.
  llvm::DenseMap<FileID, FileNullability> Map;

  /// A single-element cache based on the file ID.
  struct {
    FileID File;
    FileNullability Nullability;
  } Cache;

public:
  FileNullability &operator[](FileID file) {
    // Check the single-element cache.
    if (file == Cache.File)
      return Cache.Nullability;

    // It's not in the single-element cache; flush the cache if we have one.
    if (!Cache.File.isInvalid()) {
      Map[Cache.File] = Cache.Nullability;
    }

    // Pull this entry into the cache.
    Cache.File = file;
    Cache.Nullability = Map[file];
    return Cache.Nullability;
  }
};

/// Sema - This implements semantic analysis and AST building for C.
class Sema {
  Sema(const Sema &) = delete;
  void operator=(const Sema &) = delete;

  ///\brief Source of additional semantic information.
  ExternalSemaSource *ExternalSource;

  ///\brief Whether Sema has generated a multiplexer and has to delete it.
  bool isMultiplexExternalSource;

  static bool mightHaveNonExternalLinkage(const DeclaratorDecl *FD);

  bool isVisibleSlow(const NamedDecl *D);

  bool shouldLinkPossiblyHiddenDecl(const NamedDecl *Old,
                                    const NamedDecl *New) {
    // We are about to link these. It is now safe to compute the linkage of
    // the new decl. If the new decl has external linkage, we will
    // link it with the hidden decl (which also has external linkage) and
    // it will keep having external linkage. If it has internal linkage, we
    // will not link it. Since it has no previous decls, it will remain
    // with internal linkage.
    return isVisible(Old) || New->isExternallyVisible();
  }
  bool shouldLinkPossiblyHiddenDecl(LookupResult &Old, const NamedDecl *New);

public:
  typedef OpaquePtr<DeclGroupRef> DeclGroupPtrTy;
  typedef OpaquePtr<TemplateName> TemplateTy;
  typedef OpaquePtr<QualType> TypeTy;

  OpenCLOptions OpenCLFeatures;
  FPOptions FPFeatures;

  const LangOptions &LangOpts;
  Preprocessor &PP;
  ASTContext &Context;
  ASTConsumer &Consumer;
  DiagnosticsEngine &Diags;
  SourceManager &SourceMgr;

  /// \brief Flag indicating whether or not to collect detailed statistics.
  bool CollectStats;

  /// \brief Code-completion consumer.
  CodeCompleteConsumer *CodeCompleter;

  /// CurContext - This is the current declaration context of parsing.
  DeclContext *CurContext;

  /// \brief Generally null except when we temporarily switch decl contexts,
  /// like in \see ActOnObjCTemporaryExitContainerContext.
  DeclContext *OriginalLexicalContext;

  /// VAListTagName - The declaration name corresponding to __va_list_tag.
  /// This is used as part of a hack to omit that class from ADL results.
  DeclarationName VAListTagName;

  /// PackContext - Manages the stack for \#pragma pack. An alignment
  /// of 0 indicates default alignment.
  void *PackContext; // Really a "PragmaPackStack*"

  bool MSStructPragmaOn; // True when \#pragma ms_struct on

  /// \brief Controls member pointer representation format under the MS ABI.
  LangOptions::PragmaMSPointersToMembersKind
      MSPointerToMemberRepresentationMethod;

  enum PragmaVtorDispKind {
    PVDK_Push,          ///< #pragma vtordisp(push, mode)
    PVDK_Set,           ///< #pragma vtordisp(mode)
    PVDK_Pop,           ///< #pragma vtordisp(pop)
    PVDK_Reset          ///< #pragma vtordisp()
  };

  enum PragmaMsStackAction {
    PSK_Reset,    // #pragma ()
    PSK_Set,      // #pragma ("name")
    PSK_Push,     // #pragma (push[, id])
    PSK_Push_Set, // #pragma (push[, id], "name")
    PSK_Pop,      // #pragma (pop[, id])
    PSK_Pop_Set,  // #pragma (pop[, id], "name")
  };

  /// \brief Whether to insert vtordisps prior to virtual bases in the Microsoft
  /// C++ ABI.  Possible values are 0, 1, and 2, which mean:
  ///
  /// 0: Suppress all vtordisps
  /// 1: Insert vtordisps in the presence of vbase overrides and non-trivial
  ///    structors
  /// 2: Always insert vtordisps to support RTTI on partially constructed
  ///    objects
  ///
  /// The stack always has at least one element in it.
  SmallVector<MSVtorDispAttr::Mode, 2> VtorDispModeStack;

  /// Stack of active SEH __finally scopes.  Can be empty.
  SmallVector<Scope*, 2> CurrentSEHFinally;

  /// \brief Source location for newly created implicit MSInheritanceAttrs
  SourceLocation ImplicitMSInheritanceAttrLoc;

  template<typename ValueType>
  struct PragmaStack {
    struct Slot {
      llvm::StringRef StackSlotLabel;
      ValueType Value;
      SourceLocation PragmaLocation;
      Slot(llvm::StringRef StackSlotLabel,
           ValueType Value,
           SourceLocation PragmaLocation)
        : StackSlotLabel(StackSlotLabel), Value(Value),
          PragmaLocation(PragmaLocation) {}
    };
    void Act(SourceLocation PragmaLocation,
             PragmaMsStackAction Action,
             llvm::StringRef StackSlotLabel,
             ValueType Value);
    explicit PragmaStack(const ValueType &Value)
      : CurrentValue(Value) {}
    SmallVector<Slot, 2> Stack;
    ValueType CurrentValue;
    SourceLocation CurrentPragmaLocation;
  };
  // FIXME: We should serialize / deserialize these if they occur in a PCH (but
  // we shouldn't do so if they're in a module).
  PragmaStack<StringLiteral *> DataSegStack;
  PragmaStack<StringLiteral *> BSSSegStack;
  PragmaStack<StringLiteral *> ConstSegStack;
  PragmaStack<StringLiteral *> CodeSegStack;

  /// A mapping that describes the nullability we've seen in each header file.
  FileNullabilityMap NullabilityMap;

  /// Last section used with #pragma init_seg.
  StringLiteral *CurInitSeg;
  SourceLocation CurInitSegLoc;

  /// VisContext - Manages the stack for \#pragma GCC visibility.
  void *VisContext; // Really a "PragmaVisStack*"

  /// \brief This represents the last location of a "#pragma clang optimize off"
  /// directive if such a directive has not been closed by an "on" yet. If
  /// optimizations are currently "on", this is set to an invalid location.
  SourceLocation OptimizeOffPragmaLocation;

  /// \brief Flag indicating if Sema is building a recovery call expression.
  ///
  /// This flag is used to avoid building recovery call expressions
  /// if Sema is already doing so, which would cause infinite recursions.
  bool IsBuildingRecoveryCallExpr;

  /// ExprNeedsCleanups - True if the current evaluation context
  /// requires cleanups to be run at its conclusion.
  bool ExprNeedsCleanups;

  /// ExprCleanupObjects - This is the stack of objects requiring
  /// cleanup that are created by the current full expression.  The
  /// element type here is ExprWithCleanups::Object.
  SmallVector<BlockDecl*, 8> ExprCleanupObjects;

  /// \brief Store a list of either DeclRefExprs or MemberExprs
  ///  that contain a reference to a variable (constant) that may or may not
  ///  be odr-used in this Expr, and we won't know until all lvalue-to-rvalue
  ///  and discarded value conversions have been applied to all subexpressions 
  ///  of the enclosing full expression.  This is cleared at the end of each 
  ///  full expression. 
  llvm::SmallPtrSet<Expr*, 2> MaybeODRUseExprs;

  /// \brief Stack containing information about each of the nested
  /// function, block, and method scopes that are currently active.
  ///
  /// This array is never empty.  Clients should ignore the first
  /// element, which is used to cache a single FunctionScopeInfo
  /// that's used to parse every top-level function.
  SmallVector<sema::FunctionScopeInfo *, 4> FunctionScopes;

  typedef LazyVector<TypedefNameDecl *, ExternalSemaSource,
                     &ExternalSemaSource::ReadExtVectorDecls, 2, 2>
    ExtVectorDeclsType;

  /// ExtVectorDecls - This is a list all the extended vector types. This allows
  /// us to associate a raw vector type with one of the ext_vector type names.
  /// This is only necessary for issuing pretty diagnostics.
  ExtVectorDeclsType ExtVectorDecls;

  /// FieldCollector - Collects CXXFieldDecls during parsing of C++ classes.
  std::unique_ptr<CXXFieldCollector> FieldCollector;

  typedef llvm::SmallSetVector<const NamedDecl*, 16> NamedDeclSetType;

  /// \brief Set containing all declared private fields that are not used.
  NamedDeclSetType UnusedPrivateFields;

  /// \brief Set containing all typedefs that are likely unused.
  llvm::SmallSetVector<const TypedefNameDecl *, 4>
      UnusedLocalTypedefNameCandidates;

  /// \brief Delete-expressions to be analyzed at the end of translation unit
  ///
  /// This list contains class members, and locations of delete-expressions
  /// that could not be proven as to whether they mismatch with new-expression
  /// used in initializer of the field.
  typedef std::pair<SourceLocation, bool> DeleteExprLoc;
  typedef llvm::SmallVector<DeleteExprLoc, 4> DeleteLocs;
  llvm::MapVector<FieldDecl *, DeleteLocs> DeleteExprs;

  typedef llvm::SmallPtrSet<const CXXRecordDecl*, 8> RecordDeclSetTy;

  /// PureVirtualClassDiagSet - a set of class declarations which we have
  /// emitted a list of pure virtual functions. Used to prevent emitting the
  /// same list more than once.
  std::unique_ptr<RecordDeclSetTy> PureVirtualClassDiagSet;

  /// ParsingInitForAutoVars - a set of declarations with auto types for which
  /// we are currently parsing the initializer.
  llvm::SmallPtrSet<const Decl*, 4> ParsingInitForAutoVars;

  /// \brief Look for a locally scoped extern "C" declaration by the given name.
  NamedDecl *findLocallyScopedExternCDecl(DeclarationName Name);

  typedef LazyVector<VarDecl *, ExternalSemaSource,
                     &ExternalSemaSource::ReadTentativeDefinitions, 2, 2>
    TentativeDefinitionsType;

  /// \brief All the tentative definitions encountered in the TU.
  TentativeDefinitionsType TentativeDefinitions;

  typedef LazyVector<const DeclaratorDecl *, ExternalSemaSource,
                     &ExternalSemaSource::ReadUnusedFileScopedDecls, 2, 2>
    UnusedFileScopedDeclsType;

  /// \brief The set of file scoped decls seen so far that have not been used
  /// and must warn if not used. Only contains the first declaration.
  UnusedFileScopedDeclsType UnusedFileScopedDecls;

  typedef LazyVector<CXXConstructorDecl *, ExternalSemaSource,
                     &ExternalSemaSource::ReadDelegatingConstructors, 2, 2>
    DelegatingCtorDeclsType;

  /// \brief All the delegating constructors seen so far in the file, used for
  /// cycle detection at the end of the TU.
  DelegatingCtorDeclsType DelegatingCtorDecls;

  /// \brief All the overriding functions seen during a class definition
  /// that had their exception spec checks delayed, plus the overridden
  /// function.
  SmallVector<std::pair<const CXXMethodDecl*, const CXXMethodDecl*>, 2>
    DelayedExceptionSpecChecks;

  /// \brief All the members seen during a class definition which were both
  /// explicitly defaulted and had explicitly-specified exception
  /// specifications, along with the function type containing their
  /// user-specified exception specification. Those exception specifications
  /// were overridden with the default specifications, but we still need to
  /// check whether they are compatible with the default specification, and
  /// we can't do that until the nesting set of class definitions is complete.
  SmallVector<std::pair<CXXMethodDecl*, const FunctionProtoType*>, 2>
    DelayedDefaultedMemberExceptionSpecs;

  typedef llvm::MapVector<const FunctionDecl *, LateParsedTemplate *>
      LateParsedTemplateMapT;
  LateParsedTemplateMapT LateParsedTemplateMap;

  /// \brief Callback to the parser to parse templated functions when needed.
  typedef void LateTemplateParserCB(void *P, LateParsedTemplate &LPT);
  typedef void LateTemplateParserCleanupCB(void *P);
  LateTemplateParserCB *LateTemplateParser;
  LateTemplateParserCleanupCB *LateTemplateParserCleanup;
  void *OpaqueParser;

  void SetLateTemplateParser(LateTemplateParserCB *LTP,
                             LateTemplateParserCleanupCB *LTPCleanup,
                             void *P) {
    LateTemplateParser = LTP;
    LateTemplateParserCleanup = LTPCleanup;
    OpaqueParser = P;
  }

  class DelayedDiagnostics;

  class DelayedDiagnosticsState {
    sema::DelayedDiagnosticPool *SavedPool;
    friend class Sema::DelayedDiagnostics;
  };
  typedef DelayedDiagnosticsState ParsingDeclState;
  typedef DelayedDiagnosticsState ProcessingContextState;

  /// A class which encapsulates the logic for delaying diagnostics
  /// during parsing and other processing.
  class DelayedDiagnostics {
    /// \brief The current pool of diagnostics into which delayed
    /// diagnostics should go.
    sema::DelayedDiagnosticPool *CurPool;

  public:
    DelayedDiagnostics() : CurPool(nullptr) {}

    /// Adds a delayed diagnostic.
    void add(const sema::DelayedDiagnostic &diag); // in DelayedDiagnostic.h

    /// Determines whether diagnostics should be delayed.
    bool shouldDelayDiagnostics() { return CurPool != nullptr; }

    /// Returns the current delayed-diagnostics pool.
    sema::DelayedDiagnosticPool *getCurrentPool() const {
      return CurPool;
    }

    /// Enter a new scope.  Access and deprecation diagnostics will be
    /// collected in this pool.
    DelayedDiagnosticsState push(sema::DelayedDiagnosticPool &pool) {
      DelayedDiagnosticsState state;
      state.SavedPool = CurPool;
      CurPool = &pool;
      return state;
    }

    /// Leave a delayed-diagnostic state that was previously pushed.
    /// Do not emit any of the diagnostics.  This is performed as part
    /// of the bookkeeping of popping a pool "properly".
    void popWithoutEmitting(DelayedDiagnosticsState state) {
      CurPool = state.SavedPool;
    }

    /// Enter a new scope where access and deprecation diagnostics are
    /// not delayed.
    DelayedDiagnosticsState pushUndelayed() {
      DelayedDiagnosticsState state;
      state.SavedPool = CurPool;
      CurPool = nullptr;
      return state;
    }

    /// Undo a previous pushUndelayed().
    void popUndelayed(DelayedDiagnosticsState state) {
      assert(CurPool == nullptr);
      CurPool = state.SavedPool;
    }
  } DelayedDiagnostics;

  /// A RAII object to temporarily push a declaration context.
  class ContextRAII {
  private:
    Sema &S;
    DeclContext *SavedContext;
    ProcessingContextState SavedContextState;
    QualType SavedCXXThisTypeOverride;

  public:
    ContextRAII(Sema &S, DeclContext *ContextToPush, bool NewThisContext = true)
      : S(S), SavedContext(S.CurContext),
        SavedContextState(S.DelayedDiagnostics.pushUndelayed()),
        SavedCXXThisTypeOverride(S.CXXThisTypeOverride)
    {
      assert(ContextToPush && "pushing null context");
      S.CurContext = ContextToPush;
      if (NewThisContext)
        S.CXXThisTypeOverride = QualType();
    }

    void pop() {
      if (!SavedContext) return;
      S.CurContext = SavedContext;
      S.DelayedDiagnostics.popUndelayed(SavedContextState);
      S.CXXThisTypeOverride = SavedCXXThisTypeOverride;
      SavedContext = nullptr;
    }

    ~ContextRAII() {
      pop();
    }
  };

  /// \brief RAII object to handle the state changes required to synthesize
  /// a function body.
  class SynthesizedFunctionScope {
    Sema &S;
    Sema::ContextRAII SavedContext;
    
  public:
    SynthesizedFunctionScope(Sema &S, DeclContext *DC)
      : S(S), SavedContext(S, DC) 
    {
      S.PushFunctionScope();
      S.PushExpressionEvaluationContext(Sema::PotentiallyEvaluated);
    }
    
    ~SynthesizedFunctionScope() {
      S.PopExpressionEvaluationContext();
      S.PopFunctionScopeInfo();
    }
  };

  /// WeakUndeclaredIdentifiers - Identifiers contained in
  /// \#pragma weak before declared. rare. may alias another
  /// identifier, declared or undeclared
  llvm::MapVector<IdentifierInfo *, WeakInfo> WeakUndeclaredIdentifiers;

  /// ExtnameUndeclaredIdentifiers - Identifiers contained in
  /// \#pragma redefine_extname before declared.  Used in Solaris system headers
  /// to define functions that occur in multiple standards to call the version
  /// in the currently selected standard.
  llvm::DenseMap<IdentifierInfo*,AsmLabelAttr*> ExtnameUndeclaredIdentifiers;


  /// \brief Load weak undeclared identifiers from the external source.
  void LoadExternalWeakUndeclaredIdentifiers();

  /// WeakTopLevelDecl - Translation-unit scoped declarations generated by
  /// \#pragma weak during processing of other Decls.
  /// I couldn't figure out a clean way to generate these in-line, so
  /// we store them here and handle separately -- which is a hack.
  /// It would be best to refactor this.
  SmallVector<Decl*,2> WeakTopLevelDecl;

  IdentifierResolver IdResolver;

  /// Translation Unit Scope - useful to Objective-C actions that need
  /// to lookup file scope declarations in the "ordinary" C decl namespace.
  /// For example, user-defined classes, built-in "id" type, etc.
  Scope *TUScope;

  /// \brief The C++ "std" namespace, where the standard library resides.
  LazyDeclPtr StdNamespace;

  /// \brief The C++ "std::bad_alloc" class, which is defined by the C++
  /// standard library.
  LazyDeclPtr StdBadAlloc;

  /// \brief The C++ "std::initializer_list" template, which is defined in
  /// \<initializer_list>.
  ClassTemplateDecl *StdInitializerList;

  /// \brief The C++ "type_info" declaration, which is defined in \<typeinfo>.
  RecordDecl *CXXTypeInfoDecl;

  /// \brief The MSVC "_GUID" struct, which is defined in MSVC header files.
  RecordDecl *MSVCGuidDecl;

  /// \brief Caches identifiers/selectors for NSFoundation APIs.
  std::unique_ptr<NSAPI> NSAPIObj;

  /// \brief The declaration of the Objective-C NSNumber class.
  ObjCInterfaceDecl *NSNumberDecl;

  /// \brief The declaration of the Objective-C NSValue class.
  ObjCInterfaceDecl *NSValueDecl;

  /// \brief Pointer to NSNumber type (NSNumber *).
  QualType NSNumberPointer;

  /// \brief Pointer to NSValue type (NSValue *).
  QualType NSValuePointer;

  /// \brief The Objective-C NSNumber methods used to create NSNumber literals.
  ObjCMethodDecl *NSNumberLiteralMethods[NSAPI::NumNSNumberLiteralMethods];

  /// \brief The declaration of the Objective-C NSString class.
  ObjCInterfaceDecl *NSStringDecl;

  /// \brief Pointer to NSString type (NSString *).
  QualType NSStringPointer;

  /// \brief The declaration of the stringWithUTF8String: method.
  ObjCMethodDecl *StringWithUTF8StringMethod;

  /// \brief The declaration of the valueWithBytes:objCType: method.
  ObjCMethodDecl *ValueWithBytesObjCTypeMethod;

  /// \brief The declaration of the Objective-C NSArray class.
  ObjCInterfaceDecl *NSArrayDecl;

  /// \brief The declaration of the arrayWithObjects:count: method.
  ObjCMethodDecl *ArrayWithObjectsMethod;

  /// \brief The declaration of the Objective-C NSDictionary class.
  ObjCInterfaceDecl *NSDictionaryDecl;

  /// \brief The declaration of the dictionaryWithObjects:forKeys:count: method.
  ObjCMethodDecl *DictionaryWithObjectsMethod;

  /// \brief id<NSCopying> type.
  QualType QIDNSCopying;

  /// \brief will hold 'respondsToSelector:'
  Selector RespondsToSelectorSel;

  /// \brief counter for internal MS Asm label names.
  unsigned MSAsmLabelNameCounter;

  /// A flag to remember whether the implicit forms of operator new and delete
  /// have been declared.
  bool GlobalNewDeleteDeclared;

  /// A flag to indicate that we're in a context that permits abstract
  /// references to fields.  This is really a 
  bool AllowAbstractFieldReference;

  /// \brief Describes how the expressions currently being parsed are
  /// evaluated at run-time, if at all.
  enum ExpressionEvaluationContext {
    /// \brief The current expression and its subexpressions occur within an
    /// unevaluated operand (C++11 [expr]p7), such as the subexpression of
    /// \c sizeof, where the type of the expression may be significant but
    /// no code will be generated to evaluate the value of the expression at
    /// run time.
    Unevaluated,

    /// \brief The current expression occurs within an unevaluated
    /// operand that unconditionally permits abstract references to
    /// fields, such as a SIZE operator in MS-style inline assembly.
    UnevaluatedAbstract,

    /// \brief The current context is "potentially evaluated" in C++11 terms,
    /// but the expression is evaluated at compile-time (like the values of
    /// cases in a switch statement).
    ConstantEvaluated,

    /// \brief The current expression is potentially evaluated at run time,
    /// which means that code may be generated to evaluate the value of the
    /// expression at run time.
    PotentiallyEvaluated,

    /// \brief The current expression is potentially evaluated, but any
    /// declarations referenced inside that expression are only used if
    /// in fact the current expression is used.
    ///
    /// This value is used when parsing default function arguments, for which
    /// we would like to provide diagnostics (e.g., passing non-POD arguments
    /// through varargs) but do not want to mark declarations as "referenced"
    /// until the default argument is used.
    PotentiallyEvaluatedIfUsed
  };

  /// \brief Data structure used to record current or nested
  /// expression evaluation contexts.
  struct ExpressionEvaluationContextRecord {
    /// \brief The expression evaluation context.
    ExpressionEvaluationContext Context;

    /// \brief Whether the enclosing context needed a cleanup.
    bool ParentNeedsCleanups;

    /// \brief Whether we are in a decltype expression.
    bool IsDecltype;

    /// \brief The number of active cleanup objects when we entered
    /// this expression evaluation context.
    unsigned NumCleanupObjects;

    /// \brief The number of typos encountered during this expression evaluation
    /// context (i.e. the number of TypoExprs created).
    unsigned NumTypos;

    llvm::SmallPtrSet<Expr*, 2> SavedMaybeODRUseExprs;

    /// \brief The lambdas that are present within this context, if it
    /// is indeed an unevaluated context.
    SmallVector<LambdaExpr *, 2> Lambdas;

    /// \brief The declaration that provides context for lambda expressions
    /// and block literals if the normal declaration context does not
    /// suffice, e.g., in a default function argument.
    Decl *ManglingContextDecl;

    /// \brief The context information used to mangle lambda expressions
    /// and block literals within this context.
    ///
    /// This mangling information is allocated lazily, since most contexts
    /// do not have lambda expressions or block literals.
    IntrusiveRefCntPtr<MangleNumberingContext> MangleNumbering;

    /// \brief If we are processing a decltype type, a set of call expressions
    /// for which we have deferred checking the completeness of the return type.
    SmallVector<CallExpr *, 8> DelayedDecltypeCalls;

    /// \brief If we are processing a decltype type, a set of temporary binding
    /// expressions for which we have deferred checking the destructor.
    SmallVector<CXXBindTemporaryExpr *, 8> DelayedDecltypeBinds;

    ExpressionEvaluationContextRecord(ExpressionEvaluationContext Context,
                                      unsigned NumCleanupObjects,
                                      bool ParentNeedsCleanups,
                                      Decl *ManglingContextDecl,
                                      bool IsDecltype)
      : Context(Context), ParentNeedsCleanups(ParentNeedsCleanups),
        IsDecltype(IsDecltype), NumCleanupObjects(NumCleanupObjects),
        NumTypos(0),
        ManglingContextDecl(ManglingContextDecl), MangleNumbering() { }

    /// \brief Retrieve the mangling numbering context, used to consistently
    /// number constructs like lambdas for mangling.
    MangleNumberingContext &getMangleNumberingContext(ASTContext &Ctx);

    bool isUnevaluated() const {
      return Context == Unevaluated || Context == UnevaluatedAbstract;
    }
  };

  /// A stack of expression evaluation contexts.
  SmallVector<ExpressionEvaluationContextRecord, 8> ExprEvalContexts;

  /// \brief Compute the mangling number context for a lambda expression or
  /// block literal.
  ///
  /// \param DC - The DeclContext containing the lambda expression or
  /// block literal.
  /// \param[out] ManglingContextDecl - Returns the ManglingContextDecl
  /// associated with the context, if relevant.
  MangleNumberingContext *getCurrentMangleNumberContext(
    const DeclContext *DC,
    Decl *&ManglingContextDecl);


  /// SpecialMemberOverloadResult - The overloading result for a special member
  /// function.
  ///
  /// This is basically a wrapper around PointerIntPair. The lowest bits of the
  /// integer are used to determine whether overload resolution succeeded.
  class SpecialMemberOverloadResult : public llvm::FastFoldingSetNode {
  public:
    enum Kind {
      NoMemberOrDeleted,
      Ambiguous,
      Success
    };

  private:
    llvm::PointerIntPair<CXXMethodDecl*, 2> Pair;

  public:
    SpecialMemberOverloadResult(const llvm::FoldingSetNodeID &ID)
      : FastFoldingSetNode(ID)
    {}

    CXXMethodDecl *getMethod() const { return Pair.getPointer(); }
    void setMethod(CXXMethodDecl *MD) { Pair.setPointer(MD); }

    Kind getKind() const { return static_cast<Kind>(Pair.getInt()); }
    void setKind(Kind K) { Pair.setInt(K); }
  };

  /// \brief A cache of special member function overload resolution results
  /// for C++ records.
  llvm::FoldingSet<SpecialMemberOverloadResult> SpecialMemberCache;

  /// \brief A cache of the flags available in enumerations with the flag_bits
  /// attribute.
  mutable llvm::DenseMap<const EnumDecl*, llvm::APInt> FlagBitsCache;

  /// \brief The kind of translation unit we are processing.
  ///
  /// When we're processing a complete translation unit, Sema will perform
  /// end-of-translation-unit semantic tasks (such as creating
  /// initializers for tentative definitions in C) once parsing has
  /// completed. Modules and precompiled headers perform different kinds of
  /// checks.
  TranslationUnitKind TUKind;

  llvm::BumpPtrAllocator BumpAlloc;

  /// \brief The number of SFINAE diagnostics that have been trapped.
  unsigned NumSFINAEErrors;

  typedef llvm::DenseMap<ParmVarDecl *, llvm::TinyPtrVector<ParmVarDecl *>>
    UnparsedDefaultArgInstantiationsMap;

  /// \brief A mapping from parameters with unparsed default arguments to the
  /// set of instantiations of each parameter.
  ///
  /// This mapping is a temporary data structure used when parsing
  /// nested class templates or nested classes of class templates,
  /// where we might end up instantiating an inner class before the
  /// default arguments of its methods have been parsed.
  UnparsedDefaultArgInstantiationsMap UnparsedDefaultArgInstantiations;

  // Contains the locations of the beginning of unparsed default
  // argument locations.
  llvm::DenseMap<ParmVarDecl *, SourceLocation> UnparsedDefaultArgLocs;

  /// UndefinedInternals - all the used, undefined objects which require a
  /// definition in this translation unit.
  llvm::MapVector<NamedDecl *, SourceLocation> UndefinedButUsed;

  /// Obtain a sorted list of functions that are undefined but ODR-used.
  void getUndefinedButUsed(
      SmallVectorImpl<std::pair<NamedDecl *, SourceLocation> > &Undefined);

  /// Retrieves list of suspicious delete-expressions that will be checked at
  /// the end of translation unit.
  const llvm::MapVector<FieldDecl *, DeleteLocs> &
  getMismatchingDeleteExpressions() const;

  typedef std::pair<ObjCMethodList, ObjCMethodList> GlobalMethods;
  typedef llvm::DenseMap<Selector, GlobalMethods> GlobalMethodPool;

  /// Method Pool - allows efficient lookup when typechecking messages to "id".
  /// We need to maintain a list, since selectors can have differing signatures
  /// across classes. In Cocoa, this happens to be extremely uncommon (only 1%
  /// of selectors are "overloaded").
  /// At the head of the list it is recorded whether there were 0, 1, or >= 2
  /// methods inside categories with a particular selector.
  GlobalMethodPool MethodPool;

  /// Method selectors used in a \@selector expression. Used for implementation
  /// of -Wselector.
  llvm::MapVector<Selector, SourceLocation> ReferencedSelectors;

  /// Kinds of C++ special members.
  enum CXXSpecialMember {
    CXXDefaultConstructor,
    CXXCopyConstructor,
    CXXMoveConstructor,
    CXXCopyAssignment,
    CXXMoveAssignment,
    CXXDestructor,
    CXXInvalid
  };

  typedef std::pair<CXXRecordDecl*, CXXSpecialMember> SpecialMemberDecl;

  /// The C++ special members which we are currently in the process of
  /// declaring. If this process recursively triggers the declaration of the
  /// same special member, we should act as if it is not yet declared.
  llvm::SmallSet<SpecialMemberDecl, 4> SpecialMembersBeingDeclared;

  void ReadMethodPool(Selector Sel);

  /// Private Helper predicate to check for 'self'.
  bool isSelfExpr(Expr *RExpr);
  bool isSelfExpr(Expr *RExpr, const ObjCMethodDecl *Method);

  /// \brief Cause the active diagnostic on the DiagosticsEngine to be
  /// emitted. This is closely coupled to the SemaDiagnosticBuilder class and
  /// should not be used elsewhere.
  void EmitCurrentDiagnostic(unsigned DiagID);

  /// Records and restores the FP_CONTRACT state on entry/exit of compound
  /// statements.
  class FPContractStateRAII {
  public:
    FPContractStateRAII(Sema& S)
      : S(S), OldFPContractState(S.FPFeatures.fp_contract) {}
    ~FPContractStateRAII() {
      S.FPFeatures.fp_contract = OldFPContractState;
    }
  private:
    Sema& S;
    bool OldFPContractState : 1;
  };

  /// Records and restores the vtordisp state on entry/exit of C++ method body.
  class VtorDispStackRAII {
  public:
    VtorDispStackRAII(Sema &S, bool ShouldSaveAndRestore)
      : S(S), ShouldSaveAndRestore(ShouldSaveAndRestore), OldVtorDispStack() {
      if (ShouldSaveAndRestore)
        OldVtorDispStack = S.VtorDispModeStack;
    }
    ~VtorDispStackRAII() {
      if (ShouldSaveAndRestore)
        S.VtorDispModeStack = OldVtorDispStack;
    }
  private:
    Sema &S;
    bool ShouldSaveAndRestore;
    SmallVector<MSVtorDispAttr::Mode, 2> OldVtorDispStack;
  };

  void addImplicitTypedef(StringRef Name, QualType T);

public:
  Sema(Preprocessor &pp, ASTContext &ctxt, ASTConsumer &consumer,
       TranslationUnitKind TUKind = TU_Complete,
       CodeCompleteConsumer *CompletionConsumer = nullptr);
  ~Sema();

  /// \brief Perform initialization that occurs after the parser has been
  /// initialized but before it parses anything.
  void Initialize();

  const LangOptions &getLangOpts() const { return LangOpts; }
  OpenCLOptions &getOpenCLOptions() { return OpenCLFeatures; }
  FPOptions     &getFPOptions() { return FPFeatures; }

  DiagnosticsEngine &getDiagnostics() const { return Diags; }
  SourceManager &getSourceManager() const { return SourceMgr; }
  Preprocessor &getPreprocessor() const { return PP; }
  ASTContext &getASTContext() const { return Context; }
  ASTConsumer &getASTConsumer() const { return Consumer; }
  ASTMutationListener *getASTMutationListener() const;
  ExternalSemaSource* getExternalSource() const { return ExternalSource; }

  ///\brief Registers an external source. If an external source already exists,
  /// creates a multiplex external source and appends to it.
  ///
  ///\param[in] E - A non-null external sema source.
  ///
  void addExternalSource(ExternalSemaSource *E);

  void PrintStats() const;

  /// \brief Helper class that creates diagnostics with optional
  /// template instantiation stacks.
  ///
  /// This class provides a wrapper around the basic DiagnosticBuilder
  /// class that emits diagnostics. SemaDiagnosticBuilder is
  /// responsible for emitting the diagnostic (as DiagnosticBuilder
  /// does) and, if the diagnostic comes from inside a template
  /// instantiation, printing the template instantiation stack as
  /// well.
  class SemaDiagnosticBuilder : public DiagnosticBuilder {
    Sema &SemaRef;
    unsigned DiagID;

  public:
    SemaDiagnosticBuilder(DiagnosticBuilder &DB, Sema &SemaRef, unsigned DiagID)
      : DiagnosticBuilder(DB), SemaRef(SemaRef), DiagID(DiagID) { }

    // This is a cunning lie. DiagnosticBuilder actually performs move
    // construction in its copy constructor (but due to varied uses, it's not
    // possible to conveniently express this as actual move construction). So
    // the default copy ctor here is fine, because the base class disables the
    // source anyway, so the user-defined ~SemaDiagnosticBuilder is a safe no-op
    // in that case anwyay.
    SemaDiagnosticBuilder(const SemaDiagnosticBuilder&) = default;

    ~SemaDiagnosticBuilder() {
      // If we aren't active, there is nothing to do.
      if (!isActive()) return;

      // Otherwise, we need to emit the diagnostic. First flush the underlying
      // DiagnosticBuilder data, and clear the diagnostic builder itself so it
      // won't emit the diagnostic in its own destructor.
      //
      // This seems wasteful, in that as written the DiagnosticBuilder dtor will
      // do its own needless checks to see if the diagnostic needs to be
      // emitted. However, because we take care to ensure that the builder
      // objects never escape, a sufficiently smart compiler will be able to
      // eliminate that code.
      FlushCounts();
      Clear();

      // Dispatch to Sema to emit the diagnostic.
      SemaRef.EmitCurrentDiagnostic(DiagID);
    }

    /// Teach operator<< to produce an object of the correct type.
    template<typename T>
    friend const SemaDiagnosticBuilder &operator<<(
        const SemaDiagnosticBuilder &Diag, const T &Value) {
      const DiagnosticBuilder &BaseDiag = Diag;
      BaseDiag << Value;
      return Diag;
    }
  };

  /// \brief Emit a diagnostic.
  SemaDiagnosticBuilder Diag(SourceLocation Loc, unsigned DiagID) {
    DiagnosticBuilder DB = Diags.Report(Loc, DiagID);
    return SemaDiagnosticBuilder(DB, *this, DiagID);
  }

  /// \brief Emit a partial diagnostic.
  SemaDiagnosticBuilder Diag(SourceLocation Loc, const PartialDiagnostic& PD);

  /// \brief Build a partial diagnostic.
  PartialDiagnostic PDiag(unsigned DiagID = 0); // in SemaInternal.h

  bool findMacroSpelling(SourceLocation &loc, StringRef name);

  /// \brief Get a string to suggest for zero-initialization of a type.
  std::string
  getFixItZeroInitializerForType(QualType T, SourceLocation Loc) const;
  std::string getFixItZeroLiteralForType(QualType T, SourceLocation Loc) const;

  /// \brief Calls \c Lexer::getLocForEndOfToken()
  SourceLocation getLocForEndOfToken(SourceLocation Loc, unsigned Offset = 0);

  /// \brief Retrieve the module loader associated with the preprocessor.
  ModuleLoader &getModuleLoader() const;

  void emitAndClearUnusedLocalTypedefWarnings();

  void ActOnEndOfTranslationUnit();

  void CheckDelegatingCtorCycles();

  Scope *getScopeForContext(DeclContext *Ctx);

  void PushFunctionScope();
  void PushBlockScope(Scope *BlockScope, BlockDecl *Block);
  sema::LambdaScopeInfo *PushLambdaScope();

  /// \brief This is used to inform Sema what the current TemplateParameterDepth
  /// is during Parsing.  Currently it is used to pass on the depth
  /// when parsing generic lambda 'auto' parameters.
  void RecordParsingTemplateParameterDepth(unsigned Depth);
  
  void PushCapturedRegionScope(Scope *RegionScope, CapturedDecl *CD,
                               RecordDecl *RD,
                               CapturedRegionKind K);
  void
  PopFunctionScopeInfo(const sema::AnalysisBasedWarnings::Policy *WP = nullptr,
                       const Decl *D = nullptr,
                       const BlockExpr *blkExpr = nullptr);

  sema::FunctionScopeInfo *getCurFunction() const {
    return FunctionScopes.back();
  }
  
  sema::FunctionScopeInfo *getEnclosingFunction() const {
    if (FunctionScopes.empty())
      return nullptr;
    
    for (int e = FunctionScopes.size()-1; e >= 0; --e) {
      if (isa<sema::BlockScopeInfo>(FunctionScopes[e]))
        continue;
      return FunctionScopes[e];
    }
    return nullptr;
  }
  
  template <typename ExprT>
  void recordUseOfEvaluatedWeak(const ExprT *E, bool IsRead=true) {
    if (!isUnevaluatedContext())
      getCurFunction()->recordUseOfWeak(E, IsRead);
  }
  
  void PushCompoundScope();
  void PopCompoundScope();

  sema::CompoundScopeInfo &getCurCompoundScope() const;

  bool hasAnyUnrecoverableErrorsInThisFunction() const;

  /// \brief Retrieve the current block, if any.
  sema::BlockScopeInfo *getCurBlock();

  /// \brief Retrieve the current lambda scope info, if any.
  sema::LambdaScopeInfo *getCurLambda();

  /// \brief Retrieve the current generic lambda info, if any.
  sema::LambdaScopeInfo *getCurGenericLambda();

  /// \brief Retrieve the current captured region, if any.
  sema::CapturedRegionScopeInfo *getCurCapturedRegion();

  /// WeakTopLevelDeclDecls - access to \#pragma weak-generated Decls
  SmallVectorImpl<Decl *> &WeakTopLevelDecls() { return WeakTopLevelDecl; }

  void ActOnComment(SourceRange Comment);

  //===--------------------------------------------------------------------===//
  // Type Analysis / Processing: SemaType.cpp.
  //

  QualType BuildQualifiedType(QualType T, SourceLocation Loc, Qualifiers Qs,
                              const DeclSpec *DS = nullptr);
  QualType BuildQualifiedType(QualType T, SourceLocation Loc, unsigned CVRA,
                              const DeclSpec *DS = nullptr);
  QualType BuildPointerType(QualType T,
                            SourceLocation Loc, DeclarationName Entity);
  QualType BuildReferenceType(QualType T, bool LValueRef,
                              SourceLocation Loc, DeclarationName Entity);
  QualType BuildArrayType(QualType T, ArrayType::ArraySizeModifier ASM,
                          Expr *ArraySize, unsigned Quals,
                          SourceRange Brackets, DeclarationName Entity);
  QualType BuildExtVectorType(QualType T, Expr *ArraySize,
                              SourceLocation AttrLoc);

  bool CheckFunctionReturnType(QualType T, SourceLocation Loc);

  /// \brief Build a function type.
  ///
  /// This routine checks the function type according to C++ rules and
  /// under the assumption that the result type and parameter types have
  /// just been instantiated from a template. It therefore duplicates
  /// some of the behavior of GetTypeForDeclarator, but in a much
  /// simpler form that is only suitable for this narrow use case.
  ///
  /// \param T The return type of the function.
  ///
  /// \param ParamTypes The parameter types of the function. This array
  /// will be modified to account for adjustments to the types of the
  /// function parameters.
  ///
  /// \param Loc The location of the entity whose type involves this
  /// function type or, if there is no such entity, the location of the
  /// type that will have function type.
  ///
  /// \param Entity The name of the entity that involves the function
  /// type, if known.
  ///
  /// \param EPI Extra information about the function type. Usually this will
  /// be taken from an existing function with the same prototype.
  ///
  /// \returns A suitable function type, if there are no errors. The
  /// unqualified type will always be a FunctionProtoType.
  /// Otherwise, returns a NULL type.
  QualType BuildFunctionType(QualType T,
                             MutableArrayRef<QualType> ParamTypes,
                             SourceLocation Loc, DeclarationName Entity,
                             const FunctionProtoType::ExtProtoInfo &EPI);

  QualType BuildMemberPointerType(QualType T, QualType Class,
                                  SourceLocation Loc,
                                  DeclarationName Entity);
  QualType BuildBlockPointerType(QualType T,
                                 SourceLocation Loc, DeclarationName Entity);
  QualType BuildParenType(QualType T);
  QualType BuildAtomicType(QualType T, SourceLocation Loc);
  QualType BuildPipeType(QualType T,
                         SourceLocation Loc);

  TypeSourceInfo *GetTypeForDeclarator(Declarator &D, Scope *S);
  TypeSourceInfo *GetTypeForDeclaratorCast(Declarator &D, QualType FromTy);
  TypeSourceInfo *GetTypeSourceInfoForDeclarator(Declarator &D, QualType T,
                                               TypeSourceInfo *ReturnTypeInfo);

  /// \brief Package the given type and TSI into a ParsedType.
  ParsedType CreateParsedType(QualType T, TypeSourceInfo *TInfo);
  DeclarationNameInfo GetNameForDeclarator(Declarator &D);
  DeclarationNameInfo GetNameFromUnqualifiedId(const UnqualifiedId &Name);
  static QualType GetTypeFromParser(ParsedType Ty,
                                    TypeSourceInfo **TInfo = nullptr);
  CanThrowResult canThrow(const Expr *E);
  const FunctionProtoType *ResolveExceptionSpec(SourceLocation Loc,
                                                const FunctionProtoType *FPT);
  void UpdateExceptionSpec(FunctionDecl *FD,
                           const FunctionProtoType::ExceptionSpecInfo &ESI);
  bool CheckSpecifiedExceptionType(QualType &T, SourceRange Range);
  bool CheckDistantExceptionSpec(QualType T);
  bool CheckEquivalentExceptionSpec(FunctionDecl *Old, FunctionDecl *New);
  bool CheckEquivalentExceptionSpec(
      const FunctionProtoType *Old, SourceLocation OldLoc,
      const FunctionProtoType *New, SourceLocation NewLoc);
  bool CheckEquivalentExceptionSpec(
      const PartialDiagnostic &DiagID, const PartialDiagnostic & NoteID,
      const FunctionProtoType *Old, SourceLocation OldLoc,
      const FunctionProtoType *New, SourceLocation NewLoc,
      bool *MissingExceptionSpecification = nullptr,
      bool *MissingEmptyExceptionSpecification = nullptr,
      bool AllowNoexceptAllMatchWithNoSpec = false,
      bool IsOperatorNew = false);
  bool CheckExceptionSpecSubset(
      const PartialDiagnostic &DiagID, const PartialDiagnostic & NoteID,
      const FunctionProtoType *Superset, SourceLocation SuperLoc,
      const FunctionProtoType *Subset, SourceLocation SubLoc);
  bool CheckParamExceptionSpec(const PartialDiagnostic & NoteID,
      const FunctionProtoType *Target, SourceLocation TargetLoc,
      const FunctionProtoType *Source, SourceLocation SourceLoc);

  TypeResult ActOnTypeName(Scope *S, Declarator &D);

  /// \brief The parser has parsed the context-sensitive type 'instancetype'
  /// in an Objective-C message declaration. Return the appropriate type.
  ParsedType ActOnObjCInstanceType(SourceLocation Loc);

  /// \brief Abstract class used to diagnose incomplete types.
  struct TypeDiagnoser {
    TypeDiagnoser() {}

    virtual void diagnose(Sema &S, SourceLocation Loc, QualType T) = 0;
    virtual ~TypeDiagnoser() {}
  };

  static int getPrintable(int I) { return I; }
  static unsigned getPrintable(unsigned I) { return I; }
  static bool getPrintable(bool B) { return B; }
  static const char * getPrintable(const char *S) { return S; }
  static StringRef getPrintable(StringRef S) { return S; }
  static const std::string &getPrintable(const std::string &S) { return S; }
  static const IdentifierInfo *getPrintable(const IdentifierInfo *II) {
    return II;
  }
  static DeclarationName getPrintable(DeclarationName N) { return N; }
  static QualType getPrintable(QualType T) { return T; }
  static SourceRange getPrintable(SourceRange R) { return R; }
  static SourceRange getPrintable(SourceLocation L) { return L; }
  static SourceRange getPrintable(const Expr *E) { return E->getSourceRange(); }
  static SourceRange getPrintable(TypeLoc TL) { return TL.getSourceRange();}

  template <typename... Ts> class BoundTypeDiagnoser : public TypeDiagnoser {
    unsigned DiagID;
    std::tuple<const Ts &...> Args;

    template <std::size_t... Is>
    void emit(const SemaDiagnosticBuilder &DB,
              llvm::index_sequence<Is...>) const {
      // Apply all tuple elements to the builder in order.
      bool Dummy[] = {false, (DB << getPrintable(std::get<Is>(Args)))...};
      (void)Dummy;
    }

  public:
    BoundTypeDiagnoser(unsigned DiagID, const Ts &...Args)
        : TypeDiagnoser(), DiagID(DiagID), Args(Args...) {
      assert(DiagID != 0 && "no diagnostic for type diagnoser");
    }

    void diagnose(Sema &S, SourceLocation Loc, QualType T) override {
      const SemaDiagnosticBuilder &DB = S.Diag(Loc, DiagID);
      emit(DB, llvm::index_sequence_for<Ts...>());
      DB << T;
    }
  };

private:
  bool RequireCompleteTypeImpl(SourceLocation Loc, QualType T,
                               TypeDiagnoser *Diagnoser);

  VisibleModuleSet VisibleModules;
  llvm::SmallVector<VisibleModuleSet, 16> VisibleModulesStack;

  Module *CachedFakeTopLevelModule;

public:
  /// \brief Get the module owning an entity.
  Module *getOwningModule(Decl *Entity);

  /// \brief Make a merged definition of an existing hidden definition \p ND
  /// visible at the specified location.
  void makeMergedDefinitionVisible(NamedDecl *ND, SourceLocation Loc);

  bool isModuleVisible(Module *M) { return VisibleModules.isVisible(M); }

  /// Determine whether a declaration is visible to name lookup.
  bool isVisible(const NamedDecl *D) {
    return !D->isHidden() || isVisibleSlow(D);
  }
  bool hasVisibleMergedDefinition(NamedDecl *Def);

  /// Determine if \p D has a visible definition. If not, suggest a declaration
  /// that should be made visible to expose the definition.
  bool hasVisibleDefinition(NamedDecl *D, NamedDecl **Suggested,
                            bool OnlyNeedComplete = false);
  bool hasVisibleDefinition(const NamedDecl *D) {
    NamedDecl *Hidden;
    return hasVisibleDefinition(const_cast<NamedDecl*>(D), &Hidden);
  }

  /// Determine if the template parameter \p D has a visible default argument.
  bool
  hasVisibleDefaultArgument(const NamedDecl *D,
                            llvm::SmallVectorImpl<Module *> *Modules = nullptr);

  /// Determine if \p A and \p B are equivalent internal linkage declarations
  /// from different modules, and thus an ambiguity error can be downgraded to
  /// an extension warning.
  bool isEquivalentInternalLinkageDeclaration(const NamedDecl *A,
                                              const NamedDecl *B);
  void diagnoseEquivalentInternalLinkageDeclarations(
      SourceLocation Loc, const NamedDecl *D,
      ArrayRef<const NamedDecl *> Equiv);

  bool isCompleteType(SourceLocation Loc, QualType T) {
    return !RequireCompleteTypeImpl(Loc, T, nullptr);
  }
  bool RequireCompleteType(SourceLocation Loc, QualType T,
                           TypeDiagnoser &Diagnoser);
  bool RequireCompleteType(SourceLocation Loc, QualType T,
                           unsigned DiagID);

  template <typename... Ts>
  bool RequireCompleteType(SourceLocation Loc, QualType T, unsigned DiagID,
                           const Ts &...Args) {
    BoundTypeDiagnoser<Ts...> Diagnoser(DiagID, Args...);
    return RequireCompleteType(Loc, T, Diagnoser);
  }

  void completeExprArrayBound(Expr *E);
  bool RequireCompleteExprType(Expr *E, TypeDiagnoser &Diagnoser);
  bool RequireCompleteExprType(Expr *E, unsigned DiagID);

  template <typename... Ts>
  bool RequireCompleteExprType(Expr *E, unsigned DiagID, const Ts &...Args) {
    BoundTypeDiagnoser<Ts...> Diagnoser(DiagID, Args...);
    return RequireCompleteExprType(E, Diagnoser);
  }

  bool RequireLiteralType(SourceLocation Loc, QualType T,
                          TypeDiagnoser &Diagnoser);
  bool RequireLiteralType(SourceLocation Loc, QualType T, unsigned DiagID);

  template <typename... Ts>
  bool RequireLiteralType(SourceLocation Loc, QualType T, unsigned DiagID,
                          const Ts &...Args) {
    BoundTypeDiagnoser<Ts...> Diagnoser(DiagID, Args...);
    return RequireLiteralType(Loc, T, Diagnoser);
  }

  QualType getElaboratedType(ElaboratedTypeKeyword Keyword,
                             const CXXScopeSpec &SS, QualType T);

  QualType BuildTypeofExprType(Expr *E, SourceLocation Loc);
  /// If AsUnevaluated is false, E is treated as though it were an evaluated
  /// context, such as when building a type for decltype(auto).
  QualType BuildDecltypeType(Expr *E, SourceLocation Loc,
                             bool AsUnevaluated = true);
  QualType BuildUnaryTransformType(QualType BaseType,
                                   UnaryTransformType::UTTKind UKind,
                                   SourceLocation Loc);

  //===--------------------------------------------------------------------===//
  // Symbol table / Decl tracking callbacks: SemaDecl.cpp.
  //

  struct SkipBodyInfo {
    SkipBodyInfo() : ShouldSkip(false), Previous(nullptr) {}
    bool ShouldSkip;
    NamedDecl *Previous;
  };

  /// List of decls defined in a function prototype. This contains EnumConstants
  /// that incorrectly end up in translation unit scope because there is no
  /// function to pin them on. ActOnFunctionDeclarator reads this list and patches
  /// them into the FunctionDecl.
  std::vector<NamedDecl*> DeclsInPrototypeScope;

  DeclGroupPtrTy ConvertDeclToDeclGroup(Decl *Ptr, Decl *OwnedType = nullptr);

  void DiagnoseUseOfUnimplementedSelectors();

  bool isSimpleTypeSpecifier(tok::TokenKind Kind) const;

  ParsedType getTypeName(const IdentifierInfo &II, SourceLocation NameLoc,
                         Scope *S, CXXScopeSpec *SS = nullptr,
                         bool isClassName = false, bool HasTrailingDot = false,
                         ParsedType ObjectType = nullptr,
                         bool IsCtorOrDtorName = false,
                         bool WantNontrivialTypeSourceInfo = false,
                         IdentifierInfo **CorrectedII = nullptr);
  TypeSpecifierType isTagName(IdentifierInfo &II, Scope *S);
  bool isMicrosoftMissingTypename(const CXXScopeSpec *SS, Scope *S);
  void DiagnoseUnknownTypeName(IdentifierInfo *&II,
                               SourceLocation IILoc,
                               Scope *S,
                               CXXScopeSpec *SS,
                               ParsedType &SuggestedType,
                               bool AllowClassTemplates = false);

  /// \brief For compatibility with MSVC, we delay parsing of some default
  /// template type arguments until instantiation time.  Emits a warning and
  /// returns a synthesized DependentNameType that isn't really dependent on any
  /// other template arguments.
  ParsedType ActOnDelayedDefaultTemplateArg(const IdentifierInfo &II,
                                            SourceLocation NameLoc);

  /// \brief Describes the result of the name lookup and resolution performed
  /// by \c ClassifyName().
  enum NameClassificationKind {
    NC_Unknown,
    NC_Error,
    NC_Keyword,
    NC_Type,
    NC_Expression,
    NC_NestedNameSpecifier,
    NC_TypeTemplate,
    NC_VarTemplate,
    NC_FunctionTemplate
  };

  class NameClassification {
    NameClassificationKind Kind;
    ExprResult Expr;
    TemplateName Template;
    ParsedType Type;
    const IdentifierInfo *Keyword;

    explicit NameClassification(NameClassificationKind Kind) : Kind(Kind) {}

  public:
    NameClassification(ExprResult Expr) : Kind(NC_Expression), Expr(Expr) {}

    NameClassification(ParsedType Type) : Kind(NC_Type), Type(Type) {}

    NameClassification(const IdentifierInfo *Keyword)
      : Kind(NC_Keyword), Keyword(Keyword) { }

    static NameClassification Error() {
      return NameClassification(NC_Error);
    }

    static NameClassification Unknown() {
      return NameClassification(NC_Unknown);
    }

    static NameClassification NestedNameSpecifier() {
      return NameClassification(NC_NestedNameSpecifier);
    }

    static NameClassification TypeTemplate(TemplateName Name) {
      NameClassification Result(NC_TypeTemplate);
      Result.Template = Name;
      return Result;
    }

    static NameClassification VarTemplate(TemplateName Name) {
      NameClassification Result(NC_VarTemplate);
      Result.Template = Name;
      return Result;
    }

    static NameClassification FunctionTemplate(TemplateName Name) {
      NameClassification Result(NC_FunctionTemplate);
      Result.Template = Name;
      return Result;
    }

    NameClassificationKind getKind() const { return Kind; }

    ParsedType getType() const {
      assert(Kind == NC_Type);
      return Type;
    }

    ExprResult getExpression() const {
      assert(Kind == NC_Expression);
      return Expr;
    }

    TemplateName getTemplateName() const {
      assert(Kind == NC_TypeTemplate || Kind == NC_FunctionTemplate ||
             Kind == NC_VarTemplate);
      return Template;
    }

    TemplateNameKind getTemplateNameKind() const {
      switch (Kind) {
      case NC_TypeTemplate:
        return TNK_Type_template;
      case NC_FunctionTemplate:
        return TNK_Function_template;
      case NC_VarTemplate:
        return TNK_Var_template;
      default:
        llvm_unreachable("unsupported name classification.");
      }
    }
  };

  /// \brief Perform name lookup on the given name, classifying it based on
  /// the results of name lookup and the following token.
  ///
  /// This routine is used by the parser to resolve identifiers and help direct
  /// parsing. When the identifier cannot be found, this routine will attempt
  /// to correct the typo and classify based on the resulting name.
  ///
  /// \param S The scope in which we're performing name lookup.
  ///
  /// \param SS The nested-name-specifier that precedes the name.
  ///
  /// \param Name The identifier. If typo correction finds an alternative name,
  /// this pointer parameter will be updated accordingly.
  ///
  /// \param NameLoc The location of the identifier.
  ///
  /// \param NextToken The token following the identifier. Used to help
  /// disambiguate the name.
  ///
  /// \param IsAddressOfOperand True if this name is the operand of a unary
  ///        address of ('&') expression, assuming it is classified as an
  ///        expression.
  ///
  /// \param CCC The correction callback, if typo correction is desired.
  NameClassification
  ClassifyName(Scope *S, CXXScopeSpec &SS, IdentifierInfo *&Name,
               SourceLocation NameLoc, const Token &NextToken,
               bool IsAddressOfOperand,
               std::unique_ptr<CorrectionCandidateCallback> CCC = nullptr);

  Decl *ActOnDeclarator(Scope *S, Declarator &D);

  NamedDecl *HandleDeclarator(Scope *S, Declarator &D,
                              MultiTemplateParamsArg TemplateParameterLists);
  void RegisterLocallyScopedExternCDecl(NamedDecl *ND, Scope *S);
  bool DiagnoseClassNameShadow(DeclContext *DC, DeclarationNameInfo Info);
  bool diagnoseQualifiedDeclaration(CXXScopeSpec &SS, DeclContext *DC,
                                    DeclarationName Name,
                                    SourceLocation Loc);
  void
  diagnoseIgnoredQualifiers(unsigned DiagID, unsigned Quals,
                            SourceLocation FallbackLoc,
                            SourceLocation ConstQualLoc = SourceLocation(),
                            SourceLocation VolatileQualLoc = SourceLocation(),
                            SourceLocation RestrictQualLoc = SourceLocation(),
                            SourceLocation AtomicQualLoc = SourceLocation());

  static bool adjustContextForLocalExternDecl(DeclContext *&DC);
  void DiagnoseFunctionSpecifiers(const DeclSpec &DS);
  void CheckShadow(Scope *S, VarDecl *D, const LookupResult& R);
  void CheckShadow(Scope *S, VarDecl *D);
  void CheckCastAlign(Expr *Op, QualType T, SourceRange TRange);
  void handleTagNumbering(const TagDecl *Tag, Scope *TagScope);
  void setTagNameForLinkagePurposes(TagDecl *TagFromDeclSpec,
                                    TypedefNameDecl *NewTD);
  void CheckTypedefForVariablyModifiedType(Scope *S, TypedefNameDecl *D);
  NamedDecl* ActOnTypedefDeclarator(Scope* S, Declarator& D, DeclContext* DC,
                                    TypeSourceInfo *TInfo,
                                    LookupResult &Previous);
  NamedDecl* ActOnTypedefNameDecl(Scope* S, DeclContext* DC, TypedefNameDecl *D,
                                  LookupResult &Previous, bool &Redeclaration);
  NamedDecl *ActOnVariableDeclarator(Scope *S, Declarator &D, DeclContext *DC,
                                     TypeSourceInfo *TInfo,
                                     LookupResult &Previous,
                                     MultiTemplateParamsArg TemplateParamLists,
                                     bool &AddToScope);
  // Returns true if the variable declaration is a redeclaration
  bool CheckVariableDeclaration(VarDecl *NewVD, LookupResult &Previous);
  void CheckVariableDeclarationType(VarDecl *NewVD);
  void CheckCompleteVariableDeclaration(VarDecl *var);
  void MaybeSuggestAddingStaticToDecl(const FunctionDecl *D);

  NamedDecl* ActOnFunctionDeclarator(Scope* S, Declarator& D, DeclContext* DC,
                                     TypeSourceInfo *TInfo,
                                     LookupResult &Previous,
                                     MultiTemplateParamsArg TemplateParamLists,
                                     bool &AddToScope);
  bool AddOverriddenMethods(CXXRecordDecl *DC, CXXMethodDecl *MD);

  bool CheckConstexprFunctionDecl(const FunctionDecl *FD);
  bool CheckConstexprFunctionBody(const FunctionDecl *FD, Stmt *Body);

  void DiagnoseHiddenVirtualMethods(CXXMethodDecl *MD);
  void FindHiddenVirtualMethods(CXXMethodDecl *MD,
                          SmallVectorImpl<CXXMethodDecl*> &OverloadedMethods);
  void NoteHiddenVirtualMethods(CXXMethodDecl *MD,
                          SmallVectorImpl<CXXMethodDecl*> &OverloadedMethods);
  // Returns true if the function declaration is a redeclaration
  bool CheckFunctionDeclaration(Scope *S,
                                FunctionDecl *NewFD, LookupResult &Previous,
                                bool IsExplicitSpecialization);
  void CheckMain(FunctionDecl *FD, const DeclSpec &D);
  void CheckMSVCRTEntryPoint(FunctionDecl *FD);
  Decl *ActOnParamDeclarator(Scope *S, Declarator &D);
  ParmVarDecl *BuildParmVarDeclForTypedef(DeclContext *DC,
                                          SourceLocation Loc,
                                          QualType T);
  ParmVarDecl *CheckParameter(DeclContext *DC, SourceLocation StartLoc,
                              SourceLocation NameLoc, IdentifierInfo *Name,
                              QualType T, TypeSourceInfo *TSInfo,
                              StorageClass SC);
  void ActOnParamDefaultArgument(Decl *param,
                                 SourceLocation EqualLoc,
                                 Expr *defarg);
  void ActOnParamUnparsedDefaultArgument(Decl *param,
                                         SourceLocation EqualLoc,
                                         SourceLocation ArgLoc);
  void ActOnParamDefaultArgumentError(Decl *param, SourceLocation EqualLoc);
  bool SetParamDefaultArgument(ParmVarDecl *Param, Expr *DefaultArg,
                               SourceLocation EqualLoc);

  void AddInitializerToDecl(Decl *dcl, Expr *init, bool DirectInit,
                            bool TypeMayContainAuto);
  void ActOnUninitializedDecl(Decl *dcl, bool TypeMayContainAuto);
  void ActOnInitializerError(Decl *Dcl);
  void ActOnPureSpecifier(Decl *D, SourceLocation PureSpecLoc);
  void ActOnCXXForRangeDecl(Decl *D);
  StmtResult ActOnCXXForRangeIdentifier(Scope *S, SourceLocation IdentLoc,
                                        IdentifierInfo *Ident,
                                        ParsedAttributes &Attrs,
                                        SourceLocation AttrEnd);
  void SetDeclDeleted(Decl *dcl, SourceLocation DelLoc);
  void SetDeclDefaulted(Decl *dcl, SourceLocation DefaultLoc);
  void FinalizeDeclaration(Decl *D);
  DeclGroupPtrTy FinalizeDeclaratorGroup(Scope *S, const DeclSpec &DS,
                                         ArrayRef<Decl *> Group);
  DeclGroupPtrTy BuildDeclaratorGroup(MutableArrayRef<Decl *> Group,
                                      bool TypeMayContainAuto = true);

  /// Should be called on all declarations that might have attached
  /// documentation comments.
  void ActOnDocumentableDecl(Decl *D);
  void ActOnDocumentableDecls(ArrayRef<Decl *> Group);

  void ActOnFinishKNRParamDeclarations(Scope *S, Declarator &D,
                                       SourceLocation LocAfterDecls);
  void CheckForFunctionRedefinition(
      FunctionDecl *FD, const FunctionDecl *EffectiveDefinition = nullptr,
      SkipBodyInfo *SkipBody = nullptr);
  Decl *ActOnStartOfFunctionDef(Scope *S, Declarator &D,
                                MultiTemplateParamsArg TemplateParamLists,
                                SkipBodyInfo *SkipBody = nullptr);
  Decl *ActOnStartOfFunctionDef(Scope *S, Decl *D,
                                SkipBodyInfo *SkipBody = nullptr);
  void ActOnStartOfObjCMethodDef(Scope *S, Decl *D);
  bool isObjCMethodDecl(Decl *D) {
    return D && isa<ObjCMethodDecl>(D);
  }

  /// \brief Determine whether we can delay parsing the body of a function or
  /// function template until it is used, assuming we don't care about emitting
  /// code for that function.
  ///
  /// This will be \c false if we may need the body of the function in the
  /// middle of parsing an expression (where it's impractical to switch to
  /// parsing a different function), for instance, if it's constexpr in C++11
  /// or has an 'auto' return type in C++14. These cases are essentially bugs.
  bool canDelayFunctionBody(const Declarator &D);

  /// \brief Determine whether we can skip parsing the body of a function
  /// definition, assuming we don't care about analyzing its body or emitting
  /// code for that function.
  ///
  /// This will be \c false only if we may need the body of the function in
  /// order to parse the rest of the program (for instance, if it is
  /// \c constexpr in C++11 or has an 'auto' return type in C++14).
  bool canSkipFunctionBody(Decl *D);

  void computeNRVO(Stmt *Body, sema::FunctionScopeInfo *Scope);
  Decl *ActOnFinishFunctionBody(Decl *Decl, Stmt *Body);
  Decl *ActOnFinishFunctionBody(Decl *Decl, Stmt *Body, bool IsInstantiation);
  Decl *ActOnSkippedFunctionBody(Decl *Decl);
  void ActOnFinishInlineMethodDef(CXXMethodDecl *D);

  /// ActOnFinishDelayedAttribute - Invoked when we have finished parsing an
  /// attribute for which parsing is delayed.
  void ActOnFinishDelayedAttribute(Scope *S, Decl *D, ParsedAttributes &Attrs);

  /// \brief Diagnose any unused parameters in the given sequence of
  /// ParmVarDecl pointers.
  void DiagnoseUnusedParameters(ParmVarDecl * const *Begin,
                                ParmVarDecl * const *End);

  /// \brief Diagnose whether the size of parameters or return value of a
  /// function or obj-c method definition is pass-by-value and larger than a
  /// specified threshold.
  void DiagnoseSizeOfParametersAndReturnValue(ParmVarDecl * const *Begin,
                                              ParmVarDecl * const *End,
                                              QualType ReturnTy,
                                              NamedDecl *D);

  void DiagnoseInvalidJumps(Stmt *Body);
  Decl *ActOnFileScopeAsmDecl(Expr *expr,
                              SourceLocation AsmLoc,
                              SourceLocation RParenLoc);

  /// \brief Handle a C++11 empty-declaration and attribute-declaration.
  Decl *ActOnEmptyDeclaration(Scope *S,
                              AttributeList *AttrList,
                              SourceLocation SemiLoc);

  /// \brief The parser has processed a module import declaration.
  ///
  /// \param AtLoc The location of the '@' symbol, if any.
  ///
  /// \param ImportLoc The location of the 'import' keyword.
  ///
  /// \param Path The module access path.
  DeclResult ActOnModuleImport(SourceLocation AtLoc, SourceLocation ImportLoc,
                               ModuleIdPath Path);

  /// \brief The parser has processed a module import translated from a
  /// #include or similar preprocessing directive.
  void ActOnModuleInclude(SourceLocation DirectiveLoc, Module *Mod);

  /// \brief The parsed has entered a submodule.
  void ActOnModuleBegin(SourceLocation DirectiveLoc, Module *Mod);
  /// \brief The parser has left a submodule.
  void ActOnModuleEnd(SourceLocation DirectiveLoc, Module *Mod);

  /// \brief Check if module import may be found in the current context,
  /// emit error if not.
  void diagnoseMisplacedModuleImport(Module *M, SourceLocation ImportLoc);

  /// \brief Create an implicit import of the given module at the given
  /// source location, for error recovery, if possible.
  ///
  /// This routine is typically used when an entity found by name lookup
  /// is actually hidden within a module that we know about but the user
  /// has forgotten to import.
  void createImplicitModuleImportForErrorRecovery(SourceLocation Loc,
                                                  Module *Mod);

  /// Kinds of missing import. Note, the values of these enumerators correspond
  /// to %select values in diagnostics.
  enum class MissingImportKind {
    Declaration,
    Definition,
    DefaultArgument
  };

  /// \brief Diagnose that the specified declaration needs to be visible but
  /// isn't, and suggest a module import that would resolve the problem.
  void diagnoseMissingImport(SourceLocation Loc, NamedDecl *Decl,
                             bool NeedDefinition, bool Recover = true);
  void diagnoseMissingImport(SourceLocation Loc, NamedDecl *Decl,
                             SourceLocation DeclLoc, ArrayRef<Module *> Modules,
                             MissingImportKind MIK, bool Recover);

  /// \brief Retrieve a suitable printing policy.
  PrintingPolicy getPrintingPolicy() const {
    return getPrintingPolicy(Context, PP);
  }

  /// \brief Retrieve a suitable printing policy.
  static PrintingPolicy getPrintingPolicy(const ASTContext &Ctx,
                                          const Preprocessor &PP);

  /// Scope actions.
  void ActOnPopScope(SourceLocation Loc, Scope *S);
  void ActOnTranslationUnitScope(Scope *S);

  Decl *ParsedFreeStandingDeclSpec(Scope *S, AccessSpecifier AS, DeclSpec &DS,
                                   RecordDecl *&AnonRecord);
  Decl *ParsedFreeStandingDeclSpec(Scope *S, AccessSpecifier AS, DeclSpec &DS,
                                   MultiTemplateParamsArg TemplateParams,
                                   bool IsExplicitInstantiation,
                                   RecordDecl *&AnonRecord);

  Decl *BuildAnonymousStructOrUnion(Scope *S, DeclSpec &DS,
                                    AccessSpecifier AS,
                                    RecordDecl *Record,
                                    const PrintingPolicy &Policy);

  Decl *BuildMicrosoftCAnonymousStruct(Scope *S, DeclSpec &DS,
                                       RecordDecl *Record);

  bool isAcceptableTagRedeclaration(const TagDecl *Previous,
                                    TagTypeKind NewTag, bool isDefinition,
                                    SourceLocation NewTagLoc,
                                    const IdentifierInfo *Name);

  enum TagUseKind {
    TUK_Reference,   // Reference to a tag:  'struct foo *X;'
    TUK_Declaration, // Fwd decl of a tag:   'struct foo;'
    TUK_Definition,  // Definition of a tag: 'struct foo { int X; } Y;'
    TUK_Friend       // Friend declaration:  'friend struct foo;'
  };

  Decl *ActOnTag(Scope *S, unsigned TagSpec, TagUseKind TUK,
                 SourceLocation KWLoc, CXXScopeSpec &SS,
                 IdentifierInfo *Name, SourceLocation NameLoc,
                 AttributeList *Attr, AccessSpecifier AS,
                 SourceLocation ModulePrivateLoc,
                 MultiTemplateParamsArg TemplateParameterLists,
                 bool &OwnedDecl, bool &IsDependent,
                 SourceLocation ScopedEnumKWLoc,
                 bool ScopedEnumUsesClassTag, TypeResult UnderlyingType,
                 bool IsTypeSpecifier, SkipBodyInfo *SkipBody = nullptr);

  Decl *ActOnTemplatedFriendTag(Scope *S, SourceLocation FriendLoc,
                                unsigned TagSpec, SourceLocation TagLoc,
                                CXXScopeSpec &SS,
                                IdentifierInfo *Name, SourceLocation NameLoc,
                                AttributeList *Attr,
                                MultiTemplateParamsArg TempParamLists);

  TypeResult ActOnDependentTag(Scope *S,
                               unsigned TagSpec,
                               TagUseKind TUK,
                               const CXXScopeSpec &SS,
                               IdentifierInfo *Name,
                               SourceLocation TagLoc,
                               SourceLocation NameLoc);

  void ActOnDefs(Scope *S, Decl *TagD, SourceLocation DeclStart,
                 IdentifierInfo *ClassName,
                 SmallVectorImpl<Decl *> &Decls);
  Decl *ActOnField(Scope *S, Decl *TagD, SourceLocation DeclStart,
                   Declarator &D, Expr *BitfieldWidth);

  FieldDecl *HandleField(Scope *S, RecordDecl *TagD, SourceLocation DeclStart,
                         Declarator &D, Expr *BitfieldWidth,
                         InClassInitStyle InitStyle,
                         AccessSpecifier AS);
  MSPropertyDecl *HandleMSProperty(Scope *S, RecordDecl *TagD,
                                   SourceLocation DeclStart,
                                   Declarator &D, Expr *BitfieldWidth,
                                   InClassInitStyle InitStyle,
                                   AccessSpecifier AS,
                                   AttributeList *MSPropertyAttr);

  FieldDecl *CheckFieldDecl(DeclarationName Name, QualType T,
                            TypeSourceInfo *TInfo,
                            RecordDecl *Record, SourceLocation Loc,
                            bool Mutable, Expr *BitfieldWidth,
                            InClassInitStyle InitStyle,
                            SourceLocation TSSL,
                            AccessSpecifier AS, NamedDecl *PrevDecl,
                            Declarator *D = nullptr);

  bool CheckNontrivialField(FieldDecl *FD);
  void DiagnoseNontrivial(const CXXRecordDecl *Record, CXXSpecialMember CSM);
  bool SpecialMemberIsTrivial(CXXMethodDecl *MD, CXXSpecialMember CSM,
                              bool Diagnose = false);
  CXXSpecialMember getSpecialMember(const CXXMethodDecl *MD);
  void ActOnLastBitfield(SourceLocation DeclStart,
                         SmallVectorImpl<Decl *> &AllIvarDecls);
  Decl *ActOnIvar(Scope *S, SourceLocation DeclStart,
                  Declarator &D, Expr *BitfieldWidth,
                  tok::ObjCKeywordKind visibility);

  // This is used for both record definitions and ObjC interface declarations.
  void ActOnFields(Scope* S, SourceLocation RecLoc, Decl *TagDecl,
                   ArrayRef<Decl *> Fields,
                   SourceLocation LBrac, SourceLocation RBrac,
                   AttributeList *AttrList);

  /// ActOnTagStartDefinition - Invoked when we have entered the
  /// scope of a tag's definition (e.g., for an enumeration, class,
  /// struct, or union).
  void ActOnTagStartDefinition(Scope *S, Decl *TagDecl);

  typedef void *SkippedDefinitionContext;

  /// \brief Invoked when we enter a tag definition that we're skipping.
  SkippedDefinitionContext ActOnTagStartSkippedDefinition(Scope *S, Decl *TD);

  Decl *ActOnObjCContainerStartDefinition(Decl *IDecl);

  /// ActOnStartCXXMemberDeclarations - Invoked when we have parsed a
  /// C++ record definition's base-specifiers clause and are starting its
  /// member declarations.
  void ActOnStartCXXMemberDeclarations(Scope *S, Decl *TagDecl,
                                       SourceLocation FinalLoc,
                                       bool IsFinalSpelledSealed,
                                       SourceLocation LBraceLoc);

  /// ActOnTagFinishDefinition - Invoked once we have finished parsing
  /// the definition of a tag (enumeration, class, struct, or union).
  void ActOnTagFinishDefinition(Scope *S, Decl *TagDecl,
                                SourceLocation RBraceLoc);

  void ActOnTagFinishSkippedDefinition(SkippedDefinitionContext Context);

  void ActOnObjCContainerFinishDefinition();

  /// \brief Invoked when we must temporarily exit the objective-c container
  /// scope for parsing/looking-up C constructs.
  ///
  /// Must be followed by a call to \see ActOnObjCReenterContainerContext
  void ActOnObjCTemporaryExitContainerContext(DeclContext *DC);
  void ActOnObjCReenterContainerContext(DeclContext *DC);

  /// ActOnTagDefinitionError - Invoked when there was an unrecoverable
  /// error parsing the definition of a tag.
  void ActOnTagDefinitionError(Scope *S, Decl *TagDecl);

  EnumConstantDecl *CheckEnumConstant(EnumDecl *Enum,
                                      EnumConstantDecl *LastEnumConst,
                                      SourceLocation IdLoc,
                                      IdentifierInfo *Id,
                                      Expr *val);
  bool CheckEnumUnderlyingType(TypeSourceInfo *TI);
  bool CheckEnumRedeclaration(SourceLocation EnumLoc, bool IsScoped,
                              QualType EnumUnderlyingTy,
                              bool EnumUnderlyingIsImplicit,
                              const EnumDecl *Prev);

  /// Determine whether the body of an anonymous enumeration should be skipped.
  /// \param II The name of the first enumerator.
  SkipBodyInfo shouldSkipAnonEnumBody(Scope *S, IdentifierInfo *II,
                                      SourceLocation IILoc);

  Decl *ActOnEnumConstant(Scope *S, Decl *EnumDecl, Decl *LastEnumConstant,
                          SourceLocation IdLoc, IdentifierInfo *Id,
                          AttributeList *Attrs,
                          SourceLocation EqualLoc, Expr *Val);
  void ActOnEnumBody(SourceLocation EnumLoc, SourceLocation LBraceLoc,
                     SourceLocation RBraceLoc, Decl *EnumDecl,
                     ArrayRef<Decl *> Elements,
                     Scope *S, AttributeList *Attr);

  DeclContext *getContainingDC(DeclContext *DC);

  /// Set the current declaration context until it gets popped.
  void PushDeclContext(Scope *S, DeclContext *DC);
  void PopDeclContext();

  /// EnterDeclaratorContext - Used when we must lookup names in the context
  /// of a declarator's nested name specifier.
  void EnterDeclaratorContext(Scope *S, DeclContext *DC);
  void ExitDeclaratorContext(Scope *S);

  /// Push the parameters of D, which must be a function, into scope.
  void ActOnReenterFunctionContext(Scope* S, Decl* D);
  void ActOnExitFunctionContext();

  DeclContext *getFunctionLevelDeclContext();

  /// getCurFunctionDecl - If inside of a function body, this returns a pointer
  /// to the function decl for the function being parsed.  If we're currently
  /// in a 'block', this returns the containing context.
  FunctionDecl *getCurFunctionDecl();

  /// getCurMethodDecl - If inside of a method body, this returns a pointer to
  /// the method decl for the method being parsed.  If we're currently
  /// in a 'block', this returns the containing context.
  ObjCMethodDecl *getCurMethodDecl();

  /// getCurFunctionOrMethodDecl - Return the Decl for the current ObjC method
  /// or C function we're in, otherwise return null.  If we're currently
  /// in a 'block', this returns the containing context.
  NamedDecl *getCurFunctionOrMethodDecl();

  /// Add this decl to the scope shadowed decl chains.
  void PushOnScopeChains(NamedDecl *D, Scope *S, bool AddToContext = true);

  /// \brief Make the given externally-produced declaration visible at the
  /// top level scope.
  ///
  /// \param D The externally-produced declaration to push.
  ///
  /// \param Name The name of the externally-produced declaration.
  void pushExternalDeclIntoScope(NamedDecl *D, DeclarationName Name);

  /// isDeclInScope - If 'Ctx' is a function/method, isDeclInScope returns true
  /// if 'D' is in Scope 'S', otherwise 'S' is ignored and isDeclInScope returns
  /// true if 'D' belongs to the given declaration context.
  ///
  /// \param AllowInlineNamespace If \c true, allow the declaration to be in the
  ///        enclosing namespace set of the context, rather than contained
  ///        directly within it.
  bool isDeclInScope(NamedDecl *D, DeclContext *Ctx, Scope *S = nullptr,
                     bool AllowInlineNamespace = false);

  /// Finds the scope corresponding to the given decl context, if it
  /// happens to be an enclosing scope.  Otherwise return NULL.
  static Scope *getScopeForDeclContext(Scope *S, DeclContext *DC);

  /// Subroutines of ActOnDeclarator().
  TypedefDecl *ParseTypedefDecl(Scope *S, Declarator &D, QualType T,
                                TypeSourceInfo *TInfo);
  bool isIncompatibleTypedef(TypeDecl *Old, TypedefNameDecl *New);

  /// \brief Describes the kind of merge to perform for availability
  /// attributes (including "deprecated", "unavailable", and "availability").
  enum AvailabilityMergeKind {
    /// \brief Don't merge availability attributes at all.
    AMK_None,
    /// \brief Merge availability attributes for a redeclaration, which requires
    /// an exact match.
    AMK_Redeclaration,
    /// \brief Merge availability attributes for an override, which requires
    /// an exact match or a weakening of constraints.
    AMK_Override,
    /// \brief Merge availability attributes for an implementation of
    /// a protocol requirement.
    AMK_ProtocolImplementation,
  };

  /// Attribute merging methods. Return true if a new attribute was added.
  AvailabilityAttr *mergeAvailabilityAttr(NamedDecl *D, SourceRange Range,
                                          IdentifierInfo *Platform,
                                          VersionTuple Introduced,
                                          VersionTuple Deprecated,
                                          VersionTuple Obsoleted,
                                          bool IsUnavailable,
                                          StringRef Message,
<<<<<<< HEAD
                                          bool IsStrict,
=======
                                          bool IsStrict, StringRef Replacement,
>>>>>>> c2685f09
                                          AvailabilityMergeKind AMK,
                                          unsigned AttrSpellingListIndex);
  TypeVisibilityAttr *mergeTypeVisibilityAttr(Decl *D, SourceRange Range,
                                       TypeVisibilityAttr::VisibilityType Vis,
                                              unsigned AttrSpellingListIndex);
  VisibilityAttr *mergeVisibilityAttr(Decl *D, SourceRange Range,
                                      VisibilityAttr::VisibilityType Vis,
                                      unsigned AttrSpellingListIndex);
  DLLImportAttr *mergeDLLImportAttr(Decl *D, SourceRange Range,
                                    unsigned AttrSpellingListIndex);
  DLLExportAttr *mergeDLLExportAttr(Decl *D, SourceRange Range,
                                    unsigned AttrSpellingListIndex);
  MSInheritanceAttr *
  mergeMSInheritanceAttr(Decl *D, SourceRange Range, bool BestCase,
                         unsigned AttrSpellingListIndex,
                         MSInheritanceAttr::Spelling SemanticSpelling);
  FormatAttr *mergeFormatAttr(Decl *D, SourceRange Range,
                              IdentifierInfo *Format, int FormatIdx,
                              int FirstArg, unsigned AttrSpellingListIndex);
  SectionAttr *mergeSectionAttr(Decl *D, SourceRange Range, StringRef Name,
                                unsigned AttrSpellingListIndex);
  AlwaysInlineAttr *mergeAlwaysInlineAttr(Decl *D, SourceRange Range,
                                          IdentifierInfo *Ident,
                                          unsigned AttrSpellingListIndex);
  MinSizeAttr *mergeMinSizeAttr(Decl *D, SourceRange Range,
                                unsigned AttrSpellingListIndex);
  OptimizeNoneAttr *mergeOptimizeNoneAttr(Decl *D, SourceRange Range,
                                          unsigned AttrSpellingListIndex);
  InternalLinkageAttr *mergeInternalLinkageAttr(Decl *D, SourceRange Range,
                                                IdentifierInfo *Ident,
                                                unsigned AttrSpellingListIndex);
  CommonAttr *mergeCommonAttr(Decl *D, SourceRange Range, IdentifierInfo *Ident,
                              unsigned AttrSpellingListIndex);

  void mergeDeclAttributes(NamedDecl *New, Decl *Old,
                           AvailabilityMergeKind AMK = AMK_Redeclaration);
  void MergeTypedefNameDecl(Scope *S, TypedefNameDecl *New,
                            LookupResult &OldDecls);
  bool MergeFunctionDecl(FunctionDecl *New, NamedDecl *&Old, Scope *S,
                         bool MergeTypeWithOld);
  bool MergeCompatibleFunctionDecls(FunctionDecl *New, FunctionDecl *Old,
                                    Scope *S, bool MergeTypeWithOld);
  void mergeObjCMethodDecls(ObjCMethodDecl *New, ObjCMethodDecl *Old);
  void MergeVarDecl(VarDecl *New, LookupResult &Previous);
  void MergeVarDeclTypes(VarDecl *New, VarDecl *Old, bool MergeTypeWithOld);
  void MergeVarDeclExceptionSpecs(VarDecl *New, VarDecl *Old);
  bool MergeCXXFunctionDecl(FunctionDecl *New, FunctionDecl *Old, Scope *S);

  // AssignmentAction - This is used by all the assignment diagnostic functions
  // to represent what is actually causing the operation
  enum AssignmentAction {
    AA_Assigning,
    AA_Passing,
    AA_Returning,
    AA_Converting,
    AA_Initializing,
    AA_Sending,
    AA_Casting,
    AA_Passing_CFAudited
  };

  /// C++ Overloading.
  enum OverloadKind {
    /// This is a legitimate overload: the existing declarations are
    /// functions or function templates with different signatures.
    Ovl_Overload,

    /// This is not an overload because the signature exactly matches
    /// an existing declaration.
    Ovl_Match,

    /// This is not an overload because the lookup results contain a
    /// non-function.
    Ovl_NonFunction
  };
  OverloadKind CheckOverload(Scope *S,
                             FunctionDecl *New,
                             const LookupResult &OldDecls,
                             NamedDecl *&OldDecl,
                             bool IsForUsingDecl);
  bool IsOverload(FunctionDecl *New, FunctionDecl *Old, bool IsForUsingDecl);

  /// \brief Checks availability of the function depending on the current
  /// function context.Inside an unavailable function,unavailability is ignored.
  ///
  /// \returns true if \p FD is unavailable and current context is inside
  /// an available function, false otherwise.
  bool isFunctionConsideredUnavailable(FunctionDecl *FD);

  ImplicitConversionSequence
  TryImplicitConversion(Expr *From, QualType ToType,
                        bool SuppressUserConversions,
                        bool AllowExplicit,
                        bool InOverloadResolution,
                        bool CStyle,
                        bool AllowObjCWritebackConversion);

  bool IsIntegralPromotion(Expr *From, QualType FromType, QualType ToType);
  bool IsFloatingPointPromotion(QualType FromType, QualType ToType);
  bool IsComplexPromotion(QualType FromType, QualType ToType);
  bool IsPointerConversion(Expr *From, QualType FromType, QualType ToType,
                           bool InOverloadResolution,
                           QualType& ConvertedType, bool &IncompatibleObjC);
  bool isObjCPointerConversion(QualType FromType, QualType ToType,
                               QualType& ConvertedType, bool &IncompatibleObjC);
  bool isObjCWritebackConversion(QualType FromType, QualType ToType,
                                 QualType &ConvertedType);
  bool IsBlockPointerConversion(QualType FromType, QualType ToType,
                                QualType& ConvertedType);
  bool FunctionParamTypesAreEqual(const FunctionProtoType *OldType,
                                  const FunctionProtoType *NewType,
                                  unsigned *ArgPos = nullptr);
  void HandleFunctionTypeMismatch(PartialDiagnostic &PDiag,
                                  QualType FromType, QualType ToType);

  void maybeExtendBlockObject(ExprResult &E);
  CastKind PrepareCastToObjCObjectPointer(ExprResult &E);
  bool CheckPointerConversion(Expr *From, QualType ToType,
                              CastKind &Kind,
                              CXXCastPath& BasePath,
                              bool IgnoreBaseAccess,
                              bool Diagnose = true);
  bool IsMemberPointerConversion(Expr *From, QualType FromType, QualType ToType,
                                 bool InOverloadResolution,
                                 QualType &ConvertedType);
  bool CheckMemberPointerConversion(Expr *From, QualType ToType,
                                    CastKind &Kind,
                                    CXXCastPath &BasePath,
                                    bool IgnoreBaseAccess);
  bool IsQualificationConversion(QualType FromType, QualType ToType,
                                 bool CStyle, bool &ObjCLifetimeConversion);
  bool IsNoReturnConversion(QualType FromType, QualType ToType,
                            QualType &ResultTy);
  bool DiagnoseMultipleUserDefinedConversion(Expr *From, QualType ToType);
  bool isSameOrCompatibleFunctionType(CanQualType Param, CanQualType Arg);

  ExprResult PerformMoveOrCopyInitialization(const InitializedEntity &Entity,
                                             const VarDecl *NRVOCandidate,
                                             QualType ResultType,
                                             Expr *Value,
                                             bool AllowNRVO = true);

  bool CanPerformCopyInitialization(const InitializedEntity &Entity,
                                    ExprResult Init);
  ExprResult PerformCopyInitialization(const InitializedEntity &Entity,
                                       SourceLocation EqualLoc,
                                       ExprResult Init,
                                       bool TopLevelOfInitList = false,
                                       bool AllowExplicit = false);
  ExprResult PerformObjectArgumentInitialization(Expr *From,
                                                 NestedNameSpecifier *Qualifier,
                                                 NamedDecl *FoundDecl,
                                                 CXXMethodDecl *Method);

  ExprResult PerformContextuallyConvertToBool(Expr *From);
  ExprResult PerformContextuallyConvertToObjCPointer(Expr *From);

  /// Contexts in which a converted constant expression is required.
  enum CCEKind {
    CCEK_CaseValue,   ///< Expression in a case label.
    CCEK_Enumerator,  ///< Enumerator value with fixed underlying type.
    CCEK_TemplateArg, ///< Value of a non-type template parameter.
    CCEK_NewExpr      ///< Constant expression in a noptr-new-declarator.
  };
  ExprResult CheckConvertedConstantExpression(Expr *From, QualType T,
                                              llvm::APSInt &Value, CCEKind CCE);
  ExprResult CheckConvertedConstantExpression(Expr *From, QualType T,
                                              APValue &Value, CCEKind CCE);

  /// \brief Abstract base class used to perform a contextual implicit
  /// conversion from an expression to any type passing a filter.
  class ContextualImplicitConverter {
  public:
    bool Suppress;
    bool SuppressConversion;

    ContextualImplicitConverter(bool Suppress = false,
                                bool SuppressConversion = false)
        : Suppress(Suppress), SuppressConversion(SuppressConversion) {}

    /// \brief Determine whether the specified type is a valid destination type
    /// for this conversion.
    virtual bool match(QualType T) = 0;

    /// \brief Emits a diagnostic complaining that the expression does not have
    /// integral or enumeration type.
    virtual SemaDiagnosticBuilder
    diagnoseNoMatch(Sema &S, SourceLocation Loc, QualType T) = 0;

    /// \brief Emits a diagnostic when the expression has incomplete class type.
    virtual SemaDiagnosticBuilder
    diagnoseIncomplete(Sema &S, SourceLocation Loc, QualType T) = 0;

    /// \brief Emits a diagnostic when the only matching conversion function
    /// is explicit.
    virtual SemaDiagnosticBuilder diagnoseExplicitConv(
        Sema &S, SourceLocation Loc, QualType T, QualType ConvTy) = 0;

    /// \brief Emits a note for the explicit conversion function.
    virtual SemaDiagnosticBuilder
    noteExplicitConv(Sema &S, CXXConversionDecl *Conv, QualType ConvTy) = 0;

    /// \brief Emits a diagnostic when there are multiple possible conversion
    /// functions.
    virtual SemaDiagnosticBuilder
    diagnoseAmbiguous(Sema &S, SourceLocation Loc, QualType T) = 0;

    /// \brief Emits a note for one of the candidate conversions.
    virtual SemaDiagnosticBuilder
    noteAmbiguous(Sema &S, CXXConversionDecl *Conv, QualType ConvTy) = 0;

    /// \brief Emits a diagnostic when we picked a conversion function
    /// (for cases when we are not allowed to pick a conversion function).
    virtual SemaDiagnosticBuilder diagnoseConversion(
        Sema &S, SourceLocation Loc, QualType T, QualType ConvTy) = 0;

    virtual ~ContextualImplicitConverter() {}
  };

  class ICEConvertDiagnoser : public ContextualImplicitConverter {
    bool AllowScopedEnumerations;

  public:
    ICEConvertDiagnoser(bool AllowScopedEnumerations,
                        bool Suppress, bool SuppressConversion)
        : ContextualImplicitConverter(Suppress, SuppressConversion),
          AllowScopedEnumerations(AllowScopedEnumerations) {}

    /// Match an integral or (possibly scoped) enumeration type.
    bool match(QualType T) override;

    SemaDiagnosticBuilder
    diagnoseNoMatch(Sema &S, SourceLocation Loc, QualType T) override {
      return diagnoseNotInt(S, Loc, T);
    }

    /// \brief Emits a diagnostic complaining that the expression does not have
    /// integral or enumeration type.
    virtual SemaDiagnosticBuilder
    diagnoseNotInt(Sema &S, SourceLocation Loc, QualType T) = 0;
  };

  /// Perform a contextual implicit conversion.
  ExprResult PerformContextualImplicitConversion(
      SourceLocation Loc, Expr *FromE, ContextualImplicitConverter &Converter);


  enum ObjCSubscriptKind {
    OS_Array,
    OS_Dictionary,
    OS_Error
  };
  ObjCSubscriptKind CheckSubscriptingKind(Expr *FromE);

  // Note that LK_String is intentionally after the other literals, as
  // this is used for diagnostics logic.
  enum ObjCLiteralKind {
    LK_Array,
    LK_Dictionary,
    LK_Numeric,
    LK_Boxed,
    LK_String,
    LK_Block,
    LK_None
  };
  ObjCLiteralKind CheckLiteralKind(Expr *FromE);

  ExprResult PerformObjectMemberConversion(Expr *From,
                                           NestedNameSpecifier *Qualifier,
                                           NamedDecl *FoundDecl,
                                           NamedDecl *Member);

  // Members have to be NamespaceDecl* or TranslationUnitDecl*.
  // TODO: make this is a typesafe union.
  typedef llvm::SmallSetVector<DeclContext   *, 16> AssociatedNamespaceSet;
  typedef llvm::SmallSetVector<CXXRecordDecl *, 16> AssociatedClassSet;

  void AddOverloadCandidate(FunctionDecl *Function,
                            DeclAccessPair FoundDecl,
                            ArrayRef<Expr *> Args,
                            OverloadCandidateSet& CandidateSet,
                            bool SuppressUserConversions = false,
                            bool PartialOverloading = false,
                            bool AllowExplicit = false);
  void AddFunctionCandidates(const UnresolvedSetImpl &Functions,
                      ArrayRef<Expr *> Args,
                      OverloadCandidateSet &CandidateSet,
                      TemplateArgumentListInfo *ExplicitTemplateArgs = nullptr,
                      bool SuppressUserConversions = false,
                      bool PartialOverloading = false);
  void AddMethodCandidate(DeclAccessPair FoundDecl,
                          QualType ObjectType,
                          Expr::Classification ObjectClassification,
                          ArrayRef<Expr *> Args,
                          OverloadCandidateSet& CandidateSet,
                          bool SuppressUserConversion = false);
  void AddMethodCandidate(CXXMethodDecl *Method,
                          DeclAccessPair FoundDecl,
                          CXXRecordDecl *ActingContext, QualType ObjectType,
                          Expr::Classification ObjectClassification,
                          ArrayRef<Expr *> Args,
                          OverloadCandidateSet& CandidateSet,
                          bool SuppressUserConversions = false,
                          bool PartialOverloading = false);
  void AddMethodTemplateCandidate(FunctionTemplateDecl *MethodTmpl,
                                  DeclAccessPair FoundDecl,
                                  CXXRecordDecl *ActingContext,
                                 TemplateArgumentListInfo *ExplicitTemplateArgs,
                                  QualType ObjectType,
                                  Expr::Classification ObjectClassification,
                                  ArrayRef<Expr *> Args,
                                  OverloadCandidateSet& CandidateSet,
                                  bool SuppressUserConversions = false,
                                  bool PartialOverloading = false);
  void AddTemplateOverloadCandidate(FunctionTemplateDecl *FunctionTemplate,
                                    DeclAccessPair FoundDecl,
                                 TemplateArgumentListInfo *ExplicitTemplateArgs,
                                    ArrayRef<Expr *> Args,
                                    OverloadCandidateSet& CandidateSet,
                                    bool SuppressUserConversions = false,
                                    bool PartialOverloading = false);
  void AddConversionCandidate(CXXConversionDecl *Conversion,
                              DeclAccessPair FoundDecl,
                              CXXRecordDecl *ActingContext,
                              Expr *From, QualType ToType,
                              OverloadCandidateSet& CandidateSet,
                              bool AllowObjCConversionOnExplicit);
  void AddTemplateConversionCandidate(FunctionTemplateDecl *FunctionTemplate,
                                      DeclAccessPair FoundDecl,
                                      CXXRecordDecl *ActingContext,
                                      Expr *From, QualType ToType,
                                      OverloadCandidateSet &CandidateSet,
                                      bool AllowObjCConversionOnExplicit);
  void AddSurrogateCandidate(CXXConversionDecl *Conversion,
                             DeclAccessPair FoundDecl,
                             CXXRecordDecl *ActingContext,
                             const FunctionProtoType *Proto,
                             Expr *Object, ArrayRef<Expr *> Args,
                             OverloadCandidateSet& CandidateSet);
  void AddMemberOperatorCandidates(OverloadedOperatorKind Op,
                                   SourceLocation OpLoc, ArrayRef<Expr *> Args,
                                   OverloadCandidateSet& CandidateSet,
                                   SourceRange OpRange = SourceRange());
  void AddBuiltinCandidate(QualType ResultTy, QualType *ParamTys,
                           ArrayRef<Expr *> Args, 
                           OverloadCandidateSet& CandidateSet,
                           bool IsAssignmentOperator = false,
                           unsigned NumContextualBoolArguments = 0);
  void AddBuiltinOperatorCandidates(OverloadedOperatorKind Op,
                                    SourceLocation OpLoc, ArrayRef<Expr *> Args,
                                    OverloadCandidateSet& CandidateSet);
  void AddArgumentDependentLookupCandidates(DeclarationName Name,
                                            SourceLocation Loc,
                                            ArrayRef<Expr *> Args,
                                TemplateArgumentListInfo *ExplicitTemplateArgs,
                                            OverloadCandidateSet& CandidateSet,
                                            bool PartialOverloading = false);

  // Emit as a 'note' the specific overload candidate
  void NoteOverloadCandidate(FunctionDecl *Fn, QualType DestType = QualType(),
                             bool TakingAddress = false);

  // Emit as a series of 'note's all template and non-templates identified by
  // the expression Expr
  void NoteAllOverloadCandidates(Expr *E, QualType DestType = QualType(),
                                 bool TakingAddress = false);

  /// Check the enable_if expressions on the given function. Returns the first
  /// failing attribute, or NULL if they were all successful.
  EnableIfAttr *CheckEnableIf(FunctionDecl *Function, ArrayRef<Expr *> Args,
                              bool MissingImplicitThis = false);

  /// Returns whether the given function's address can be taken or not,
  /// optionally emitting a diagnostic if the address can't be taken.
  ///
  /// Returns false if taking the address of the function is illegal.
  bool checkAddressOfFunctionIsAvailable(const FunctionDecl *Function,
                                         bool Complain = false,
                                         SourceLocation Loc = SourceLocation());

  // [PossiblyAFunctionType]  -->   [Return]
  // NonFunctionType --> NonFunctionType
  // R (A) --> R(A)
  // R (*)(A) --> R (A)
  // R (&)(A) --> R (A)
  // R (S::*)(A) --> R (A)
  QualType ExtractUnqualifiedFunctionType(QualType PossiblyAFunctionType);

  FunctionDecl *
  ResolveAddressOfOverloadedFunction(Expr *AddressOfExpr,
                                     QualType TargetType,
                                     bool Complain,
                                     DeclAccessPair &Found,
                                     bool *pHadMultipleCandidates = nullptr);

  FunctionDecl *
  resolveAddressOfOnlyViableOverloadCandidate(Expr *E,
                                              DeclAccessPair &FoundResult);

  FunctionDecl *
  ResolveSingleFunctionTemplateSpecialization(OverloadExpr *ovl,
                                              bool Complain = false,
                                              DeclAccessPair *Found = nullptr);

  bool ResolveAndFixSingleFunctionTemplateSpecialization(
                      ExprResult &SrcExpr,
                      bool DoFunctionPointerConverion = false,
                      bool Complain = false,
                      SourceRange OpRangeForComplaining = SourceRange(),
                      QualType DestTypeForComplaining = QualType(),
                      unsigned DiagIDForComplaining = 0);


  Expr *FixOverloadedFunctionReference(Expr *E,
                                       DeclAccessPair FoundDecl,
                                       FunctionDecl *Fn);
  ExprResult FixOverloadedFunctionReference(ExprResult,
                                            DeclAccessPair FoundDecl,
                                            FunctionDecl *Fn);

  void AddOverloadedCallCandidates(UnresolvedLookupExpr *ULE,
                                   ArrayRef<Expr *> Args,
                                   OverloadCandidateSet &CandidateSet,
                                   bool PartialOverloading = false);

  // An enum used to represent the different possible results of building a
  // range-based for loop.
  enum ForRangeStatus {
    FRS_Success,
    FRS_NoViableFunction,
    FRS_DiagnosticIssued
  };

  ForRangeStatus BuildForRangeBeginEndCall(SourceLocation Loc,
                                           SourceLocation RangeLoc,
                                           const DeclarationNameInfo &NameInfo,
                                           LookupResult &MemberLookup,
                                           OverloadCandidateSet *CandidateSet,
                                           Expr *Range, ExprResult *CallExpr);

  ExprResult BuildOverloadedCallExpr(Scope *S, Expr *Fn,
                                     UnresolvedLookupExpr *ULE,
                                     SourceLocation LParenLoc,
                                     MultiExprArg Args,
                                     SourceLocation RParenLoc,
                                     Expr *ExecConfig,
                                     bool AllowTypoCorrection=true,
                                     bool CalleesAddressIsTaken=false);

  bool buildOverloadedCallSet(Scope *S, Expr *Fn, UnresolvedLookupExpr *ULE,
                              MultiExprArg Args, SourceLocation RParenLoc,
                              OverloadCandidateSet *CandidateSet,
                              ExprResult *Result);

  ExprResult CreateOverloadedUnaryOp(SourceLocation OpLoc,
                                     UnaryOperatorKind Opc,
                                     const UnresolvedSetImpl &Fns,
                                     Expr *input);

  ExprResult CreateOverloadedBinOp(SourceLocation OpLoc,
                                   BinaryOperatorKind Opc,
                                   const UnresolvedSetImpl &Fns,
                                   Expr *LHS, Expr *RHS);

  ExprResult CreateOverloadedArraySubscriptExpr(SourceLocation LLoc,
                                                SourceLocation RLoc,
                                                Expr *Base,Expr *Idx);

  ExprResult
  BuildCallToMemberFunction(Scope *S, Expr *MemExpr,
                            SourceLocation LParenLoc,
                            MultiExprArg Args,
                            SourceLocation RParenLoc);
  ExprResult
  BuildCallToObjectOfClassType(Scope *S, Expr *Object, SourceLocation LParenLoc,
                               MultiExprArg Args,
                               SourceLocation RParenLoc);

  ExprResult BuildOverloadedArrowExpr(Scope *S, Expr *Base,
                                      SourceLocation OpLoc,
                                      bool *NoArrowOperatorFound = nullptr);

  /// CheckCallReturnType - Checks that a call expression's return type is
  /// complete. Returns true on failure. The location passed in is the location
  /// that best represents the call.
  bool CheckCallReturnType(QualType ReturnType, SourceLocation Loc,
                           CallExpr *CE, FunctionDecl *FD);

  /// Helpers for dealing with blocks and functions.
  bool CheckParmsForFunctionDef(ParmVarDecl *const *Param,
                                ParmVarDecl *const *ParamEnd,
                                bool CheckParameterNames);
  void CheckCXXDefaultArguments(FunctionDecl *FD);
  void CheckExtraCXXDefaultArguments(Declarator &D);
  Scope *getNonFieldDeclScope(Scope *S);

  /// \name Name lookup
  ///
  /// These routines provide name lookup that is used during semantic
  /// analysis to resolve the various kinds of names (identifiers,
  /// overloaded operator names, constructor names, etc.) into zero or
  /// more declarations within a particular scope. The major entry
  /// points are LookupName, which performs unqualified name lookup,
  /// and LookupQualifiedName, which performs qualified name lookup.
  ///
  /// All name lookup is performed based on some specific criteria,
  /// which specify what names will be visible to name lookup and how
  /// far name lookup should work. These criteria are important both
  /// for capturing language semantics (certain lookups will ignore
  /// certain names, for example) and for performance, since name
  /// lookup is often a bottleneck in the compilation of C++. Name
  /// lookup criteria is specified via the LookupCriteria enumeration.
  ///
  /// The results of name lookup can vary based on the kind of name
  /// lookup performed, the current language, and the translation
  /// unit. In C, for example, name lookup will either return nothing
  /// (no entity found) or a single declaration. In C++, name lookup
  /// can additionally refer to a set of overloaded functions or
  /// result in an ambiguity. All of the possible results of name
  /// lookup are captured by the LookupResult class, which provides
  /// the ability to distinguish among them.
  //@{

  /// @brief Describes the kind of name lookup to perform.
  enum LookupNameKind {
    /// Ordinary name lookup, which finds ordinary names (functions,
    /// variables, typedefs, etc.) in C and most kinds of names
    /// (functions, variables, members, types, etc.) in C++.
    LookupOrdinaryName = 0,
    /// Tag name lookup, which finds the names of enums, classes,
    /// structs, and unions.
    LookupTagName,
    /// Label name lookup.
    LookupLabel,
    /// Member name lookup, which finds the names of
    /// class/struct/union members.
    LookupMemberName,
    /// Look up of an operator name (e.g., operator+) for use with
    /// operator overloading. This lookup is similar to ordinary name
    /// lookup, but will ignore any declarations that are class members.
    LookupOperatorName,
    /// Look up of a name that precedes the '::' scope resolution
    /// operator in C++. This lookup completely ignores operator, object,
    /// function, and enumerator names (C++ [basic.lookup.qual]p1).
    LookupNestedNameSpecifierName,
    /// Look up a namespace name within a C++ using directive or
    /// namespace alias definition, ignoring non-namespace names (C++
    /// [basic.lookup.udir]p1).
    LookupNamespaceName,
    /// Look up all declarations in a scope with the given name,
    /// including resolved using declarations.  This is appropriate
    /// for checking redeclarations for a using declaration.
    LookupUsingDeclName,
    /// Look up an ordinary name that is going to be redeclared as a
    /// name with linkage. This lookup ignores any declarations that
    /// are outside of the current scope unless they have linkage. See
    /// C99 6.2.2p4-5 and C++ [basic.link]p6.
    LookupRedeclarationWithLinkage,
    /// Look up a friend of a local class. This lookup does not look
    /// outside the innermost non-class scope. See C++11 [class.friend]p11.
    LookupLocalFriendName,
    /// Look up the name of an Objective-C protocol.
    LookupObjCProtocolName,
    /// Look up implicit 'self' parameter of an objective-c method.
    LookupObjCImplicitSelfParam,
    /// \brief Look up the name of an OpenMP user-defined reduction operation.
    LookupOMPReductionName,
    /// \brief Look up any declaration with any name.
    LookupAnyName
  };

  /// \brief Specifies whether (or how) name lookup is being performed for a
  /// redeclaration (vs. a reference).
  enum RedeclarationKind {
    /// \brief The lookup is a reference to this name that is not for the
    /// purpose of redeclaring the name.
    NotForRedeclaration = 0,
    /// \brief The lookup results will be used for redeclaration of a name,
    /// if an entity by that name already exists.
    ForRedeclaration
  };

  /// \brief The possible outcomes of name lookup for a literal operator.
  enum LiteralOperatorLookupResult {
    /// \brief The lookup resulted in an error.
    LOLR_Error,
    /// \brief The lookup found a single 'cooked' literal operator, which
    /// expects a normal literal to be built and passed to it.
    LOLR_Cooked,
    /// \brief The lookup found a single 'raw' literal operator, which expects
    /// a string literal containing the spelling of the literal token.
    LOLR_Raw,
    /// \brief The lookup found an overload set of literal operator templates,
    /// which expect the characters of the spelling of the literal token to be
    /// passed as a non-type template argument pack.
    LOLR_Template,
    /// \brief The lookup found an overload set of literal operator templates,
    /// which expect the character type and characters of the spelling of the
    /// string literal token to be passed as template arguments.
    LOLR_StringTemplate
  };

  SpecialMemberOverloadResult *LookupSpecialMember(CXXRecordDecl *D,
                                                   CXXSpecialMember SM,
                                                   bool ConstArg,
                                                   bool VolatileArg,
                                                   bool RValueThis,
                                                   bool ConstThis,
                                                   bool VolatileThis);

  typedef std::function<void(const TypoCorrection &)> TypoDiagnosticGenerator;
  typedef std::function<ExprResult(Sema &, TypoExpr *, TypoCorrection)>
      TypoRecoveryCallback;

private:
  bool CppLookupName(LookupResult &R, Scope *S);

  struct TypoExprState {
    std::unique_ptr<TypoCorrectionConsumer> Consumer;
    TypoDiagnosticGenerator DiagHandler;
    TypoRecoveryCallback RecoveryHandler;
    TypoExprState();
    TypoExprState(TypoExprState&& other) LLVM_NOEXCEPT;
    TypoExprState& operator=(TypoExprState&& other) LLVM_NOEXCEPT;
  };

  /// \brief The set of unhandled TypoExprs and their associated state.
  llvm::MapVector<TypoExpr *, TypoExprState> DelayedTypos;

  /// \brief Creates a new TypoExpr AST node.
  TypoExpr *createDelayedTypo(std::unique_ptr<TypoCorrectionConsumer> TCC,
                              TypoDiagnosticGenerator TDG,
                              TypoRecoveryCallback TRC);

  // \brief The set of known/encountered (unique, canonicalized) NamespaceDecls.
  //
  // The boolean value will be true to indicate that the namespace was loaded
  // from an AST/PCH file, or false otherwise.
  llvm::MapVector<NamespaceDecl*, bool> KnownNamespaces;

  /// \brief Whether we have already loaded known namespaces from an extenal
  /// source.
  bool LoadedExternalKnownNamespaces;

  /// \brief Helper for CorrectTypo and CorrectTypoDelayed used to create and
  /// populate a new TypoCorrectionConsumer. Returns nullptr if typo correction
  /// should be skipped entirely.
  std::unique_ptr<TypoCorrectionConsumer>
  makeTypoCorrectionConsumer(const DeclarationNameInfo &Typo,
                             Sema::LookupNameKind LookupKind, Scope *S,
                             CXXScopeSpec *SS,
                             std::unique_ptr<CorrectionCandidateCallback> CCC,
                             DeclContext *MemberContext, bool EnteringContext,
                             const ObjCObjectPointerType *OPT,
                             bool ErrorRecovery);

public:
  const TypoExprState &getTypoExprState(TypoExpr *TE) const;

  /// \brief Clears the state of the given TypoExpr.
  void clearDelayedTypo(TypoExpr *TE);

  /// \brief Look up a name, looking for a single declaration.  Return
  /// null if the results were absent, ambiguous, or overloaded.
  ///
  /// It is preferable to use the elaborated form and explicitly handle
  /// ambiguity and overloaded.
  NamedDecl *LookupSingleName(Scope *S, DeclarationName Name,
                              SourceLocation Loc,
                              LookupNameKind NameKind,
                              RedeclarationKind Redecl
                                = NotForRedeclaration);
  bool LookupName(LookupResult &R, Scope *S,
                  bool AllowBuiltinCreation = false);
  bool LookupQualifiedName(LookupResult &R, DeclContext *LookupCtx,
                           bool InUnqualifiedLookup = false);
  bool LookupQualifiedName(LookupResult &R, DeclContext *LookupCtx,
                           CXXScopeSpec &SS);
  bool LookupParsedName(LookupResult &R, Scope *S, CXXScopeSpec *SS,
                        bool AllowBuiltinCreation = false,
                        bool EnteringContext = false);
  ObjCProtocolDecl *LookupProtocol(IdentifierInfo *II, SourceLocation IdLoc,
                                   RedeclarationKind Redecl
                                     = NotForRedeclaration);
  bool LookupInSuper(LookupResult &R, CXXRecordDecl *Class);

  void LookupOverloadedOperatorName(OverloadedOperatorKind Op, Scope *S,
                                    QualType T1, QualType T2,
                                    UnresolvedSetImpl &Functions);
  void addOverloadedOperatorToUnresolvedSet(UnresolvedSetImpl &Functions,
                                            DeclAccessPair Operator,
                                            QualType T1, QualType T2);

  LabelDecl *LookupOrCreateLabel(IdentifierInfo *II, SourceLocation IdentLoc,
                                 SourceLocation GnuLabelLoc = SourceLocation());

  DeclContextLookupResult LookupConstructors(CXXRecordDecl *Class);
  CXXConstructorDecl *LookupDefaultConstructor(CXXRecordDecl *Class);
  CXXConstructorDecl *LookupCopyingConstructor(CXXRecordDecl *Class,
                                               unsigned Quals);
  CXXMethodDecl *LookupCopyingAssignment(CXXRecordDecl *Class, unsigned Quals,
                                         bool RValueThis, unsigned ThisQuals);
  CXXConstructorDecl *LookupMovingConstructor(CXXRecordDecl *Class,
                                              unsigned Quals);
  CXXMethodDecl *LookupMovingAssignment(CXXRecordDecl *Class, unsigned Quals,
                                        bool RValueThis, unsigned ThisQuals);
  CXXDestructorDecl *LookupDestructor(CXXRecordDecl *Class);

  bool checkLiteralOperatorId(const CXXScopeSpec &SS, const UnqualifiedId &Id);
  LiteralOperatorLookupResult LookupLiteralOperator(Scope *S, LookupResult &R,
                                                    ArrayRef<QualType> ArgTys,
                                                    bool AllowRaw,
                                                    bool AllowTemplate,
                                                    bool AllowStringTemplate);
  bool isKnownName(StringRef name);

  void ArgumentDependentLookup(DeclarationName Name, SourceLocation Loc,
                               ArrayRef<Expr *> Args, ADLResult &Functions);

  void LookupVisibleDecls(Scope *S, LookupNameKind Kind,
                          VisibleDeclConsumer &Consumer,
                          bool IncludeGlobalScope = true);
  void LookupVisibleDecls(DeclContext *Ctx, LookupNameKind Kind,
                          VisibleDeclConsumer &Consumer,
                          bool IncludeGlobalScope = true);

  enum CorrectTypoKind {
    CTK_NonError,     // CorrectTypo used in a non error recovery situation.
    CTK_ErrorRecovery // CorrectTypo used in normal error recovery.
  };

  TypoCorrection CorrectTypo(const DeclarationNameInfo &Typo,
                             Sema::LookupNameKind LookupKind,
                             Scope *S, CXXScopeSpec *SS,
                             std::unique_ptr<CorrectionCandidateCallback> CCC,
                             CorrectTypoKind Mode,
                             DeclContext *MemberContext = nullptr,
                             bool EnteringContext = false,
                             const ObjCObjectPointerType *OPT = nullptr,
                             bool RecordFailure = true);

  TypoExpr *CorrectTypoDelayed(const DeclarationNameInfo &Typo,
                               Sema::LookupNameKind LookupKind, Scope *S,
                               CXXScopeSpec *SS,
                               std::unique_ptr<CorrectionCandidateCallback> CCC,
                               TypoDiagnosticGenerator TDG,
                               TypoRecoveryCallback TRC, CorrectTypoKind Mode,
                               DeclContext *MemberContext = nullptr,
                               bool EnteringContext = false,
                               const ObjCObjectPointerType *OPT = nullptr);

  /// \brief Process any TypoExprs in the given Expr and its children,
  /// generating diagnostics as appropriate and returning a new Expr if there
  /// were typos that were all successfully corrected and ExprError if one or
  /// more typos could not be corrected.
  ///
  /// \param E The Expr to check for TypoExprs.
  ///
  /// \param InitDecl A VarDecl to avoid because the Expr being corrected is its
  /// initializer.
  ///
  /// \param Filter A function applied to a newly rebuilt Expr to determine if
  /// it is an acceptable/usable result from a single combination of typo
  /// corrections. As long as the filter returns ExprError, different
  /// combinations of corrections will be tried until all are exhausted.
  ExprResult
  CorrectDelayedTyposInExpr(Expr *E, VarDecl *InitDecl = nullptr,
                            llvm::function_ref<ExprResult(Expr *)> Filter =
                                [](Expr *E) -> ExprResult { return E; });

  ExprResult
  CorrectDelayedTyposInExpr(Expr *E,
                            llvm::function_ref<ExprResult(Expr *)> Filter) {
    return CorrectDelayedTyposInExpr(E, nullptr, Filter);
  }

  ExprResult
  CorrectDelayedTyposInExpr(ExprResult ER, VarDecl *InitDecl = nullptr,
                            llvm::function_ref<ExprResult(Expr *)> Filter =
                                [](Expr *E) -> ExprResult { return E; }) {
    return ER.isInvalid() ? ER : CorrectDelayedTyposInExpr(ER.get(), Filter);
  }

  ExprResult
  CorrectDelayedTyposInExpr(ExprResult ER,
                            llvm::function_ref<ExprResult(Expr *)> Filter) {
    return CorrectDelayedTyposInExpr(ER, nullptr, Filter);
  }

  void diagnoseTypo(const TypoCorrection &Correction,
                    const PartialDiagnostic &TypoDiag,
                    bool ErrorRecovery = true);

  void diagnoseTypo(const TypoCorrection &Correction,
                    const PartialDiagnostic &TypoDiag,
                    const PartialDiagnostic &PrevNote,
                    bool ErrorRecovery = true);

  void FindAssociatedClassesAndNamespaces(SourceLocation InstantiationLoc,
                                          ArrayRef<Expr *> Args,
                                   AssociatedNamespaceSet &AssociatedNamespaces,
                                   AssociatedClassSet &AssociatedClasses);

  void FilterLookupForScope(LookupResult &R, DeclContext *Ctx, Scope *S,
                            bool ConsiderLinkage, bool AllowInlineNamespace);

  void DiagnoseAmbiguousLookup(LookupResult &Result);
  //@}

  ObjCInterfaceDecl *getObjCInterfaceDecl(IdentifierInfo *&Id,
                                          SourceLocation IdLoc,
                                          bool TypoCorrection = false);
  NamedDecl *LazilyCreateBuiltin(IdentifierInfo *II, unsigned ID,
                                 Scope *S, bool ForRedeclaration,
                                 SourceLocation Loc);
  NamedDecl *ImplicitlyDefineFunction(SourceLocation Loc, IdentifierInfo &II,
                                      Scope *S);
  void AddKnownFunctionAttributes(FunctionDecl *FD);

  // More parsing and symbol table subroutines.

  void ProcessPragmaWeak(Scope *S, Decl *D);
  // Decl attributes - this routine is the top level dispatcher.
  void ProcessDeclAttributes(Scope *S, Decl *D, const Declarator &PD);
  void ProcessDeclAttributeList(Scope *S, Decl *D, const AttributeList *AL,
                                bool IncludeCXX11Attributes = true);
  bool ProcessAccessDeclAttributeList(AccessSpecDecl *ASDecl,
                                      const AttributeList *AttrList);

  void checkUnusedDeclAttributes(Declarator &D);

  /// Determine if type T is a valid subject for a nonnull and similar
  /// attributes. By default, we look through references (the behavior used by
  /// nonnull), but if the second parameter is true, then we treat a reference
  /// type as valid.
  bool isValidPointerAttrType(QualType T, bool RefOkay = false);

  bool CheckRegparmAttr(const AttributeList &attr, unsigned &value);
  bool CheckCallingConvAttr(const AttributeList &attr, CallingConv &CC, 
                            const FunctionDecl *FD = nullptr);
  bool CheckNoReturnAttr(const AttributeList &attr);
  bool checkStringLiteralArgumentAttr(const AttributeList &Attr,
                                      unsigned ArgNum, StringRef &Str,
                                      SourceLocation *ArgLocation = nullptr);
  bool checkSectionName(SourceLocation LiteralLoc, StringRef Str);
  void checkTargetAttr(SourceLocation LiteralLoc, StringRef Str);
  bool checkMSInheritanceAttrOnDefinition(
      CXXRecordDecl *RD, SourceRange Range, bool BestCase,
      MSInheritanceAttr::Spelling SemanticSpelling);

  void CheckAlignasUnderalignment(Decl *D);

  /// Adjust the calling convention of a method to be the ABI default if it
  /// wasn't specified explicitly.  This handles method types formed from
  /// function type typedefs and typename template arguments.
  void adjustMemberFunctionCC(QualType &T, bool IsStatic, bool IsCtorOrDtor,
                              SourceLocation Loc);

  // Check if there is an explicit attribute, but only look through parens.
  // The intent is to look for an attribute on the current declarator, but not
  // one that came from a typedef.
  bool hasExplicitCallingConv(QualType &T);

  /// Get the outermost AttributedType node that sets a calling convention.
  /// Valid types should not have multiple attributes with different CCs.
  const AttributedType *getCallingConvAttributedType(QualType T) const;

  /// Check whether a nullability type specifier can be added to the given
  /// type.
  ///
  /// \param type The type to which the nullability specifier will be
  /// added. On success, this type will be updated appropriately.
  ///
  /// \param nullability The nullability specifier to add.
  ///
  /// \param nullabilityLoc The location of the nullability specifier.
  ///
  /// \param isContextSensitive Whether this nullability specifier was
  /// written as a context-sensitive keyword (in an Objective-C
  /// method) or an Objective-C property attribute, rather than as an
  /// underscored type specifier.
  ///
  /// \returns true if nullability cannot be applied, false otherwise.
  bool checkNullabilityTypeSpecifier(QualType &type, NullabilityKind nullability,
                                     SourceLocation nullabilityLoc,
                                     bool isContextSensitive);

  /// \brief Stmt attributes - this routine is the top level dispatcher.
  StmtResult ProcessStmtAttributes(Stmt *Stmt, AttributeList *Attrs,
                                   SourceRange Range);

  void WarnConflictingTypedMethods(ObjCMethodDecl *Method,
                                   ObjCMethodDecl *MethodDecl,
                                   bool IsProtocolMethodDecl);

  void CheckConflictingOverridingMethod(ObjCMethodDecl *Method,
                                   ObjCMethodDecl *Overridden,
                                   bool IsProtocolMethodDecl);

  /// WarnExactTypedMethods - This routine issues a warning if method
  /// implementation declaration matches exactly that of its declaration.
  void WarnExactTypedMethods(ObjCMethodDecl *Method,
                             ObjCMethodDecl *MethodDecl,
                             bool IsProtocolMethodDecl);

  typedef llvm::SmallPtrSet<Selector, 8> SelectorSet;
  typedef llvm::DenseMap<Selector, ObjCMethodDecl*> ProtocolsMethodsMap;

  /// CheckImplementationIvars - This routine checks if the instance variables
  /// listed in the implelementation match those listed in the interface.
  void CheckImplementationIvars(ObjCImplementationDecl *ImpDecl,
                                ObjCIvarDecl **Fields, unsigned nIvars,
                                SourceLocation Loc);

  /// ImplMethodsVsClassMethods - This is main routine to warn if any method
  /// remains unimplemented in the class or category \@implementation.
  void ImplMethodsVsClassMethods(Scope *S, ObjCImplDecl* IMPDecl,
                                 ObjCContainerDecl* IDecl,
                                 bool IncompleteImpl = false);

  /// DiagnoseUnimplementedProperties - This routine warns on those properties
  /// which must be implemented by this implementation.
  void DiagnoseUnimplementedProperties(Scope *S, ObjCImplDecl* IMPDecl,
                                       ObjCContainerDecl *CDecl,
                                       bool SynthesizeProperties);

  /// Diagnose any null-resettable synthesized setters.
  void diagnoseNullResettableSynthesizedSetters(const ObjCImplDecl *impDecl);

  /// DefaultSynthesizeProperties - This routine default synthesizes all
  /// properties which must be synthesized in the class's \@implementation.
  void DefaultSynthesizeProperties (Scope *S, ObjCImplDecl* IMPDecl,
                                    ObjCInterfaceDecl *IDecl);
  void DefaultSynthesizeProperties(Scope *S, Decl *D);

  /// IvarBacksCurrentMethodAccessor - This routine returns 'true' if 'IV' is
  /// an ivar synthesized for 'Method' and 'Method' is a property accessor
  /// declared in class 'IFace'.
  bool IvarBacksCurrentMethodAccessor(ObjCInterfaceDecl *IFace,
                                      ObjCMethodDecl *Method, ObjCIvarDecl *IV);
  
  /// DiagnoseUnusedBackingIvarInAccessor - Issue an 'unused' warning if ivar which
  /// backs the property is not used in the property's accessor.
  void DiagnoseUnusedBackingIvarInAccessor(Scope *S,
                                           const ObjCImplementationDecl *ImplD);
  
  /// GetIvarBackingPropertyAccessor - If method is a property setter/getter and
  /// it property has a backing ivar, returns this ivar; otherwise, returns NULL.
  /// It also returns ivar's property on success.
  ObjCIvarDecl *GetIvarBackingPropertyAccessor(const ObjCMethodDecl *Method,
                                               const ObjCPropertyDecl *&PDecl) const;
  
  /// Called by ActOnProperty to handle \@property declarations in
  /// class extensions.
  ObjCPropertyDecl *HandlePropertyInClassExtension(Scope *S,
                      SourceLocation AtLoc,
                      SourceLocation LParenLoc,
                      FieldDeclarator &FD,
                      Selector GetterSel,
                      Selector SetterSel,
                      const bool isReadWrite,
                      unsigned &Attributes,
                      const unsigned AttributesAsWritten,
                      QualType T,
                      TypeSourceInfo *TSI,
                      tok::ObjCKeywordKind MethodImplKind);

  /// Called by ActOnProperty and HandlePropertyInClassExtension to
  /// handle creating the ObjcPropertyDecl for a category or \@interface.
  ObjCPropertyDecl *CreatePropertyDecl(Scope *S,
                                       ObjCContainerDecl *CDecl,
                                       SourceLocation AtLoc,
                                       SourceLocation LParenLoc,
                                       FieldDeclarator &FD,
                                       Selector GetterSel,
                                       Selector SetterSel,
                                       const bool isReadWrite,
                                       const unsigned Attributes,
                                       const unsigned AttributesAsWritten,
                                       QualType T,
                                       TypeSourceInfo *TSI,
                                       tok::ObjCKeywordKind MethodImplKind,
                                       DeclContext *lexicalDC = nullptr);

  /// AtomicPropertySetterGetterRules - This routine enforces the rule (via
  /// warning) when atomic property has one but not the other user-declared
  /// setter or getter.
  void AtomicPropertySetterGetterRules(ObjCImplDecl* IMPDecl,
                                       ObjCInterfaceDecl* IDecl);

  void DiagnoseOwningPropertyGetterSynthesis(const ObjCImplementationDecl *D);

  void DiagnoseMissingDesignatedInitOverrides(
                                          const ObjCImplementationDecl *ImplD,
                                          const ObjCInterfaceDecl *IFD);

  void DiagnoseDuplicateIvars(ObjCInterfaceDecl *ID, ObjCInterfaceDecl *SID);

  enum MethodMatchStrategy {
    MMS_loose,
    MMS_strict
  };

  /// MatchTwoMethodDeclarations - Checks if two methods' type match and returns
  /// true, or false, accordingly.
  bool MatchTwoMethodDeclarations(const ObjCMethodDecl *Method,
                                  const ObjCMethodDecl *PrevMethod,
                                  MethodMatchStrategy strategy = MMS_strict);

  /// MatchAllMethodDeclarations - Check methods declaraed in interface or
  /// or protocol against those declared in their implementations.
  void MatchAllMethodDeclarations(const SelectorSet &InsMap,
                                  const SelectorSet &ClsMap,
                                  SelectorSet &InsMapSeen,
                                  SelectorSet &ClsMapSeen,
                                  ObjCImplDecl* IMPDecl,
                                  ObjCContainerDecl* IDecl,
                                  bool &IncompleteImpl,
                                  bool ImmediateClass,
                                  bool WarnCategoryMethodImpl=false);

  /// CheckCategoryVsClassMethodMatches - Checks that methods implemented in
  /// category matches with those implemented in its primary class and
  /// warns each time an exact match is found.
  void CheckCategoryVsClassMethodMatches(ObjCCategoryImplDecl *CatIMP);

  /// \brief Add the given method to the list of globally-known methods.
  void addMethodToGlobalList(ObjCMethodList *List, ObjCMethodDecl *Method);

private:
  /// AddMethodToGlobalPool - Add an instance or factory method to the global
  /// pool. See descriptoin of AddInstanceMethodToGlobalPool.
  void AddMethodToGlobalPool(ObjCMethodDecl *Method, bool impl, bool instance);

  /// LookupMethodInGlobalPool - Returns the instance or factory method and
  /// optionally warns if there are multiple signatures.
  ObjCMethodDecl *LookupMethodInGlobalPool(Selector Sel, SourceRange R,
                                           bool receiverIdOrClass,
                                           bool instance);

public:
  /// \brief - Returns instance or factory methods in global method pool for
  /// given selector. If no such method or only one method found, function returns
  /// false; otherwise, it returns true
  bool CollectMultipleMethodsInGlobalPool(Selector Sel,
                                          SmallVectorImpl<ObjCMethodDecl*>& Methods,
                                          bool instance);
    
  bool AreMultipleMethodsInGlobalPool(Selector Sel, ObjCMethodDecl *BestMethod,
                                      SourceRange R,
                                      bool receiverIdOrClass);
      
  void DiagnoseMultipleMethodInGlobalPool(SmallVectorImpl<ObjCMethodDecl*> &Methods,
                                          Selector Sel, SourceRange R,
                                          bool receiverIdOrClass);

private:
  /// \brief - Returns a selector which best matches given argument list or
  /// nullptr if none could be found
  ObjCMethodDecl *SelectBestMethod(Selector Sel, MultiExprArg Args,
                                   bool IsInstance);
    

  /// \brief Record the typo correction failure and return an empty correction.
  TypoCorrection FailedCorrection(IdentifierInfo *Typo, SourceLocation TypoLoc,
                                  bool RecordFailure = true) {
    if (RecordFailure)
      TypoCorrectionFailures[Typo].insert(TypoLoc);
    return TypoCorrection();
  }

public:
  /// AddInstanceMethodToGlobalPool - All instance methods in a translation
  /// unit are added to a global pool. This allows us to efficiently associate
  /// a selector with a method declaraation for purposes of typechecking
  /// messages sent to "id" (where the class of the object is unknown).
  void AddInstanceMethodToGlobalPool(ObjCMethodDecl *Method, bool impl=false) {
    AddMethodToGlobalPool(Method, impl, /*instance*/true);
  }

  /// AddFactoryMethodToGlobalPool - Same as above, but for factory methods.
  void AddFactoryMethodToGlobalPool(ObjCMethodDecl *Method, bool impl=false) {
    AddMethodToGlobalPool(Method, impl, /*instance*/false);
  }

  /// AddAnyMethodToGlobalPool - Add any method, instance or factory to global
  /// pool.
  void AddAnyMethodToGlobalPool(Decl *D);

  /// LookupInstanceMethodInGlobalPool - Returns the method and warns if
  /// there are multiple signatures.
  ObjCMethodDecl *LookupInstanceMethodInGlobalPool(Selector Sel, SourceRange R,
                                                   bool receiverIdOrClass=false) {
    return LookupMethodInGlobalPool(Sel, R, receiverIdOrClass,
                                    /*instance*/true);
  }

  /// LookupFactoryMethodInGlobalPool - Returns the method and warns if
  /// there are multiple signatures.
  ObjCMethodDecl *LookupFactoryMethodInGlobalPool(Selector Sel, SourceRange R,
                                                  bool receiverIdOrClass=false) {
    return LookupMethodInGlobalPool(Sel, R, receiverIdOrClass,
                                    /*instance*/false);
  }

  const ObjCMethodDecl *SelectorsForTypoCorrection(Selector Sel,
                              QualType ObjectType=QualType());
  /// LookupImplementedMethodInGlobalPool - Returns the method which has an
  /// implementation.
  ObjCMethodDecl *LookupImplementedMethodInGlobalPool(Selector Sel);

  /// CollectIvarsToConstructOrDestruct - Collect those ivars which require
  /// initialization.
  void CollectIvarsToConstructOrDestruct(ObjCInterfaceDecl *OI,
                                  SmallVectorImpl<ObjCIvarDecl*> &Ivars);

  //===--------------------------------------------------------------------===//
  // Statement Parsing Callbacks: SemaStmt.cpp.
public:
  class FullExprArg {
  public:
    FullExprArg(Sema &actions) : E(nullptr) { }

    ExprResult release() {
      return E;
    }

    Expr *get() const { return E; }

    Expr *operator->() {
      return E;
    }

  private:
    // FIXME: No need to make the entire Sema class a friend when it's just
    // Sema::MakeFullExpr that needs access to the constructor below.
    friend class Sema;

    explicit FullExprArg(Expr *expr) : E(expr) {}

    Expr *E;
  };

  FullExprArg MakeFullExpr(Expr *Arg) {
    return MakeFullExpr(Arg, Arg ? Arg->getExprLoc() : SourceLocation());
  }
  FullExprArg MakeFullExpr(Expr *Arg, SourceLocation CC) {
    return FullExprArg(ActOnFinishFullExpr(Arg, CC).get());
  }
  FullExprArg MakeFullDiscardedValueExpr(Expr *Arg) {
    ExprResult FE =
      ActOnFinishFullExpr(Arg, Arg ? Arg->getExprLoc() : SourceLocation(),
                          /*DiscardedValue*/ true);
    return FullExprArg(FE.get());
  }

  StmtResult ActOnExprStmt(ExprResult Arg);
  StmtResult ActOnExprStmtError();

  StmtResult ActOnNullStmt(SourceLocation SemiLoc,
                           bool HasLeadingEmptyMacro = false);

  void ActOnStartOfCompoundStmt();
  void ActOnFinishOfCompoundStmt();
  StmtResult ActOnCompoundStmt(SourceLocation L, SourceLocation R,
                               ArrayRef<Stmt *> Elts, bool isStmtExpr);

  /// \brief A RAII object to enter scope of a compound statement.
  class CompoundScopeRAII {
  public:
    CompoundScopeRAII(Sema &S): S(S) {
      S.ActOnStartOfCompoundStmt();
    }

    ~CompoundScopeRAII() {
      S.ActOnFinishOfCompoundStmt();
    }

  private:
    Sema &S;
  };

  /// An RAII helper that pops function a function scope on exit.
  struct FunctionScopeRAII {
    Sema &S;
    bool Active;
    FunctionScopeRAII(Sema &S) : S(S), Active(true) {}
    ~FunctionScopeRAII() {
      if (Active)
        S.PopFunctionScopeInfo();
    }
    void disable() { Active = false; }
  };

  StmtResult ActOnDeclStmt(DeclGroupPtrTy Decl,
                                   SourceLocation StartLoc,
                                   SourceLocation EndLoc);
  void ActOnForEachDeclStmt(DeclGroupPtrTy Decl);
  StmtResult ActOnForEachLValueExpr(Expr *E);
  StmtResult ActOnCaseStmt(SourceLocation CaseLoc, Expr *LHSVal,
                                   SourceLocation DotDotDotLoc, Expr *RHSVal,
                                   SourceLocation ColonLoc);
  void ActOnCaseStmtBody(Stmt *CaseStmt, Stmt *SubStmt);

  StmtResult ActOnDefaultStmt(SourceLocation DefaultLoc,
                                      SourceLocation ColonLoc,
                                      Stmt *SubStmt, Scope *CurScope);
  StmtResult ActOnLabelStmt(SourceLocation IdentLoc, LabelDecl *TheDecl,
                            SourceLocation ColonLoc, Stmt *SubStmt);

  StmtResult ActOnAttributedStmt(SourceLocation AttrLoc,
                                 ArrayRef<const Attr*> Attrs,
                                 Stmt *SubStmt);

  StmtResult ActOnIfStmt(SourceLocation IfLoc,
                         FullExprArg CondVal, Decl *CondVar,
                         Stmt *ThenVal,
                         SourceLocation ElseLoc, Stmt *ElseVal);
  StmtResult ActOnStartOfSwitchStmt(SourceLocation SwitchLoc,
                                            Expr *Cond,
                                            Decl *CondVar);
  StmtResult ActOnFinishSwitchStmt(SourceLocation SwitchLoc,
                                           Stmt *Switch, Stmt *Body);
  StmtResult ActOnWhileStmt(SourceLocation WhileLoc,
                            FullExprArg Cond,
                            Decl *CondVar, Stmt *Body);
  StmtResult ActOnDoStmt(SourceLocation DoLoc, Stmt *Body,
                                 SourceLocation WhileLoc,
                                 SourceLocation CondLParen, Expr *Cond,
                                 SourceLocation CondRParen);

  StmtResult ActOnForStmt(SourceLocation ForLoc,
                          SourceLocation LParenLoc,
                          Stmt *First, FullExprArg Second,
                          Decl *SecondVar,
                          FullExprArg Third,
                          SourceLocation RParenLoc,
                          Stmt *Body);
  ExprResult CheckObjCForCollectionOperand(SourceLocation forLoc,
                                           Expr *collection);
  StmtResult ActOnObjCForCollectionStmt(SourceLocation ForColLoc,
                                        Stmt *First, Expr *collection,
                                        SourceLocation RParenLoc);
  StmtResult FinishObjCForCollectionStmt(Stmt *ForCollection, Stmt *Body);

  enum BuildForRangeKind {
    /// Initial building of a for-range statement.
    BFRK_Build,
    /// Instantiation or recovery rebuild of a for-range statement. Don't
    /// attempt any typo-correction.
    BFRK_Rebuild,
    /// Determining whether a for-range statement could be built. Avoid any
    /// unnecessary or irreversible actions.
    BFRK_Check
  };

  StmtResult ActOnCXXForRangeStmt(Scope *S, SourceLocation ForLoc,
                                  SourceLocation CoawaitLoc,
                                  Stmt *LoopVar,
                                  SourceLocation ColonLoc, Expr *Collection,
                                  SourceLocation RParenLoc,
                                  BuildForRangeKind Kind);
  StmtResult BuildCXXForRangeStmt(SourceLocation ForLoc,
                                  SourceLocation CoawaitLoc,
                                  SourceLocation ColonLoc,
                                  Stmt *RangeDecl, Stmt *Begin, Stmt *End,
                                  Expr *Cond, Expr *Inc,
                                  Stmt *LoopVarDecl,
                                  SourceLocation RParenLoc,
                                  BuildForRangeKind Kind);
  StmtResult FinishCXXForRangeStmt(Stmt *ForRange, Stmt *Body);

  StmtResult ActOnGotoStmt(SourceLocation GotoLoc,
                           SourceLocation LabelLoc,
                           LabelDecl *TheDecl);
  StmtResult ActOnIndirectGotoStmt(SourceLocation GotoLoc,
                                   SourceLocation StarLoc,
                                   Expr *DestExp);
  StmtResult ActOnContinueStmt(SourceLocation ContinueLoc, Scope *CurScope);
  StmtResult ActOnBreakStmt(SourceLocation BreakLoc, Scope *CurScope);

  void ActOnCapturedRegionStart(SourceLocation Loc, Scope *CurScope,
                                CapturedRegionKind Kind, unsigned NumParams);
  typedef std::pair<StringRef, QualType> CapturedParamNameType;
  void ActOnCapturedRegionStart(SourceLocation Loc, Scope *CurScope,
                                CapturedRegionKind Kind,
                                ArrayRef<CapturedParamNameType> Params);
  StmtResult ActOnCapturedRegionEnd(Stmt *S);
  void ActOnCapturedRegionError();
  RecordDecl *CreateCapturedStmtRecordDecl(CapturedDecl *&CD,
                                           SourceLocation Loc,
                                           unsigned NumParams);
  VarDecl *getCopyElisionCandidate(QualType ReturnType, Expr *E,
                                   bool AllowFunctionParameters);
  bool isCopyElisionCandidate(QualType ReturnType, const VarDecl *VD,
                              bool AllowFunctionParameters);

  StmtResult ActOnReturnStmt(SourceLocation ReturnLoc, Expr *RetValExp,
                             Scope *CurScope);
  StmtResult BuildReturnStmt(SourceLocation ReturnLoc, Expr *RetValExp);
  StmtResult ActOnCapScopeReturnStmt(SourceLocation ReturnLoc, Expr *RetValExp);

  StmtResult ActOnGCCAsmStmt(SourceLocation AsmLoc, bool IsSimple,
                             bool IsVolatile, unsigned NumOutputs,
                             unsigned NumInputs, IdentifierInfo **Names,
                             MultiExprArg Constraints, MultiExprArg Exprs,
                             Expr *AsmString, MultiExprArg Clobbers,
                             SourceLocation RParenLoc);

  ExprResult LookupInlineAsmIdentifier(CXXScopeSpec &SS,
                                       SourceLocation TemplateKWLoc,
                                       UnqualifiedId &Id,
                                       llvm::InlineAsmIdentifierInfo &Info,
                                       bool IsUnevaluatedContext);
  bool LookupInlineAsmField(StringRef Base, StringRef Member,
                            unsigned &Offset, SourceLocation AsmLoc);
  ExprResult LookupInlineAsmVarDeclField(Expr *RefExpr, StringRef Member,
                                         llvm::InlineAsmIdentifierInfo &Info,
                                         SourceLocation AsmLoc);
  StmtResult ActOnMSAsmStmt(SourceLocation AsmLoc, SourceLocation LBraceLoc,
                            ArrayRef<Token> AsmToks,
                            StringRef AsmString,
                            unsigned NumOutputs, unsigned NumInputs,
                            ArrayRef<StringRef> Constraints,
                            ArrayRef<StringRef> Clobbers,
                            ArrayRef<Expr*> Exprs,
                            SourceLocation EndLoc);
  LabelDecl *GetOrCreateMSAsmLabel(StringRef ExternalLabelName,
                                   SourceLocation Location,
                                   bool AlwaysCreate);

  VarDecl *BuildObjCExceptionDecl(TypeSourceInfo *TInfo, QualType ExceptionType,
                                  SourceLocation StartLoc,
                                  SourceLocation IdLoc, IdentifierInfo *Id,
                                  bool Invalid = false);

  Decl *ActOnObjCExceptionDecl(Scope *S, Declarator &D);

  StmtResult ActOnObjCAtCatchStmt(SourceLocation AtLoc, SourceLocation RParen,
                                  Decl *Parm, Stmt *Body);

  StmtResult ActOnObjCAtFinallyStmt(SourceLocation AtLoc, Stmt *Body);

  StmtResult ActOnObjCAtTryStmt(SourceLocation AtLoc, Stmt *Try,
                                MultiStmtArg Catch, Stmt *Finally);

  StmtResult BuildObjCAtThrowStmt(SourceLocation AtLoc, Expr *Throw);
  StmtResult ActOnObjCAtThrowStmt(SourceLocation AtLoc, Expr *Throw,
                                  Scope *CurScope);
  ExprResult ActOnObjCAtSynchronizedOperand(SourceLocation atLoc,
                                            Expr *operand);
  StmtResult ActOnObjCAtSynchronizedStmt(SourceLocation AtLoc,
                                         Expr *SynchExpr,
                                         Stmt *SynchBody);

  StmtResult ActOnObjCAutoreleasePoolStmt(SourceLocation AtLoc, Stmt *Body);

  VarDecl *BuildExceptionDeclaration(Scope *S, TypeSourceInfo *TInfo,
                                     SourceLocation StartLoc,
                                     SourceLocation IdLoc,
                                     IdentifierInfo *Id);

  Decl *ActOnExceptionDeclarator(Scope *S, Declarator &D);

  StmtResult ActOnCXXCatchBlock(SourceLocation CatchLoc,
                                Decl *ExDecl, Stmt *HandlerBlock);
  StmtResult ActOnCXXTryBlock(SourceLocation TryLoc, Stmt *TryBlock,
                              ArrayRef<Stmt *> Handlers);

  StmtResult ActOnSEHTryBlock(bool IsCXXTry, // try (true) or __try (false) ?
                              SourceLocation TryLoc, Stmt *TryBlock,
                              Stmt *Handler);
  StmtResult ActOnSEHExceptBlock(SourceLocation Loc,
                                 Expr *FilterExpr,
                                 Stmt *Block);
  void ActOnStartSEHFinallyBlock();
  void ActOnAbortSEHFinallyBlock();
  StmtResult ActOnFinishSEHFinallyBlock(SourceLocation Loc, Stmt *Block);
  StmtResult ActOnSEHLeaveStmt(SourceLocation Loc, Scope *CurScope);

  void DiagnoseReturnInConstructorExceptionHandler(CXXTryStmt *TryBlock);

  bool ShouldWarnIfUnusedFileScopedDecl(const DeclaratorDecl *D) const;

  /// \brief If it's a file scoped decl that must warn if not used, keep track
  /// of it.
  void MarkUnusedFileScopedDecl(const DeclaratorDecl *D);

  /// DiagnoseUnusedExprResult - If the statement passed in is an expression
  /// whose result is unused, warn.
  void DiagnoseUnusedExprResult(const Stmt *S);
  void DiagnoseUnusedNestedTypedefs(const RecordDecl *D);
  void DiagnoseUnusedDecl(const NamedDecl *ND);

  /// Emit \p DiagID if statement located on \p StmtLoc has a suspicious null
  /// statement as a \p Body, and it is located on the same line.
  ///
  /// This helps prevent bugs due to typos, such as:
  ///     if (condition);
  ///       do_stuff();
  void DiagnoseEmptyStmtBody(SourceLocation StmtLoc,
                             const Stmt *Body,
                             unsigned DiagID);

  /// Warn if a for/while loop statement \p S, which is followed by
  /// \p PossibleBody, has a suspicious null statement as a body.
  void DiagnoseEmptyLoopBody(const Stmt *S,
                             const Stmt *PossibleBody);

  /// Warn if a value is moved to itself.
  void DiagnoseSelfMove(const Expr *LHSExpr, const Expr *RHSExpr,
                        SourceLocation OpLoc);

  /// \brief Warn if we're implicitly casting from a _Nullable pointer type to a
  /// _Nonnull one.
  void diagnoseNullableToNonnullConversion(QualType DstType, QualType SrcType,
                                           SourceLocation Loc);

  ParsingDeclState PushParsingDeclaration(sema::DelayedDiagnosticPool &pool) {
    return DelayedDiagnostics.push(pool);
  }
  void PopParsingDeclaration(ParsingDeclState state, Decl *decl);

  typedef ProcessingContextState ParsingClassState;
  ParsingClassState PushParsingClass() {
    return DelayedDiagnostics.pushUndelayed();
  }
  void PopParsingClass(ParsingClassState state) {
    DelayedDiagnostics.popUndelayed(state);
  }

  void redelayDiagnostics(sema::DelayedDiagnosticPool &pool);

  enum AvailabilityDiagnostic { AD_Deprecation, AD_Unavailable, AD_Partial };

  void EmitAvailabilityWarning(AvailabilityDiagnostic AD,
                               NamedDecl *D, StringRef Message,
                               SourceLocation Loc,
                               const ObjCInterfaceDecl *UnknownObjCClass,
                               const ObjCPropertyDecl  *ObjCProperty,
                               bool ObjCPropertyAccess);

  bool makeUnavailableInSystemHeader(SourceLocation loc,
                                     UnavailableAttr::ImplicitReason reason);

  //===--------------------------------------------------------------------===//
  // Expression Parsing Callbacks: SemaExpr.cpp.

  bool CanUseDecl(NamedDecl *D, bool TreatUnavailableAsInvalid);
  bool DiagnoseUseOfDecl(NamedDecl *D, SourceLocation Loc,
                         const ObjCInterfaceDecl *UnknownObjCClass=nullptr,
                         bool ObjCPropertyAccess=false);
  void NoteDeletedFunction(FunctionDecl *FD);
  std::string getDeletedOrUnavailableSuffix(const FunctionDecl *FD);
  bool DiagnosePropertyAccessorMismatch(ObjCPropertyDecl *PD,
                                        ObjCMethodDecl *Getter,
                                        SourceLocation Loc);
  void DiagnoseSentinelCalls(NamedDecl *D, SourceLocation Loc,
                             ArrayRef<Expr *> Args);

  void PushExpressionEvaluationContext(ExpressionEvaluationContext NewContext,
                                       Decl *LambdaContextDecl = nullptr,
                                       bool IsDecltype = false);
  enum ReuseLambdaContextDecl_t { ReuseLambdaContextDecl };
  void PushExpressionEvaluationContext(ExpressionEvaluationContext NewContext,
                                       ReuseLambdaContextDecl_t,
                                       bool IsDecltype = false);
  void PopExpressionEvaluationContext();

  void DiscardCleanupsInEvaluationContext();

  ExprResult TransformToPotentiallyEvaluated(Expr *E);
  ExprResult HandleExprEvaluationContextForTypeof(Expr *E);

  ExprResult ActOnConstantExpression(ExprResult Res);

  // Functions for marking a declaration referenced.  These functions also
  // contain the relevant logic for marking if a reference to a function or
  // variable is an odr-use (in the C++11 sense).  There are separate variants
  // for expressions referring to a decl; these exist because odr-use marking
  // needs to be delayed for some constant variables when we build one of the
  // named expressions.
  //
  // MightBeOdrUse indicates whether the use could possibly be an odr-use, and
  // should usually be true. This only needs to be set to false if the lack of
  // odr-use cannot be determined from the current context (for instance,
  // because the name denotes a virtual function and was written without an
  // explicit nested-name-specifier).
  void MarkAnyDeclReferenced(SourceLocation Loc, Decl *D, bool MightBeOdrUse);
  void MarkFunctionReferenced(SourceLocation Loc, FunctionDecl *Func,
                              bool MightBeOdrUse = true);
  void MarkVariableReferenced(SourceLocation Loc, VarDecl *Var);
  void MarkDeclRefReferenced(DeclRefExpr *E);
  void MarkMemberReferenced(MemberExpr *E);

  void UpdateMarkingForLValueToRValue(Expr *E);
  void CleanupVarDeclMarking();

  enum TryCaptureKind {
    TryCapture_Implicit, TryCapture_ExplicitByVal, TryCapture_ExplicitByRef
  };

  /// \brief Try to capture the given variable.
  ///
  /// \param Var The variable to capture.
  ///
  /// \param Loc The location at which the capture occurs.
  ///
  /// \param Kind The kind of capture, which may be implicit (for either a
  /// block or a lambda), or explicit by-value or by-reference (for a lambda).
  ///
  /// \param EllipsisLoc The location of the ellipsis, if one is provided in
  /// an explicit lambda capture.
  ///
  /// \param BuildAndDiagnose Whether we are actually supposed to add the
  /// captures or diagnose errors. If false, this routine merely check whether
  /// the capture can occur without performing the capture itself or complaining
  /// if the variable cannot be captured.
  ///
  /// \param CaptureType Will be set to the type of the field used to capture
  /// this variable in the innermost block or lambda. Only valid when the
  /// variable can be captured.
  ///
  /// \param DeclRefType Will be set to the type of a reference to the capture
  /// from within the current scope. Only valid when the variable can be
  /// captured.
  ///
  /// \param FunctionScopeIndexToStopAt If non-null, it points to the index
  /// of the FunctionScopeInfo stack beyond which we do not attempt to capture.
  /// This is useful when enclosing lambdas must speculatively capture 
  /// variables that may or may not be used in certain specializations of
  /// a nested generic lambda.
  /// 
  /// \returns true if an error occurred (i.e., the variable cannot be
  /// captured) and false if the capture succeeded.
  bool tryCaptureVariable(VarDecl *Var, SourceLocation Loc, TryCaptureKind Kind,
                          SourceLocation EllipsisLoc, bool BuildAndDiagnose,
                          QualType &CaptureType,
                          QualType &DeclRefType, 
                          const unsigned *const FunctionScopeIndexToStopAt);

  /// \brief Try to capture the given variable.
  bool tryCaptureVariable(VarDecl *Var, SourceLocation Loc,
                          TryCaptureKind Kind = TryCapture_Implicit,
                          SourceLocation EllipsisLoc = SourceLocation());

  /// \brief Checks if the variable must be captured.
  bool NeedToCaptureVariable(VarDecl *Var, SourceLocation Loc);

  /// \brief Given a variable, determine the type that a reference to that
  /// variable will have in the given scope.
  QualType getCapturedDeclRefType(VarDecl *Var, SourceLocation Loc);

  void MarkDeclarationsReferencedInType(SourceLocation Loc, QualType T);
  void MarkDeclarationsReferencedInExpr(Expr *E,
                                        bool SkipLocalVariables = false);

  /// \brief Try to recover by turning the given expression into a
  /// call.  Returns true if recovery was attempted or an error was
  /// emitted; this may also leave the ExprResult invalid.
  bool tryToRecoverWithCall(ExprResult &E, const PartialDiagnostic &PD,
                            bool ForceComplain = false,
                            bool (*IsPlausibleResult)(QualType) = nullptr);

  /// \brief Figure out if an expression could be turned into a call.
  bool tryExprAsCall(Expr &E, QualType &ZeroArgCallReturnTy,
                     UnresolvedSetImpl &NonTemplateOverloads);

  /// \brief Conditionally issue a diagnostic based on the current
  /// evaluation context.
  ///
  /// \param Statement If Statement is non-null, delay reporting the
  /// diagnostic until the function body is parsed, and then do a basic
  /// reachability analysis to determine if the statement is reachable.
  /// If it is unreachable, the diagnostic will not be emitted.
  bool DiagRuntimeBehavior(SourceLocation Loc, const Stmt *Statement,
                           const PartialDiagnostic &PD);

  // Primary Expressions.
  SourceRange getExprRange(Expr *E) const;

  ExprResult ActOnIdExpression(
      Scope *S, CXXScopeSpec &SS, SourceLocation TemplateKWLoc,
      UnqualifiedId &Id, bool HasTrailingLParen, bool IsAddressOfOperand,
      std::unique_ptr<CorrectionCandidateCallback> CCC = nullptr,
      bool IsInlineAsmIdentifier = false, Token *KeywordReplacement = nullptr);

  void DecomposeUnqualifiedId(const UnqualifiedId &Id,
                              TemplateArgumentListInfo &Buffer,
                              DeclarationNameInfo &NameInfo,
                              const TemplateArgumentListInfo *&TemplateArgs);

  bool
  DiagnoseEmptyLookup(Scope *S, CXXScopeSpec &SS, LookupResult &R,
                      std::unique_ptr<CorrectionCandidateCallback> CCC,
                      TemplateArgumentListInfo *ExplicitTemplateArgs = nullptr,
                      ArrayRef<Expr *> Args = None, TypoExpr **Out = nullptr);

  ExprResult LookupInObjCMethod(LookupResult &LookUp, Scope *S,
                                IdentifierInfo *II,
                                bool AllowBuiltinCreation=false);

  ExprResult ActOnDependentIdExpression(const CXXScopeSpec &SS,
                                        SourceLocation TemplateKWLoc,
                                        const DeclarationNameInfo &NameInfo,
                                        bool isAddressOfOperand,
                                const TemplateArgumentListInfo *TemplateArgs);

  ExprResult BuildDeclRefExpr(ValueDecl *D, QualType Ty,
                              ExprValueKind VK,
                              SourceLocation Loc,
                              const CXXScopeSpec *SS = nullptr);
  ExprResult
  BuildDeclRefExpr(ValueDecl *D, QualType Ty, ExprValueKind VK,
                   const DeclarationNameInfo &NameInfo,
                   const CXXScopeSpec *SS = nullptr,
                   NamedDecl *FoundD = nullptr,
                   const TemplateArgumentListInfo *TemplateArgs = nullptr);
  ExprResult
  BuildAnonymousStructUnionMemberReference(
      const CXXScopeSpec &SS,
      SourceLocation nameLoc,
      IndirectFieldDecl *indirectField,
      DeclAccessPair FoundDecl = DeclAccessPair::make(nullptr, AS_none),
      Expr *baseObjectExpr = nullptr,
      SourceLocation opLoc = SourceLocation());

  ExprResult BuildPossibleImplicitMemberExpr(const CXXScopeSpec &SS,
                                             SourceLocation TemplateKWLoc,
                                             LookupResult &R,
                                const TemplateArgumentListInfo *TemplateArgs,
                                             const Scope *S);
  ExprResult BuildImplicitMemberExpr(const CXXScopeSpec &SS,
                                     SourceLocation TemplateKWLoc,
                                     LookupResult &R,
                                const TemplateArgumentListInfo *TemplateArgs,
                                     bool IsDefiniteInstance,
                                     const Scope *S);
  bool UseArgumentDependentLookup(const CXXScopeSpec &SS,
                                  const LookupResult &R,
                                  bool HasTrailingLParen);

  ExprResult
  BuildQualifiedDeclarationNameExpr(CXXScopeSpec &SS,
                                    const DeclarationNameInfo &NameInfo,
                                    bool IsAddressOfOperand, const Scope *S,
                                    TypeSourceInfo **RecoveryTSI = nullptr);

  ExprResult BuildDependentDeclRefExpr(const CXXScopeSpec &SS,
                                       SourceLocation TemplateKWLoc,
                                const DeclarationNameInfo &NameInfo,
                                const TemplateArgumentListInfo *TemplateArgs);

  ExprResult BuildDeclarationNameExpr(const CXXScopeSpec &SS,
                                      LookupResult &R,
                                      bool NeedsADL,
                                      bool AcceptInvalidDecl = false);
  ExprResult BuildDeclarationNameExpr(
      const CXXScopeSpec &SS, const DeclarationNameInfo &NameInfo, NamedDecl *D,
      NamedDecl *FoundD = nullptr,
      const TemplateArgumentListInfo *TemplateArgs = nullptr,
      bool AcceptInvalidDecl = false);

  ExprResult BuildLiteralOperatorCall(LookupResult &R,
                      DeclarationNameInfo &SuffixInfo,
                      ArrayRef<Expr *> Args,
                      SourceLocation LitEndLoc,
                      TemplateArgumentListInfo *ExplicitTemplateArgs = nullptr);

  ExprResult BuildPredefinedExpr(SourceLocation Loc,
                                 PredefinedExpr::IdentType IT);
  ExprResult ActOnPredefinedExpr(SourceLocation Loc, tok::TokenKind Kind);
  ExprResult ActOnIntegerConstant(SourceLocation Loc, uint64_t Val);

  bool CheckLoopHintExpr(Expr *E, SourceLocation Loc);

  ExprResult ActOnNumericConstant(const Token &Tok, Scope *UDLScope = nullptr);
  ExprResult ActOnCharacterConstant(const Token &Tok,
                                    Scope *UDLScope = nullptr);
  ExprResult ActOnParenExpr(SourceLocation L, SourceLocation R, Expr *E);
  ExprResult ActOnParenListExpr(SourceLocation L,
                                SourceLocation R,
                                MultiExprArg Val);

  /// ActOnStringLiteral - The specified tokens were lexed as pasted string
  /// fragments (e.g. "foo" "bar" L"baz").
  ExprResult ActOnStringLiteral(ArrayRef<Token> StringToks,
                                Scope *UDLScope = nullptr);

  ExprResult ActOnGenericSelectionExpr(SourceLocation KeyLoc,
                                       SourceLocation DefaultLoc,
                                       SourceLocation RParenLoc,
                                       Expr *ControllingExpr,
                                       ArrayRef<ParsedType> ArgTypes,
                                       ArrayRef<Expr *> ArgExprs);
  ExprResult CreateGenericSelectionExpr(SourceLocation KeyLoc,
                                        SourceLocation DefaultLoc,
                                        SourceLocation RParenLoc,
                                        Expr *ControllingExpr,
                                        ArrayRef<TypeSourceInfo *> Types,
                                        ArrayRef<Expr *> Exprs);

  // Binary/Unary Operators.  'Tok' is the token for the operator.
  ExprResult CreateBuiltinUnaryOp(SourceLocation OpLoc, UnaryOperatorKind Opc,
                                  Expr *InputExpr);
  ExprResult BuildUnaryOp(Scope *S, SourceLocation OpLoc,
                          UnaryOperatorKind Opc, Expr *Input);
  ExprResult ActOnUnaryOp(Scope *S, SourceLocation OpLoc,
                          tok::TokenKind Op, Expr *Input);

  QualType CheckAddressOfOperand(ExprResult &Operand, SourceLocation OpLoc);

  ExprResult CreateUnaryExprOrTypeTraitExpr(TypeSourceInfo *TInfo,
                                            SourceLocation OpLoc,
                                            UnaryExprOrTypeTrait ExprKind,
                                            SourceRange R);
  ExprResult CreateUnaryExprOrTypeTraitExpr(Expr *E, SourceLocation OpLoc,
                                            UnaryExprOrTypeTrait ExprKind);
  ExprResult
    ActOnUnaryExprOrTypeTraitExpr(SourceLocation OpLoc,
                                  UnaryExprOrTypeTrait ExprKind,
                                  bool IsType, void *TyOrEx,
                                  SourceRange ArgRange);

  ExprResult CheckPlaceholderExpr(Expr *E);
  bool CheckVecStepExpr(Expr *E);

  bool CheckUnaryExprOrTypeTraitOperand(Expr *E, UnaryExprOrTypeTrait ExprKind);
  bool CheckUnaryExprOrTypeTraitOperand(QualType ExprType, SourceLocation OpLoc,
                                        SourceRange ExprRange,
                                        UnaryExprOrTypeTrait ExprKind);
  ExprResult ActOnSizeofParameterPackExpr(Scope *S,
                                          SourceLocation OpLoc,
                                          IdentifierInfo &Name,
                                          SourceLocation NameLoc,
                                          SourceLocation RParenLoc);
  ExprResult ActOnPostfixUnaryOp(Scope *S, SourceLocation OpLoc,
                                 tok::TokenKind Kind, Expr *Input);

  ExprResult ActOnArraySubscriptExpr(Scope *S, Expr *Base, SourceLocation LLoc,
                                     Expr *Idx, SourceLocation RLoc);
  ExprResult CreateBuiltinArraySubscriptExpr(Expr *Base, SourceLocation LLoc,
                                             Expr *Idx, SourceLocation RLoc);
  ExprResult ActOnOMPArraySectionExpr(Expr *Base, SourceLocation LBLoc,
                                      Expr *LowerBound, SourceLocation ColonLoc,
                                      Expr *Length, SourceLocation RBLoc);

  // This struct is for use by ActOnMemberAccess to allow
  // BuildMemberReferenceExpr to be able to reinvoke ActOnMemberAccess after
  // changing the access operator from a '.' to a '->' (to see if that is the
  // change needed to fix an error about an unknown member, e.g. when the class
  // defines a custom operator->).
  struct ActOnMemberAccessExtraArgs {
    Scope *S;
    UnqualifiedId &Id;
    Decl *ObjCImpDecl;
  };

  ExprResult BuildMemberReferenceExpr(
      Expr *Base, QualType BaseType, SourceLocation OpLoc, bool IsArrow,
      CXXScopeSpec &SS, SourceLocation TemplateKWLoc,
      NamedDecl *FirstQualifierInScope, const DeclarationNameInfo &NameInfo,
      const TemplateArgumentListInfo *TemplateArgs,
      const Scope *S,
      ActOnMemberAccessExtraArgs *ExtraArgs = nullptr);

  ExprResult
  BuildMemberReferenceExpr(Expr *Base, QualType BaseType, SourceLocation OpLoc,
                           bool IsArrow, const CXXScopeSpec &SS,
                           SourceLocation TemplateKWLoc,
                           NamedDecl *FirstQualifierInScope, LookupResult &R,
                           const TemplateArgumentListInfo *TemplateArgs,
                           const Scope *S,
                           bool SuppressQualifierCheck = false,
                           ActOnMemberAccessExtraArgs *ExtraArgs = nullptr);

  ExprResult PerformMemberExprBaseConversion(Expr *Base, bool IsArrow);

  bool CheckQualifiedMemberReference(Expr *BaseExpr, QualType BaseType,
                                     const CXXScopeSpec &SS,
                                     const LookupResult &R);

  ExprResult ActOnDependentMemberExpr(Expr *Base, QualType BaseType,
                                      bool IsArrow, SourceLocation OpLoc,
                                      const CXXScopeSpec &SS,
                                      SourceLocation TemplateKWLoc,
                                      NamedDecl *FirstQualifierInScope,
                               const DeclarationNameInfo &NameInfo,
                               const TemplateArgumentListInfo *TemplateArgs);

  ExprResult ActOnMemberAccessExpr(Scope *S, Expr *Base,
                                   SourceLocation OpLoc,
                                   tok::TokenKind OpKind,
                                   CXXScopeSpec &SS,
                                   SourceLocation TemplateKWLoc,
                                   UnqualifiedId &Member,
                                   Decl *ObjCImpDecl);

  void ActOnDefaultCtorInitializers(Decl *CDtorDecl);
  bool ConvertArgumentsForCall(CallExpr *Call, Expr *Fn,
                               FunctionDecl *FDecl,
                               const FunctionProtoType *Proto,
                               ArrayRef<Expr *> Args,
                               SourceLocation RParenLoc,
                               bool ExecConfig = false);
  void CheckStaticArrayArgument(SourceLocation CallLoc,
                                ParmVarDecl *Param,
                                const Expr *ArgExpr);

  /// ActOnCallExpr - Handle a call to Fn with the specified array of arguments.
  /// This provides the location of the left/right parens and a list of comma
  /// locations.
  ExprResult ActOnCallExpr(Scope *S, Expr *Fn, SourceLocation LParenLoc,
                           MultiExprArg ArgExprs, SourceLocation RParenLoc,
                           Expr *ExecConfig = nullptr,
                           bool IsExecConfig = false);
  ExprResult BuildResolvedCallExpr(Expr *Fn, NamedDecl *NDecl,
                                   SourceLocation LParenLoc,
                                   ArrayRef<Expr *> Arg,
                                   SourceLocation RParenLoc,
                                   Expr *Config = nullptr,
                                   bool IsExecConfig = false);

  ExprResult ActOnCUDAExecConfigExpr(Scope *S, SourceLocation LLLLoc,
                                     MultiExprArg ExecConfig,
                                     SourceLocation GGGLoc);

  ExprResult ActOnCastExpr(Scope *S, SourceLocation LParenLoc,
                           Declarator &D, ParsedType &Ty,
                           SourceLocation RParenLoc, Expr *CastExpr);
  ExprResult BuildCStyleCastExpr(SourceLocation LParenLoc,
                                 TypeSourceInfo *Ty,
                                 SourceLocation RParenLoc,
                                 Expr *Op);
  CastKind PrepareScalarCast(ExprResult &src, QualType destType);

  /// \brief Build an altivec or OpenCL literal.
  ExprResult BuildVectorLiteral(SourceLocation LParenLoc,
                                SourceLocation RParenLoc, Expr *E,
                                TypeSourceInfo *TInfo);

  ExprResult MaybeConvertParenListExprToParenExpr(Scope *S, Expr *ME);

  ExprResult ActOnCompoundLiteral(SourceLocation LParenLoc,
                                  ParsedType Ty,
                                  SourceLocation RParenLoc,
                                  Expr *InitExpr);

  ExprResult BuildCompoundLiteralExpr(SourceLocation LParenLoc,
                                      TypeSourceInfo *TInfo,
                                      SourceLocation RParenLoc,
                                      Expr *LiteralExpr);

  ExprResult ActOnInitList(SourceLocation LBraceLoc,
                           MultiExprArg InitArgList,
                           SourceLocation RBraceLoc);

  ExprResult ActOnDesignatedInitializer(Designation &Desig,
                                        SourceLocation Loc,
                                        bool GNUSyntax,
                                        ExprResult Init);

private:
  static BinaryOperatorKind ConvertTokenKindToBinaryOpcode(tok::TokenKind Kind);

public:
  ExprResult ActOnBinOp(Scope *S, SourceLocation TokLoc,
                        tok::TokenKind Kind, Expr *LHSExpr, Expr *RHSExpr);
  ExprResult BuildBinOp(Scope *S, SourceLocation OpLoc,
                        BinaryOperatorKind Opc, Expr *LHSExpr, Expr *RHSExpr);
  ExprResult CreateBuiltinBinOp(SourceLocation OpLoc, BinaryOperatorKind Opc,
                                Expr *LHSExpr, Expr *RHSExpr);

  void DiagnoseCommaOperator(const Expr *LHS, SourceLocation Loc);

  /// ActOnConditionalOp - Parse a ?: operation.  Note that 'LHS' may be null
  /// in the case of a the GNU conditional expr extension.
  ExprResult ActOnConditionalOp(SourceLocation QuestionLoc,
                                SourceLocation ColonLoc,
                                Expr *CondExpr, Expr *LHSExpr, Expr *RHSExpr);

  /// ActOnAddrLabel - Parse the GNU address of label extension: "&&foo".
  ExprResult ActOnAddrLabel(SourceLocation OpLoc, SourceLocation LabLoc,
                            LabelDecl *TheDecl);

  void ActOnStartStmtExpr();
  ExprResult ActOnStmtExpr(SourceLocation LPLoc, Stmt *SubStmt,
                           SourceLocation RPLoc); // "({..})"
  void ActOnStmtExprError();

  // __builtin_offsetof(type, identifier(.identifier|[expr])*)
  struct OffsetOfComponent {
    SourceLocation LocStart, LocEnd;
    bool isBrackets;  // true if [expr], false if .ident
    union {
      IdentifierInfo *IdentInfo;
      Expr *E;
    } U;
  };

  /// __builtin_offsetof(type, a.b[123][456].c)
  ExprResult BuildBuiltinOffsetOf(SourceLocation BuiltinLoc,
                                  TypeSourceInfo *TInfo,
                                  ArrayRef<OffsetOfComponent> Components,
                                  SourceLocation RParenLoc);
  ExprResult ActOnBuiltinOffsetOf(Scope *S,
                                  SourceLocation BuiltinLoc,
                                  SourceLocation TypeLoc,
                                  ParsedType ParsedArgTy,
                                  ArrayRef<OffsetOfComponent> Components,
                                  SourceLocation RParenLoc);

  // __builtin_choose_expr(constExpr, expr1, expr2)
  ExprResult ActOnChooseExpr(SourceLocation BuiltinLoc,
                             Expr *CondExpr, Expr *LHSExpr,
                             Expr *RHSExpr, SourceLocation RPLoc);

  // __builtin_va_arg(expr, type)
  ExprResult ActOnVAArg(SourceLocation BuiltinLoc, Expr *E, ParsedType Ty,
                        SourceLocation RPLoc);
  ExprResult BuildVAArgExpr(SourceLocation BuiltinLoc, Expr *E,
                            TypeSourceInfo *TInfo, SourceLocation RPLoc);

  // __null
  ExprResult ActOnGNUNullExpr(SourceLocation TokenLoc);

  bool CheckCaseExpression(Expr *E);

  /// \brief Describes the result of an "if-exists" condition check.
  enum IfExistsResult {
    /// \brief The symbol exists.
    IER_Exists,

    /// \brief The symbol does not exist.
    IER_DoesNotExist,

    /// \brief The name is a dependent name, so the results will differ
    /// from one instantiation to the next.
    IER_Dependent,

    /// \brief An error occurred.
    IER_Error
  };

  IfExistsResult
  CheckMicrosoftIfExistsSymbol(Scope *S, CXXScopeSpec &SS,
                               const DeclarationNameInfo &TargetNameInfo);

  IfExistsResult
  CheckMicrosoftIfExistsSymbol(Scope *S, SourceLocation KeywordLoc,
                               bool IsIfExists, CXXScopeSpec &SS,
                               UnqualifiedId &Name);

  StmtResult BuildMSDependentExistsStmt(SourceLocation KeywordLoc,
                                        bool IsIfExists,
                                        NestedNameSpecifierLoc QualifierLoc,
                                        DeclarationNameInfo NameInfo,
                                        Stmt *Nested);
  StmtResult ActOnMSDependentExistsStmt(SourceLocation KeywordLoc,
                                        bool IsIfExists,
                                        CXXScopeSpec &SS, UnqualifiedId &Name,
                                        Stmt *Nested);

  //===------------------------- "Block" Extension ------------------------===//

  /// ActOnBlockStart - This callback is invoked when a block literal is
  /// started.
  void ActOnBlockStart(SourceLocation CaretLoc, Scope *CurScope);

  /// ActOnBlockArguments - This callback allows processing of block arguments.
  /// If there are no arguments, this is still invoked.
  void ActOnBlockArguments(SourceLocation CaretLoc, Declarator &ParamInfo,
                           Scope *CurScope);

  /// ActOnBlockError - If there is an error parsing a block, this callback
  /// is invoked to pop the information about the block from the action impl.
  void ActOnBlockError(SourceLocation CaretLoc, Scope *CurScope);

  /// ActOnBlockStmtExpr - This is called when the body of a block statement
  /// literal was successfully completed.  ^(int x){...}
  ExprResult ActOnBlockStmtExpr(SourceLocation CaretLoc, Stmt *Body,
                                Scope *CurScope);

  //===---------------------------- Clang Extensions ----------------------===//

  /// __builtin_convertvector(...)
  ExprResult ActOnConvertVectorExpr(Expr *E, ParsedType ParsedDestTy,
                                    SourceLocation BuiltinLoc,
                                    SourceLocation RParenLoc);

  //===---------------------------- OpenCL Features -----------------------===//

  /// __builtin_astype(...)
  ExprResult ActOnAsTypeExpr(Expr *E, ParsedType ParsedDestTy,
                             SourceLocation BuiltinLoc,
                             SourceLocation RParenLoc);

  //===---------------------------- C++ Features --------------------------===//

  // Act on C++ namespaces
  Decl *ActOnStartNamespaceDef(Scope *S, SourceLocation InlineLoc,
                               SourceLocation NamespaceLoc,
                               SourceLocation IdentLoc,
                               IdentifierInfo *Ident,
                               SourceLocation LBrace,
                               AttributeList *AttrList,
                               UsingDirectiveDecl * &UsingDecl);
  void ActOnFinishNamespaceDef(Decl *Dcl, SourceLocation RBrace);

  NamespaceDecl *getStdNamespace() const;
  NamespaceDecl *getOrCreateStdNamespace();

  CXXRecordDecl *getStdBadAlloc() const;

  /// \brief Tests whether Ty is an instance of std::initializer_list and, if
  /// it is and Element is not NULL, assigns the element type to Element.
  bool isStdInitializerList(QualType Ty, QualType *Element);

  /// \brief Looks for the std::initializer_list template and instantiates it
  /// with Element, or emits an error if it's not found.
  ///
  /// \returns The instantiated template, or null on error.
  QualType BuildStdInitializerList(QualType Element, SourceLocation Loc);

  /// \brief Determine whether Ctor is an initializer-list constructor, as
  /// defined in [dcl.init.list]p2.
  bool isInitListConstructor(const CXXConstructorDecl *Ctor);

  Decl *ActOnUsingDirective(Scope *CurScope,
                            SourceLocation UsingLoc,
                            SourceLocation NamespcLoc,
                            CXXScopeSpec &SS,
                            SourceLocation IdentLoc,
                            IdentifierInfo *NamespcName,
                            AttributeList *AttrList);

  void PushUsingDirective(Scope *S, UsingDirectiveDecl *UDir);

  Decl *ActOnNamespaceAliasDef(Scope *CurScope,
                               SourceLocation NamespaceLoc,
                               SourceLocation AliasLoc,
                               IdentifierInfo *Alias,
                               CXXScopeSpec &SS,
                               SourceLocation IdentLoc,
                               IdentifierInfo *Ident);

  void HideUsingShadowDecl(Scope *S, UsingShadowDecl *Shadow);
  bool CheckUsingShadowDecl(UsingDecl *UD, NamedDecl *Target,
                            const LookupResult &PreviousDecls,
                            UsingShadowDecl *&PrevShadow);
  UsingShadowDecl *BuildUsingShadowDecl(Scope *S, UsingDecl *UD,
                                        NamedDecl *Target,
                                        UsingShadowDecl *PrevDecl);

  bool CheckUsingDeclRedeclaration(SourceLocation UsingLoc,
                                   bool HasTypenameKeyword,
                                   const CXXScopeSpec &SS,
                                   SourceLocation NameLoc,
                                   const LookupResult &Previous);
  bool CheckUsingDeclQualifier(SourceLocation UsingLoc,
                               const CXXScopeSpec &SS,
                               const DeclarationNameInfo &NameInfo,
                               SourceLocation NameLoc);

  NamedDecl *BuildUsingDeclaration(Scope *S, AccessSpecifier AS,
                                   SourceLocation UsingLoc,
                                   CXXScopeSpec &SS,
                                   DeclarationNameInfo NameInfo,
                                   AttributeList *AttrList,
                                   bool IsInstantiation,
                                   bool HasTypenameKeyword,
                                   SourceLocation TypenameLoc);

  bool CheckInheritingConstructorUsingDecl(UsingDecl *UD);

  Decl *ActOnUsingDeclaration(Scope *CurScope,
                              AccessSpecifier AS,
                              bool HasUsingKeyword,
                              SourceLocation UsingLoc,
                              CXXScopeSpec &SS,
                              UnqualifiedId &Name,
                              AttributeList *AttrList,
                              bool HasTypenameKeyword,
                              SourceLocation TypenameLoc);
  Decl *ActOnAliasDeclaration(Scope *CurScope,
                              AccessSpecifier AS,
                              MultiTemplateParamsArg TemplateParams,
                              SourceLocation UsingLoc,
                              UnqualifiedId &Name,
                              AttributeList *AttrList,
                              TypeResult Type,
                              Decl *DeclFromDeclSpec);

  /// BuildCXXConstructExpr - Creates a complete call to a constructor,
  /// including handling of its default argument expressions.
  ///
  /// \param ConstructKind - a CXXConstructExpr::ConstructionKind
  ExprResult
  BuildCXXConstructExpr(SourceLocation ConstructLoc, QualType DeclInitType,
                        CXXConstructorDecl *Constructor, MultiExprArg Exprs,
                        bool HadMultipleCandidates, bool IsListInitialization,
                        bool IsStdInitListInitialization,
                        bool RequiresZeroInit, unsigned ConstructKind,
                        SourceRange ParenRange);

  // FIXME: Can we remove this and have the above BuildCXXConstructExpr check if
  // the constructor can be elidable?
  ExprResult
  BuildCXXConstructExpr(SourceLocation ConstructLoc, QualType DeclInitType,
                        CXXConstructorDecl *Constructor, bool Elidable,
                        MultiExprArg Exprs, bool HadMultipleCandidates,
                        bool IsListInitialization,
                        bool IsStdInitListInitialization, bool RequiresZeroInit,
                        unsigned ConstructKind, SourceRange ParenRange);

  ExprResult BuildCXXDefaultInitExpr(SourceLocation Loc, FieldDecl *Field);

  /// BuildCXXDefaultArgExpr - Creates a CXXDefaultArgExpr, instantiating
  /// the default expr if needed.
  ExprResult BuildCXXDefaultArgExpr(SourceLocation CallLoc,
                                    FunctionDecl *FD,
                                    ParmVarDecl *Param);

  /// FinalizeVarWithDestructor - Prepare for calling destructor on the
  /// constructed variable.
  void FinalizeVarWithDestructor(VarDecl *VD, const RecordType *DeclInitType);

  /// \brief Helper class that collects exception specifications for
  /// implicitly-declared special member functions.
  class ImplicitExceptionSpecification {
    // Pointer to allow copying
    Sema *Self;
    // We order exception specifications thus:
    // noexcept is the most restrictive, but is only used in C++11.
    // throw() comes next.
    // Then a throw(collected exceptions)
    // Finally no specification, which is expressed as noexcept(false).
    // throw(...) is used instead if any called function uses it.
    ExceptionSpecificationType ComputedEST;
    llvm::SmallPtrSet<CanQualType, 4> ExceptionsSeen;
    SmallVector<QualType, 4> Exceptions;

    void ClearExceptions() {
      ExceptionsSeen.clear();
      Exceptions.clear();
    }

  public:
    explicit ImplicitExceptionSpecification(Sema &Self)
      : Self(&Self), ComputedEST(EST_BasicNoexcept) {
      if (!Self.getLangOpts().CPlusPlus11)
        ComputedEST = EST_DynamicNone;
    }

    /// \brief Get the computed exception specification type.
    ExceptionSpecificationType getExceptionSpecType() const {
      assert(ComputedEST != EST_ComputedNoexcept &&
             "noexcept(expr) should not be a possible result");
      return ComputedEST;
    }

    /// \brief The number of exceptions in the exception specification.
    unsigned size() const { return Exceptions.size(); }

    /// \brief The set of exceptions in the exception specification.
    const QualType *data() const { return Exceptions.data(); }

    /// \brief Integrate another called method into the collected data.
    void CalledDecl(SourceLocation CallLoc, const CXXMethodDecl *Method);

    /// \brief Integrate an invoked expression into the collected data.
    void CalledExpr(Expr *E);

    /// \brief Overwrite an EPI's exception specification with this
    /// computed exception specification.
    FunctionProtoType::ExceptionSpecInfo getExceptionSpec() const {
      FunctionProtoType::ExceptionSpecInfo ESI;
      ESI.Type = getExceptionSpecType();
      if (ESI.Type == EST_Dynamic) {
        ESI.Exceptions = Exceptions;
      } else if (ESI.Type == EST_None) {
        /// C++11 [except.spec]p14:
        ///   The exception-specification is noexcept(false) if the set of
        ///   potential exceptions of the special member function contains "any"
        ESI.Type = EST_ComputedNoexcept;
        ESI.NoexceptExpr = Self->ActOnCXXBoolLiteral(SourceLocation(),
                                                     tok::kw_false).get();
      }
      return ESI;
    }
  };

  /// \brief Determine what sort of exception specification a defaulted
  /// copy constructor of a class will have.
  ImplicitExceptionSpecification
  ComputeDefaultedDefaultCtorExceptionSpec(SourceLocation Loc,
                                           CXXMethodDecl *MD);

  /// \brief Determine what sort of exception specification a defaulted
  /// default constructor of a class will have, and whether the parameter
  /// will be const.
  ImplicitExceptionSpecification
  ComputeDefaultedCopyCtorExceptionSpec(CXXMethodDecl *MD);

  /// \brief Determine what sort of exception specification a defautled
  /// copy assignment operator of a class will have, and whether the
  /// parameter will be const.
  ImplicitExceptionSpecification
  ComputeDefaultedCopyAssignmentExceptionSpec(CXXMethodDecl *MD);

  /// \brief Determine what sort of exception specification a defaulted move
  /// constructor of a class will have.
  ImplicitExceptionSpecification
  ComputeDefaultedMoveCtorExceptionSpec(CXXMethodDecl *MD);

  /// \brief Determine what sort of exception specification a defaulted move
  /// assignment operator of a class will have.
  ImplicitExceptionSpecification
  ComputeDefaultedMoveAssignmentExceptionSpec(CXXMethodDecl *MD);

  /// \brief Determine what sort of exception specification a defaulted
  /// destructor of a class will have.
  ImplicitExceptionSpecification
  ComputeDefaultedDtorExceptionSpec(CXXMethodDecl *MD);

  /// \brief Determine what sort of exception specification an inheriting
  /// constructor of a class will have.
  ImplicitExceptionSpecification
  ComputeInheritingCtorExceptionSpec(CXXConstructorDecl *CD);

  /// \brief Evaluate the implicit exception specification for a defaulted
  /// special member function.
  void EvaluateImplicitExceptionSpec(SourceLocation Loc, CXXMethodDecl *MD);

  /// \brief Check the given exception-specification and update the
  /// exception specification information with the results.
  void checkExceptionSpecification(bool IsTopLevel,
                                   ExceptionSpecificationType EST,
                                   ArrayRef<ParsedType> DynamicExceptions,
                                   ArrayRef<SourceRange> DynamicExceptionRanges,
                                   Expr *NoexceptExpr,
                                   SmallVectorImpl<QualType> &Exceptions,
                                   FunctionProtoType::ExceptionSpecInfo &ESI);

  /// \brief Determine if we're in a case where we need to (incorrectly) eagerly
  /// parse an exception specification to work around a libstdc++ bug.
  bool isLibstdcxxEagerExceptionSpecHack(const Declarator &D);

  /// \brief Add an exception-specification to the given member function
  /// (or member function template). The exception-specification was parsed
  /// after the method itself was declared.
  void actOnDelayedExceptionSpecification(Decl *Method,
         ExceptionSpecificationType EST,
         SourceRange SpecificationRange,
         ArrayRef<ParsedType> DynamicExceptions,
         ArrayRef<SourceRange> DynamicExceptionRanges,
         Expr *NoexceptExpr);

  /// \brief Determine if a special member function should have a deleted
  /// definition when it is defaulted.
  bool ShouldDeleteSpecialMember(CXXMethodDecl *MD, CXXSpecialMember CSM,
                                 bool Diagnose = false);

  /// \brief Declare the implicit default constructor for the given class.
  ///
  /// \param ClassDecl The class declaration into which the implicit
  /// default constructor will be added.
  ///
  /// \returns The implicitly-declared default constructor.
  CXXConstructorDecl *DeclareImplicitDefaultConstructor(
                                                     CXXRecordDecl *ClassDecl);

  /// DefineImplicitDefaultConstructor - Checks for feasibility of
  /// defining this constructor as the default constructor.
  void DefineImplicitDefaultConstructor(SourceLocation CurrentLocation,
                                        CXXConstructorDecl *Constructor);

  /// \brief Declare the implicit destructor for the given class.
  ///
  /// \param ClassDecl The class declaration into which the implicit
  /// destructor will be added.
  ///
  /// \returns The implicitly-declared destructor.
  CXXDestructorDecl *DeclareImplicitDestructor(CXXRecordDecl *ClassDecl);

  /// DefineImplicitDestructor - Checks for feasibility of
  /// defining this destructor as the default destructor.
  void DefineImplicitDestructor(SourceLocation CurrentLocation,
                                CXXDestructorDecl *Destructor);

  /// \brief Build an exception spec for destructors that don't have one.
  ///
  /// C++11 says that user-defined destructors with no exception spec get one
  /// that looks as if the destructor was implicitly declared.
  void AdjustDestructorExceptionSpec(CXXRecordDecl *ClassDecl,
                                     CXXDestructorDecl *Destructor);

  /// \brief Declare all inheriting constructors for the given class.
  ///
  /// \param ClassDecl The class declaration into which the inheriting
  /// constructors will be added.
  void DeclareInheritingConstructors(CXXRecordDecl *ClassDecl);

  /// \brief Define the specified inheriting constructor.
  void DefineInheritingConstructor(SourceLocation UseLoc,
                                   CXXConstructorDecl *Constructor);

  /// \brief Declare the implicit copy constructor for the given class.
  ///
  /// \param ClassDecl The class declaration into which the implicit
  /// copy constructor will be added.
  ///
  /// \returns The implicitly-declared copy constructor.
  CXXConstructorDecl *DeclareImplicitCopyConstructor(CXXRecordDecl *ClassDecl);

  /// DefineImplicitCopyConstructor - Checks for feasibility of
  /// defining this constructor as the copy constructor.
  void DefineImplicitCopyConstructor(SourceLocation CurrentLocation,
                                     CXXConstructorDecl *Constructor);

  /// \brief Declare the implicit move constructor for the given class.
  ///
  /// \param ClassDecl The Class declaration into which the implicit
  /// move constructor will be added.
  ///
  /// \returns The implicitly-declared move constructor, or NULL if it wasn't
  /// declared.
  CXXConstructorDecl *DeclareImplicitMoveConstructor(CXXRecordDecl *ClassDecl);

  /// DefineImplicitMoveConstructor - Checks for feasibility of
  /// defining this constructor as the move constructor.
  void DefineImplicitMoveConstructor(SourceLocation CurrentLocation,
                                     CXXConstructorDecl *Constructor);

  /// \brief Declare the implicit copy assignment operator for the given class.
  ///
  /// \param ClassDecl The class declaration into which the implicit
  /// copy assignment operator will be added.
  ///
  /// \returns The implicitly-declared copy assignment operator.
  CXXMethodDecl *DeclareImplicitCopyAssignment(CXXRecordDecl *ClassDecl);

  /// \brief Defines an implicitly-declared copy assignment operator.
  void DefineImplicitCopyAssignment(SourceLocation CurrentLocation,
                                    CXXMethodDecl *MethodDecl);

  /// \brief Declare the implicit move assignment operator for the given class.
  ///
  /// \param ClassDecl The Class declaration into which the implicit
  /// move assignment operator will be added.
  ///
  /// \returns The implicitly-declared move assignment operator, or NULL if it
  /// wasn't declared.
  CXXMethodDecl *DeclareImplicitMoveAssignment(CXXRecordDecl *ClassDecl);

  /// \brief Defines an implicitly-declared move assignment operator.
  void DefineImplicitMoveAssignment(SourceLocation CurrentLocation,
                                    CXXMethodDecl *MethodDecl);

  /// \brief Force the declaration of any implicitly-declared members of this
  /// class.
  void ForceDeclarationOfImplicitMembers(CXXRecordDecl *Class);

  /// \brief Determine whether the given function is an implicitly-deleted
  /// special member function.
  bool isImplicitlyDeleted(FunctionDecl *FD);

  /// \brief Check whether 'this' shows up in the type of a static member
  /// function after the (naturally empty) cv-qualifier-seq would be.
  ///
  /// \returns true if an error occurred.
  bool checkThisInStaticMemberFunctionType(CXXMethodDecl *Method);

  /// \brief Whether this' shows up in the exception specification of a static
  /// member function.
  bool checkThisInStaticMemberFunctionExceptionSpec(CXXMethodDecl *Method);

  /// \brief Check whether 'this' shows up in the attributes of the given
  /// static member function.
  ///
  /// \returns true if an error occurred.
  bool checkThisInStaticMemberFunctionAttributes(CXXMethodDecl *Method);

  /// MaybeBindToTemporary - If the passed in expression has a record type with
  /// a non-trivial destructor, this will return CXXBindTemporaryExpr. Otherwise
  /// it simply returns the passed in expression.
  ExprResult MaybeBindToTemporary(Expr *E);

  bool CompleteConstructorCall(CXXConstructorDecl *Constructor,
                               MultiExprArg ArgsPtr,
                               SourceLocation Loc,
                               SmallVectorImpl<Expr*> &ConvertedArgs,
                               bool AllowExplicit = false,
                               bool IsListInitialization = false);

  ParsedType getInheritingConstructorName(CXXScopeSpec &SS,
                                          SourceLocation NameLoc,
                                          IdentifierInfo &Name);

  ParsedType getDestructorName(SourceLocation TildeLoc,
                               IdentifierInfo &II, SourceLocation NameLoc,
                               Scope *S, CXXScopeSpec &SS,
                               ParsedType ObjectType,
                               bool EnteringContext);

  ParsedType getDestructorType(const DeclSpec& DS, ParsedType ObjectType);

  // Checks that reinterpret casts don't have undefined behavior.
  void CheckCompatibleReinterpretCast(QualType SrcType, QualType DestType,
                                      bool IsDereference, SourceRange Range);

  /// ActOnCXXNamedCast - Parse {dynamic,static,reinterpret,const}_cast's.
  ExprResult ActOnCXXNamedCast(SourceLocation OpLoc,
                               tok::TokenKind Kind,
                               SourceLocation LAngleBracketLoc,
                               Declarator &D,
                               SourceLocation RAngleBracketLoc,
                               SourceLocation LParenLoc,
                               Expr *E,
                               SourceLocation RParenLoc);

  ExprResult BuildCXXNamedCast(SourceLocation OpLoc,
                               tok::TokenKind Kind,
                               TypeSourceInfo *Ty,
                               Expr *E,
                               SourceRange AngleBrackets,
                               SourceRange Parens);

  ExprResult BuildCXXTypeId(QualType TypeInfoType,
                            SourceLocation TypeidLoc,
                            TypeSourceInfo *Operand,
                            SourceLocation RParenLoc);
  ExprResult BuildCXXTypeId(QualType TypeInfoType,
                            SourceLocation TypeidLoc,
                            Expr *Operand,
                            SourceLocation RParenLoc);

  /// ActOnCXXTypeid - Parse typeid( something ).
  ExprResult ActOnCXXTypeid(SourceLocation OpLoc,
                            SourceLocation LParenLoc, bool isType,
                            void *TyOrExpr,
                            SourceLocation RParenLoc);

  ExprResult BuildCXXUuidof(QualType TypeInfoType,
                            SourceLocation TypeidLoc,
                            TypeSourceInfo *Operand,
                            SourceLocation RParenLoc);
  ExprResult BuildCXXUuidof(QualType TypeInfoType,
                            SourceLocation TypeidLoc,
                            Expr *Operand,
                            SourceLocation RParenLoc);

  /// ActOnCXXUuidof - Parse __uuidof( something ).
  ExprResult ActOnCXXUuidof(SourceLocation OpLoc,
                            SourceLocation LParenLoc, bool isType,
                            void *TyOrExpr,
                            SourceLocation RParenLoc);

  /// \brief Handle a C++1z fold-expression: ( expr op ... op expr ).
  ExprResult ActOnCXXFoldExpr(SourceLocation LParenLoc, Expr *LHS,
                              tok::TokenKind Operator,
                              SourceLocation EllipsisLoc, Expr *RHS,
                              SourceLocation RParenLoc);
  ExprResult BuildCXXFoldExpr(SourceLocation LParenLoc, Expr *LHS,
                              BinaryOperatorKind Operator,
                              SourceLocation EllipsisLoc, Expr *RHS,
                              SourceLocation RParenLoc);
  ExprResult BuildEmptyCXXFoldExpr(SourceLocation EllipsisLoc,
                                   BinaryOperatorKind Operator);

  //// ActOnCXXThis -  Parse 'this' pointer.
  ExprResult ActOnCXXThis(SourceLocation loc);

  /// \brief Try to retrieve the type of the 'this' pointer.
  ///
  /// \returns The type of 'this', if possible. Otherwise, returns a NULL type.
  QualType getCurrentThisType();

  /// \brief When non-NULL, the C++ 'this' expression is allowed despite the
  /// current context not being a non-static member function. In such cases,
  /// this provides the type used for 'this'.
  QualType CXXThisTypeOverride;

  /// \brief RAII object used to temporarily allow the C++ 'this' expression
  /// to be used, with the given qualifiers on the current class type.
  class CXXThisScopeRAII {
    Sema &S;
    QualType OldCXXThisTypeOverride;
    bool Enabled;

  public:
    /// \brief Introduce a new scope where 'this' may be allowed (when enabled),
    /// using the given declaration (which is either a class template or a
    /// class) along with the given qualifiers.
    /// along with the qualifiers placed on '*this'.
    CXXThisScopeRAII(Sema &S, Decl *ContextDecl, unsigned CXXThisTypeQuals,
                     bool Enabled = true);

    ~CXXThisScopeRAII();
  };

  /// \brief Make sure the value of 'this' is actually available in the current
  /// context, if it is a potentially evaluated context.
  ///
  /// \param Loc The location at which the capture of 'this' occurs.
  ///
  /// \param Explicit Whether 'this' is explicitly captured in a lambda
  /// capture list.
  ///
  /// \param FunctionScopeIndexToStopAt If non-null, it points to the index
  /// of the FunctionScopeInfo stack beyond which we do not attempt to capture.
  /// This is useful when enclosing lambdas must speculatively capture 
  /// 'this' that may or may not be used in certain specializations of
  /// a nested generic lambda (depending on whether the name resolves to 
  /// a non-static member function or a static function).
  /// \return returns 'true' if failed, 'false' if success.
  bool CheckCXXThisCapture(SourceLocation Loc, bool Explicit = false, 
      bool BuildAndDiagnose = true,
      const unsigned *const FunctionScopeIndexToStopAt = nullptr,
      bool ByCopy = false);

  /// \brief Determine whether the given type is the type of *this that is used
  /// outside of the body of a member function for a type that is currently
  /// being defined.
  bool isThisOutsideMemberFunctionBody(QualType BaseType);

  /// ActOnCXXBoolLiteral - Parse {true,false} literals.
  ExprResult ActOnCXXBoolLiteral(SourceLocation OpLoc, tok::TokenKind Kind);


  /// ActOnObjCBoolLiteral - Parse {__objc_yes,__objc_no} literals.
  ExprResult ActOnObjCBoolLiteral(SourceLocation OpLoc, tok::TokenKind Kind);

  /// ActOnCXXNullPtrLiteral - Parse 'nullptr'.
  ExprResult ActOnCXXNullPtrLiteral(SourceLocation Loc);

  //// ActOnCXXThrow -  Parse throw expressions.
  ExprResult ActOnCXXThrow(Scope *S, SourceLocation OpLoc, Expr *expr);
  ExprResult BuildCXXThrow(SourceLocation OpLoc, Expr *Ex,
                           bool IsThrownVarInScope);
  bool CheckCXXThrowOperand(SourceLocation ThrowLoc, QualType ThrowTy, Expr *E);

  /// ActOnCXXTypeConstructExpr - Parse construction of a specified type.
  /// Can be interpreted either as function-style casting ("int(x)")
  /// or class type construction ("ClassType(x,y,z)")
  /// or creation of a value-initialized type ("int()").
  ExprResult ActOnCXXTypeConstructExpr(ParsedType TypeRep,
                                       SourceLocation LParenLoc,
                                       MultiExprArg Exprs,
                                       SourceLocation RParenLoc);

  ExprResult BuildCXXTypeConstructExpr(TypeSourceInfo *Type,
                                       SourceLocation LParenLoc,
                                       MultiExprArg Exprs,
                                       SourceLocation RParenLoc);

  /// ActOnCXXNew - Parsed a C++ 'new' expression.
  ExprResult ActOnCXXNew(SourceLocation StartLoc, bool UseGlobal,
                         SourceLocation PlacementLParen,
                         MultiExprArg PlacementArgs,
                         SourceLocation PlacementRParen,
                         SourceRange TypeIdParens, Declarator &D,
                         Expr *Initializer);
  ExprResult BuildCXXNew(SourceRange Range, bool UseGlobal,
                         SourceLocation PlacementLParen,
                         MultiExprArg PlacementArgs,
                         SourceLocation PlacementRParen,
                         SourceRange TypeIdParens,
                         QualType AllocType,
                         TypeSourceInfo *AllocTypeInfo,
                         Expr *ArraySize,
                         SourceRange DirectInitRange,
                         Expr *Initializer,
                         bool TypeMayContainAuto = true);

  bool CheckAllocatedType(QualType AllocType, SourceLocation Loc,
                          SourceRange R);
  bool FindAllocationFunctions(SourceLocation StartLoc, SourceRange Range,
                               bool UseGlobal, QualType AllocType, bool IsArray,
                               MultiExprArg PlaceArgs,
                               FunctionDecl *&OperatorNew,
                               FunctionDecl *&OperatorDelete);
  bool FindAllocationOverload(SourceLocation StartLoc, SourceRange Range,
                              DeclarationName Name, MultiExprArg Args,
                              DeclContext *Ctx,
                              bool AllowMissing, FunctionDecl *&Operator,
                              bool Diagnose = true);
  void DeclareGlobalNewDelete();
  void DeclareGlobalAllocationFunction(DeclarationName Name, QualType Return,
                                       QualType Param1,
                                       QualType Param2 = QualType(),
                                       bool addRestrictAttr = false);

  bool FindDeallocationFunction(SourceLocation StartLoc, CXXRecordDecl *RD,
                                DeclarationName Name, FunctionDecl* &Operator,
                                bool Diagnose = true);
  FunctionDecl *FindUsualDeallocationFunction(SourceLocation StartLoc,
                                              bool CanProvideSize,
                                              DeclarationName Name);

  /// ActOnCXXDelete - Parsed a C++ 'delete' expression
  ExprResult ActOnCXXDelete(SourceLocation StartLoc,
                            bool UseGlobal, bool ArrayForm,
                            Expr *Operand);
  void CheckVirtualDtorCall(CXXDestructorDecl *dtor, SourceLocation Loc,
                            bool IsDelete, bool CallCanBeVirtual,
                            bool WarnOnNonAbstractTypes,
                            SourceLocation DtorLoc);

  DeclResult ActOnCXXConditionDeclaration(Scope *S, Declarator &D);
  ExprResult CheckConditionVariable(VarDecl *ConditionVar,
                                    SourceLocation StmtLoc,
                                    bool ConvertToBoolean);

  ExprResult ActOnNoexceptExpr(SourceLocation KeyLoc, SourceLocation LParen,
                               Expr *Operand, SourceLocation RParen);
  ExprResult BuildCXXNoexceptExpr(SourceLocation KeyLoc, Expr *Operand,
                                  SourceLocation RParen);

  /// \brief Parsed one of the type trait support pseudo-functions.
  ExprResult ActOnTypeTrait(TypeTrait Kind, SourceLocation KWLoc,
                            ArrayRef<ParsedType> Args,
                            SourceLocation RParenLoc);
  ExprResult BuildTypeTrait(TypeTrait Kind, SourceLocation KWLoc,
                            ArrayRef<TypeSourceInfo *> Args,
                            SourceLocation RParenLoc);

  /// ActOnArrayTypeTrait - Parsed one of the bianry type trait support
  /// pseudo-functions.
  ExprResult ActOnArrayTypeTrait(ArrayTypeTrait ATT,
                                 SourceLocation KWLoc,
                                 ParsedType LhsTy,
                                 Expr *DimExpr,
                                 SourceLocation RParen);

  ExprResult BuildArrayTypeTrait(ArrayTypeTrait ATT,
                                 SourceLocation KWLoc,
                                 TypeSourceInfo *TSInfo,
                                 Expr *DimExpr,
                                 SourceLocation RParen);

  /// ActOnExpressionTrait - Parsed one of the unary type trait support
  /// pseudo-functions.
  ExprResult ActOnExpressionTrait(ExpressionTrait OET,
                                  SourceLocation KWLoc,
                                  Expr *Queried,
                                  SourceLocation RParen);

  ExprResult BuildExpressionTrait(ExpressionTrait OET,
                                  SourceLocation KWLoc,
                                  Expr *Queried,
                                  SourceLocation RParen);

  ExprResult ActOnStartCXXMemberReference(Scope *S,
                                          Expr *Base,
                                          SourceLocation OpLoc,
                                          tok::TokenKind OpKind,
                                          ParsedType &ObjectType,
                                          bool &MayBePseudoDestructor);

  ExprResult BuildPseudoDestructorExpr(Expr *Base,
                                       SourceLocation OpLoc,
                                       tok::TokenKind OpKind,
                                       const CXXScopeSpec &SS,
                                       TypeSourceInfo *ScopeType,
                                       SourceLocation CCLoc,
                                       SourceLocation TildeLoc,
                                     PseudoDestructorTypeStorage DestroyedType);

  ExprResult ActOnPseudoDestructorExpr(Scope *S, Expr *Base,
                                       SourceLocation OpLoc,
                                       tok::TokenKind OpKind,
                                       CXXScopeSpec &SS,
                                       UnqualifiedId &FirstTypeName,
                                       SourceLocation CCLoc,
                                       SourceLocation TildeLoc,
                                       UnqualifiedId &SecondTypeName);

  ExprResult ActOnPseudoDestructorExpr(Scope *S, Expr *Base,
                                       SourceLocation OpLoc,
                                       tok::TokenKind OpKind,
                                       SourceLocation TildeLoc,
                                       const DeclSpec& DS);

  /// MaybeCreateExprWithCleanups - If the current full-expression
  /// requires any cleanups, surround it with a ExprWithCleanups node.
  /// Otherwise, just returns the passed-in expression.
  Expr *MaybeCreateExprWithCleanups(Expr *SubExpr);
  Stmt *MaybeCreateStmtWithCleanups(Stmt *SubStmt);
  ExprResult MaybeCreateExprWithCleanups(ExprResult SubExpr);

  ExprResult ActOnFinishFullExpr(Expr *Expr) {
    return ActOnFinishFullExpr(Expr, Expr ? Expr->getExprLoc()
                                          : SourceLocation());
  }
  ExprResult ActOnFinishFullExpr(Expr *Expr, SourceLocation CC,
                                 bool DiscardedValue = false,
                                 bool IsConstexpr = false,
                                 bool IsLambdaInitCaptureInitializer = false);
  StmtResult ActOnFinishFullStmt(Stmt *Stmt);

  // Marks SS invalid if it represents an incomplete type.
  bool RequireCompleteDeclContext(CXXScopeSpec &SS, DeclContext *DC);

  DeclContext *computeDeclContext(QualType T);
  DeclContext *computeDeclContext(const CXXScopeSpec &SS,
                                  bool EnteringContext = false);
  bool isDependentScopeSpecifier(const CXXScopeSpec &SS);
  CXXRecordDecl *getCurrentInstantiationOf(NestedNameSpecifier *NNS);

  /// \brief The parser has parsed a global nested-name-specifier '::'.
  ///
  /// \param CCLoc The location of the '::'.
  ///
  /// \param SS The nested-name-specifier, which will be updated in-place
  /// to reflect the parsed nested-name-specifier.
  ///
  /// \returns true if an error occurred, false otherwise.
  bool ActOnCXXGlobalScopeSpecifier(SourceLocation CCLoc, CXXScopeSpec &SS);

  /// \brief The parser has parsed a '__super' nested-name-specifier.
  ///
  /// \param SuperLoc The location of the '__super' keyword.
  ///
  /// \param ColonColonLoc The location of the '::'.
  ///
  /// \param SS The nested-name-specifier, which will be updated in-place
  /// to reflect the parsed nested-name-specifier.
  ///
  /// \returns true if an error occurred, false otherwise.
  bool ActOnSuperScopeSpecifier(SourceLocation SuperLoc,
                                SourceLocation ColonColonLoc, CXXScopeSpec &SS);

  bool isAcceptableNestedNameSpecifier(const NamedDecl *SD,
                                       bool *CanCorrect = nullptr);
  NamedDecl *FindFirstQualifierInScope(Scope *S, NestedNameSpecifier *NNS);

  bool isNonTypeNestedNameSpecifier(Scope *S, CXXScopeSpec &SS,
                                    SourceLocation IdLoc,
                                    IdentifierInfo &II,
                                    ParsedType ObjectType);

  bool BuildCXXNestedNameSpecifier(Scope *S,
                                   IdentifierInfo &Identifier,
                                   SourceLocation IdentifierLoc,
                                   SourceLocation CCLoc,
                                   QualType ObjectType,
                                   bool EnteringContext,
                                   CXXScopeSpec &SS,
                                   NamedDecl *ScopeLookupResult,
                                   bool ErrorRecoveryLookup,
                                   bool *IsCorrectedToColon = nullptr);

  /// \brief The parser has parsed a nested-name-specifier 'identifier::'.
  ///
  /// \param S The scope in which this nested-name-specifier occurs.
  ///
  /// \param Identifier The identifier preceding the '::'.
  ///
  /// \param IdentifierLoc The location of the identifier.
  ///
  /// \param CCLoc The location of the '::'.
  ///
  /// \param ObjectType The type of the object, if we're parsing
  /// nested-name-specifier in a member access expression.
  ///
  /// \param EnteringContext Whether we're entering the context nominated by
  /// this nested-name-specifier.
  ///
  /// \param SS The nested-name-specifier, which is both an input
  /// parameter (the nested-name-specifier before this type) and an
  /// output parameter (containing the full nested-name-specifier,
  /// including this new type).
  ///
  /// \param ErrorRecoveryLookup If true, then this method is called to improve
  /// error recovery. In this case do not emit error message.
  ///
  /// \param IsCorrectedToColon If not null, suggestions to replace '::' -> ':'
  /// are allowed.  The bool value pointed by this parameter is set to 'true'
  /// if the identifier is treated as if it was followed by ':', not '::'.
  ///
  /// \returns true if an error occurred, false otherwise.
  bool ActOnCXXNestedNameSpecifier(Scope *S,
                                   IdentifierInfo &Identifier,
                                   SourceLocation IdentifierLoc,
                                   SourceLocation CCLoc,
                                   ParsedType ObjectType,
                                   bool EnteringContext,
                                   CXXScopeSpec &SS,
                                   bool ErrorRecoveryLookup = false,
                                   bool *IsCorrectedToColon = nullptr);

  ExprResult ActOnDecltypeExpression(Expr *E);

  bool ActOnCXXNestedNameSpecifierDecltype(CXXScopeSpec &SS,
                                           const DeclSpec &DS,
                                           SourceLocation ColonColonLoc);

  bool IsInvalidUnlessNestedName(Scope *S, CXXScopeSpec &SS,
                                 IdentifierInfo &Identifier,
                                 SourceLocation IdentifierLoc,
                                 SourceLocation ColonLoc,
                                 ParsedType ObjectType,
                                 bool EnteringContext);

  /// \brief The parser has parsed a nested-name-specifier
  /// 'template[opt] template-name < template-args >::'.
  ///
  /// \param S The scope in which this nested-name-specifier occurs.
  ///
  /// \param SS The nested-name-specifier, which is both an input
  /// parameter (the nested-name-specifier before this type) and an
  /// output parameter (containing the full nested-name-specifier,
  /// including this new type).
  ///
  /// \param TemplateKWLoc the location of the 'template' keyword, if any.
  /// \param TemplateName the template name.
  /// \param TemplateNameLoc The location of the template name.
  /// \param LAngleLoc The location of the opening angle bracket  ('<').
  /// \param TemplateArgs The template arguments.
  /// \param RAngleLoc The location of the closing angle bracket  ('>').
  /// \param CCLoc The location of the '::'.
  ///
  /// \param EnteringContext Whether we're entering the context of the
  /// nested-name-specifier.
  ///
  ///
  /// \returns true if an error occurred, false otherwise.
  bool ActOnCXXNestedNameSpecifier(Scope *S,
                                   CXXScopeSpec &SS,
                                   SourceLocation TemplateKWLoc,
                                   TemplateTy TemplateName,
                                   SourceLocation TemplateNameLoc,
                                   SourceLocation LAngleLoc,
                                   ASTTemplateArgsPtr TemplateArgs,
                                   SourceLocation RAngleLoc,
                                   SourceLocation CCLoc,
                                   bool EnteringContext);

  /// \brief Given a C++ nested-name-specifier, produce an annotation value
  /// that the parser can use later to reconstruct the given
  /// nested-name-specifier.
  ///
  /// \param SS A nested-name-specifier.
  ///
  /// \returns A pointer containing all of the information in the
  /// nested-name-specifier \p SS.
  void *SaveNestedNameSpecifierAnnotation(CXXScopeSpec &SS);

  /// \brief Given an annotation pointer for a nested-name-specifier, restore
  /// the nested-name-specifier structure.
  ///
  /// \param Annotation The annotation pointer, produced by
  /// \c SaveNestedNameSpecifierAnnotation().
  ///
  /// \param AnnotationRange The source range corresponding to the annotation.
  ///
  /// \param SS The nested-name-specifier that will be updated with the contents
  /// of the annotation pointer.
  void RestoreNestedNameSpecifierAnnotation(void *Annotation,
                                            SourceRange AnnotationRange,
                                            CXXScopeSpec &SS);

  bool ShouldEnterDeclaratorScope(Scope *S, const CXXScopeSpec &SS);

  /// ActOnCXXEnterDeclaratorScope - Called when a C++ scope specifier (global
  /// scope or nested-name-specifier) is parsed, part of a declarator-id.
  /// After this method is called, according to [C++ 3.4.3p3], names should be
  /// looked up in the declarator-id's scope, until the declarator is parsed and
  /// ActOnCXXExitDeclaratorScope is called.
  /// The 'SS' should be a non-empty valid CXXScopeSpec.
  bool ActOnCXXEnterDeclaratorScope(Scope *S, CXXScopeSpec &SS);

  /// ActOnCXXExitDeclaratorScope - Called when a declarator that previously
  /// invoked ActOnCXXEnterDeclaratorScope(), is finished. 'SS' is the same
  /// CXXScopeSpec that was passed to ActOnCXXEnterDeclaratorScope as well.
  /// Used to indicate that names should revert to being looked up in the
  /// defining scope.
  void ActOnCXXExitDeclaratorScope(Scope *S, const CXXScopeSpec &SS);

  /// ActOnCXXEnterDeclInitializer - Invoked when we are about to parse an
  /// initializer for the declaration 'Dcl'.
  /// After this method is called, according to [C++ 3.4.1p13], if 'Dcl' is a
  /// static data member of class X, names should be looked up in the scope of
  /// class X.
  void ActOnCXXEnterDeclInitializer(Scope *S, Decl *Dcl);

  /// ActOnCXXExitDeclInitializer - Invoked after we are finished parsing an
  /// initializer for the declaration 'Dcl'.
  void ActOnCXXExitDeclInitializer(Scope *S, Decl *Dcl);

  /// \brief Create a new lambda closure type.
  CXXRecordDecl *createLambdaClosureType(SourceRange IntroducerRange,
                                         TypeSourceInfo *Info,
                                         bool KnownDependent, 
                                         LambdaCaptureDefault CaptureDefault);

  /// \brief Start the definition of a lambda expression.
  CXXMethodDecl *startLambdaDefinition(CXXRecordDecl *Class,
                                       SourceRange IntroducerRange,
                                       TypeSourceInfo *MethodType,
                                       SourceLocation EndLoc,
                                       ArrayRef<ParmVarDecl *> Params, 
                                       bool IsConstexprSpecified);

  /// \brief Endow the lambda scope info with the relevant properties.
  void buildLambdaScope(sema::LambdaScopeInfo *LSI, 
                        CXXMethodDecl *CallOperator,
                        SourceRange IntroducerRange,
                        LambdaCaptureDefault CaptureDefault,
                        SourceLocation CaptureDefaultLoc,
                        bool ExplicitParams,
                        bool ExplicitResultType,
                        bool Mutable);

  /// \brief Perform initialization analysis of the init-capture and perform
  /// any implicit conversions such as an lvalue-to-rvalue conversion if
  /// not being used to initialize a reference.
  ParsedType actOnLambdaInitCaptureInitialization(
      SourceLocation Loc, bool ByRef, IdentifierInfo *Id,
      LambdaCaptureInitKind InitKind, Expr *&Init) {
    return ParsedType::make(buildLambdaInitCaptureInitialization(
        Loc, ByRef, Id, InitKind != LambdaCaptureInitKind::CopyInit, Init));
  }
  QualType buildLambdaInitCaptureInitialization(SourceLocation Loc, bool ByRef,
                                                IdentifierInfo *Id,
                                                bool DirectInit, Expr *&Init);

  /// \brief Create a dummy variable within the declcontext of the lambda's
  ///  call operator, for name lookup purposes for a lambda init capture.
  ///  
  ///  CodeGen handles emission of lambda captures, ignoring these dummy
  ///  variables appropriately.
  VarDecl *createLambdaInitCaptureVarDecl(SourceLocation Loc,
                                          QualType InitCaptureType,
                                          IdentifierInfo *Id,
                                          unsigned InitStyle, Expr *Init);

  /// \brief Build the implicit field for an init-capture.
  FieldDecl *buildInitCaptureField(sema::LambdaScopeInfo *LSI, VarDecl *Var);

  /// \brief Note that we have finished the explicit captures for the
  /// given lambda.
  void finishLambdaExplicitCaptures(sema::LambdaScopeInfo *LSI);

  /// \brief Introduce the lambda parameters into scope.
  void addLambdaParameters(CXXMethodDecl *CallOperator, Scope *CurScope);

  /// \brief Deduce a block or lambda's return type based on the return
  /// statements present in the body.
  void deduceClosureReturnType(sema::CapturingScopeInfo &CSI);

  /// ActOnStartOfLambdaDefinition - This is called just before we start
  /// parsing the body of a lambda; it analyzes the explicit captures and
  /// arguments, and sets up various data-structures for the body of the
  /// lambda.
  void ActOnStartOfLambdaDefinition(LambdaIntroducer &Intro,
                                    Declarator &ParamInfo, Scope *CurScope);

  /// ActOnLambdaError - If there is an error parsing a lambda, this callback
  /// is invoked to pop the information about the lambda.
  void ActOnLambdaError(SourceLocation StartLoc, Scope *CurScope,
                        bool IsInstantiation = false);

  /// ActOnLambdaExpr - This is called when the body of a lambda expression
  /// was successfully completed.
  ExprResult ActOnLambdaExpr(SourceLocation StartLoc, Stmt *Body,
                             Scope *CurScope);

  /// \brief Complete a lambda-expression having processed and attached the
  /// lambda body.
  ExprResult BuildLambdaExpr(SourceLocation StartLoc, SourceLocation EndLoc,
                             sema::LambdaScopeInfo *LSI);

  /// \brief Define the "body" of the conversion from a lambda object to a
  /// function pointer.
  ///
  /// This routine doesn't actually define a sensible body; rather, it fills
  /// in the initialization expression needed to copy the lambda object into
  /// the block, and IR generation actually generates the real body of the
  /// block pointer conversion.
  void DefineImplicitLambdaToFunctionPointerConversion(
         SourceLocation CurrentLoc, CXXConversionDecl *Conv);

  /// \brief Define the "body" of the conversion from a lambda object to a
  /// block pointer.
  ///
  /// This routine doesn't actually define a sensible body; rather, it fills
  /// in the initialization expression needed to copy the lambda object into
  /// the block, and IR generation actually generates the real body of the
  /// block pointer conversion.
  void DefineImplicitLambdaToBlockPointerConversion(SourceLocation CurrentLoc,
                                                    CXXConversionDecl *Conv);

  ExprResult BuildBlockForLambdaConversion(SourceLocation CurrentLocation,
                                           SourceLocation ConvLocation,
                                           CXXConversionDecl *Conv,
                                           Expr *Src);

  // ParseObjCStringLiteral - Parse Objective-C string literals.
  ExprResult ParseObjCStringLiteral(SourceLocation *AtLocs,
                                    ArrayRef<Expr *> Strings);

  ExprResult BuildObjCStringLiteral(SourceLocation AtLoc, StringLiteral *S);

  /// BuildObjCNumericLiteral - builds an ObjCBoxedExpr AST node for the
  /// numeric literal expression. Type of the expression will be "NSNumber *"
  /// or "id" if NSNumber is unavailable.
  ExprResult BuildObjCNumericLiteral(SourceLocation AtLoc, Expr *Number);
  ExprResult ActOnObjCBoolLiteral(SourceLocation AtLoc, SourceLocation ValueLoc,
                                  bool Value);
  ExprResult BuildObjCArrayLiteral(SourceRange SR, MultiExprArg Elements);

  /// BuildObjCBoxedExpr - builds an ObjCBoxedExpr AST node for the
  /// '@' prefixed parenthesized expression. The type of the expression will
  /// either be "NSNumber *", "NSString *" or "NSValue *" depending on the type
  /// of ValueType, which is allowed to be a built-in numeric type, "char *",
  /// "const char *" or C structure with attribute 'objc_boxable'.
  ExprResult BuildObjCBoxedExpr(SourceRange SR, Expr *ValueExpr);

  ExprResult BuildObjCSubscriptExpression(SourceLocation RB, Expr *BaseExpr,
                                          Expr *IndexExpr,
                                          ObjCMethodDecl *getterMethod,
                                          ObjCMethodDecl *setterMethod);

  ExprResult BuildObjCDictionaryLiteral(SourceRange SR,
                               MutableArrayRef<ObjCDictionaryElement> Elements);

  ExprResult BuildObjCEncodeExpression(SourceLocation AtLoc,
                                  TypeSourceInfo *EncodedTypeInfo,
                                  SourceLocation RParenLoc);
  ExprResult BuildCXXMemberCallExpr(Expr *Exp, NamedDecl *FoundDecl,
                                    CXXConversionDecl *Method,
                                    bool HadMultipleCandidates);

  ExprResult ParseObjCEncodeExpression(SourceLocation AtLoc,
                                       SourceLocation EncodeLoc,
                                       SourceLocation LParenLoc,
                                       ParsedType Ty,
                                       SourceLocation RParenLoc);

  /// ParseObjCSelectorExpression - Build selector expression for \@selector
  ExprResult ParseObjCSelectorExpression(Selector Sel,
                                         SourceLocation AtLoc,
                                         SourceLocation SelLoc,
                                         SourceLocation LParenLoc,
                                         SourceLocation RParenLoc,
                                         bool WarnMultipleSelectors);

  /// ParseObjCProtocolExpression - Build protocol expression for \@protocol
  ExprResult ParseObjCProtocolExpression(IdentifierInfo * ProtocolName,
                                         SourceLocation AtLoc,
                                         SourceLocation ProtoLoc,
                                         SourceLocation LParenLoc,
                                         SourceLocation ProtoIdLoc,
                                         SourceLocation RParenLoc);

  //===--------------------------------------------------------------------===//
  // C++ Declarations
  //
  Decl *ActOnStartLinkageSpecification(Scope *S,
                                       SourceLocation ExternLoc,
                                       Expr *LangStr,
                                       SourceLocation LBraceLoc);
  Decl *ActOnFinishLinkageSpecification(Scope *S,
                                        Decl *LinkageSpec,
                                        SourceLocation RBraceLoc);


  //===--------------------------------------------------------------------===//
  // C++ Classes
  //
  bool isCurrentClassName(const IdentifierInfo &II, Scope *S,
                          const CXXScopeSpec *SS = nullptr);
  bool isCurrentClassNameTypo(IdentifierInfo *&II, const CXXScopeSpec *SS);

  bool ActOnAccessSpecifier(AccessSpecifier Access,
                            SourceLocation ASLoc,
                            SourceLocation ColonLoc,
                            AttributeList *Attrs = nullptr);

  NamedDecl *ActOnCXXMemberDeclarator(Scope *S, AccessSpecifier AS,
                                 Declarator &D,
                                 MultiTemplateParamsArg TemplateParameterLists,
                                 Expr *BitfieldWidth, const VirtSpecifiers &VS,
                                 InClassInitStyle InitStyle);

  void ActOnStartCXXInClassMemberInitializer();
  void ActOnFinishCXXInClassMemberInitializer(Decl *VarDecl,
                                              SourceLocation EqualLoc,
                                              Expr *Init);

  MemInitResult ActOnMemInitializer(Decl *ConstructorD,
                                    Scope *S,
                                    CXXScopeSpec &SS,
                                    IdentifierInfo *MemberOrBase,
                                    ParsedType TemplateTypeTy,
                                    const DeclSpec &DS,
                                    SourceLocation IdLoc,
                                    SourceLocation LParenLoc,
                                    ArrayRef<Expr *> Args,
                                    SourceLocation RParenLoc,
                                    SourceLocation EllipsisLoc);

  MemInitResult ActOnMemInitializer(Decl *ConstructorD,
                                    Scope *S,
                                    CXXScopeSpec &SS,
                                    IdentifierInfo *MemberOrBase,
                                    ParsedType TemplateTypeTy,
                                    const DeclSpec &DS,
                                    SourceLocation IdLoc,
                                    Expr *InitList,
                                    SourceLocation EllipsisLoc);

  MemInitResult BuildMemInitializer(Decl *ConstructorD,
                                    Scope *S,
                                    CXXScopeSpec &SS,
                                    IdentifierInfo *MemberOrBase,
                                    ParsedType TemplateTypeTy,
                                    const DeclSpec &DS,
                                    SourceLocation IdLoc,
                                    Expr *Init,
                                    SourceLocation EllipsisLoc);

  MemInitResult BuildMemberInitializer(ValueDecl *Member,
                                       Expr *Init,
                                       SourceLocation IdLoc);

  MemInitResult BuildBaseInitializer(QualType BaseType,
                                     TypeSourceInfo *BaseTInfo,
                                     Expr *Init,
                                     CXXRecordDecl *ClassDecl,
                                     SourceLocation EllipsisLoc);

  MemInitResult BuildDelegatingInitializer(TypeSourceInfo *TInfo,
                                           Expr *Init,
                                           CXXRecordDecl *ClassDecl);

  bool SetDelegatingInitializer(CXXConstructorDecl *Constructor,
                                CXXCtorInitializer *Initializer);

  bool SetCtorInitializers(CXXConstructorDecl *Constructor, bool AnyErrors,
                           ArrayRef<CXXCtorInitializer *> Initializers = None);

  void SetIvarInitializers(ObjCImplementationDecl *ObjCImplementation);


  /// MarkBaseAndMemberDestructorsReferenced - Given a record decl,
  /// mark all the non-trivial destructors of its members and bases as
  /// referenced.
  void MarkBaseAndMemberDestructorsReferenced(SourceLocation Loc,
                                              CXXRecordDecl *Record);

  /// \brief The list of classes whose vtables have been used within
  /// this translation unit, and the source locations at which the
  /// first use occurred.
  typedef std::pair<CXXRecordDecl*, SourceLocation> VTableUse;

  /// \brief The list of vtables that are required but have not yet been
  /// materialized.
  SmallVector<VTableUse, 16> VTableUses;

  /// \brief The set of classes whose vtables have been used within
  /// this translation unit, and a bit that will be true if the vtable is
  /// required to be emitted (otherwise, it should be emitted only if needed
  /// by code generation).
  llvm::DenseMap<CXXRecordDecl *, bool> VTablesUsed;

  /// \brief Load any externally-stored vtable uses.
  void LoadExternalVTableUses();

  /// \brief Note that the vtable for the given class was used at the
  /// given location.
  void MarkVTableUsed(SourceLocation Loc, CXXRecordDecl *Class,
                      bool DefinitionRequired = false);

  /// \brief Mark the exception specifications of all virtual member functions
  /// in the given class as needed.
  void MarkVirtualMemberExceptionSpecsNeeded(SourceLocation Loc,
                                             const CXXRecordDecl *RD);

  /// MarkVirtualMembersReferenced - Will mark all members of the given
  /// CXXRecordDecl referenced.
  void MarkVirtualMembersReferenced(SourceLocation Loc,
                                    const CXXRecordDecl *RD);

  /// \brief Define all of the vtables that have been used in this
  /// translation unit and reference any virtual members used by those
  /// vtables.
  ///
  /// \returns true if any work was done, false otherwise.
  bool DefineUsedVTables();

  void AddImplicitlyDeclaredMembersToClass(CXXRecordDecl *ClassDecl);

  void ActOnMemInitializers(Decl *ConstructorDecl,
                            SourceLocation ColonLoc,
                            ArrayRef<CXXCtorInitializer*> MemInits,
                            bool AnyErrors);

  /// \brief Check class-level dllimport/dllexport attribute. The caller must
  /// ensure that referenceDLLExportedClassMethods is called some point later
  /// when all outer classes of Class are complete.
  void checkClassLevelDLLAttribute(CXXRecordDecl *Class);

  void referenceDLLExportedClassMethods();

  void propagateDLLAttrToBaseClassTemplate(
      CXXRecordDecl *Class, Attr *ClassAttr,
      ClassTemplateSpecializationDecl *BaseTemplateSpec,
      SourceLocation BaseLoc);

  void CheckCompletedCXXClass(CXXRecordDecl *Record);
  void ActOnFinishCXXMemberSpecification(Scope* S, SourceLocation RLoc,
                                         Decl *TagDecl,
                                         SourceLocation LBrac,
                                         SourceLocation RBrac,
                                         AttributeList *AttrList);
  void ActOnFinishCXXMemberDecls();
  void ActOnFinishCXXNonNestedClass(Decl *D);

  void ActOnReenterCXXMethodParameter(Scope *S, ParmVarDecl *Param);
  unsigned ActOnReenterTemplateScope(Scope *S, Decl *Template);
  void ActOnStartDelayedMemberDeclarations(Scope *S, Decl *Record);
  void ActOnStartDelayedCXXMethodDeclaration(Scope *S, Decl *Method);
  void ActOnDelayedCXXMethodParameter(Scope *S, Decl *Param);
  void ActOnFinishDelayedMemberDeclarations(Scope *S, Decl *Record);
  void ActOnFinishDelayedCXXMethodDeclaration(Scope *S, Decl *Method);
  void ActOnFinishDelayedMemberInitializers(Decl *Record);
  void MarkAsLateParsedTemplate(FunctionDecl *FD, Decl *FnD,
                                CachedTokens &Toks);
  void UnmarkAsLateParsedTemplate(FunctionDecl *FD);
  bool IsInsideALocalClassWithinATemplateFunction();

  Decl *ActOnStaticAssertDeclaration(SourceLocation StaticAssertLoc,
                                     Expr *AssertExpr,
                                     Expr *AssertMessageExpr,
                                     SourceLocation RParenLoc);
  Decl *BuildStaticAssertDeclaration(SourceLocation StaticAssertLoc,
                                     Expr *AssertExpr,
                                     StringLiteral *AssertMessageExpr,
                                     SourceLocation RParenLoc,
                                     bool Failed);

  FriendDecl *CheckFriendTypeDecl(SourceLocation LocStart,
                                  SourceLocation FriendLoc,
                                  TypeSourceInfo *TSInfo);
  Decl *ActOnFriendTypeDecl(Scope *S, const DeclSpec &DS,
                            MultiTemplateParamsArg TemplateParams);
  NamedDecl *ActOnFriendFunctionDecl(Scope *S, Declarator &D,
                                     MultiTemplateParamsArg TemplateParams);

  QualType CheckConstructorDeclarator(Declarator &D, QualType R,
                                      StorageClass& SC);
  void CheckConstructor(CXXConstructorDecl *Constructor);
  QualType CheckDestructorDeclarator(Declarator &D, QualType R,
                                     StorageClass& SC);
  bool CheckDestructor(CXXDestructorDecl *Destructor);
  void CheckConversionDeclarator(Declarator &D, QualType &R,
                                 StorageClass& SC);
  Decl *ActOnConversionDeclarator(CXXConversionDecl *Conversion);

  void CheckExplicitlyDefaultedSpecialMember(CXXMethodDecl *MD);
  void CheckExplicitlyDefaultedMemberExceptionSpec(CXXMethodDecl *MD,
                                                   const FunctionProtoType *T);
  void CheckDelayedMemberExceptionSpecs();

  //===--------------------------------------------------------------------===//
  // C++ Derived Classes
  //

  /// ActOnBaseSpecifier - Parsed a base specifier
  CXXBaseSpecifier *CheckBaseSpecifier(CXXRecordDecl *Class,
                                       SourceRange SpecifierRange,
                                       bool Virtual, AccessSpecifier Access,
                                       TypeSourceInfo *TInfo,
                                       SourceLocation EllipsisLoc);

  BaseResult ActOnBaseSpecifier(Decl *classdecl,
                                SourceRange SpecifierRange,
                                ParsedAttributes &Attrs,
                                bool Virtual, AccessSpecifier Access,
                                ParsedType basetype,
                                SourceLocation BaseLoc,
                                SourceLocation EllipsisLoc);

  bool AttachBaseSpecifiers(CXXRecordDecl *Class,
                            MutableArrayRef<CXXBaseSpecifier *> Bases);
  void ActOnBaseSpecifiers(Decl *ClassDecl,
                           MutableArrayRef<CXXBaseSpecifier *> Bases);

  bool IsDerivedFrom(SourceLocation Loc, QualType Derived, QualType Base);
  bool IsDerivedFrom(SourceLocation Loc, QualType Derived, QualType Base,
                     CXXBasePaths &Paths);

  // FIXME: I don't like this name.
  void BuildBasePathArray(const CXXBasePaths &Paths, CXXCastPath &BasePath);

  bool CheckDerivedToBaseConversion(QualType Derived, QualType Base,
                                    SourceLocation Loc, SourceRange Range,
                                    CXXCastPath *BasePath = nullptr,
                                    bool IgnoreAccess = false);
  bool CheckDerivedToBaseConversion(QualType Derived, QualType Base,
                                    unsigned InaccessibleBaseID,
                                    unsigned AmbigiousBaseConvID,
                                    SourceLocation Loc, SourceRange Range,
                                    DeclarationName Name,
                                    CXXCastPath *BasePath,
                                    bool IgnoreAccess = false);

  std::string getAmbiguousPathsDisplayString(CXXBasePaths &Paths);

  bool CheckOverridingFunctionAttributes(const CXXMethodDecl *New,
                                         const CXXMethodDecl *Old);

  /// CheckOverridingFunctionReturnType - Checks whether the return types are
  /// covariant, according to C++ [class.virtual]p5.
  bool CheckOverridingFunctionReturnType(const CXXMethodDecl *New,
                                         const CXXMethodDecl *Old);

  /// CheckOverridingFunctionExceptionSpec - Checks whether the exception
  /// spec is a subset of base spec.
  bool CheckOverridingFunctionExceptionSpec(const CXXMethodDecl *New,
                                            const CXXMethodDecl *Old);

  bool CheckPureMethod(CXXMethodDecl *Method, SourceRange InitRange);

  /// CheckOverrideControl - Check C++11 override control semantics.
  void CheckOverrideControl(NamedDecl *D);
    
  /// DiagnoseAbsenceOfOverrideControl - Diagnose if 'override' keyword was
  /// not used in the declaration of an overriding method.
  void DiagnoseAbsenceOfOverrideControl(NamedDecl *D);

  /// CheckForFunctionMarkedFinal - Checks whether a virtual member function
  /// overrides a virtual member function marked 'final', according to
  /// C++11 [class.virtual]p4.
  bool CheckIfOverriddenFunctionIsMarkedFinal(const CXXMethodDecl *New,
                                              const CXXMethodDecl *Old);


  //===--------------------------------------------------------------------===//
  // C++ Access Control
  //

  enum AccessResult {
    AR_accessible,
    AR_inaccessible,
    AR_dependent,
    AR_delayed
  };

  bool SetMemberAccessSpecifier(NamedDecl *MemberDecl,
                                NamedDecl *PrevMemberDecl,
                                AccessSpecifier LexicalAS);

  AccessResult CheckUnresolvedMemberAccess(UnresolvedMemberExpr *E,
                                           DeclAccessPair FoundDecl);
  AccessResult CheckUnresolvedLookupAccess(UnresolvedLookupExpr *E,
                                           DeclAccessPair FoundDecl);
  AccessResult CheckAllocationAccess(SourceLocation OperatorLoc,
                                     SourceRange PlacementRange,
                                     CXXRecordDecl *NamingClass,
                                     DeclAccessPair FoundDecl,
                                     bool Diagnose = true);
  AccessResult CheckConstructorAccess(SourceLocation Loc,
                                      CXXConstructorDecl *D,
                                      const InitializedEntity &Entity,
                                      AccessSpecifier Access,
                                      bool IsCopyBindingRefToTemp = false);
  AccessResult CheckConstructorAccess(SourceLocation Loc,
                                      CXXConstructorDecl *D,
                                      const InitializedEntity &Entity,
                                      AccessSpecifier Access,
                                      const PartialDiagnostic &PDiag);
  AccessResult CheckDestructorAccess(SourceLocation Loc,
                                     CXXDestructorDecl *Dtor,
                                     const PartialDiagnostic &PDiag,
                                     QualType objectType = QualType());
  AccessResult CheckFriendAccess(NamedDecl *D);
  AccessResult CheckMemberAccess(SourceLocation UseLoc,
                                 CXXRecordDecl *NamingClass,
                                 DeclAccessPair Found);
  AccessResult CheckMemberOperatorAccess(SourceLocation Loc,
                                         Expr *ObjectExpr,
                                         Expr *ArgExpr,
                                         DeclAccessPair FoundDecl);
  AccessResult CheckAddressOfMemberAccess(Expr *OvlExpr,
                                          DeclAccessPair FoundDecl);
  AccessResult CheckBaseClassAccess(SourceLocation AccessLoc,
                                    QualType Base, QualType Derived,
                                    const CXXBasePath &Path,
                                    unsigned DiagID,
                                    bool ForceCheck = false,
                                    bool ForceUnprivileged = false);
  void CheckLookupAccess(const LookupResult &R);
  bool IsSimplyAccessible(NamedDecl *decl, DeclContext *Ctx);
  bool isSpecialMemberAccessibleForDeletion(CXXMethodDecl *decl,
                                            AccessSpecifier access,
                                            QualType objectType);

  void HandleDependentAccessCheck(const DependentDiagnostic &DD,
                         const MultiLevelTemplateArgumentList &TemplateArgs);
  void PerformDependentDiagnostics(const DeclContext *Pattern,
                        const MultiLevelTemplateArgumentList &TemplateArgs);

  void HandleDelayedAccessCheck(sema::DelayedDiagnostic &DD, Decl *Ctx);

  /// \brief When true, access checking violations are treated as SFINAE
  /// failures rather than hard errors.
  bool AccessCheckingSFINAE;

  enum AbstractDiagSelID {
    AbstractNone = -1,
    AbstractReturnType,
    AbstractParamType,
    AbstractVariableType,
    AbstractFieldType,
    AbstractIvarType,
    AbstractSynthesizedIvarType,
    AbstractArrayType
  };

  bool isAbstractType(SourceLocation Loc, QualType T);
  bool RequireNonAbstractType(SourceLocation Loc, QualType T,
                              TypeDiagnoser &Diagnoser);
  template <typename... Ts>
  bool RequireNonAbstractType(SourceLocation Loc, QualType T, unsigned DiagID,
                              const Ts &...Args) {
    BoundTypeDiagnoser<Ts...> Diagnoser(DiagID, Args...);
    return RequireNonAbstractType(Loc, T, Diagnoser);
  }

  void DiagnoseAbstractType(const CXXRecordDecl *RD);

  //===--------------------------------------------------------------------===//
  // C++ Overloaded Operators [C++ 13.5]
  //

  bool CheckOverloadedOperatorDeclaration(FunctionDecl *FnDecl);

  bool CheckLiteralOperatorDeclaration(FunctionDecl *FnDecl);

  //===--------------------------------------------------------------------===//
  // C++ Templates [C++ 14]
  //
  void FilterAcceptableTemplateNames(LookupResult &R,
                                     bool AllowFunctionTemplates = true);
  bool hasAnyAcceptableTemplateNames(LookupResult &R,
                                     bool AllowFunctionTemplates = true);

  void LookupTemplateName(LookupResult &R, Scope *S, CXXScopeSpec &SS,
                          QualType ObjectType, bool EnteringContext,
                          bool &MemberOfUnknownSpecialization);

  TemplateNameKind isTemplateName(Scope *S,
                                  CXXScopeSpec &SS,
                                  bool hasTemplateKeyword,
                                  UnqualifiedId &Name,
                                  ParsedType ObjectType,
                                  bool EnteringContext,
                                  TemplateTy &Template,
                                  bool &MemberOfUnknownSpecialization);

  bool DiagnoseUnknownTemplateName(const IdentifierInfo &II,
                                   SourceLocation IILoc,
                                   Scope *S,
                                   const CXXScopeSpec *SS,
                                   TemplateTy &SuggestedTemplate,
                                   TemplateNameKind &SuggestedKind);

  void DiagnoseTemplateParameterShadow(SourceLocation Loc, Decl *PrevDecl);
  TemplateDecl *AdjustDeclIfTemplate(Decl *&Decl);

  Decl *ActOnTypeParameter(Scope *S, bool Typename,
                           SourceLocation EllipsisLoc,
                           SourceLocation KeyLoc,
                           IdentifierInfo *ParamName,
                           SourceLocation ParamNameLoc,
                           unsigned Depth, unsigned Position,
                           SourceLocation EqualLoc,
                           ParsedType DefaultArg);

  QualType CheckNonTypeTemplateParameterType(QualType T, SourceLocation Loc);
  Decl *ActOnNonTypeTemplateParameter(Scope *S, Declarator &D,
                                      unsigned Depth,
                                      unsigned Position,
                                      SourceLocation EqualLoc,
                                      Expr *DefaultArg);
  Decl *ActOnTemplateTemplateParameter(Scope *S,
                                       SourceLocation TmpLoc,
                                       TemplateParameterList *Params,
                                       SourceLocation EllipsisLoc,
                                       IdentifierInfo *ParamName,
                                       SourceLocation ParamNameLoc,
                                       unsigned Depth,
                                       unsigned Position,
                                       SourceLocation EqualLoc,
                                       ParsedTemplateArgument DefaultArg);

  TemplateParameterList *
  ActOnTemplateParameterList(unsigned Depth,
                             SourceLocation ExportLoc,
                             SourceLocation TemplateLoc,
                             SourceLocation LAngleLoc,
                             ArrayRef<Decl *> Params,
                             SourceLocation RAngleLoc);

  /// \brief The context in which we are checking a template parameter list.
  enum TemplateParamListContext {
    TPC_ClassTemplate,
    TPC_VarTemplate,
    TPC_FunctionTemplate,
    TPC_ClassTemplateMember,
    TPC_FriendClassTemplate,
    TPC_FriendFunctionTemplate,
    TPC_FriendFunctionTemplateDefinition,
    TPC_TypeAliasTemplate
  };

  bool CheckTemplateParameterList(TemplateParameterList *NewParams,
                                  TemplateParameterList *OldParams,
                                  TemplateParamListContext TPC);
  TemplateParameterList *MatchTemplateParametersToScopeSpecifier(
      SourceLocation DeclStartLoc, SourceLocation DeclLoc,
      const CXXScopeSpec &SS, TemplateIdAnnotation *TemplateId,
      ArrayRef<TemplateParameterList *> ParamLists,
      bool IsFriend, bool &IsExplicitSpecialization, bool &Invalid);

  DeclResult CheckClassTemplate(Scope *S, unsigned TagSpec, TagUseKind TUK,
                                SourceLocation KWLoc, CXXScopeSpec &SS,
                                IdentifierInfo *Name, SourceLocation NameLoc,
                                AttributeList *Attr,
                                TemplateParameterList *TemplateParams,
                                AccessSpecifier AS,
                                SourceLocation ModulePrivateLoc,
                                SourceLocation FriendLoc,
                                unsigned NumOuterTemplateParamLists,
                            TemplateParameterList **OuterTemplateParamLists,
                                SkipBodyInfo *SkipBody = nullptr);

  void translateTemplateArguments(const ASTTemplateArgsPtr &In,
                                  TemplateArgumentListInfo &Out);

  void NoteAllFoundTemplates(TemplateName Name);

  QualType CheckTemplateIdType(TemplateName Template,
                               SourceLocation TemplateLoc,
                              TemplateArgumentListInfo &TemplateArgs);

  TypeResult
  ActOnTemplateIdType(CXXScopeSpec &SS, SourceLocation TemplateKWLoc,
                      TemplateTy Template, SourceLocation TemplateLoc,
                      SourceLocation LAngleLoc,
                      ASTTemplateArgsPtr TemplateArgs,
                      SourceLocation RAngleLoc,
                      bool IsCtorOrDtorName = false);

  /// \brief Parsed an elaborated-type-specifier that refers to a template-id,
  /// such as \c class T::template apply<U>.
  TypeResult ActOnTagTemplateIdType(TagUseKind TUK,
                                    TypeSpecifierType TagSpec,
                                    SourceLocation TagLoc,
                                    CXXScopeSpec &SS,
                                    SourceLocation TemplateKWLoc,
                                    TemplateTy TemplateD,
                                    SourceLocation TemplateLoc,
                                    SourceLocation LAngleLoc,
                                    ASTTemplateArgsPtr TemplateArgsIn,
                                    SourceLocation RAngleLoc);

  DeclResult ActOnVarTemplateSpecialization(
      Scope *S, Declarator &D, TypeSourceInfo *DI,
      SourceLocation TemplateKWLoc, TemplateParameterList *TemplateParams,
      StorageClass SC, bool IsPartialSpecialization);

  DeclResult CheckVarTemplateId(VarTemplateDecl *Template,
                                SourceLocation TemplateLoc,
                                SourceLocation TemplateNameLoc,
                                const TemplateArgumentListInfo &TemplateArgs);

  ExprResult CheckVarTemplateId(const CXXScopeSpec &SS,
                                const DeclarationNameInfo &NameInfo,
                                VarTemplateDecl *Template,
                                SourceLocation TemplateLoc,
                                const TemplateArgumentListInfo *TemplateArgs);

  ExprResult BuildTemplateIdExpr(const CXXScopeSpec &SS,
                                 SourceLocation TemplateKWLoc,
                                 LookupResult &R,
                                 bool RequiresADL,
                               const TemplateArgumentListInfo *TemplateArgs);

  ExprResult BuildQualifiedTemplateIdExpr(CXXScopeSpec &SS,
                                          SourceLocation TemplateKWLoc,
                               const DeclarationNameInfo &NameInfo,
                               const TemplateArgumentListInfo *TemplateArgs);

  TemplateNameKind ActOnDependentTemplateName(Scope *S,
                                              CXXScopeSpec &SS,
                                              SourceLocation TemplateKWLoc,
                                              UnqualifiedId &Name,
                                              ParsedType ObjectType,
                                              bool EnteringContext,
                                              TemplateTy &Template);

  DeclResult
  ActOnClassTemplateSpecialization(Scope *S, unsigned TagSpec, TagUseKind TUK,
                                   SourceLocation KWLoc,
                                   SourceLocation ModulePrivateLoc,
                                   TemplateIdAnnotation &TemplateId,
                                   AttributeList *Attr,
                                 MultiTemplateParamsArg TemplateParameterLists,
                                   SkipBodyInfo *SkipBody = nullptr);

  Decl *ActOnTemplateDeclarator(Scope *S,
                                MultiTemplateParamsArg TemplateParameterLists,
                                Declarator &D);

  bool
  CheckSpecializationInstantiationRedecl(SourceLocation NewLoc,
                                         TemplateSpecializationKind NewTSK,
                                         NamedDecl *PrevDecl,
                                         TemplateSpecializationKind PrevTSK,
                                         SourceLocation PrevPtOfInstantiation,
                                         bool &SuppressNew);

  bool CheckDependentFunctionTemplateSpecialization(FunctionDecl *FD,
                    const TemplateArgumentListInfo &ExplicitTemplateArgs,
                                                    LookupResult &Previous);

  bool CheckFunctionTemplateSpecialization(FunctionDecl *FD,
                         TemplateArgumentListInfo *ExplicitTemplateArgs,
                                           LookupResult &Previous);
  bool CheckMemberSpecialization(NamedDecl *Member, LookupResult &Previous);

  DeclResult
  ActOnExplicitInstantiation(Scope *S,
                             SourceLocation ExternLoc,
                             SourceLocation TemplateLoc,
                             unsigned TagSpec,
                             SourceLocation KWLoc,
                             const CXXScopeSpec &SS,
                             TemplateTy Template,
                             SourceLocation TemplateNameLoc,
                             SourceLocation LAngleLoc,
                             ASTTemplateArgsPtr TemplateArgs,
                             SourceLocation RAngleLoc,
                             AttributeList *Attr);

  DeclResult
  ActOnExplicitInstantiation(Scope *S,
                             SourceLocation ExternLoc,
                             SourceLocation TemplateLoc,
                             unsigned TagSpec,
                             SourceLocation KWLoc,
                             CXXScopeSpec &SS,
                             IdentifierInfo *Name,
                             SourceLocation NameLoc,
                             AttributeList *Attr);

  DeclResult ActOnExplicitInstantiation(Scope *S,
                                        SourceLocation ExternLoc,
                                        SourceLocation TemplateLoc,
                                        Declarator &D);

  TemplateArgumentLoc
  SubstDefaultTemplateArgumentIfAvailable(TemplateDecl *Template,
                                          SourceLocation TemplateLoc,
                                          SourceLocation RAngleLoc,
                                          Decl *Param,
                                          SmallVectorImpl<TemplateArgument>
                                            &Converted,
                                          bool &HasDefaultArg);

  /// \brief Specifies the context in which a particular template
  /// argument is being checked.
  enum CheckTemplateArgumentKind {
    /// \brief The template argument was specified in the code or was
    /// instantiated with some deduced template arguments.
    CTAK_Specified,

    /// \brief The template argument was deduced via template argument
    /// deduction.
    CTAK_Deduced,

    /// \brief The template argument was deduced from an array bound
    /// via template argument deduction.
    CTAK_DeducedFromArrayBound
  };

  bool CheckTemplateArgument(NamedDecl *Param,
                             TemplateArgumentLoc &Arg,
                             NamedDecl *Template,
                             SourceLocation TemplateLoc,
                             SourceLocation RAngleLoc,
                             unsigned ArgumentPackIndex,
                           SmallVectorImpl<TemplateArgument> &Converted,
                             CheckTemplateArgumentKind CTAK = CTAK_Specified);

  /// \brief Check that the given template arguments can be be provided to
  /// the given template, converting the arguments along the way.
  ///
  /// \param Template The template to which the template arguments are being
  /// provided.
  ///
  /// \param TemplateLoc The location of the template name in the source.
  ///
  /// \param TemplateArgs The list of template arguments. If the template is
  /// a template template parameter, this function may extend the set of
  /// template arguments to also include substituted, defaulted template
  /// arguments.
  ///
  /// \param PartialTemplateArgs True if the list of template arguments is
  /// intentionally partial, e.g., because we're checking just the initial
  /// set of template arguments.
  ///
  /// \param Converted Will receive the converted, canonicalized template
  /// arguments.
  ///
  /// \returns true if an error occurred, false otherwise.
  bool CheckTemplateArgumentList(TemplateDecl *Template,
                                 SourceLocation TemplateLoc,
                                 TemplateArgumentListInfo &TemplateArgs,
                                 bool PartialTemplateArgs,
                           SmallVectorImpl<TemplateArgument> &Converted);

  bool CheckTemplateTypeArgument(TemplateTypeParmDecl *Param,
                                 TemplateArgumentLoc &Arg,
                           SmallVectorImpl<TemplateArgument> &Converted);

  bool CheckTemplateArgument(TemplateTypeParmDecl *Param,
                             TypeSourceInfo *Arg);
  ExprResult CheckTemplateArgument(NonTypeTemplateParmDecl *Param,
                                   QualType InstantiatedParamType, Expr *Arg,
                                   TemplateArgument &Converted,
                               CheckTemplateArgumentKind CTAK = CTAK_Specified);
  bool CheckTemplateArgument(TemplateTemplateParmDecl *Param,
                             TemplateArgumentLoc &Arg,
                             unsigned ArgumentPackIndex);

  ExprResult
  BuildExpressionFromDeclTemplateArgument(const TemplateArgument &Arg,
                                          QualType ParamType,
                                          SourceLocation Loc);
  ExprResult
  BuildExpressionFromIntegralTemplateArgument(const TemplateArgument &Arg,
                                              SourceLocation Loc);

  /// \brief Enumeration describing how template parameter lists are compared
  /// for equality.
  enum TemplateParameterListEqualKind {
    /// \brief We are matching the template parameter lists of two templates
    /// that might be redeclarations.
    ///
    /// \code
    /// template<typename T> struct X;
    /// template<typename T> struct X;
    /// \endcode
    TPL_TemplateMatch,

    /// \brief We are matching the template parameter lists of two template
    /// template parameters as part of matching the template parameter lists
    /// of two templates that might be redeclarations.
    ///
    /// \code
    /// template<template<int I> class TT> struct X;
    /// template<template<int Value> class Other> struct X;
    /// \endcode
    TPL_TemplateTemplateParmMatch,

    /// \brief We are matching the template parameter lists of a template
    /// template argument against the template parameter lists of a template
    /// template parameter.
    ///
    /// \code
    /// template<template<int Value> class Metafun> struct X;
    /// template<int Value> struct integer_c;
    /// X<integer_c> xic;
    /// \endcode
    TPL_TemplateTemplateArgumentMatch
  };

  bool TemplateParameterListsAreEqual(TemplateParameterList *New,
                                      TemplateParameterList *Old,
                                      bool Complain,
                                      TemplateParameterListEqualKind Kind,
                                      SourceLocation TemplateArgLoc
                                        = SourceLocation());

  bool CheckTemplateDeclScope(Scope *S, TemplateParameterList *TemplateParams);

  /// \brief Called when the parser has parsed a C++ typename
  /// specifier, e.g., "typename T::type".
  ///
  /// \param S The scope in which this typename type occurs.
  /// \param TypenameLoc the location of the 'typename' keyword
  /// \param SS the nested-name-specifier following the typename (e.g., 'T::').
  /// \param II the identifier we're retrieving (e.g., 'type' in the example).
  /// \param IdLoc the location of the identifier.
  TypeResult
  ActOnTypenameType(Scope *S, SourceLocation TypenameLoc,
                    const CXXScopeSpec &SS, const IdentifierInfo &II,
                    SourceLocation IdLoc);

  /// \brief Called when the parser has parsed a C++ typename
  /// specifier that ends in a template-id, e.g.,
  /// "typename MetaFun::template apply<T1, T2>".
  ///
  /// \param S The scope in which this typename type occurs.
  /// \param TypenameLoc the location of the 'typename' keyword
  /// \param SS the nested-name-specifier following the typename (e.g., 'T::').
  /// \param TemplateLoc the location of the 'template' keyword, if any.
  /// \param TemplateName The template name.
  /// \param TemplateNameLoc The location of the template name.
  /// \param LAngleLoc The location of the opening angle bracket  ('<').
  /// \param TemplateArgs The template arguments.
  /// \param RAngleLoc The location of the closing angle bracket  ('>').
  TypeResult
  ActOnTypenameType(Scope *S, SourceLocation TypenameLoc,
                    const CXXScopeSpec &SS,
                    SourceLocation TemplateLoc,
                    TemplateTy TemplateName,
                    SourceLocation TemplateNameLoc,
                    SourceLocation LAngleLoc,
                    ASTTemplateArgsPtr TemplateArgs,
                    SourceLocation RAngleLoc);

  QualType CheckTypenameType(ElaboratedTypeKeyword Keyword,
                             SourceLocation KeywordLoc,
                             NestedNameSpecifierLoc QualifierLoc,
                             const IdentifierInfo &II,
                             SourceLocation IILoc);

  TypeSourceInfo *RebuildTypeInCurrentInstantiation(TypeSourceInfo *T,
                                                    SourceLocation Loc,
                                                    DeclarationName Name);
  bool RebuildNestedNameSpecifierInCurrentInstantiation(CXXScopeSpec &SS);

  ExprResult RebuildExprInCurrentInstantiation(Expr *E);
  bool RebuildTemplateParamsInCurrentInstantiation(
                                                TemplateParameterList *Params);

  std::string
  getTemplateArgumentBindingsText(const TemplateParameterList *Params,
                                  const TemplateArgumentList &Args);

  std::string
  getTemplateArgumentBindingsText(const TemplateParameterList *Params,
                                  const TemplateArgument *Args,
                                  unsigned NumArgs);

  //===--------------------------------------------------------------------===//
  // C++ Variadic Templates (C++0x [temp.variadic])
  //===--------------------------------------------------------------------===//

  /// Determine whether an unexpanded parameter pack might be permitted in this
  /// location. Useful for error recovery.
  bool isUnexpandedParameterPackPermitted();

  /// \brief The context in which an unexpanded parameter pack is
  /// being diagnosed.
  ///
  /// Note that the values of this enumeration line up with the first
  /// argument to the \c err_unexpanded_parameter_pack diagnostic.
  enum UnexpandedParameterPackContext {
    /// \brief An arbitrary expression.
    UPPC_Expression = 0,

    /// \brief The base type of a class type.
    UPPC_BaseType,

    /// \brief The type of an arbitrary declaration.
    UPPC_DeclarationType,

    /// \brief The type of a data member.
    UPPC_DataMemberType,

    /// \brief The size of a bit-field.
    UPPC_BitFieldWidth,

    /// \brief The expression in a static assertion.
    UPPC_StaticAssertExpression,

    /// \brief The fixed underlying type of an enumeration.
    UPPC_FixedUnderlyingType,

    /// \brief The enumerator value.
    UPPC_EnumeratorValue,

    /// \brief A using declaration.
    UPPC_UsingDeclaration,

    /// \brief A friend declaration.
    UPPC_FriendDeclaration,

    /// \brief A declaration qualifier.
    UPPC_DeclarationQualifier,

    /// \brief An initializer.
    UPPC_Initializer,

    /// \brief A default argument.
    UPPC_DefaultArgument,

    /// \brief The type of a non-type template parameter.
    UPPC_NonTypeTemplateParameterType,

    /// \brief The type of an exception.
    UPPC_ExceptionType,

    /// \brief Partial specialization.
    UPPC_PartialSpecialization,

    /// \brief Microsoft __if_exists.
    UPPC_IfExists,

    /// \brief Microsoft __if_not_exists.
    UPPC_IfNotExists,

    /// \brief Lambda expression.
    UPPC_Lambda,

    /// \brief Block expression,
    UPPC_Block
  };

  /// \brief Diagnose unexpanded parameter packs.
  ///
  /// \param Loc The location at which we should emit the diagnostic.
  ///
  /// \param UPPC The context in which we are diagnosing unexpanded
  /// parameter packs.
  ///
  /// \param Unexpanded the set of unexpanded parameter packs.
  ///
  /// \returns true if an error occurred, false otherwise.
  bool DiagnoseUnexpandedParameterPacks(SourceLocation Loc,
                                        UnexpandedParameterPackContext UPPC,
                                  ArrayRef<UnexpandedParameterPack> Unexpanded);

  /// \brief If the given type contains an unexpanded parameter pack,
  /// diagnose the error.
  ///
  /// \param Loc The source location where a diagnostc should be emitted.
  ///
  /// \param T The type that is being checked for unexpanded parameter
  /// packs.
  ///
  /// \returns true if an error occurred, false otherwise.
  bool DiagnoseUnexpandedParameterPack(SourceLocation Loc, TypeSourceInfo *T,
                                       UnexpandedParameterPackContext UPPC);

  /// \brief If the given expression contains an unexpanded parameter
  /// pack, diagnose the error.
  ///
  /// \param E The expression that is being checked for unexpanded
  /// parameter packs.
  ///
  /// \returns true if an error occurred, false otherwise.
  bool DiagnoseUnexpandedParameterPack(Expr *E,
                       UnexpandedParameterPackContext UPPC = UPPC_Expression);

  /// \brief If the given nested-name-specifier contains an unexpanded
  /// parameter pack, diagnose the error.
  ///
  /// \param SS The nested-name-specifier that is being checked for
  /// unexpanded parameter packs.
  ///
  /// \returns true if an error occurred, false otherwise.
  bool DiagnoseUnexpandedParameterPack(const CXXScopeSpec &SS,
                                       UnexpandedParameterPackContext UPPC);

  /// \brief If the given name contains an unexpanded parameter pack,
  /// diagnose the error.
  ///
  /// \param NameInfo The name (with source location information) that
  /// is being checked for unexpanded parameter packs.
  ///
  /// \returns true if an error occurred, false otherwise.
  bool DiagnoseUnexpandedParameterPack(const DeclarationNameInfo &NameInfo,
                                       UnexpandedParameterPackContext UPPC);

  /// \brief If the given template name contains an unexpanded parameter pack,
  /// diagnose the error.
  ///
  /// \param Loc The location of the template name.
  ///
  /// \param Template The template name that is being checked for unexpanded
  /// parameter packs.
  ///
  /// \returns true if an error occurred, false otherwise.
  bool DiagnoseUnexpandedParameterPack(SourceLocation Loc,
                                       TemplateName Template,
                                       UnexpandedParameterPackContext UPPC);

  /// \brief If the given template argument contains an unexpanded parameter
  /// pack, diagnose the error.
  ///
  /// \param Arg The template argument that is being checked for unexpanded
  /// parameter packs.
  ///
  /// \returns true if an error occurred, false otherwise.
  bool DiagnoseUnexpandedParameterPack(TemplateArgumentLoc Arg,
                                       UnexpandedParameterPackContext UPPC);

  /// \brief Collect the set of unexpanded parameter packs within the given
  /// template argument.
  ///
  /// \param Arg The template argument that will be traversed to find
  /// unexpanded parameter packs.
  void collectUnexpandedParameterPacks(TemplateArgument Arg,
                   SmallVectorImpl<UnexpandedParameterPack> &Unexpanded);

  /// \brief Collect the set of unexpanded parameter packs within the given
  /// template argument.
  ///
  /// \param Arg The template argument that will be traversed to find
  /// unexpanded parameter packs.
  void collectUnexpandedParameterPacks(TemplateArgumentLoc Arg,
                    SmallVectorImpl<UnexpandedParameterPack> &Unexpanded);

  /// \brief Collect the set of unexpanded parameter packs within the given
  /// type.
  ///
  /// \param T The type that will be traversed to find
  /// unexpanded parameter packs.
  void collectUnexpandedParameterPacks(QualType T,
                   SmallVectorImpl<UnexpandedParameterPack> &Unexpanded);

  /// \brief Collect the set of unexpanded parameter packs within the given
  /// type.
  ///
  /// \param TL The type that will be traversed to find
  /// unexpanded parameter packs.
  void collectUnexpandedParameterPacks(TypeLoc TL,
                   SmallVectorImpl<UnexpandedParameterPack> &Unexpanded);

  /// \brief Collect the set of unexpanded parameter packs within the given
  /// nested-name-specifier.
  ///
  /// \param SS The nested-name-specifier that will be traversed to find
  /// unexpanded parameter packs.
  void collectUnexpandedParameterPacks(CXXScopeSpec &SS,
                         SmallVectorImpl<UnexpandedParameterPack> &Unexpanded);

  /// \brief Collect the set of unexpanded parameter packs within the given
  /// name.
  ///
  /// \param NameInfo The name that will be traversed to find
  /// unexpanded parameter packs.
  void collectUnexpandedParameterPacks(const DeclarationNameInfo &NameInfo,
                         SmallVectorImpl<UnexpandedParameterPack> &Unexpanded);

  /// \brief Invoked when parsing a template argument followed by an
  /// ellipsis, which creates a pack expansion.
  ///
  /// \param Arg The template argument preceding the ellipsis, which
  /// may already be invalid.
  ///
  /// \param EllipsisLoc The location of the ellipsis.
  ParsedTemplateArgument ActOnPackExpansion(const ParsedTemplateArgument &Arg,
                                            SourceLocation EllipsisLoc);

  /// \brief Invoked when parsing a type followed by an ellipsis, which
  /// creates a pack expansion.
  ///
  /// \param Type The type preceding the ellipsis, which will become
  /// the pattern of the pack expansion.
  ///
  /// \param EllipsisLoc The location of the ellipsis.
  TypeResult ActOnPackExpansion(ParsedType Type, SourceLocation EllipsisLoc);

  /// \brief Construct a pack expansion type from the pattern of the pack
  /// expansion.
  TypeSourceInfo *CheckPackExpansion(TypeSourceInfo *Pattern,
                                     SourceLocation EllipsisLoc,
                                     Optional<unsigned> NumExpansions);

  /// \brief Construct a pack expansion type from the pattern of the pack
  /// expansion.
  QualType CheckPackExpansion(QualType Pattern,
                              SourceRange PatternRange,
                              SourceLocation EllipsisLoc,
                              Optional<unsigned> NumExpansions);

  /// \brief Invoked when parsing an expression followed by an ellipsis, which
  /// creates a pack expansion.
  ///
  /// \param Pattern The expression preceding the ellipsis, which will become
  /// the pattern of the pack expansion.
  ///
  /// \param EllipsisLoc The location of the ellipsis.
  ExprResult ActOnPackExpansion(Expr *Pattern, SourceLocation EllipsisLoc);

  /// \brief Invoked when parsing an expression followed by an ellipsis, which
  /// creates a pack expansion.
  ///
  /// \param Pattern The expression preceding the ellipsis, which will become
  /// the pattern of the pack expansion.
  ///
  /// \param EllipsisLoc The location of the ellipsis.
  ExprResult CheckPackExpansion(Expr *Pattern, SourceLocation EllipsisLoc,
                                Optional<unsigned> NumExpansions);

  /// \brief Determine whether we could expand a pack expansion with the
  /// given set of parameter packs into separate arguments by repeatedly
  /// transforming the pattern.
  ///
  /// \param EllipsisLoc The location of the ellipsis that identifies the
  /// pack expansion.
  ///
  /// \param PatternRange The source range that covers the entire pattern of
  /// the pack expansion.
  ///
  /// \param Unexpanded The set of unexpanded parameter packs within the
  /// pattern.
  ///
  /// \param ShouldExpand Will be set to \c true if the transformer should
  /// expand the corresponding pack expansions into separate arguments. When
  /// set, \c NumExpansions must also be set.
  ///
  /// \param RetainExpansion Whether the caller should add an unexpanded
  /// pack expansion after all of the expanded arguments. This is used
  /// when extending explicitly-specified template argument packs per
  /// C++0x [temp.arg.explicit]p9.
  ///
  /// \param NumExpansions The number of separate arguments that will be in
  /// the expanded form of the corresponding pack expansion. This is both an
  /// input and an output parameter, which can be set by the caller if the
  /// number of expansions is known a priori (e.g., due to a prior substitution)
  /// and will be set by the callee when the number of expansions is known.
  /// The callee must set this value when \c ShouldExpand is \c true; it may
  /// set this value in other cases.
  ///
  /// \returns true if an error occurred (e.g., because the parameter packs
  /// are to be instantiated with arguments of different lengths), false
  /// otherwise. If false, \c ShouldExpand (and possibly \c NumExpansions)
  /// must be set.
  bool CheckParameterPacksForExpansion(SourceLocation EllipsisLoc,
                                       SourceRange PatternRange,
                             ArrayRef<UnexpandedParameterPack> Unexpanded,
                             const MultiLevelTemplateArgumentList &TemplateArgs,
                                       bool &ShouldExpand,
                                       bool &RetainExpansion,
                                       Optional<unsigned> &NumExpansions);

  /// \brief Determine the number of arguments in the given pack expansion
  /// type.
  ///
  /// This routine assumes that the number of arguments in the expansion is
  /// consistent across all of the unexpanded parameter packs in its pattern.
  ///
  /// Returns an empty Optional if the type can't be expanded.
  Optional<unsigned> getNumArgumentsInExpansion(QualType T,
      const MultiLevelTemplateArgumentList &TemplateArgs);

  /// \brief Determine whether the given declarator contains any unexpanded
  /// parameter packs.
  ///
  /// This routine is used by the parser to disambiguate function declarators
  /// with an ellipsis prior to the ')', e.g.,
  ///
  /// \code
  ///   void f(T...);
  /// \endcode
  ///
  /// To determine whether we have an (unnamed) function parameter pack or
  /// a variadic function.
  ///
  /// \returns true if the declarator contains any unexpanded parameter packs,
  /// false otherwise.
  bool containsUnexpandedParameterPacks(Declarator &D);

  /// \brief Returns the pattern of the pack expansion for a template argument.
  ///
  /// \param OrigLoc The template argument to expand.
  ///
  /// \param Ellipsis Will be set to the location of the ellipsis.
  ///
  /// \param NumExpansions Will be set to the number of expansions that will
  /// be generated from this pack expansion, if known a priori.
  TemplateArgumentLoc getTemplateArgumentPackExpansionPattern(
      TemplateArgumentLoc OrigLoc,
      SourceLocation &Ellipsis,
      Optional<unsigned> &NumExpansions) const;

  //===--------------------------------------------------------------------===//
  // C++ Template Argument Deduction (C++ [temp.deduct])
  //===--------------------------------------------------------------------===//

  QualType adjustCCAndNoReturn(QualType ArgFunctionType, QualType FunctionType);

  /// \brief Describes the result of template argument deduction.
  ///
  /// The TemplateDeductionResult enumeration describes the result of
  /// template argument deduction, as returned from
  /// DeduceTemplateArguments(). The separate TemplateDeductionInfo
  /// structure provides additional information about the results of
  /// template argument deduction, e.g., the deduced template argument
  /// list (if successful) or the specific template parameters or
  /// deduced arguments that were involved in the failure.
  enum TemplateDeductionResult {
    /// \brief Template argument deduction was successful.
    TDK_Success = 0,
    /// \brief The declaration was invalid; do nothing.
    TDK_Invalid,
    /// \brief Template argument deduction exceeded the maximum template
    /// instantiation depth (which has already been diagnosed).
    TDK_InstantiationDepth,
    /// \brief Template argument deduction did not deduce a value
    /// for every template parameter.
    TDK_Incomplete,
    /// \brief Template argument deduction produced inconsistent
    /// deduced values for the given template parameter.
    TDK_Inconsistent,
    /// \brief Template argument deduction failed due to inconsistent
    /// cv-qualifiers on a template parameter type that would
    /// otherwise be deduced, e.g., we tried to deduce T in "const T"
    /// but were given a non-const "X".
    TDK_Underqualified,
    /// \brief Substitution of the deduced template argument values
    /// resulted in an error.
    TDK_SubstitutionFailure,
    /// \brief After substituting deduced template arguments, a dependent
    /// parameter type did not match the corresponding argument.
    TDK_DeducedMismatch,
    /// \brief A non-depnedent component of the parameter did not match the
    /// corresponding component of the argument.
    TDK_NonDeducedMismatch,
    /// \brief When performing template argument deduction for a function
    /// template, there were too many call arguments.
    TDK_TooManyArguments,
    /// \brief When performing template argument deduction for a function
    /// template, there were too few call arguments.
    TDK_TooFewArguments,
    /// \brief The explicitly-specified template arguments were not valid
    /// template arguments for the given template.
    TDK_InvalidExplicitArguments,
    /// \brief The arguments included an overloaded function name that could
    /// not be resolved to a suitable function.
    TDK_FailedOverloadResolution,
    /// \brief Deduction failed; that's all we know.
    TDK_MiscellaneousDeductionFailure
  };

  TemplateDeductionResult
  DeduceTemplateArguments(ClassTemplatePartialSpecializationDecl *Partial,
                          const TemplateArgumentList &TemplateArgs,
                          sema::TemplateDeductionInfo &Info);

  TemplateDeductionResult
  DeduceTemplateArguments(VarTemplatePartialSpecializationDecl *Partial,
                          const TemplateArgumentList &TemplateArgs,
                          sema::TemplateDeductionInfo &Info);

  TemplateDeductionResult SubstituteExplicitTemplateArguments(
      FunctionTemplateDecl *FunctionTemplate,
      TemplateArgumentListInfo &ExplicitTemplateArgs,
      SmallVectorImpl<DeducedTemplateArgument> &Deduced,
      SmallVectorImpl<QualType> &ParamTypes, QualType *FunctionType,
      sema::TemplateDeductionInfo &Info);

  /// brief A function argument from which we performed template argument
  // deduction for a call.
  struct OriginalCallArg {
    OriginalCallArg(QualType OriginalParamType,
                    unsigned ArgIdx,
                    QualType OriginalArgType)
      : OriginalParamType(OriginalParamType), ArgIdx(ArgIdx),
        OriginalArgType(OriginalArgType) { }

    QualType OriginalParamType;
    unsigned ArgIdx;
    QualType OriginalArgType;
  };

  TemplateDeductionResult
  FinishTemplateArgumentDeduction(FunctionTemplateDecl *FunctionTemplate,
                      SmallVectorImpl<DeducedTemplateArgument> &Deduced,
                                  unsigned NumExplicitlySpecified,
                                  FunctionDecl *&Specialization,
                                  sema::TemplateDeductionInfo &Info,
           SmallVectorImpl<OriginalCallArg> const *OriginalCallArgs = nullptr,
                                  bool PartialOverloading = false);

  TemplateDeductionResult
  DeduceTemplateArguments(FunctionTemplateDecl *FunctionTemplate,
                          TemplateArgumentListInfo *ExplicitTemplateArgs,
                          ArrayRef<Expr *> Args,
                          FunctionDecl *&Specialization,
                          sema::TemplateDeductionInfo &Info,
                          bool PartialOverloading = false);

  TemplateDeductionResult
  DeduceTemplateArguments(FunctionTemplateDecl *FunctionTemplate,
                          TemplateArgumentListInfo *ExplicitTemplateArgs,
                          QualType ArgFunctionType,
                          FunctionDecl *&Specialization,
                          sema::TemplateDeductionInfo &Info,
                          bool InOverloadResolution = false);

  TemplateDeductionResult
  DeduceTemplateArguments(FunctionTemplateDecl *FunctionTemplate,
                          QualType ToType,
                          CXXConversionDecl *&Specialization,
                          sema::TemplateDeductionInfo &Info);

  TemplateDeductionResult
  DeduceTemplateArguments(FunctionTemplateDecl *FunctionTemplate,
                          TemplateArgumentListInfo *ExplicitTemplateArgs,
                          FunctionDecl *&Specialization,
                          sema::TemplateDeductionInfo &Info,
                          bool InOverloadResolution = false);

  /// \brief Substitute Replacement for \p auto in \p TypeWithAuto
  QualType SubstAutoType(QualType TypeWithAuto, QualType Replacement);
  /// \brief Substitute Replacement for auto in TypeWithAuto
  TypeSourceInfo* SubstAutoTypeSourceInfo(TypeSourceInfo *TypeWithAuto, 
                                          QualType Replacement);

  /// \brief Result type of DeduceAutoType.
  enum DeduceAutoResult {
    DAR_Succeeded,
    DAR_Failed,
    DAR_FailedAlreadyDiagnosed
  };

  DeduceAutoResult DeduceAutoType(TypeSourceInfo *AutoType, Expr *&Initializer,
                                  QualType &Result);
  DeduceAutoResult DeduceAutoType(TypeLoc AutoTypeLoc, Expr *&Initializer,
                                  QualType &Result);
  void DiagnoseAutoDeductionFailure(VarDecl *VDecl, Expr *Init);
  bool DeduceReturnType(FunctionDecl *FD, SourceLocation Loc,
                        bool Diagnose = true);

  QualType deduceVarTypeFromInitializer(VarDecl *VDecl, DeclarationName Name,
                                        QualType Type, TypeSourceInfo *TSI,
                                        SourceRange Range, bool DirectInit,
                                        Expr *Init);

  TypeLoc getReturnTypeLoc(FunctionDecl *FD) const;

  bool DeduceFunctionTypeFromReturnExpr(FunctionDecl *FD,
                                        SourceLocation ReturnLoc,
                                        Expr *&RetExpr, AutoType *AT);

  FunctionTemplateDecl *getMoreSpecializedTemplate(FunctionTemplateDecl *FT1,
                                                   FunctionTemplateDecl *FT2,
                                                   SourceLocation Loc,
                                           TemplatePartialOrderingContext TPOC,
                                                   unsigned NumCallArguments1,
                                                   unsigned NumCallArguments2);
  UnresolvedSetIterator
  getMostSpecialized(UnresolvedSetIterator SBegin, UnresolvedSetIterator SEnd,
                     TemplateSpecCandidateSet &FailedCandidates,
                     SourceLocation Loc,
                     const PartialDiagnostic &NoneDiag,
                     const PartialDiagnostic &AmbigDiag,
                     const PartialDiagnostic &CandidateDiag,
                     bool Complain = true, QualType TargetType = QualType());

  ClassTemplatePartialSpecializationDecl *
  getMoreSpecializedPartialSpecialization(
                                  ClassTemplatePartialSpecializationDecl *PS1,
                                  ClassTemplatePartialSpecializationDecl *PS2,
                                  SourceLocation Loc);

  VarTemplatePartialSpecializationDecl *getMoreSpecializedPartialSpecialization(
      VarTemplatePartialSpecializationDecl *PS1,
      VarTemplatePartialSpecializationDecl *PS2, SourceLocation Loc);

  void MarkUsedTemplateParameters(const TemplateArgumentList &TemplateArgs,
                                  bool OnlyDeduced,
                                  unsigned Depth,
                                  llvm::SmallBitVector &Used);
  void MarkDeducedTemplateParameters(
                                  const FunctionTemplateDecl *FunctionTemplate,
                                  llvm::SmallBitVector &Deduced) {
    return MarkDeducedTemplateParameters(Context, FunctionTemplate, Deduced);
  }
  static void MarkDeducedTemplateParameters(ASTContext &Ctx,
                                  const FunctionTemplateDecl *FunctionTemplate,
                                  llvm::SmallBitVector &Deduced);

  //===--------------------------------------------------------------------===//
  // C++ Template Instantiation
  //

  MultiLevelTemplateArgumentList
  getTemplateInstantiationArgs(NamedDecl *D,
                               const TemplateArgumentList *Innermost = nullptr,
                               bool RelativeToPrimary = false,
                               const FunctionDecl *Pattern = nullptr);

  /// \brief A template instantiation that is currently in progress.
  struct ActiveTemplateInstantiation {
    /// \brief The kind of template instantiation we are performing
    enum InstantiationKind {
      /// We are instantiating a template declaration. The entity is
      /// the declaration we're instantiating (e.g., a CXXRecordDecl).
      TemplateInstantiation,

      /// We are instantiating a default argument for a template
      /// parameter. The Entity is the template, and
      /// TemplateArgs/NumTemplateArguments provides the template
      /// arguments as specified.
      /// FIXME: Use a TemplateArgumentList
      DefaultTemplateArgumentInstantiation,

      /// We are instantiating a default argument for a function.
      /// The Entity is the ParmVarDecl, and TemplateArgs/NumTemplateArgs
      /// provides the template arguments as specified.
      DefaultFunctionArgumentInstantiation,

      /// We are substituting explicit template arguments provided for
      /// a function template. The entity is a FunctionTemplateDecl.
      ExplicitTemplateArgumentSubstitution,

      /// We are substituting template argument determined as part of
      /// template argument deduction for either a class template
      /// partial specialization or a function template. The
      /// Entity is either a ClassTemplatePartialSpecializationDecl or
      /// a FunctionTemplateDecl.
      DeducedTemplateArgumentSubstitution,

      /// We are substituting prior template arguments into a new
      /// template parameter. The template parameter itself is either a
      /// NonTypeTemplateParmDecl or a TemplateTemplateParmDecl.
      PriorTemplateArgumentSubstitution,

      /// We are checking the validity of a default template argument that
      /// has been used when naming a template-id.
      DefaultTemplateArgumentChecking,

      /// We are instantiating the exception specification for a function
      /// template which was deferred until it was needed.
      ExceptionSpecInstantiation
    } Kind;

    /// \brief The point of instantiation within the source code.
    SourceLocation PointOfInstantiation;

    /// \brief The template (or partial specialization) in which we are
    /// performing the instantiation, for substitutions of prior template
    /// arguments.
    NamedDecl *Template;

    /// \brief The entity that is being instantiated.
    Decl *Entity;

    /// \brief The list of template arguments we are substituting, if they
    /// are not part of the entity.
    const TemplateArgument *TemplateArgs;

    /// \brief The number of template arguments in TemplateArgs.
    unsigned NumTemplateArgs;

    /// \brief The template deduction info object associated with the
    /// substitution or checking of explicit or deduced template arguments.
    sema::TemplateDeductionInfo *DeductionInfo;

    /// \brief The source range that covers the construct that cause
    /// the instantiation, e.g., the template-id that causes a class
    /// template instantiation.
    SourceRange InstantiationRange;

    ActiveTemplateInstantiation()
      : Kind(TemplateInstantiation), Template(nullptr), Entity(nullptr),
        TemplateArgs(nullptr), NumTemplateArgs(0), DeductionInfo(nullptr) {}

    /// \brief Determines whether this template is an actual instantiation
    /// that should be counted toward the maximum instantiation depth.
    bool isInstantiationRecord() const;

    friend bool operator==(const ActiveTemplateInstantiation &X,
                           const ActiveTemplateInstantiation &Y) {
      if (X.Kind != Y.Kind)
        return false;

      if (X.Entity != Y.Entity)
        return false;

      switch (X.Kind) {
      case TemplateInstantiation:
      case ExceptionSpecInstantiation:
        return true;

      case PriorTemplateArgumentSubstitution:
      case DefaultTemplateArgumentChecking:
        return X.Template == Y.Template && X.TemplateArgs == Y.TemplateArgs;

      case DefaultTemplateArgumentInstantiation:
      case ExplicitTemplateArgumentSubstitution:
      case DeducedTemplateArgumentSubstitution:
      case DefaultFunctionArgumentInstantiation:
        return X.TemplateArgs == Y.TemplateArgs;

      }

      llvm_unreachable("Invalid InstantiationKind!");
    }

    friend bool operator!=(const ActiveTemplateInstantiation &X,
                           const ActiveTemplateInstantiation &Y) {
      return !(X == Y);
    }
  };

  /// \brief List of active template instantiations.
  ///
  /// This vector is treated as a stack. As one template instantiation
  /// requires another template instantiation, additional
  /// instantiations are pushed onto the stack up to a
  /// user-configurable limit LangOptions::InstantiationDepth.
  SmallVector<ActiveTemplateInstantiation, 16>
    ActiveTemplateInstantiations;

  /// \brief Extra modules inspected when performing a lookup during a template
  /// instantiation. Computed lazily.
  SmallVector<Module*, 16> ActiveTemplateInstantiationLookupModules;

  /// \brief Cache of additional modules that should be used for name lookup
  /// within the current template instantiation. Computed lazily; use
  /// getLookupModules() to get a complete set.
  llvm::DenseSet<Module*> LookupModulesCache;

  /// \brief Get the set of additional modules that should be checked during
  /// name lookup. A module and its imports become visible when instanting a
  /// template defined within it.
  llvm::DenseSet<Module*> &getLookupModules();

  /// \brief Map from the most recent declaration of a namespace to the most
  /// recent visible declaration of that namespace.
  llvm::DenseMap<NamedDecl*, NamedDecl*> VisibleNamespaceCache;

  /// \brief Whether we are in a SFINAE context that is not associated with
  /// template instantiation.
  ///
  /// This is used when setting up a SFINAE trap (\c see SFINAETrap) outside
  /// of a template instantiation or template argument deduction.
  bool InNonInstantiationSFINAEContext;

  /// \brief The number of ActiveTemplateInstantiation entries in
  /// \c ActiveTemplateInstantiations that are not actual instantiations and,
  /// therefore, should not be counted as part of the instantiation depth.
  unsigned NonInstantiationEntries;

  /// \brief The last template from which a template instantiation
  /// error or warning was produced.
  ///
  /// This value is used to suppress printing of redundant template
  /// instantiation backtraces when there are multiple errors in the
  /// same instantiation. FIXME: Does this belong in Sema? It's tough
  /// to implement it anywhere else.
  ActiveTemplateInstantiation LastTemplateInstantiationErrorContext;

  /// \brief The current index into pack expansion arguments that will be
  /// used for substitution of parameter packs.
  ///
  /// The pack expansion index will be -1 to indicate that parameter packs
  /// should be instantiated as themselves. Otherwise, the index specifies
  /// which argument within the parameter pack will be used for substitution.
  int ArgumentPackSubstitutionIndex;

  /// \brief RAII object used to change the argument pack substitution index
  /// within a \c Sema object.
  ///
  /// See \c ArgumentPackSubstitutionIndex for more information.
  class ArgumentPackSubstitutionIndexRAII {
    Sema &Self;
    int OldSubstitutionIndex;

  public:
    ArgumentPackSubstitutionIndexRAII(Sema &Self, int NewSubstitutionIndex)
      : Self(Self), OldSubstitutionIndex(Self.ArgumentPackSubstitutionIndex) {
      Self.ArgumentPackSubstitutionIndex = NewSubstitutionIndex;
    }

    ~ArgumentPackSubstitutionIndexRAII() {
      Self.ArgumentPackSubstitutionIndex = OldSubstitutionIndex;
    }
  };

  friend class ArgumentPackSubstitutionRAII;

  /// \brief For each declaration that involved template argument deduction, the
  /// set of diagnostics that were suppressed during that template argument
  /// deduction.
  ///
  /// FIXME: Serialize this structure to the AST file.
  typedef llvm::DenseMap<Decl *, SmallVector<PartialDiagnosticAt, 1> >
    SuppressedDiagnosticsMap;
  SuppressedDiagnosticsMap SuppressedDiagnostics;

  /// \brief A stack object to be created when performing template
  /// instantiation.
  ///
  /// Construction of an object of type \c InstantiatingTemplate
  /// pushes the current instantiation onto the stack of active
  /// instantiations. If the size of this stack exceeds the maximum
  /// number of recursive template instantiations, construction
  /// produces an error and evaluates true.
  ///
  /// Destruction of this object will pop the named instantiation off
  /// the stack.
  struct InstantiatingTemplate {
    /// \brief Note that we are instantiating a class template,
    /// function template, variable template, alias template,
    /// or a member thereof.
    InstantiatingTemplate(Sema &SemaRef, SourceLocation PointOfInstantiation,
                          Decl *Entity,
                          SourceRange InstantiationRange = SourceRange());

    struct ExceptionSpecification {};
    /// \brief Note that we are instantiating an exception specification
    /// of a function template.
    InstantiatingTemplate(Sema &SemaRef, SourceLocation PointOfInstantiation,
                          FunctionDecl *Entity, ExceptionSpecification,
                          SourceRange InstantiationRange = SourceRange());

    /// \brief Note that we are instantiating a default argument in a
    /// template-id.
    InstantiatingTemplate(Sema &SemaRef, SourceLocation PointOfInstantiation,
                          TemplateDecl *Template,
                          ArrayRef<TemplateArgument> TemplateArgs,
                          SourceRange InstantiationRange = SourceRange());

    /// \brief Note that we are instantiating a default argument in a
    /// template-id.
    InstantiatingTemplate(Sema &SemaRef, SourceLocation PointOfInstantiation,
                          FunctionTemplateDecl *FunctionTemplate,
                          ArrayRef<TemplateArgument> TemplateArgs,
                          ActiveTemplateInstantiation::InstantiationKind Kind,
                          sema::TemplateDeductionInfo &DeductionInfo,
                          SourceRange InstantiationRange = SourceRange());

    /// \brief Note that we are instantiating as part of template
    /// argument deduction for a class template partial
    /// specialization.
    InstantiatingTemplate(Sema &SemaRef, SourceLocation PointOfInstantiation,
                          ClassTemplatePartialSpecializationDecl *PartialSpec,
                          ArrayRef<TemplateArgument> TemplateArgs,
                          sema::TemplateDeductionInfo &DeductionInfo,
                          SourceRange InstantiationRange = SourceRange());

    /// \brief Note that we are instantiating as part of template
    /// argument deduction for a variable template partial
    /// specialization.
    InstantiatingTemplate(Sema &SemaRef, SourceLocation PointOfInstantiation,
                          VarTemplatePartialSpecializationDecl *PartialSpec,
                          ArrayRef<TemplateArgument> TemplateArgs,
                          sema::TemplateDeductionInfo &DeductionInfo,
                          SourceRange InstantiationRange = SourceRange());

    /// \brief Note that we are instantiating a default argument for a function
    /// parameter.
    InstantiatingTemplate(Sema &SemaRef, SourceLocation PointOfInstantiation,
                          ParmVarDecl *Param,
                          ArrayRef<TemplateArgument> TemplateArgs,
                          SourceRange InstantiationRange = SourceRange());

    /// \brief Note that we are substituting prior template arguments into a
    /// non-type parameter.
    InstantiatingTemplate(Sema &SemaRef, SourceLocation PointOfInstantiation,
                          NamedDecl *Template,
                          NonTypeTemplateParmDecl *Param,
                          ArrayRef<TemplateArgument> TemplateArgs,
                          SourceRange InstantiationRange);

    /// \brief Note that we are substituting prior template arguments into a
    /// template template parameter.
    InstantiatingTemplate(Sema &SemaRef, SourceLocation PointOfInstantiation,
                          NamedDecl *Template,
                          TemplateTemplateParmDecl *Param,
                          ArrayRef<TemplateArgument> TemplateArgs,
                          SourceRange InstantiationRange);

    /// \brief Note that we are checking the default template argument
    /// against the template parameter for a given template-id.
    InstantiatingTemplate(Sema &SemaRef, SourceLocation PointOfInstantiation,
                          TemplateDecl *Template,
                          NamedDecl *Param,
                          ArrayRef<TemplateArgument> TemplateArgs,
                          SourceRange InstantiationRange);


    /// \brief Note that we have finished instantiating this template.
    void Clear();

    ~InstantiatingTemplate() { Clear(); }

    /// \brief Determines whether we have exceeded the maximum
    /// recursive template instantiations.
    bool isInvalid() const { return Invalid; }

  private:
    Sema &SemaRef;
    bool Invalid;
    bool SavedInNonInstantiationSFINAEContext;
    bool CheckInstantiationDepth(SourceLocation PointOfInstantiation,
                                 SourceRange InstantiationRange);

    InstantiatingTemplate(
        Sema &SemaRef, ActiveTemplateInstantiation::InstantiationKind Kind,
        SourceLocation PointOfInstantiation, SourceRange InstantiationRange,
        Decl *Entity, NamedDecl *Template = nullptr,
        ArrayRef<TemplateArgument> TemplateArgs = None,
        sema::TemplateDeductionInfo *DeductionInfo = nullptr);

    InstantiatingTemplate(const InstantiatingTemplate&) = delete;

    InstantiatingTemplate&
    operator=(const InstantiatingTemplate&) = delete;
  };

  void PrintInstantiationStack();

  /// \brief Determines whether we are currently in a context where
  /// template argument substitution failures are not considered
  /// errors.
  ///
  /// \returns An empty \c Optional if we're not in a SFINAE context.
  /// Otherwise, contains a pointer that, if non-NULL, contains the nearest
  /// template-deduction context object, which can be used to capture
  /// diagnostics that will be suppressed.
  Optional<sema::TemplateDeductionInfo *> isSFINAEContext() const;

  /// \brief Determines whether we are currently in a context that
  /// is not evaluated as per C++ [expr] p5.
  bool isUnevaluatedContext() const {
    assert(!ExprEvalContexts.empty() &&
           "Must be in an expression evaluation context");
    return ExprEvalContexts.back().isUnevaluated();
  }

  /// \brief RAII class used to determine whether SFINAE has
  /// trapped any errors that occur during template argument
  /// deduction.
  class SFINAETrap {
    Sema &SemaRef;
    unsigned PrevSFINAEErrors;
    bool PrevInNonInstantiationSFINAEContext;
    bool PrevAccessCheckingSFINAE;

  public:
    explicit SFINAETrap(Sema &SemaRef, bool AccessCheckingSFINAE = false)
      : SemaRef(SemaRef), PrevSFINAEErrors(SemaRef.NumSFINAEErrors),
        PrevInNonInstantiationSFINAEContext(
                                      SemaRef.InNonInstantiationSFINAEContext),
        PrevAccessCheckingSFINAE(SemaRef.AccessCheckingSFINAE)
    {
      if (!SemaRef.isSFINAEContext())
        SemaRef.InNonInstantiationSFINAEContext = true;
      SemaRef.AccessCheckingSFINAE = AccessCheckingSFINAE;
    }

    ~SFINAETrap() {
      SemaRef.NumSFINAEErrors = PrevSFINAEErrors;
      SemaRef.InNonInstantiationSFINAEContext
        = PrevInNonInstantiationSFINAEContext;
      SemaRef.AccessCheckingSFINAE = PrevAccessCheckingSFINAE;
    }

    /// \brief Determine whether any SFINAE errors have been trapped.
    bool hasErrorOccurred() const {
      return SemaRef.NumSFINAEErrors > PrevSFINAEErrors;
    }
  };

  /// \brief RAII class used to indicate that we are performing provisional
  /// semantic analysis to determine the validity of a construct, so
  /// typo-correction and diagnostics in the immediate context (not within
  /// implicitly-instantiated templates) should be suppressed.
  class TentativeAnalysisScope {
    Sema &SemaRef;
    // FIXME: Using a SFINAETrap for this is a hack.
    SFINAETrap Trap;
    bool PrevDisableTypoCorrection;
  public:
    explicit TentativeAnalysisScope(Sema &SemaRef)
        : SemaRef(SemaRef), Trap(SemaRef, true),
          PrevDisableTypoCorrection(SemaRef.DisableTypoCorrection) {
      SemaRef.DisableTypoCorrection = true;
    }
    ~TentativeAnalysisScope() {
      SemaRef.DisableTypoCorrection = PrevDisableTypoCorrection;
    }
  };

  /// \brief The current instantiation scope used to store local
  /// variables.
  LocalInstantiationScope *CurrentInstantiationScope;

  /// \brief Tracks whether we are in a context where typo correction is
  /// disabled.
  bool DisableTypoCorrection;

  /// \brief The number of typos corrected by CorrectTypo.
  unsigned TyposCorrected;

  typedef llvm::SmallSet<SourceLocation, 2> SrcLocSet;
  typedef llvm::DenseMap<IdentifierInfo *, SrcLocSet> IdentifierSourceLocations;

  /// \brief A cache containing identifiers for which typo correction failed and
  /// their locations, so that repeated attempts to correct an identifier in a
  /// given location are ignored if typo correction already failed for it.
  IdentifierSourceLocations TypoCorrectionFailures;

  /// \brief Worker object for performing CFG-based warnings.
  sema::AnalysisBasedWarnings AnalysisWarnings;
  threadSafety::BeforeSet *ThreadSafetyDeclCache;

  /// \brief An entity for which implicit template instantiation is required.
  ///
  /// The source location associated with the declaration is the first place in
  /// the source code where the declaration was "used". It is not necessarily
  /// the point of instantiation (which will be either before or after the
  /// namespace-scope declaration that triggered this implicit instantiation),
  /// However, it is the location that diagnostics should generally refer to,
  /// because users will need to know what code triggered the instantiation.
  typedef std::pair<ValueDecl *, SourceLocation> PendingImplicitInstantiation;

  /// \brief The queue of implicit template instantiations that are required
  /// but have not yet been performed.
  std::deque<PendingImplicitInstantiation> PendingInstantiations;

  class SavePendingInstantiationsAndVTableUsesRAII {
  public:
    SavePendingInstantiationsAndVTableUsesRAII(Sema &S, bool Enabled)
        : S(S), Enabled(Enabled) {
      if (!Enabled) return;

      SavedPendingInstantiations.swap(S.PendingInstantiations);
      SavedVTableUses.swap(S.VTableUses);
    }

    ~SavePendingInstantiationsAndVTableUsesRAII() {
      if (!Enabled) return;

      // Restore the set of pending vtables.
      assert(S.VTableUses.empty() &&
             "VTableUses should be empty before it is discarded.");
      S.VTableUses.swap(SavedVTableUses);

      // Restore the set of pending implicit instantiations.
      assert(S.PendingInstantiations.empty() &&
             "PendingInstantiations should be empty before it is discarded.");
      S.PendingInstantiations.swap(SavedPendingInstantiations);
    }

  private:
    Sema &S;
    SmallVector<VTableUse, 16> SavedVTableUses;
    std::deque<PendingImplicitInstantiation> SavedPendingInstantiations;
    bool Enabled;
  };

  /// \brief The queue of implicit template instantiations that are required
  /// and must be performed within the current local scope.
  ///
  /// This queue is only used for member functions of local classes in
  /// templates, which must be instantiated in the same scope as their
  /// enclosing function, so that they can reference function-local
  /// types, static variables, enumerators, etc.
  std::deque<PendingImplicitInstantiation> PendingLocalImplicitInstantiations;

  class SavePendingLocalImplicitInstantiationsRAII {
  public:
    SavePendingLocalImplicitInstantiationsRAII(Sema &S): S(S) {
      SavedPendingLocalImplicitInstantiations.swap(
          S.PendingLocalImplicitInstantiations);
    }

    ~SavePendingLocalImplicitInstantiationsRAII() {
      assert(S.PendingLocalImplicitInstantiations.empty() &&
             "there shouldn't be any pending local implicit instantiations");
      SavedPendingLocalImplicitInstantiations.swap(
          S.PendingLocalImplicitInstantiations);
    }

  private:
    Sema &S;
    std::deque<PendingImplicitInstantiation>
    SavedPendingLocalImplicitInstantiations;
  };

  /// A helper class for building up ExtParameterInfos.
  class ExtParameterInfoBuilder {
    SmallVector<FunctionProtoType::ExtParameterInfo, 16> Infos;
    bool HasInteresting = false;

  public:
    /// Set the ExtParameterInfo for the parameter at the given index,
    /// 
    void set(unsigned index, FunctionProtoType::ExtParameterInfo info) {
      assert(Infos.size() <= index);
      Infos.resize(index);
      Infos.push_back(info);

      if (!HasInteresting)
        HasInteresting = (info != FunctionProtoType::ExtParameterInfo());
    }

    /// Return a pointer (suitable for setting in an ExtProtoInfo) to the
    /// ExtParameterInfo array we've built up.
    const FunctionProtoType::ExtParameterInfo *
    getPointerOrNull(unsigned numParams) {
      if (!HasInteresting) return nullptr;
      Infos.resize(numParams);
      return Infos.data();
    }
  };

  void PerformPendingInstantiations(bool LocalOnly = false);

  TypeSourceInfo *SubstType(TypeSourceInfo *T,
                            const MultiLevelTemplateArgumentList &TemplateArgs,
                            SourceLocation Loc, DeclarationName Entity);

  QualType SubstType(QualType T,
                     const MultiLevelTemplateArgumentList &TemplateArgs,
                     SourceLocation Loc, DeclarationName Entity);

  TypeSourceInfo *SubstType(TypeLoc TL,
                            const MultiLevelTemplateArgumentList &TemplateArgs,
                            SourceLocation Loc, DeclarationName Entity);

  TypeSourceInfo *SubstFunctionDeclType(TypeSourceInfo *T,
                            const MultiLevelTemplateArgumentList &TemplateArgs,
                                        SourceLocation Loc,
                                        DeclarationName Entity,
                                        CXXRecordDecl *ThisContext,
                                        unsigned ThisTypeQuals);
  void SubstExceptionSpec(FunctionDecl *New, const FunctionProtoType *Proto,
                          const MultiLevelTemplateArgumentList &Args);
  ParmVarDecl *SubstParmVarDecl(ParmVarDecl *D,
                            const MultiLevelTemplateArgumentList &TemplateArgs,
                                int indexAdjustment,
                                Optional<unsigned> NumExpansions,
                                bool ExpectParameterPack);
  bool SubstParmTypes(SourceLocation Loc,
                      ParmVarDecl **Params, unsigned NumParams,
                      const FunctionProtoType::ExtParameterInfo *ExtParamInfos,
                      const MultiLevelTemplateArgumentList &TemplateArgs,
                      SmallVectorImpl<QualType> &ParamTypes,
                      SmallVectorImpl<ParmVarDecl *> *OutParams,
                      ExtParameterInfoBuilder &ParamInfos);
  ExprResult SubstExpr(Expr *E,
                       const MultiLevelTemplateArgumentList &TemplateArgs);

  /// \brief Substitute the given template arguments into a list of
  /// expressions, expanding pack expansions if required.
  ///
  /// \param Exprs The list of expressions to substitute into.
  ///
  /// \param IsCall Whether this is some form of call, in which case
  /// default arguments will be dropped.
  ///
  /// \param TemplateArgs The set of template arguments to substitute.
  ///
  /// \param Outputs Will receive all of the substituted arguments.
  ///
  /// \returns true if an error occurred, false otherwise.
  bool SubstExprs(ArrayRef<Expr *> Exprs, bool IsCall,
                  const MultiLevelTemplateArgumentList &TemplateArgs,
                  SmallVectorImpl<Expr *> &Outputs);

  StmtResult SubstStmt(Stmt *S,
                       const MultiLevelTemplateArgumentList &TemplateArgs);

  Decl *SubstDecl(Decl *D, DeclContext *Owner,
                  const MultiLevelTemplateArgumentList &TemplateArgs);

  ExprResult SubstInitializer(Expr *E,
                       const MultiLevelTemplateArgumentList &TemplateArgs,
                       bool CXXDirectInit);

  bool
  SubstBaseSpecifiers(CXXRecordDecl *Instantiation,
                      CXXRecordDecl *Pattern,
                      const MultiLevelTemplateArgumentList &TemplateArgs);

  bool
  InstantiateClass(SourceLocation PointOfInstantiation,
                   CXXRecordDecl *Instantiation, CXXRecordDecl *Pattern,
                   const MultiLevelTemplateArgumentList &TemplateArgs,
                   TemplateSpecializationKind TSK,
                   bool Complain = true);

  bool InstantiateEnum(SourceLocation PointOfInstantiation,
                       EnumDecl *Instantiation, EnumDecl *Pattern,
                       const MultiLevelTemplateArgumentList &TemplateArgs,
                       TemplateSpecializationKind TSK);

  bool InstantiateInClassInitializer(
      SourceLocation PointOfInstantiation, FieldDecl *Instantiation,
      FieldDecl *Pattern, const MultiLevelTemplateArgumentList &TemplateArgs);

  struct LateInstantiatedAttribute {
    const Attr *TmplAttr;
    LocalInstantiationScope *Scope;
    Decl *NewDecl;

    LateInstantiatedAttribute(const Attr *A, LocalInstantiationScope *S,
                              Decl *D)
      : TmplAttr(A), Scope(S), NewDecl(D)
    { }
  };
  typedef SmallVector<LateInstantiatedAttribute, 16> LateInstantiatedAttrVec;

  void InstantiateAttrs(const MultiLevelTemplateArgumentList &TemplateArgs,
                        const Decl *Pattern, Decl *Inst,
                        LateInstantiatedAttrVec *LateAttrs = nullptr,
                        LocalInstantiationScope *OuterMostScope = nullptr);

  bool
  InstantiateClassTemplateSpecialization(SourceLocation PointOfInstantiation,
                           ClassTemplateSpecializationDecl *ClassTemplateSpec,
                           TemplateSpecializationKind TSK,
                           bool Complain = true);

  void InstantiateClassMembers(SourceLocation PointOfInstantiation,
                               CXXRecordDecl *Instantiation,
                            const MultiLevelTemplateArgumentList &TemplateArgs,
                               TemplateSpecializationKind TSK);

  void InstantiateClassTemplateSpecializationMembers(
                                          SourceLocation PointOfInstantiation,
                           ClassTemplateSpecializationDecl *ClassTemplateSpec,
                                                TemplateSpecializationKind TSK);

  NestedNameSpecifierLoc
  SubstNestedNameSpecifierLoc(NestedNameSpecifierLoc NNS,
                           const MultiLevelTemplateArgumentList &TemplateArgs);

  DeclarationNameInfo
  SubstDeclarationNameInfo(const DeclarationNameInfo &NameInfo,
                           const MultiLevelTemplateArgumentList &TemplateArgs);
  TemplateName
  SubstTemplateName(NestedNameSpecifierLoc QualifierLoc, TemplateName Name,
                    SourceLocation Loc,
                    const MultiLevelTemplateArgumentList &TemplateArgs);
  bool Subst(const TemplateArgumentLoc *Args, unsigned NumArgs,
             TemplateArgumentListInfo &Result,
             const MultiLevelTemplateArgumentList &TemplateArgs);

  void InstantiateExceptionSpec(SourceLocation PointOfInstantiation,
                                FunctionDecl *Function);
  void InstantiateFunctionDefinition(SourceLocation PointOfInstantiation,
                                     FunctionDecl *Function,
                                     bool Recursive = false,
                                     bool DefinitionRequired = false);
  VarTemplateSpecializationDecl *BuildVarTemplateInstantiation(
      VarTemplateDecl *VarTemplate, VarDecl *FromVar,
      const TemplateArgumentList &TemplateArgList,
      const TemplateArgumentListInfo &TemplateArgsInfo,
      SmallVectorImpl<TemplateArgument> &Converted,
      SourceLocation PointOfInstantiation, void *InsertPos,
      LateInstantiatedAttrVec *LateAttrs = nullptr,
      LocalInstantiationScope *StartingScope = nullptr);
  VarTemplateSpecializationDecl *CompleteVarTemplateSpecializationDecl(
      VarTemplateSpecializationDecl *VarSpec, VarDecl *PatternDecl,
      const MultiLevelTemplateArgumentList &TemplateArgs);
  void
  BuildVariableInstantiation(VarDecl *NewVar, VarDecl *OldVar,
                             const MultiLevelTemplateArgumentList &TemplateArgs,
                             LateInstantiatedAttrVec *LateAttrs,
                             DeclContext *Owner,
                             LocalInstantiationScope *StartingScope,
                             bool InstantiatingVarTemplate = false);
  void InstantiateVariableInitializer(
      VarDecl *Var, VarDecl *OldVar,
      const MultiLevelTemplateArgumentList &TemplateArgs);
  void InstantiateVariableDefinition(SourceLocation PointOfInstantiation,
                                     VarDecl *Var, bool Recursive = false,
                                     bool DefinitionRequired = false);
  void InstantiateStaticDataMemberDefinition(
                                     SourceLocation PointOfInstantiation,
                                     VarDecl *Var,
                                     bool Recursive = false,
                                     bool DefinitionRequired = false);

  void InstantiateMemInitializers(CXXConstructorDecl *New,
                                  const CXXConstructorDecl *Tmpl,
                            const MultiLevelTemplateArgumentList &TemplateArgs);

  NamedDecl *FindInstantiatedDecl(SourceLocation Loc, NamedDecl *D,
                          const MultiLevelTemplateArgumentList &TemplateArgs);
  DeclContext *FindInstantiatedContext(SourceLocation Loc, DeclContext *DC,
                          const MultiLevelTemplateArgumentList &TemplateArgs);

  // Objective-C declarations.
  enum ObjCContainerKind {
    OCK_None = -1,
    OCK_Interface = 0,
    OCK_Protocol,
    OCK_Category,
    OCK_ClassExtension,
    OCK_Implementation,
    OCK_CategoryImplementation
  };
  ObjCContainerKind getObjCContainerKind() const;

  DeclResult actOnObjCTypeParam(Scope *S,
                                ObjCTypeParamVariance variance,
                                SourceLocation varianceLoc,
                                unsigned index,
                                IdentifierInfo *paramName,
                                SourceLocation paramLoc,
                                SourceLocation colonLoc,
                                ParsedType typeBound);

  ObjCTypeParamList *actOnObjCTypeParamList(Scope *S, SourceLocation lAngleLoc,
                                            ArrayRef<Decl *> typeParams,
                                            SourceLocation rAngleLoc);
  void popObjCTypeParamList(Scope *S, ObjCTypeParamList *typeParamList);

  Decl *ActOnStartClassInterface(Scope *S,
                                 SourceLocation AtInterfaceLoc,
                                 IdentifierInfo *ClassName,
                                 SourceLocation ClassLoc,
                                 ObjCTypeParamList *typeParamList,
                                 IdentifierInfo *SuperName,
                                 SourceLocation SuperLoc,
                                 ArrayRef<ParsedType> SuperTypeArgs,
                                 SourceRange SuperTypeArgsRange,
                                 Decl * const *ProtoRefs,
                                 unsigned NumProtoRefs,
                                 const SourceLocation *ProtoLocs,
                                 SourceLocation EndProtoLoc,
                                 AttributeList *AttrList);
    
  void ActOnSuperClassOfClassInterface(Scope *S,
                                       SourceLocation AtInterfaceLoc,
                                       ObjCInterfaceDecl *IDecl,
                                       IdentifierInfo *ClassName,
                                       SourceLocation ClassLoc,
                                       IdentifierInfo *SuperName,
                                       SourceLocation SuperLoc,
                                       ArrayRef<ParsedType> SuperTypeArgs,
                                       SourceRange SuperTypeArgsRange);
  
  void ActOnTypedefedProtocols(SmallVectorImpl<Decl *> &ProtocolRefs,
                               IdentifierInfo *SuperName,
                               SourceLocation SuperLoc);

  Decl *ActOnCompatibilityAlias(
                    SourceLocation AtCompatibilityAliasLoc,
                    IdentifierInfo *AliasName,  SourceLocation AliasLocation,
                    IdentifierInfo *ClassName, SourceLocation ClassLocation);

  bool CheckForwardProtocolDeclarationForCircularDependency(
    IdentifierInfo *PName,
    SourceLocation &PLoc, SourceLocation PrevLoc,
    const ObjCList<ObjCProtocolDecl> &PList);

  Decl *ActOnStartProtocolInterface(
                    SourceLocation AtProtoInterfaceLoc,
                    IdentifierInfo *ProtocolName, SourceLocation ProtocolLoc,
                    Decl * const *ProtoRefNames, unsigned NumProtoRefs,
                    const SourceLocation *ProtoLocs,
                    SourceLocation EndProtoLoc,
                    AttributeList *AttrList);

  Decl *ActOnStartCategoryInterface(SourceLocation AtInterfaceLoc,
                                    IdentifierInfo *ClassName,
                                    SourceLocation ClassLoc,
                                    ObjCTypeParamList *typeParamList,
                                    IdentifierInfo *CategoryName,
                                    SourceLocation CategoryLoc,
                                    Decl * const *ProtoRefs,
                                    unsigned NumProtoRefs,
                                    const SourceLocation *ProtoLocs,
                                    SourceLocation EndProtoLoc);

  Decl *ActOnStartClassImplementation(
                    SourceLocation AtClassImplLoc,
                    IdentifierInfo *ClassName, SourceLocation ClassLoc,
                    IdentifierInfo *SuperClassname,
                    SourceLocation SuperClassLoc);

  Decl *ActOnStartCategoryImplementation(SourceLocation AtCatImplLoc,
                                         IdentifierInfo *ClassName,
                                         SourceLocation ClassLoc,
                                         IdentifierInfo *CatName,
                                         SourceLocation CatLoc);

  DeclGroupPtrTy ActOnFinishObjCImplementation(Decl *ObjCImpDecl,
                                               ArrayRef<Decl *> Decls);

  DeclGroupPtrTy ActOnForwardClassDeclaration(SourceLocation Loc,
                   IdentifierInfo **IdentList,
                   SourceLocation *IdentLocs,
                   ArrayRef<ObjCTypeParamList *> TypeParamLists,
                   unsigned NumElts);

  DeclGroupPtrTy ActOnForwardProtocolDeclaration(SourceLocation AtProtoclLoc,
                                        ArrayRef<IdentifierLocPair> IdentList,
                                        AttributeList *attrList);

  void FindProtocolDeclaration(bool WarnOnDeclarations, bool ForObjCContainer,
                               ArrayRef<IdentifierLocPair> ProtocolId,
                               SmallVectorImpl<Decl *> &Protocols);

  /// Given a list of identifiers (and their locations), resolve the
  /// names to either Objective-C protocol qualifiers or type
  /// arguments, as appropriate.
  void actOnObjCTypeArgsOrProtocolQualifiers(
         Scope *S,
         ParsedType baseType,
         SourceLocation lAngleLoc,
         ArrayRef<IdentifierInfo *> identifiers,
         ArrayRef<SourceLocation> identifierLocs,
         SourceLocation rAngleLoc,
         SourceLocation &typeArgsLAngleLoc,
         SmallVectorImpl<ParsedType> &typeArgs,
         SourceLocation &typeArgsRAngleLoc,
         SourceLocation &protocolLAngleLoc,
         SmallVectorImpl<Decl *> &protocols,
         SourceLocation &protocolRAngleLoc,
         bool warnOnIncompleteProtocols);

  /// Build a an Objective-C protocol-qualified 'id' type where no
  /// base type was specified.
  TypeResult actOnObjCProtocolQualifierType(
               SourceLocation lAngleLoc,
               ArrayRef<Decl *> protocols,
               ArrayRef<SourceLocation> protocolLocs,
               SourceLocation rAngleLoc);

  /// Build a specialized and/or protocol-qualified Objective-C type.
  TypeResult actOnObjCTypeArgsAndProtocolQualifiers(
               Scope *S,
               SourceLocation Loc,
               ParsedType BaseType,
               SourceLocation TypeArgsLAngleLoc,
               ArrayRef<ParsedType> TypeArgs,
               SourceLocation TypeArgsRAngleLoc,
               SourceLocation ProtocolLAngleLoc,
               ArrayRef<Decl *> Protocols,
               ArrayRef<SourceLocation> ProtocolLocs,
               SourceLocation ProtocolRAngleLoc);

  /// Build an Objective-C object pointer type.
  QualType BuildObjCObjectType(QualType BaseType,
                               SourceLocation Loc,
                               SourceLocation TypeArgsLAngleLoc,
                               ArrayRef<TypeSourceInfo *> TypeArgs,
                               SourceLocation TypeArgsRAngleLoc,
                               SourceLocation ProtocolLAngleLoc,
                               ArrayRef<ObjCProtocolDecl *> Protocols,
                               ArrayRef<SourceLocation> ProtocolLocs,
                               SourceLocation ProtocolRAngleLoc,
                               bool FailOnError = false);

  /// Check the application of the Objective-C '__kindof' qualifier to
  /// the given type.
  bool checkObjCKindOfType(QualType &type, SourceLocation loc);

  /// Ensure attributes are consistent with type.
  /// \param [in, out] Attributes The attributes to check; they will
  /// be modified to be consistent with \p PropertyTy.
  void CheckObjCPropertyAttributes(Decl *PropertyPtrTy,
                                   SourceLocation Loc,
                                   unsigned &Attributes,
                                   bool propertyInPrimaryClass);

  /// Process the specified property declaration and create decls for the
  /// setters and getters as needed.
  /// \param property The property declaration being processed
  void ProcessPropertyDecl(ObjCPropertyDecl *property);


  void DiagnosePropertyMismatch(ObjCPropertyDecl *Property,
                                ObjCPropertyDecl *SuperProperty,
                                const IdentifierInfo *Name,
                                bool OverridingProtocolProperty);

  void DiagnoseClassExtensionDupMethods(ObjCCategoryDecl *CAT,
                                        ObjCInterfaceDecl *ID);

  Decl *ActOnAtEnd(Scope *S, SourceRange AtEnd,
                   ArrayRef<Decl *> allMethods = None,
                   ArrayRef<DeclGroupPtrTy> allTUVars = None);

  Decl *ActOnProperty(Scope *S, SourceLocation AtLoc,
                      SourceLocation LParenLoc,
                      FieldDeclarator &FD, ObjCDeclSpec &ODS,
                      Selector GetterSel, Selector SetterSel,
                      tok::ObjCKeywordKind MethodImplKind,
                      DeclContext *lexicalDC = nullptr);

  Decl *ActOnPropertyImplDecl(Scope *S,
                              SourceLocation AtLoc,
                              SourceLocation PropertyLoc,
                              bool ImplKind,
                              IdentifierInfo *PropertyId,
                              IdentifierInfo *PropertyIvar,
                              SourceLocation PropertyIvarLoc,
                              ObjCPropertyQueryKind QueryKind);

  enum ObjCSpecialMethodKind {
    OSMK_None,
    OSMK_Alloc,
    OSMK_New,
    OSMK_Copy,
    OSMK_RetainingInit,
    OSMK_NonRetainingInit
  };

  struct ObjCArgInfo {
    IdentifierInfo *Name;
    SourceLocation NameLoc;
    // The Type is null if no type was specified, and the DeclSpec is invalid
    // in this case.
    ParsedType Type;
    ObjCDeclSpec DeclSpec;

    /// ArgAttrs - Attribute list for this argument.
    AttributeList *ArgAttrs;
  };

  Decl *ActOnMethodDeclaration(
    Scope *S,
    SourceLocation BeginLoc, // location of the + or -.
    SourceLocation EndLoc,   // location of the ; or {.
    tok::TokenKind MethodType,
    ObjCDeclSpec &ReturnQT, ParsedType ReturnType,
    ArrayRef<SourceLocation> SelectorLocs, Selector Sel,
    // optional arguments. The number of types/arguments is obtained
    // from the Sel.getNumArgs().
    ObjCArgInfo *ArgInfo,
    DeclaratorChunk::ParamInfo *CParamInfo, unsigned CNumArgs, // c-style args
    AttributeList *AttrList, tok::ObjCKeywordKind MethodImplKind,
    bool isVariadic, bool MethodDefinition);

  ObjCMethodDecl *LookupMethodInQualifiedType(Selector Sel,
                                              const ObjCObjectPointerType *OPT,
                                              bool IsInstance);
  ObjCMethodDecl *LookupMethodInObjectType(Selector Sel, QualType Ty,
                                           bool IsInstance);

  bool CheckARCMethodDecl(ObjCMethodDecl *method);
  bool inferObjCARCLifetime(ValueDecl *decl);

  ExprResult
  HandleExprPropertyRefExpr(const ObjCObjectPointerType *OPT,
                            Expr *BaseExpr,
                            SourceLocation OpLoc,
                            DeclarationName MemberName,
                            SourceLocation MemberLoc,
                            SourceLocation SuperLoc, QualType SuperType,
                            bool Super);

  ExprResult
  ActOnClassPropertyRefExpr(IdentifierInfo &receiverName,
                            IdentifierInfo &propertyName,
                            SourceLocation receiverNameLoc,
                            SourceLocation propertyNameLoc);

  ObjCMethodDecl *tryCaptureObjCSelf(SourceLocation Loc);

  /// \brief Describes the kind of message expression indicated by a message
  /// send that starts with an identifier.
  enum ObjCMessageKind {
    /// \brief The message is sent to 'super'.
    ObjCSuperMessage,
    /// \brief The message is an instance message.
    ObjCInstanceMessage,
    /// \brief The message is a class message, and the identifier is a type
    /// name.
    ObjCClassMessage
  };

  ObjCMessageKind getObjCMessageKind(Scope *S,
                                     IdentifierInfo *Name,
                                     SourceLocation NameLoc,
                                     bool IsSuper,
                                     bool HasTrailingDot,
                                     ParsedType &ReceiverType);

  ExprResult ActOnSuperMessage(Scope *S, SourceLocation SuperLoc,
                               Selector Sel,
                               SourceLocation LBracLoc,
                               ArrayRef<SourceLocation> SelectorLocs,
                               SourceLocation RBracLoc,
                               MultiExprArg Args);

  ExprResult BuildClassMessage(TypeSourceInfo *ReceiverTypeInfo,
                               QualType ReceiverType,
                               SourceLocation SuperLoc,
                               Selector Sel,
                               ObjCMethodDecl *Method,
                               SourceLocation LBracLoc,
                               ArrayRef<SourceLocation> SelectorLocs,
                               SourceLocation RBracLoc,
                               MultiExprArg Args,
                               bool isImplicit = false);

  ExprResult BuildClassMessageImplicit(QualType ReceiverType,
                                       bool isSuperReceiver,
                                       SourceLocation Loc,
                                       Selector Sel,
                                       ObjCMethodDecl *Method,
                                       MultiExprArg Args);

  ExprResult ActOnClassMessage(Scope *S,
                               ParsedType Receiver,
                               Selector Sel,
                               SourceLocation LBracLoc,
                               ArrayRef<SourceLocation> SelectorLocs,
                               SourceLocation RBracLoc,
                               MultiExprArg Args);

  ExprResult BuildInstanceMessage(Expr *Receiver,
                                  QualType ReceiverType,
                                  SourceLocation SuperLoc,
                                  Selector Sel,
                                  ObjCMethodDecl *Method,
                                  SourceLocation LBracLoc,
                                  ArrayRef<SourceLocation> SelectorLocs,
                                  SourceLocation RBracLoc,
                                  MultiExprArg Args,
                                  bool isImplicit = false);

  ExprResult BuildInstanceMessageImplicit(Expr *Receiver,
                                          QualType ReceiverType,
                                          SourceLocation Loc,
                                          Selector Sel,
                                          ObjCMethodDecl *Method,
                                          MultiExprArg Args);

  ExprResult ActOnInstanceMessage(Scope *S,
                                  Expr *Receiver,
                                  Selector Sel,
                                  SourceLocation LBracLoc,
                                  ArrayRef<SourceLocation> SelectorLocs,
                                  SourceLocation RBracLoc,
                                  MultiExprArg Args);

  ExprResult BuildObjCBridgedCast(SourceLocation LParenLoc,
                                  ObjCBridgeCastKind Kind,
                                  SourceLocation BridgeKeywordLoc,
                                  TypeSourceInfo *TSInfo,
                                  Expr *SubExpr);

  ExprResult ActOnObjCBridgedCast(Scope *S,
                                  SourceLocation LParenLoc,
                                  ObjCBridgeCastKind Kind,
                                  SourceLocation BridgeKeywordLoc,
                                  ParsedType Type,
                                  SourceLocation RParenLoc,
                                  Expr *SubExpr);
  
  void CheckTollFreeBridgeCast(QualType castType, Expr *castExpr);
  
  void CheckObjCBridgeRelatedCast(QualType castType, Expr *castExpr);
  
  bool CheckTollFreeBridgeStaticCast(QualType castType, Expr *castExpr,
                                     CastKind &Kind);
  
  bool checkObjCBridgeRelatedComponents(SourceLocation Loc,
                                        QualType DestType, QualType SrcType,
                                        ObjCInterfaceDecl *&RelatedClass,
                                        ObjCMethodDecl *&ClassMethod,
                                        ObjCMethodDecl *&InstanceMethod,
                                        TypedefNameDecl *&TDNDecl,
                                        bool CfToNs, bool Diagnose = true);

  bool CheckObjCBridgeRelatedConversions(SourceLocation Loc,
                                         QualType DestType, QualType SrcType,
                                         Expr *&SrcExpr, bool Diagnose = true);

  bool ConversionToObjCStringLiteralCheck(QualType DstType, Expr *&SrcExpr,
                                          bool Diagnose = true);

  bool checkInitMethod(ObjCMethodDecl *method, QualType receiverTypeIfCall);

  /// \brief Check whether the given new method is a valid override of the
  /// given overridden method, and set any properties that should be inherited.
  void CheckObjCMethodOverride(ObjCMethodDecl *NewMethod,
                               const ObjCMethodDecl *Overridden);

  /// \brief Describes the compatibility of a result type with its method.
  enum ResultTypeCompatibilityKind {
    RTC_Compatible,
    RTC_Incompatible,
    RTC_Unknown
  };

  void CheckObjCMethodOverrides(ObjCMethodDecl *ObjCMethod,
                                ObjCInterfaceDecl *CurrentClass,
                                ResultTypeCompatibilityKind RTC);

  enum PragmaOptionsAlignKind {
    POAK_Native,  // #pragma options align=native
    POAK_Natural, // #pragma options align=natural
    POAK_Packed,  // #pragma options align=packed
    POAK_Power,   // #pragma options align=power
    POAK_Mac68k,  // #pragma options align=mac68k
    POAK_Reset    // #pragma options align=reset
  };

  /// ActOnPragmaOptionsAlign - Called on well formed \#pragma options align.
  void ActOnPragmaOptionsAlign(PragmaOptionsAlignKind Kind,
                               SourceLocation PragmaLoc);

  enum PragmaPackKind {
    PPK_Default, // #pragma pack([n])
    PPK_Show,    // #pragma pack(show), only supported by MSVC.
    PPK_Push,    // #pragma pack(push, [identifier], [n])
    PPK_Pop      // #pragma pack(pop, [identifier], [n])
  };

  /// ActOnPragmaPack - Called on well formed \#pragma pack(...).
  void ActOnPragmaPack(PragmaPackKind Kind,
                       IdentifierInfo *Name,
                       Expr *Alignment,
                       SourceLocation PragmaLoc,
                       SourceLocation LParenLoc,
                       SourceLocation RParenLoc);

  /// ActOnPragmaMSStruct - Called on well formed \#pragma ms_struct [on|off].
  void ActOnPragmaMSStruct(PragmaMSStructKind Kind);

  /// ActOnPragmaMSComment - Called on well formed
  /// \#pragma comment(kind, "arg").
  void ActOnPragmaMSComment(SourceLocation CommentLoc, PragmaMSCommentKind Kind,
                            StringRef Arg);

  /// ActOnPragmaMSPointersToMembers - called on well formed \#pragma
  /// pointers_to_members(representation method[, general purpose
  /// representation]).
  void ActOnPragmaMSPointersToMembers(
      LangOptions::PragmaMSPointersToMembersKind Kind,
      SourceLocation PragmaLoc);

  /// \brief Called on well formed \#pragma vtordisp().
  void ActOnPragmaMSVtorDisp(PragmaVtorDispKind Kind, SourceLocation PragmaLoc,
                             MSVtorDispAttr::Mode Value);

  enum PragmaSectionKind {
    PSK_DataSeg,
    PSK_BSSSeg,
    PSK_ConstSeg,
    PSK_CodeSeg,
  };

  bool UnifySection(StringRef SectionName,
                    int SectionFlags,
                    DeclaratorDecl *TheDecl);
  bool UnifySection(StringRef SectionName,
                    int SectionFlags,
                    SourceLocation PragmaSectionLocation);

  /// \brief Called on well formed \#pragma bss_seg/data_seg/const_seg/code_seg.
  void ActOnPragmaMSSeg(SourceLocation PragmaLocation,
                        PragmaMsStackAction Action,
                        llvm::StringRef StackSlotLabel,
                        StringLiteral *SegmentName,
                        llvm::StringRef PragmaName);

  /// \brief Called on well formed \#pragma section().
  void ActOnPragmaMSSection(SourceLocation PragmaLocation,
                            int SectionFlags, StringLiteral *SegmentName);

  /// \brief Called on well-formed \#pragma init_seg().
  void ActOnPragmaMSInitSeg(SourceLocation PragmaLocation,
                            StringLiteral *SegmentName);

  /// \brief Called on #pragma clang __debug dump II
  void ActOnPragmaDump(Scope *S, SourceLocation Loc, IdentifierInfo *II);

  /// ActOnPragmaDetectMismatch - Call on well-formed \#pragma detect_mismatch
  void ActOnPragmaDetectMismatch(SourceLocation Loc, StringRef Name,
                                 StringRef Value);

  /// ActOnPragmaUnused - Called on well-formed '\#pragma unused'.
  void ActOnPragmaUnused(const Token &Identifier,
                         Scope *curScope,
                         SourceLocation PragmaLoc);

  /// ActOnPragmaVisibility - Called on well formed \#pragma GCC visibility... .
  void ActOnPragmaVisibility(const IdentifierInfo* VisType,
                             SourceLocation PragmaLoc);

  NamedDecl *DeclClonePragmaWeak(NamedDecl *ND, IdentifierInfo *II,
                                 SourceLocation Loc);
  void DeclApplyPragmaWeak(Scope *S, NamedDecl *ND, WeakInfo &W);

  /// ActOnPragmaWeakID - Called on well formed \#pragma weak ident.
  void ActOnPragmaWeakID(IdentifierInfo* WeakName,
                         SourceLocation PragmaLoc,
                         SourceLocation WeakNameLoc);

  /// ActOnPragmaRedefineExtname - Called on well formed
  /// \#pragma redefine_extname oldname newname.
  void ActOnPragmaRedefineExtname(IdentifierInfo* WeakName,
                                  IdentifierInfo* AliasName,
                                  SourceLocation PragmaLoc,
                                  SourceLocation WeakNameLoc,
                                  SourceLocation AliasNameLoc);

  /// ActOnPragmaWeakAlias - Called on well formed \#pragma weak ident = ident.
  void ActOnPragmaWeakAlias(IdentifierInfo* WeakName,
                            IdentifierInfo* AliasName,
                            SourceLocation PragmaLoc,
                            SourceLocation WeakNameLoc,
                            SourceLocation AliasNameLoc);

  /// ActOnPragmaFPContract - Called on well formed
  /// \#pragma {STDC,OPENCL} FP_CONTRACT
  void ActOnPragmaFPContract(tok::OnOffSwitch OOS);

  /// AddAlignmentAttributesForRecord - Adds any needed alignment attributes to
  /// a the record decl, to handle '\#pragma pack' and '\#pragma options align'.
  void AddAlignmentAttributesForRecord(RecordDecl *RD);

  /// AddMsStructLayoutForRecord - Adds ms_struct layout attribute to record.
  void AddMsStructLayoutForRecord(RecordDecl *RD);

  /// FreePackedContext - Deallocate and null out PackContext.
  void FreePackedContext();

  /// PushNamespaceVisibilityAttr - Note that we've entered a
  /// namespace with a visibility attribute.
  void PushNamespaceVisibilityAttr(const VisibilityAttr *Attr,
                                   SourceLocation Loc);

  /// AddPushedVisibilityAttribute - If '\#pragma GCC visibility' was used,
  /// add an appropriate visibility attribute.
  void AddPushedVisibilityAttribute(Decl *RD);

  /// PopPragmaVisibility - Pop the top element of the visibility stack; used
  /// for '\#pragma GCC visibility' and visibility attributes on namespaces.
  void PopPragmaVisibility(bool IsNamespaceEnd, SourceLocation EndLoc);

  /// FreeVisContext - Deallocate and null out VisContext.
  void FreeVisContext();

  /// AddCFAuditedAttribute - Check whether we're currently within
  /// '\#pragma clang arc_cf_code_audited' and, if so, consider adding
  /// the appropriate attribute.
  void AddCFAuditedAttribute(Decl *D);

  /// \brief Called on well formed \#pragma clang optimize.
  void ActOnPragmaOptimize(bool On, SourceLocation PragmaLoc);

  /// \brief Get the location for the currently active "\#pragma clang optimize
  /// off". If this location is invalid, then the state of the pragma is "on".
  SourceLocation getOptimizeOffPragmaLocation() const {
    return OptimizeOffPragmaLocation;
  }

  /// \brief Only called on function definitions; if there is a pragma in scope
  /// with the effect of a range-based optnone, consider marking the function
  /// with attribute optnone.
  void AddRangeBasedOptnone(FunctionDecl *FD);

  /// \brief Adds the 'optnone' attribute to the function declaration if there
  /// are no conflicts; Loc represents the location causing the 'optnone'
  /// attribute to be added (usually because of a pragma).
  void AddOptnoneAttributeIfNoConflicts(FunctionDecl *FD, SourceLocation Loc);

  /// AddAlignedAttr - Adds an aligned attribute to a particular declaration.
  void AddAlignedAttr(SourceRange AttrRange, Decl *D, Expr *E,
                      unsigned SpellingListIndex, bool IsPackExpansion);
  void AddAlignedAttr(SourceRange AttrRange, Decl *D, TypeSourceInfo *T,
                      unsigned SpellingListIndex, bool IsPackExpansion);

  /// AddAssumeAlignedAttr - Adds an assume_aligned attribute to a particular
  /// declaration.
  void AddAssumeAlignedAttr(SourceRange AttrRange, Decl *D, Expr *E, Expr *OE,
                            unsigned SpellingListIndex);

  /// AddAlignValueAttr - Adds an align_value attribute to a particular
  /// declaration.
  void AddAlignValueAttr(SourceRange AttrRange, Decl *D, Expr *E,
                         unsigned SpellingListIndex);

  /// AddLaunchBoundsAttr - Adds a launch_bounds attribute to a particular
  /// declaration.
  void AddLaunchBoundsAttr(SourceRange AttrRange, Decl *D, Expr *MaxThreads,
                           Expr *MinBlocks, unsigned SpellingListIndex);

  /// AddModeAttr - Adds a mode attribute to a particular declaration.
  void AddModeAttr(SourceRange AttrRange, Decl *D, IdentifierInfo *Name,
                   unsigned SpellingListIndex, bool InInstantiation = false);

  void AddParameterABIAttr(SourceRange AttrRange, Decl *D,
                           ParameterABI ABI, unsigned SpellingListIndex);

  void AddNSConsumedAttr(SourceRange AttrRange, Decl *D,
                         unsigned SpellingListIndex, bool isNSConsumed,
                         bool isTemplateInstantiation);

  //===--------------------------------------------------------------------===//
  // C++ Coroutines TS
  //
  ExprResult ActOnCoawaitExpr(Scope *S, SourceLocation KwLoc, Expr *E);
  ExprResult ActOnCoyieldExpr(Scope *S, SourceLocation KwLoc, Expr *E);
  StmtResult ActOnCoreturnStmt(SourceLocation KwLoc, Expr *E);

  ExprResult BuildCoawaitExpr(SourceLocation KwLoc, Expr *E);
  ExprResult BuildCoyieldExpr(SourceLocation KwLoc, Expr *E);
  StmtResult BuildCoreturnStmt(SourceLocation KwLoc, Expr *E);

  void CheckCompletedCoroutineBody(FunctionDecl *FD, Stmt *&Body);

  //===--------------------------------------------------------------------===//
  // OpenMP directives and clauses.
  //
private:
  void *VarDataSharingAttributesStack;
  /// \brief Initialization of data-sharing attributes stack.
  void InitDataSharingAttributesStack();
  void DestroyDataSharingAttributesStack();
  ExprResult
  VerifyPositiveIntegerConstantInClause(Expr *Op, OpenMPClauseKind CKind,
                                        bool StrictlyPositive = true);

public:
  /// \brief Return true if the provided declaration \a VD should be captured by
  /// reference in the provided scope \a RSI. This will take into account the
  /// semantics of the directive and associated clauses.
  bool IsOpenMPCapturedByRef(ValueDecl *D,
                             const sema::CapturedRegionScopeInfo *RSI);

  /// \brief Check if the specified variable is used in one of the private
  /// clauses (private, firstprivate, lastprivate, reduction etc.) in OpenMP
  /// constructs.
  VarDecl *IsOpenMPCapturedDecl(ValueDecl *D);
  ExprResult getOpenMPCapturedExpr(VarDecl *Capture, ExprValueKind VK,
                                   ExprObjectKind OK, SourceLocation Loc);

  /// \brief Check if the specified variable is used in 'private' clause.
  /// \param Level Relative level of nested OpenMP construct for that the check
  /// is performed.
  bool isOpenMPPrivateDecl(ValueDecl *D, unsigned Level);

  /// \brief Check if the specified variable is captured  by 'target' directive.
  /// \param Level Relative level of nested OpenMP construct for that the check
  /// is performed.
  bool isOpenMPTargetCapturedDecl(ValueDecl *D, unsigned Level);

  ExprResult PerformOpenMPImplicitIntegerConversion(SourceLocation OpLoc,
                                                    Expr *Op);
  /// \brief Called on start of new data sharing attribute block.
  void StartOpenMPDSABlock(OpenMPDirectiveKind K,
                           const DeclarationNameInfo &DirName, Scope *CurScope,
                           SourceLocation Loc);
  /// \brief Start analysis of clauses.
  void StartOpenMPClause(OpenMPClauseKind K);
  /// \brief End analysis of clauses.
  void EndOpenMPClause();
  /// \brief Called on end of data sharing attribute block.
  void EndOpenMPDSABlock(Stmt *CurDirective);

  /// \brief Check if the current region is an OpenMP loop region and if it is,
  /// mark loop control variable, used in \p Init for loop initialization, as
  /// private by default.
  /// \param Init First part of the for loop.
  void ActOnOpenMPLoopInitialization(SourceLocation ForLoc, Stmt *Init);

  // OpenMP directives and clauses.
  /// \brief Called on correct id-expression from the '#pragma omp
  /// threadprivate'.
  ExprResult ActOnOpenMPIdExpression(Scope *CurScope,
                                     CXXScopeSpec &ScopeSpec,
                                     const DeclarationNameInfo &Id);
  /// \brief Called on well-formed '#pragma omp threadprivate'.
  DeclGroupPtrTy ActOnOpenMPThreadprivateDirective(
                                     SourceLocation Loc,
                                     ArrayRef<Expr *> VarList);
  /// \brief Builds a new OpenMPThreadPrivateDecl and checks its correctness.
  OMPThreadPrivateDecl *CheckOMPThreadPrivateDecl(
                                     SourceLocation Loc,
                                     ArrayRef<Expr *> VarList);
  /// \brief Check if the specified type is allowed to be used in 'omp declare
  /// reduction' construct.
  QualType ActOnOpenMPDeclareReductionType(SourceLocation TyLoc,
                                           TypeResult ParsedType);
  /// \brief Called on start of '#pragma omp declare reduction'.
  DeclGroupPtrTy ActOnOpenMPDeclareReductionDirectiveStart(
      Scope *S, DeclContext *DC, DeclarationName Name,
      ArrayRef<std::pair<QualType, SourceLocation>> ReductionTypes,
      AccessSpecifier AS, Decl *PrevDeclInScope = nullptr);
  /// \brief Initialize declare reduction construct initializer.
  void ActOnOpenMPDeclareReductionCombinerStart(Scope *S, Decl *D);
  /// \brief Finish current declare reduction construct initializer.
  void ActOnOpenMPDeclareReductionCombinerEnd(Decl *D, Expr *Combiner);
  /// \brief Initialize declare reduction construct initializer.
  void ActOnOpenMPDeclareReductionInitializerStart(Scope *S, Decl *D);
  /// \brief Finish current declare reduction construct initializer.
  void ActOnOpenMPDeclareReductionInitializerEnd(Decl *D, Expr *Initializer);
  /// \brief Called at the end of '#pragma omp declare reduction'.
  DeclGroupPtrTy ActOnOpenMPDeclareReductionDirectiveEnd(
      Scope *S, DeclGroupPtrTy DeclReductions, bool IsValid);

  /// \brief Initialization of captured region for OpenMP region.
  void ActOnOpenMPRegionStart(OpenMPDirectiveKind DKind, Scope *CurScope);
  /// \brief End of OpenMP region.
  ///
  /// \param S Statement associated with the current OpenMP region.
  /// \param Clauses List of clauses for the current OpenMP region.
  ///
  /// \returns Statement for finished OpenMP region.
  StmtResult ActOnOpenMPRegionEnd(StmtResult S, ArrayRef<OMPClause *> Clauses);
  StmtResult ActOnOpenMPExecutableDirective(
      OpenMPDirectiveKind Kind, const DeclarationNameInfo &DirName,
      OpenMPDirectiveKind CancelRegion, ArrayRef<OMPClause *> Clauses,
      Stmt *AStmt, SourceLocation StartLoc, SourceLocation EndLoc);
  /// \brief Called on well-formed '\#pragma omp parallel' after parsing
  /// of the  associated statement.
  StmtResult ActOnOpenMPParallelDirective(ArrayRef<OMPClause *> Clauses,
                                          Stmt *AStmt,
                                          SourceLocation StartLoc,
                                          SourceLocation EndLoc);
  /// \brief Called on well-formed '\#pragma omp simd' after parsing
  /// of the associated statement.
  StmtResult ActOnOpenMPSimdDirective(
      ArrayRef<OMPClause *> Clauses, Stmt *AStmt, SourceLocation StartLoc,
      SourceLocation EndLoc,
      llvm::DenseMap<ValueDecl *, Expr *> &VarsWithImplicitDSA);
  /// \brief Called on well-formed '\#pragma omp for' after parsing
  /// of the associated statement.
  StmtResult ActOnOpenMPForDirective(
      ArrayRef<OMPClause *> Clauses, Stmt *AStmt, SourceLocation StartLoc,
      SourceLocation EndLoc,
      llvm::DenseMap<ValueDecl *, Expr *> &VarsWithImplicitDSA);
  /// \brief Called on well-formed '\#pragma omp for simd' after parsing
  /// of the associated statement.
  StmtResult ActOnOpenMPForSimdDirective(
      ArrayRef<OMPClause *> Clauses, Stmt *AStmt, SourceLocation StartLoc,
      SourceLocation EndLoc,
      llvm::DenseMap<ValueDecl *, Expr *> &VarsWithImplicitDSA);
  /// \brief Called on well-formed '\#pragma omp sections' after parsing
  /// of the associated statement.
  StmtResult ActOnOpenMPSectionsDirective(ArrayRef<OMPClause *> Clauses,
                                          Stmt *AStmt, SourceLocation StartLoc,
                                          SourceLocation EndLoc);
  /// \brief Called on well-formed '\#pragma omp section' after parsing of the
  /// associated statement.
  StmtResult ActOnOpenMPSectionDirective(Stmt *AStmt, SourceLocation StartLoc,
                                         SourceLocation EndLoc);
  /// \brief Called on well-formed '\#pragma omp single' after parsing of the
  /// associated statement.
  StmtResult ActOnOpenMPSingleDirective(ArrayRef<OMPClause *> Clauses,
                                        Stmt *AStmt, SourceLocation StartLoc,
                                        SourceLocation EndLoc);
  /// \brief Called on well-formed '\#pragma omp master' after parsing of the
  /// associated statement.
  StmtResult ActOnOpenMPMasterDirective(Stmt *AStmt, SourceLocation StartLoc,
                                        SourceLocation EndLoc);
  /// \brief Called on well-formed '\#pragma omp critical' after parsing of the
  /// associated statement.
  StmtResult ActOnOpenMPCriticalDirective(const DeclarationNameInfo &DirName,
                                          ArrayRef<OMPClause *> Clauses,
                                          Stmt *AStmt, SourceLocation StartLoc,
                                          SourceLocation EndLoc);
  /// \brief Called on well-formed '\#pragma omp parallel for' after parsing
  /// of the  associated statement.
  StmtResult ActOnOpenMPParallelForDirective(
      ArrayRef<OMPClause *> Clauses, Stmt *AStmt, SourceLocation StartLoc,
      SourceLocation EndLoc,
      llvm::DenseMap<ValueDecl *, Expr *> &VarsWithImplicitDSA);
  /// \brief Called on well-formed '\#pragma omp parallel for simd' after
  /// parsing of the  associated statement.
  StmtResult ActOnOpenMPParallelForSimdDirective(
      ArrayRef<OMPClause *> Clauses, Stmt *AStmt, SourceLocation StartLoc,
      SourceLocation EndLoc,
      llvm::DenseMap<ValueDecl *, Expr *> &VarsWithImplicitDSA);
  /// \brief Called on well-formed '\#pragma omp parallel sections' after
  /// parsing of the  associated statement.
  StmtResult ActOnOpenMPParallelSectionsDirective(ArrayRef<OMPClause *> Clauses,
                                                  Stmt *AStmt,
                                                  SourceLocation StartLoc,
                                                  SourceLocation EndLoc);
  /// \brief Called on well-formed '\#pragma omp task' after parsing of the
  /// associated statement.
  StmtResult ActOnOpenMPTaskDirective(ArrayRef<OMPClause *> Clauses,
                                      Stmt *AStmt, SourceLocation StartLoc,
                                      SourceLocation EndLoc);
  /// \brief Called on well-formed '\#pragma omp taskyield'.
  StmtResult ActOnOpenMPTaskyieldDirective(SourceLocation StartLoc,
                                           SourceLocation EndLoc);
  /// \brief Called on well-formed '\#pragma omp barrier'.
  StmtResult ActOnOpenMPBarrierDirective(SourceLocation StartLoc,
                                         SourceLocation EndLoc);
  /// \brief Called on well-formed '\#pragma omp taskwait'.
  StmtResult ActOnOpenMPTaskwaitDirective(SourceLocation StartLoc,
                                          SourceLocation EndLoc);
  /// \brief Called on well-formed '\#pragma omp taskgroup'.
  StmtResult ActOnOpenMPTaskgroupDirective(Stmt *AStmt, SourceLocation StartLoc,
                                           SourceLocation EndLoc);
  /// \brief Called on well-formed '\#pragma omp flush'.
  StmtResult ActOnOpenMPFlushDirective(ArrayRef<OMPClause *> Clauses,
                                       SourceLocation StartLoc,
                                       SourceLocation EndLoc);
  /// \brief Called on well-formed '\#pragma omp ordered' after parsing of the
  /// associated statement.
  StmtResult ActOnOpenMPOrderedDirective(ArrayRef<OMPClause *> Clauses,
                                         Stmt *AStmt, SourceLocation StartLoc,
                                         SourceLocation EndLoc);
  /// \brief Called on well-formed '\#pragma omp atomic' after parsing of the
  /// associated statement.
  StmtResult ActOnOpenMPAtomicDirective(ArrayRef<OMPClause *> Clauses,
                                        Stmt *AStmt, SourceLocation StartLoc,
                                        SourceLocation EndLoc);
  /// \brief Called on well-formed '\#pragma omp target' after parsing of the
  /// associated statement.
  StmtResult ActOnOpenMPTargetDirective(ArrayRef<OMPClause *> Clauses,
                                        Stmt *AStmt, SourceLocation StartLoc,
                                        SourceLocation EndLoc);
  /// \brief Called on well-formed '\#pragma omp target data' after parsing of
  /// the associated statement.
  StmtResult ActOnOpenMPTargetDataDirective(ArrayRef<OMPClause *> Clauses,
                                            Stmt *AStmt, SourceLocation StartLoc,
                                            SourceLocation EndLoc);
  /// \brief Called on well-formed '\#pragma omp target enter data' after
  /// parsing of the associated statement.
  StmtResult ActOnOpenMPTargetEnterDataDirective(ArrayRef<OMPClause *> Clauses,
                                                 SourceLocation StartLoc,
                                                 SourceLocation EndLoc);
  /// \brief Called on well-formed '\#pragma omp target exit data' after
  /// parsing of the associated statement.
  StmtResult ActOnOpenMPTargetExitDataDirective(ArrayRef<OMPClause *> Clauses,
                                                SourceLocation StartLoc,
                                                SourceLocation EndLoc);
  /// \brief Called on well-formed '\#pragma omp target parallel' after
  /// parsing of the associated statement.
  StmtResult ActOnOpenMPTargetParallelDirective(ArrayRef<OMPClause *> Clauses,
                                                Stmt *AStmt,
                                                SourceLocation StartLoc,
                                                SourceLocation EndLoc);
  /// \brief Called on well-formed '\#pragma omp target parallel for' after
  /// parsing of the  associated statement.
  StmtResult ActOnOpenMPTargetParallelForDirective(
      ArrayRef<OMPClause *> Clauses, Stmt *AStmt, SourceLocation StartLoc,
      SourceLocation EndLoc,
      llvm::DenseMap<ValueDecl *, Expr *> &VarsWithImplicitDSA);
  /// \brief Called on well-formed '\#pragma omp teams' after parsing of the
  /// associated statement.
  StmtResult ActOnOpenMPTeamsDirective(ArrayRef<OMPClause *> Clauses,
                                       Stmt *AStmt, SourceLocation StartLoc,
                                       SourceLocation EndLoc);
  /// \brief Called on well-formed '\#pragma omp cancellation point'.
  StmtResult
  ActOnOpenMPCancellationPointDirective(SourceLocation StartLoc,
                                        SourceLocation EndLoc,
                                        OpenMPDirectiveKind CancelRegion);
  /// \brief Called on well-formed '\#pragma omp cancel'.
  StmtResult ActOnOpenMPCancelDirective(ArrayRef<OMPClause *> Clauses,
                                        SourceLocation StartLoc,
                                        SourceLocation EndLoc,
                                        OpenMPDirectiveKind CancelRegion);
  /// \brief Called on well-formed '\#pragma omp taskloop' after parsing of the
  /// associated statement.
  StmtResult ActOnOpenMPTaskLoopDirective(
      ArrayRef<OMPClause *> Clauses, Stmt *AStmt, SourceLocation StartLoc,
      SourceLocation EndLoc,
      llvm::DenseMap<ValueDecl *, Expr *> &VarsWithImplicitDSA);
  /// \brief Called on well-formed '\#pragma omp taskloop simd' after parsing of
  /// the associated statement.
  StmtResult ActOnOpenMPTaskLoopSimdDirective(
      ArrayRef<OMPClause *> Clauses, Stmt *AStmt, SourceLocation StartLoc,
      SourceLocation EndLoc,
      llvm::DenseMap<ValueDecl *, Expr *> &VarsWithImplicitDSA);
  /// \brief Called on well-formed '\#pragma omp distribute' after parsing
  /// of the associated statement.
  StmtResult ActOnOpenMPDistributeDirective(
      ArrayRef<OMPClause *> Clauses, Stmt *AStmt, SourceLocation StartLoc,
      SourceLocation EndLoc,
      llvm::DenseMap<ValueDecl *, Expr *> &VarsWithImplicitDSA);

  OMPClause *ActOnOpenMPSingleExprClause(OpenMPClauseKind Kind,
                                         Expr *Expr,
                                         SourceLocation StartLoc,
                                         SourceLocation LParenLoc,
                                         SourceLocation EndLoc);
  /// \brief Called on well-formed 'if' clause.
  OMPClause *ActOnOpenMPIfClause(OpenMPDirectiveKind NameModifier,
                                 Expr *Condition, SourceLocation StartLoc,
                                 SourceLocation LParenLoc,
                                 SourceLocation NameModifierLoc,
                                 SourceLocation ColonLoc,
                                 SourceLocation EndLoc);
  /// \brief Called on well-formed 'final' clause.
  OMPClause *ActOnOpenMPFinalClause(Expr *Condition, SourceLocation StartLoc,
                                    SourceLocation LParenLoc,
                                    SourceLocation EndLoc);
  /// \brief Called on well-formed 'num_threads' clause.
  OMPClause *ActOnOpenMPNumThreadsClause(Expr *NumThreads,
                                         SourceLocation StartLoc,
                                         SourceLocation LParenLoc,
                                         SourceLocation EndLoc);
  /// \brief Called on well-formed 'safelen' clause.
  OMPClause *ActOnOpenMPSafelenClause(Expr *Length,
                                      SourceLocation StartLoc,
                                      SourceLocation LParenLoc,
                                      SourceLocation EndLoc);
  /// \brief Called on well-formed 'simdlen' clause.
  OMPClause *ActOnOpenMPSimdlenClause(Expr *Length, SourceLocation StartLoc,
                                      SourceLocation LParenLoc,
                                      SourceLocation EndLoc);
  /// \brief Called on well-formed 'collapse' clause.
  OMPClause *ActOnOpenMPCollapseClause(Expr *NumForLoops,
                                       SourceLocation StartLoc,
                                       SourceLocation LParenLoc,
                                       SourceLocation EndLoc);
  /// \brief Called on well-formed 'ordered' clause.
  OMPClause *
  ActOnOpenMPOrderedClause(SourceLocation StartLoc, SourceLocation EndLoc,
                           SourceLocation LParenLoc = SourceLocation(),
                           Expr *NumForLoops = nullptr);
  /// \brief Called on well-formed 'grainsize' clause.
  OMPClause *ActOnOpenMPGrainsizeClause(Expr *Size, SourceLocation StartLoc,
                                        SourceLocation LParenLoc,
                                        SourceLocation EndLoc);
  /// \brief Called on well-formed 'num_tasks' clause.
  OMPClause *ActOnOpenMPNumTasksClause(Expr *NumTasks, SourceLocation StartLoc,
                                       SourceLocation LParenLoc,
                                       SourceLocation EndLoc);
  /// \brief Called on well-formed 'hint' clause.
  OMPClause *ActOnOpenMPHintClause(Expr *Hint, SourceLocation StartLoc,
                                   SourceLocation LParenLoc,
                                   SourceLocation EndLoc);

  OMPClause *ActOnOpenMPSimpleClause(OpenMPClauseKind Kind,
                                     unsigned Argument,
                                     SourceLocation ArgumentLoc,
                                     SourceLocation StartLoc,
                                     SourceLocation LParenLoc,
                                     SourceLocation EndLoc);
  /// \brief Called on well-formed 'default' clause.
  OMPClause *ActOnOpenMPDefaultClause(OpenMPDefaultClauseKind Kind,
                                      SourceLocation KindLoc,
                                      SourceLocation StartLoc,
                                      SourceLocation LParenLoc,
                                      SourceLocation EndLoc);
  /// \brief Called on well-formed 'proc_bind' clause.
  OMPClause *ActOnOpenMPProcBindClause(OpenMPProcBindClauseKind Kind,
                                       SourceLocation KindLoc,
                                       SourceLocation StartLoc,
                                       SourceLocation LParenLoc,
                                       SourceLocation EndLoc);

  OMPClause *ActOnOpenMPSingleExprWithArgClause(
      OpenMPClauseKind Kind, ArrayRef<unsigned> Arguments, Expr *Expr,
      SourceLocation StartLoc, SourceLocation LParenLoc,
      ArrayRef<SourceLocation> ArgumentsLoc, SourceLocation DelimLoc,
      SourceLocation EndLoc);
  /// \brief Called on well-formed 'schedule' clause.
  OMPClause *ActOnOpenMPScheduleClause(
      OpenMPScheduleClauseModifier M1, OpenMPScheduleClauseModifier M2,
      OpenMPScheduleClauseKind Kind, Expr *ChunkSize, SourceLocation StartLoc,
      SourceLocation LParenLoc, SourceLocation M1Loc, SourceLocation M2Loc,
      SourceLocation KindLoc, SourceLocation CommaLoc, SourceLocation EndLoc);

  OMPClause *ActOnOpenMPClause(OpenMPClauseKind Kind, SourceLocation StartLoc,
                               SourceLocation EndLoc);
  /// \brief Called on well-formed 'nowait' clause.
  OMPClause *ActOnOpenMPNowaitClause(SourceLocation StartLoc,
                                     SourceLocation EndLoc);
  /// \brief Called on well-formed 'untied' clause.
  OMPClause *ActOnOpenMPUntiedClause(SourceLocation StartLoc,
                                     SourceLocation EndLoc);
  /// \brief Called on well-formed 'mergeable' clause.
  OMPClause *ActOnOpenMPMergeableClause(SourceLocation StartLoc,
                                        SourceLocation EndLoc);
  /// \brief Called on well-formed 'read' clause.
  OMPClause *ActOnOpenMPReadClause(SourceLocation StartLoc,
                                   SourceLocation EndLoc);
  /// \brief Called on well-formed 'write' clause.
  OMPClause *ActOnOpenMPWriteClause(SourceLocation StartLoc,
                                    SourceLocation EndLoc);
  /// \brief Called on well-formed 'update' clause.
  OMPClause *ActOnOpenMPUpdateClause(SourceLocation StartLoc,
                                     SourceLocation EndLoc);
  /// \brief Called on well-formed 'capture' clause.
  OMPClause *ActOnOpenMPCaptureClause(SourceLocation StartLoc,
                                      SourceLocation EndLoc);
  /// \brief Called on well-formed 'seq_cst' clause.
  OMPClause *ActOnOpenMPSeqCstClause(SourceLocation StartLoc,
                                     SourceLocation EndLoc);
  /// \brief Called on well-formed 'threads' clause.
  OMPClause *ActOnOpenMPThreadsClause(SourceLocation StartLoc,
                                      SourceLocation EndLoc);
  /// \brief Called on well-formed 'simd' clause.
  OMPClause *ActOnOpenMPSIMDClause(SourceLocation StartLoc,
                                   SourceLocation EndLoc);
  /// \brief Called on well-formed 'nogroup' clause.
  OMPClause *ActOnOpenMPNogroupClause(SourceLocation StartLoc,
                                      SourceLocation EndLoc);

  OMPClause *ActOnOpenMPVarListClause(
      OpenMPClauseKind Kind, ArrayRef<Expr *> Vars, Expr *TailExpr,
      SourceLocation StartLoc, SourceLocation LParenLoc,
      SourceLocation ColonLoc, SourceLocation EndLoc,
      CXXScopeSpec &ReductionIdScopeSpec,
      const DeclarationNameInfo &ReductionId, OpenMPDependClauseKind DepKind,
      OpenMPLinearClauseKind LinKind, OpenMPMapClauseKind MapTypeModifier,
      OpenMPMapClauseKind MapType, bool IsMapTypeImplicit,
      SourceLocation DepLinMapLoc);
  /// \brief Called on well-formed 'private' clause.
  OMPClause *ActOnOpenMPPrivateClause(ArrayRef<Expr *> VarList,
                                      SourceLocation StartLoc,
                                      SourceLocation LParenLoc,
                                      SourceLocation EndLoc);
  /// \brief Called on well-formed 'firstprivate' clause.
  OMPClause *ActOnOpenMPFirstprivateClause(ArrayRef<Expr *> VarList,
                                           SourceLocation StartLoc,
                                           SourceLocation LParenLoc,
                                           SourceLocation EndLoc);
  /// \brief Called on well-formed 'lastprivate' clause.
  OMPClause *ActOnOpenMPLastprivateClause(ArrayRef<Expr *> VarList,
                                          SourceLocation StartLoc,
                                          SourceLocation LParenLoc,
                                          SourceLocation EndLoc);
  /// \brief Called on well-formed 'shared' clause.
  OMPClause *ActOnOpenMPSharedClause(ArrayRef<Expr *> VarList,
                                     SourceLocation StartLoc,
                                     SourceLocation LParenLoc,
                                     SourceLocation EndLoc);
  /// \brief Called on well-formed 'reduction' clause.
  OMPClause *ActOnOpenMPReductionClause(
      ArrayRef<Expr *> VarList, SourceLocation StartLoc,
      SourceLocation LParenLoc, SourceLocation ColonLoc, SourceLocation EndLoc,
      CXXScopeSpec &ReductionIdScopeSpec,
      const DeclarationNameInfo &ReductionId,
      ArrayRef<Expr *> UnresolvedReductions = llvm::None);
  /// \brief Called on well-formed 'linear' clause.
  OMPClause *
  ActOnOpenMPLinearClause(ArrayRef<Expr *> VarList, Expr *Step,
                          SourceLocation StartLoc, SourceLocation LParenLoc,
                          OpenMPLinearClauseKind LinKind, SourceLocation LinLoc,
                          SourceLocation ColonLoc, SourceLocation EndLoc);
  /// \brief Called on well-formed 'aligned' clause.
  OMPClause *ActOnOpenMPAlignedClause(ArrayRef<Expr *> VarList,
                                      Expr *Alignment,
                                      SourceLocation StartLoc,
                                      SourceLocation LParenLoc,
                                      SourceLocation ColonLoc,
                                      SourceLocation EndLoc);
  /// \brief Called on well-formed 'copyin' clause.
  OMPClause *ActOnOpenMPCopyinClause(ArrayRef<Expr *> VarList,
                                     SourceLocation StartLoc,
                                     SourceLocation LParenLoc,
                                     SourceLocation EndLoc);
  /// \brief Called on well-formed 'copyprivate' clause.
  OMPClause *ActOnOpenMPCopyprivateClause(ArrayRef<Expr *> VarList,
                                          SourceLocation StartLoc,
                                          SourceLocation LParenLoc,
                                          SourceLocation EndLoc);
  /// \brief Called on well-formed 'flush' pseudo clause.
  OMPClause *ActOnOpenMPFlushClause(ArrayRef<Expr *> VarList,
                                    SourceLocation StartLoc,
                                    SourceLocation LParenLoc,
                                    SourceLocation EndLoc);
  /// \brief Called on well-formed 'depend' clause.
  OMPClause *
  ActOnOpenMPDependClause(OpenMPDependClauseKind DepKind, SourceLocation DepLoc,
                          SourceLocation ColonLoc, ArrayRef<Expr *> VarList,
                          SourceLocation StartLoc, SourceLocation LParenLoc,
                          SourceLocation EndLoc);
  /// \brief Called on well-formed 'device' clause.
  OMPClause *ActOnOpenMPDeviceClause(Expr *Device, SourceLocation StartLoc,
                                     SourceLocation LParenLoc,
                                     SourceLocation EndLoc);
  /// \brief Called on well-formed 'map' clause.
  OMPClause *
  ActOnOpenMPMapClause(OpenMPMapClauseKind MapTypeModifier,
                       OpenMPMapClauseKind MapType, bool IsMapTypeImplicit,
                       SourceLocation MapLoc, SourceLocation ColonLoc,
                       ArrayRef<Expr *> VarList, SourceLocation StartLoc,
                       SourceLocation LParenLoc, SourceLocation EndLoc);
  /// \brief Called on well-formed 'num_teams' clause.
  OMPClause *ActOnOpenMPNumTeamsClause(Expr *NumTeams, SourceLocation StartLoc,
                                       SourceLocation LParenLoc,
                                       SourceLocation EndLoc);
  /// \brief Called on well-formed 'thread_limit' clause.
  OMPClause *ActOnOpenMPThreadLimitClause(Expr *ThreadLimit,
                                          SourceLocation StartLoc,
                                          SourceLocation LParenLoc,
                                          SourceLocation EndLoc);
  /// \brief Called on well-formed 'priority' clause.
  OMPClause *ActOnOpenMPPriorityClause(Expr *Priority, SourceLocation StartLoc,
                                       SourceLocation LParenLoc,
                                       SourceLocation EndLoc);
  /// \brief Called on well-formed 'dist_schedule' clause.
  OMPClause *ActOnOpenMPDistScheduleClause(
      OpenMPDistScheduleClauseKind Kind, Expr *ChunkSize,
      SourceLocation StartLoc, SourceLocation LParenLoc, SourceLocation KindLoc,
      SourceLocation CommaLoc, SourceLocation EndLoc);
  /// \brief Called on well-formed 'defaultmap' clause.
  OMPClause *ActOnOpenMPDefaultmapClause(
      OpenMPDefaultmapClauseModifier M, OpenMPDefaultmapClauseKind Kind,
      SourceLocation StartLoc, SourceLocation LParenLoc, SourceLocation MLoc,
      SourceLocation KindLoc, SourceLocation EndLoc);

  /// \brief The kind of conversion being performed.
  enum CheckedConversionKind {
    /// \brief An implicit conversion.
    CCK_ImplicitConversion,
    /// \brief A C-style cast.
    CCK_CStyleCast,
    /// \brief A functional-style cast.
    CCK_FunctionalCast,
    /// \brief A cast other than a C-style cast.
    CCK_OtherCast
  };

  /// ImpCastExprToType - If Expr is not of type 'Type', insert an implicit
  /// cast.  If there is already an implicit cast, merge into the existing one.
  /// If isLvalue, the result of the cast is an lvalue.
  ExprResult ImpCastExprToType(Expr *E, QualType Type, CastKind CK,
                               ExprValueKind VK = VK_RValue,
                               const CXXCastPath *BasePath = nullptr,
                               CheckedConversionKind CCK
                                  = CCK_ImplicitConversion);

  /// ScalarTypeToBooleanCastKind - Returns the cast kind corresponding
  /// to the conversion from scalar type ScalarTy to the Boolean type.
  static CastKind ScalarTypeToBooleanCastKind(QualType ScalarTy);

  /// IgnoredValueConversions - Given that an expression's result is
  /// syntactically ignored, perform any conversions that are
  /// required.
  ExprResult IgnoredValueConversions(Expr *E);

  // UsualUnaryConversions - promotes integers (C99 6.3.1.1p2) and converts
  // functions and arrays to their respective pointers (C99 6.3.2.1).
  ExprResult UsualUnaryConversions(Expr *E);

  /// CallExprUnaryConversions - a special case of an unary conversion
  /// performed on a function designator of a call expression.
  ExprResult CallExprUnaryConversions(Expr *E);

  // DefaultFunctionArrayConversion - converts functions and arrays
  // to their respective pointers (C99 6.3.2.1).
  ExprResult DefaultFunctionArrayConversion(Expr *E, bool Diagnose = true);

  // DefaultFunctionArrayLvalueConversion - converts functions and
  // arrays to their respective pointers and performs the
  // lvalue-to-rvalue conversion.
  ExprResult DefaultFunctionArrayLvalueConversion(Expr *E,
                                                  bool Diagnose = true);

  // DefaultLvalueConversion - performs lvalue-to-rvalue conversion on
  // the operand.  This is DefaultFunctionArrayLvalueConversion,
  // except that it assumes the operand isn't of function or array
  // type.
  ExprResult DefaultLvalueConversion(Expr *E);

  // DefaultArgumentPromotion (C99 6.5.2.2p6). Used for function calls that
  // do not have a prototype. Integer promotions are performed on each
  // argument, and arguments that have type float are promoted to double.
  ExprResult DefaultArgumentPromotion(Expr *E);

  // Used for emitting the right warning by DefaultVariadicArgumentPromotion
  enum VariadicCallType {
    VariadicFunction,
    VariadicBlock,
    VariadicMethod,
    VariadicConstructor,
    VariadicDoesNotApply
  };

  VariadicCallType getVariadicCallType(FunctionDecl *FDecl,
                                       const FunctionProtoType *Proto,
                                       Expr *Fn);

  // Used for determining in which context a type is allowed to be passed to a
  // vararg function.
  enum VarArgKind {
    VAK_Valid,
    VAK_ValidInCXX11,
    VAK_Undefined,
    VAK_MSVCUndefined,
    VAK_Invalid
  };

  // Determines which VarArgKind fits an expression.
  VarArgKind isValidVarArgType(const QualType &Ty);

  /// Check to see if the given expression is a valid argument to a variadic
  /// function, issuing a diagnostic if not.
  void checkVariadicArgument(const Expr *E, VariadicCallType CT);

  /// Check to see if a given expression could have '.c_str()' called on it.
  bool hasCStrMethod(const Expr *E);

  /// GatherArgumentsForCall - Collector argument expressions for various
  /// form of call prototypes.
  bool GatherArgumentsForCall(SourceLocation CallLoc, FunctionDecl *FDecl,
                              const FunctionProtoType *Proto,
                              unsigned FirstParam, ArrayRef<Expr *> Args,
                              SmallVectorImpl<Expr *> &AllArgs,
                              VariadicCallType CallType = VariadicDoesNotApply,
                              bool AllowExplicit = false,
                              bool IsListInitialization = false);

  // DefaultVariadicArgumentPromotion - Like DefaultArgumentPromotion, but
  // will create a runtime trap if the resulting type is not a POD type.
  ExprResult DefaultVariadicArgumentPromotion(Expr *E, VariadicCallType CT,
                                              FunctionDecl *FDecl);

  // UsualArithmeticConversions - performs the UsualUnaryConversions on it's
  // operands and then handles various conversions that are common to binary
  // operators (C99 6.3.1.8). If both operands aren't arithmetic, this
  // routine returns the first non-arithmetic type found. The client is
  // responsible for emitting appropriate error diagnostics.
  QualType UsualArithmeticConversions(ExprResult &LHS, ExprResult &RHS,
                                      bool IsCompAssign = false);

  /// AssignConvertType - All of the 'assignment' semantic checks return this
  /// enum to indicate whether the assignment was allowed.  These checks are
  /// done for simple assignments, as well as initialization, return from
  /// function, argument passing, etc.  The query is phrased in terms of a
  /// source and destination type.
  enum AssignConvertType {
    /// Compatible - the types are compatible according to the standard.
    Compatible,

    /// PointerToInt - The assignment converts a pointer to an int, which we
    /// accept as an extension.
    PointerToInt,

    /// IntToPointer - The assignment converts an int to a pointer, which we
    /// accept as an extension.
    IntToPointer,

    /// FunctionVoidPointer - The assignment is between a function pointer and
    /// void*, which the standard doesn't allow, but we accept as an extension.
    FunctionVoidPointer,

    /// IncompatiblePointer - The assignment is between two pointers types that
    /// are not compatible, but we accept them as an extension.
    IncompatiblePointer,

    /// IncompatiblePointer - The assignment is between two pointers types which
    /// point to integers which have a different sign, but are otherwise
    /// identical. This is a subset of the above, but broken out because it's by
    /// far the most common case of incompatible pointers.
    IncompatiblePointerSign,

    /// CompatiblePointerDiscardsQualifiers - The assignment discards
    /// c/v/r qualifiers, which we accept as an extension.
    CompatiblePointerDiscardsQualifiers,

    /// IncompatiblePointerDiscardsQualifiers - The assignment
    /// discards qualifiers that we don't permit to be discarded,
    /// like address spaces.
    IncompatiblePointerDiscardsQualifiers,

    /// IncompatibleNestedPointerQualifiers - The assignment is between two
    /// nested pointer types, and the qualifiers other than the first two
    /// levels differ e.g. char ** -> const char **, but we accept them as an
    /// extension.
    IncompatibleNestedPointerQualifiers,

    /// IncompatibleVectors - The assignment is between two vector types that
    /// have the same size, which we accept as an extension.
    IncompatibleVectors,

    /// IntToBlockPointer - The assignment converts an int to a block
    /// pointer. We disallow this.
    IntToBlockPointer,

    /// IncompatibleBlockPointer - The assignment is between two block
    /// pointers types that are not compatible.
    IncompatibleBlockPointer,

    /// IncompatibleObjCQualifiedId - The assignment is between a qualified
    /// id type and something else (that is incompatible with it). For example,
    /// "id <XXX>" = "Foo *", where "Foo *" doesn't implement the XXX protocol.
    IncompatibleObjCQualifiedId,

    /// IncompatibleObjCWeakRef - Assigning a weak-unavailable object to an
    /// object with __weak qualifier.
    IncompatibleObjCWeakRef,

    /// Incompatible - We reject this conversion outright, it is invalid to
    /// represent it in the AST.
    Incompatible
  };

  /// DiagnoseAssignmentResult - Emit a diagnostic, if required, for the
  /// assignment conversion type specified by ConvTy.  This returns true if the
  /// conversion was invalid or false if the conversion was accepted.
  bool DiagnoseAssignmentResult(AssignConvertType ConvTy,
                                SourceLocation Loc,
                                QualType DstType, QualType SrcType,
                                Expr *SrcExpr, AssignmentAction Action,
                                bool *Complained = nullptr);

  /// IsValueInFlagEnum - Determine if a value is allowed as part of a flag
  /// enum. If AllowMask is true, then we also allow the complement of a valid
  /// value, to be used as a mask.
  bool IsValueInFlagEnum(const EnumDecl *ED, const llvm::APInt &Val,
                         bool AllowMask) const;

  /// DiagnoseAssignmentEnum - Warn if assignment to enum is a constant
  /// integer not in the range of enum values.
  void DiagnoseAssignmentEnum(QualType DstType, QualType SrcType,
                              Expr *SrcExpr);

  /// CheckAssignmentConstraints - Perform type checking for assignment,
  /// argument passing, variable initialization, and function return values.
  /// C99 6.5.16.
  AssignConvertType CheckAssignmentConstraints(SourceLocation Loc,
                                               QualType LHSType,
                                               QualType RHSType);

  /// Check assignment constraints and optionally prepare for a conversion of
  /// the RHS to the LHS type. The conversion is prepared for if ConvertRHS
  /// is true.
  AssignConvertType CheckAssignmentConstraints(QualType LHSType,
                                               ExprResult &RHS,
                                               CastKind &Kind,
                                               bool ConvertRHS = true);

  // CheckSingleAssignmentConstraints - Currently used by
  // CheckAssignmentOperands, and ActOnReturnStmt. Prior to type checking,
  // this routine performs the default function/array converions, if ConvertRHS
  // is true.
  AssignConvertType CheckSingleAssignmentConstraints(QualType LHSType,
                                                     ExprResult &RHS,
                                                     bool Diagnose = true,
                                                     bool DiagnoseCFAudited = false,
                                                     bool ConvertRHS = true);

  // \brief If the lhs type is a transparent union, check whether we
  // can initialize the transparent union with the given expression.
  AssignConvertType CheckTransparentUnionArgumentConstraints(QualType ArgType,
                                                             ExprResult &RHS);

  bool IsStringLiteralToNonConstPointerConversion(Expr *From, QualType ToType);

  bool CheckExceptionSpecCompatibility(Expr *From, QualType ToType);

  ExprResult PerformImplicitConversion(Expr *From, QualType ToType,
                                       AssignmentAction Action,
                                       bool AllowExplicit = false);
  ExprResult PerformImplicitConversion(Expr *From, QualType ToType,
                                       AssignmentAction Action,
                                       bool AllowExplicit,
                                       ImplicitConversionSequence& ICS);
  ExprResult PerformImplicitConversion(Expr *From, QualType ToType,
                                       const ImplicitConversionSequence& ICS,
                                       AssignmentAction Action,
                                       CheckedConversionKind CCK
                                          = CCK_ImplicitConversion);
  ExprResult PerformImplicitConversion(Expr *From, QualType ToType,
                                       const StandardConversionSequence& SCS,
                                       AssignmentAction Action,
                                       CheckedConversionKind CCK);

  /// the following "Check" methods will return a valid/converted QualType
  /// or a null QualType (indicating an error diagnostic was issued).

  /// type checking binary operators (subroutines of CreateBuiltinBinOp).
  QualType InvalidOperands(SourceLocation Loc, ExprResult &LHS,
                           ExprResult &RHS);
  QualType CheckPointerToMemberOperands( // C++ 5.5
    ExprResult &LHS, ExprResult &RHS, ExprValueKind &VK,
    SourceLocation OpLoc, bool isIndirect);
  QualType CheckMultiplyDivideOperands( // C99 6.5.5
    ExprResult &LHS, ExprResult &RHS, SourceLocation Loc, bool IsCompAssign,
    bool IsDivide);
  QualType CheckRemainderOperands( // C99 6.5.5
    ExprResult &LHS, ExprResult &RHS, SourceLocation Loc,
    bool IsCompAssign = false);
  QualType CheckAdditionOperands( // C99 6.5.6
    ExprResult &LHS, ExprResult &RHS, SourceLocation Loc,
    BinaryOperatorKind Opc, QualType* CompLHSTy = nullptr);
  QualType CheckSubtractionOperands( // C99 6.5.6
    ExprResult &LHS, ExprResult &RHS, SourceLocation Loc,
    QualType* CompLHSTy = nullptr);
  QualType CheckShiftOperands( // C99 6.5.7
    ExprResult &LHS, ExprResult &RHS, SourceLocation Loc,
    BinaryOperatorKind Opc, bool IsCompAssign = false);
  QualType CheckCompareOperands( // C99 6.5.8/9
    ExprResult &LHS, ExprResult &RHS, SourceLocation Loc,
    BinaryOperatorKind Opc, bool isRelational);
  QualType CheckBitwiseOperands( // C99 6.5.[10...12]
    ExprResult &LHS, ExprResult &RHS, SourceLocation Loc,
    bool IsCompAssign = false);
  QualType CheckLogicalOperands( // C99 6.5.[13,14]
    ExprResult &LHS, ExprResult &RHS, SourceLocation Loc,
    BinaryOperatorKind Opc);
  // CheckAssignmentOperands is used for both simple and compound assignment.
  // For simple assignment, pass both expressions and a null converted type.
  // For compound assignment, pass both expressions and the converted type.
  QualType CheckAssignmentOperands( // C99 6.5.16.[1,2]
    Expr *LHSExpr, ExprResult &RHS, SourceLocation Loc, QualType CompoundType);

  ExprResult checkPseudoObjectIncDec(Scope *S, SourceLocation OpLoc,
                                     UnaryOperatorKind Opcode, Expr *Op);
  ExprResult checkPseudoObjectAssignment(Scope *S, SourceLocation OpLoc,
                                         BinaryOperatorKind Opcode,
                                         Expr *LHS, Expr *RHS);
  ExprResult checkPseudoObjectRValue(Expr *E);
  Expr *recreateSyntacticForm(PseudoObjectExpr *E);

  QualType CheckConditionalOperands( // C99 6.5.15
    ExprResult &Cond, ExprResult &LHS, ExprResult &RHS,
    ExprValueKind &VK, ExprObjectKind &OK, SourceLocation QuestionLoc);
  QualType CXXCheckConditionalOperands( // C++ 5.16
    ExprResult &cond, ExprResult &lhs, ExprResult &rhs,
    ExprValueKind &VK, ExprObjectKind &OK, SourceLocation questionLoc);
  QualType FindCompositePointerType(SourceLocation Loc, Expr *&E1, Expr *&E2,
                                    bool *NonStandardCompositeType = nullptr);
  QualType FindCompositePointerType(SourceLocation Loc,
                                    ExprResult &E1, ExprResult &E2,
                                    bool *NonStandardCompositeType = nullptr) {
    Expr *E1Tmp = E1.get(), *E2Tmp = E2.get();
    QualType Composite = FindCompositePointerType(Loc, E1Tmp, E2Tmp,
                                                  NonStandardCompositeType);
    E1 = E1Tmp;
    E2 = E2Tmp;
    return Composite;
  }

  QualType FindCompositeObjCPointerType(ExprResult &LHS, ExprResult &RHS,
                                        SourceLocation QuestionLoc);

  bool DiagnoseConditionalForNull(Expr *LHSExpr, Expr *RHSExpr,
                                  SourceLocation QuestionLoc);

  void DiagnoseAlwaysNonNullPointer(Expr *E,
                                    Expr::NullPointerConstantKind NullType,
                                    bool IsEqual, SourceRange Range);

  /// type checking for vector binary operators.
  QualType CheckVectorOperands(ExprResult &LHS, ExprResult &RHS,
                               SourceLocation Loc, bool IsCompAssign,
                               bool AllowBothBool, bool AllowBoolConversion);
  QualType GetSignedVectorType(QualType V);
  QualType CheckVectorCompareOperands(ExprResult &LHS, ExprResult &RHS,
                                      SourceLocation Loc, bool isRelational);
  QualType CheckVectorLogicalOperands(ExprResult &LHS, ExprResult &RHS,
                                      SourceLocation Loc);

  bool areLaxCompatibleVectorTypes(QualType srcType, QualType destType);
  bool isLaxVectorConversion(QualType srcType, QualType destType);

  /// type checking declaration initializers (C99 6.7.8)
  bool CheckForConstantInitializer(Expr *e, QualType t);

  // type checking C++ declaration initializers (C++ [dcl.init]).

  /// ReferenceCompareResult - Expresses the result of comparing two
  /// types (cv1 T1 and cv2 T2) to determine their compatibility for the
  /// purposes of initialization by reference (C++ [dcl.init.ref]p4).
  enum ReferenceCompareResult {
    /// Ref_Incompatible - The two types are incompatible, so direct
    /// reference binding is not possible.
    Ref_Incompatible = 0,
    /// Ref_Related - The two types are reference-related, which means
    /// that their unqualified forms (T1 and T2) are either the same
    /// or T1 is a base class of T2.
    Ref_Related,
    /// Ref_Compatible_With_Added_Qualification - The two types are
    /// reference-compatible with added qualification, meaning that
    /// they are reference-compatible and the qualifiers on T1 (cv1)
    /// are greater than the qualifiers on T2 (cv2).
    Ref_Compatible_With_Added_Qualification,
    /// Ref_Compatible - The two types are reference-compatible and
    /// have equivalent qualifiers (cv1 == cv2).
    Ref_Compatible
  };

  ReferenceCompareResult CompareReferenceRelationship(SourceLocation Loc,
                                                      QualType T1, QualType T2,
                                                      bool &DerivedToBase,
                                                      bool &ObjCConversion,
                                                bool &ObjCLifetimeConversion);

  ExprResult checkUnknownAnyCast(SourceRange TypeRange, QualType CastType,
                                 Expr *CastExpr, CastKind &CastKind,
                                 ExprValueKind &VK, CXXCastPath &Path);

  /// \brief Force an expression with unknown-type to an expression of the
  /// given type.
  ExprResult forceUnknownAnyToType(Expr *E, QualType ToType);

  /// \brief Type-check an expression that's being passed to an
  /// __unknown_anytype parameter.
  ExprResult checkUnknownAnyArg(SourceLocation callLoc,
                                Expr *result, QualType &paramType);

  // CheckVectorCast - check type constraints for vectors.
  // Since vectors are an extension, there are no C standard reference for this.
  // We allow casting between vectors and integer datatypes of the same size.
  // returns true if the cast is invalid
  bool CheckVectorCast(SourceRange R, QualType VectorTy, QualType Ty,
                       CastKind &Kind);

  /// \brief Prepare `SplattedExpr` for a vector splat operation, adding
  /// implicit casts if necessary.
  ExprResult prepareVectorSplat(QualType VectorTy, Expr *SplattedExpr);

  // CheckExtVectorCast - check type constraints for extended vectors.
  // Since vectors are an extension, there are no C standard reference for this.
  // We allow casting between vectors and integer datatypes of the same size,
  // or vectors and the element type of that vector.
  // returns the cast expr
  ExprResult CheckExtVectorCast(SourceRange R, QualType DestTy, Expr *CastExpr,
                                CastKind &Kind);

  ExprResult BuildCXXFunctionalCastExpr(TypeSourceInfo *TInfo,
                                        SourceLocation LParenLoc,
                                        Expr *CastExpr,
                                        SourceLocation RParenLoc);

  enum ARCConversionResult { ACR_okay, ACR_unbridged, ACR_error };

  /// \brief Checks for invalid conversions and casts between
  /// retainable pointers and other pointer kinds.
  ARCConversionResult CheckObjCARCConversion(SourceRange castRange,
                                             QualType castType, Expr *&op,
                                             CheckedConversionKind CCK,
                                             bool Diagnose = true,
                                             bool DiagnoseCFAudited = false,
                                             BinaryOperatorKind Opc = BO_PtrMemD
                                             );

  Expr *stripARCUnbridgedCast(Expr *e);
  void diagnoseARCUnbridgedCast(Expr *e);

  bool CheckObjCARCUnavailableWeakConversion(QualType castType,
                                             QualType ExprType);

  /// checkRetainCycles - Check whether an Objective-C message send
  /// might create an obvious retain cycle.
  void checkRetainCycles(ObjCMessageExpr *msg);
  void checkRetainCycles(Expr *receiver, Expr *argument);
  void checkRetainCycles(VarDecl *Var, Expr *Init);

  /// checkUnsafeAssigns - Check whether +1 expr is being assigned
  /// to weak/__unsafe_unretained type.
  bool checkUnsafeAssigns(SourceLocation Loc, QualType LHS, Expr *RHS);

  /// checkUnsafeExprAssigns - Check whether +1 expr is being assigned
  /// to weak/__unsafe_unretained expression.
  void checkUnsafeExprAssigns(SourceLocation Loc, Expr *LHS, Expr *RHS);

  /// CheckMessageArgumentTypes - Check types in an Obj-C message send.
  /// \param Method - May be null.
  /// \param [out] ReturnType - The return type of the send.
  /// \return true iff there were any incompatible types.
  bool CheckMessageArgumentTypes(QualType ReceiverType,
                                 MultiExprArg Args, Selector Sel,
                                 ArrayRef<SourceLocation> SelectorLocs,
                                 ObjCMethodDecl *Method, bool isClassMessage,
                                 bool isSuperMessage,
                                 SourceLocation lbrac, SourceLocation rbrac,
                                 SourceRange RecRange,
                                 QualType &ReturnType, ExprValueKind &VK);

  /// \brief Determine the result of a message send expression based on
  /// the type of the receiver, the method expected to receive the message,
  /// and the form of the message send.
  QualType getMessageSendResultType(QualType ReceiverType,
                                    ObjCMethodDecl *Method,
                                    bool isClassMessage, bool isSuperMessage);

  /// \brief If the given expression involves a message send to a method
  /// with a related result type, emit a note describing what happened.
  void EmitRelatedResultTypeNote(const Expr *E);

  /// \brief Given that we had incompatible pointer types in a return
  /// statement, check whether we're in a method with a related result
  /// type, and if so, emit a note describing what happened.
  void EmitRelatedResultTypeNoteForReturn(QualType destType);

  /// CheckBooleanCondition - Diagnose problems involving the use of
  /// the given expression as a boolean condition (e.g. in an if
  /// statement).  Also performs the standard function and array
  /// decays, possibly changing the input variable.
  ///
  /// \param Loc - A location associated with the condition, e.g. the
  /// 'if' keyword.
  /// \return true iff there were any errors
  ExprResult CheckBooleanCondition(Expr *E, SourceLocation Loc);

  ExprResult ActOnBooleanCondition(Scope *S, SourceLocation Loc,
                                   Expr *SubExpr);

  /// DiagnoseAssignmentAsCondition - Given that an expression is
  /// being used as a boolean condition, warn if it's an assignment.
  void DiagnoseAssignmentAsCondition(Expr *E);

  /// \brief Redundant parentheses over an equality comparison can indicate
  /// that the user intended an assignment used as condition.
  void DiagnoseEqualityWithExtraParens(ParenExpr *ParenE);

  /// CheckCXXBooleanCondition - Returns true if conversion to bool is invalid.
  ExprResult CheckCXXBooleanCondition(Expr *CondExpr);

  /// ConvertIntegerToTypeWarnOnOverflow - Convert the specified APInt to have
  /// the specified width and sign.  If an overflow occurs, detect it and emit
  /// the specified diagnostic.
  void ConvertIntegerToTypeWarnOnOverflow(llvm::APSInt &OldVal,
                                          unsigned NewWidth, bool NewSign,
                                          SourceLocation Loc, unsigned DiagID);

  /// Checks that the Objective-C declaration is declared in the global scope.
  /// Emits an error and marks the declaration as invalid if it's not declared
  /// in the global scope.
  bool CheckObjCDeclScope(Decl *D);

  /// \brief Abstract base class used for diagnosing integer constant
  /// expression violations.
  class VerifyICEDiagnoser {
  public:
    bool Suppress;

    VerifyICEDiagnoser(bool Suppress = false) : Suppress(Suppress) { }

    virtual void diagnoseNotICE(Sema &S, SourceLocation Loc, SourceRange SR) =0;
    virtual void diagnoseFold(Sema &S, SourceLocation Loc, SourceRange SR);
    virtual ~VerifyICEDiagnoser() { }
  };

  /// VerifyIntegerConstantExpression - Verifies that an expression is an ICE,
  /// and reports the appropriate diagnostics. Returns false on success.
  /// Can optionally return the value of the expression.
  ExprResult VerifyIntegerConstantExpression(Expr *E, llvm::APSInt *Result,
                                             VerifyICEDiagnoser &Diagnoser,
                                             bool AllowFold = true);
  ExprResult VerifyIntegerConstantExpression(Expr *E, llvm::APSInt *Result,
                                             unsigned DiagID,
                                             bool AllowFold = true);
  ExprResult VerifyIntegerConstantExpression(Expr *E,
                                             llvm::APSInt *Result = nullptr);

  /// VerifyBitField - verifies that a bit field expression is an ICE and has
  /// the correct width, and that the field type is valid.
  /// Returns false on success.
  /// Can optionally return whether the bit-field is of width 0
  ExprResult VerifyBitField(SourceLocation FieldLoc, IdentifierInfo *FieldName,
                            QualType FieldTy, bool IsMsStruct,
                            Expr *BitWidth, bool *ZeroWidth = nullptr);

  enum CUDAFunctionTarget {
    CFT_Device,
    CFT_Global,
    CFT_Host,
    CFT_HostDevice,
    CFT_InvalidTarget
  };

  CUDAFunctionTarget IdentifyCUDATarget(const FunctionDecl *D);

  // CUDA function call preference. Must be ordered numerically from
  // worst to best.
  enum CUDAFunctionPreference {
    CFP_Never,      // Invalid caller/callee combination.
    CFP_WrongSide,  // Calls from host-device to host or device
                    // function that do not match current compilation
                    // mode. Only in effect if
                    // LangOpts.CUDADisableTargetCallChecks is true.
    CFP_HostDevice, // Any calls to host/device functions.
    CFP_SameSide,   // Calls from host-device to host or device
                    // function matching current compilation mode.
    CFP_Native,     // host-to-host or device-to-device calls.
  };

  /// Identifies relative preference of a given Caller/Callee
  /// combination, based on their host/device attributes.
  /// \param Caller function which needs address of \p Callee.
  ///               nullptr in case of global context.
  /// \param Callee target function
  ///
  /// \returns preference value for particular Caller/Callee combination.
  CUDAFunctionPreference IdentifyCUDAPreference(const FunctionDecl *Caller,
                                                const FunctionDecl *Callee);

  bool CheckCUDATarget(const FunctionDecl *Caller, const FunctionDecl *Callee);

  /// Finds a function in \p Matches with highest calling priority
  /// from \p Caller context and erases all functions with lower
  /// calling priority.
  void EraseUnwantedCUDAMatches(const FunctionDecl *Caller,
                                SmallVectorImpl<FunctionDecl *> &Matches);
  void EraseUnwantedCUDAMatches(const FunctionDecl *Caller,
                                SmallVectorImpl<DeclAccessPair> &Matches);
  void EraseUnwantedCUDAMatches(
      const FunctionDecl *Caller,
      SmallVectorImpl<std::pair<DeclAccessPair, FunctionDecl *>> &Matches);

  /// Given a implicit special member, infer its CUDA target from the
  /// calls it needs to make to underlying base/field special members.
  /// \param ClassDecl the class for which the member is being created.
  /// \param CSM the kind of special member.
  /// \param MemberDecl the special member itself.
  /// \param ConstRHS true if this is a copy operation with a const object on
  ///        its RHS.
  /// \param Diagnose true if this call should emit diagnostics.
  /// \return true if there was an error inferring.
  /// The result of this call is implicit CUDA target attribute(s) attached to
  /// the member declaration.
  bool inferCUDATargetForImplicitSpecialMember(CXXRecordDecl *ClassDecl,
                                               CXXSpecialMember CSM,
                                               CXXMethodDecl *MemberDecl,
                                               bool ConstRHS,
                                               bool Diagnose);

  /// \return true if \p CD can be considered empty according to CUDA
  /// (E.2.3.1 in CUDA 7.5 Programming guide).
  bool isEmptyCudaConstructor(SourceLocation Loc, CXXConstructorDecl *CD);

  /// \name Code completion
  //@{
  /// \brief Describes the context in which code completion occurs.
  enum ParserCompletionContext {
    /// \brief Code completion occurs at top-level or namespace context.
    PCC_Namespace,
    /// \brief Code completion occurs within a class, struct, or union.
    PCC_Class,
    /// \brief Code completion occurs within an Objective-C interface, protocol,
    /// or category.
    PCC_ObjCInterface,
    /// \brief Code completion occurs within an Objective-C implementation or
    /// category implementation
    PCC_ObjCImplementation,
    /// \brief Code completion occurs within the list of instance variables
    /// in an Objective-C interface, protocol, category, or implementation.
    PCC_ObjCInstanceVariableList,
    /// \brief Code completion occurs following one or more template
    /// headers.
    PCC_Template,
    /// \brief Code completion occurs following one or more template
    /// headers within a class.
    PCC_MemberTemplate,
    /// \brief Code completion occurs within an expression.
    PCC_Expression,
    /// \brief Code completion occurs within a statement, which may
    /// also be an expression or a declaration.
    PCC_Statement,
    /// \brief Code completion occurs at the beginning of the
    /// initialization statement (or expression) in a for loop.
    PCC_ForInit,
    /// \brief Code completion occurs within the condition of an if,
    /// while, switch, or for statement.
    PCC_Condition,
    /// \brief Code completion occurs within the body of a function on a
    /// recovery path, where we do not have a specific handle on our position
    /// in the grammar.
    PCC_RecoveryInFunction,
    /// \brief Code completion occurs where only a type is permitted.
    PCC_Type,
    /// \brief Code completion occurs in a parenthesized expression, which
    /// might also be a type cast.
    PCC_ParenthesizedExpression,
    /// \brief Code completion occurs within a sequence of declaration
    /// specifiers within a function, method, or block.
    PCC_LocalDeclarationSpecifiers
  };

  void CodeCompleteModuleImport(SourceLocation ImportLoc, ModuleIdPath Path);
  void CodeCompleteOrdinaryName(Scope *S,
                                ParserCompletionContext CompletionContext);
  void CodeCompleteDeclSpec(Scope *S, DeclSpec &DS,
                            bool AllowNonIdentifiers,
                            bool AllowNestedNameSpecifiers);

  struct CodeCompleteExpressionData;
  void CodeCompleteExpression(Scope *S,
                              const CodeCompleteExpressionData &Data);
  void CodeCompleteMemberReferenceExpr(Scope *S, Expr *Base,
                                       SourceLocation OpLoc,
                                       bool IsArrow);
  void CodeCompletePostfixExpression(Scope *S, ExprResult LHS);
  void CodeCompleteTag(Scope *S, unsigned TagSpec);
  void CodeCompleteTypeQualifiers(DeclSpec &DS);
  void CodeCompleteBracketDeclarator(Scope *S);
  void CodeCompleteCase(Scope *S);
  void CodeCompleteCall(Scope *S, Expr *Fn, ArrayRef<Expr *> Args);
  void CodeCompleteConstructor(Scope *S, QualType Type, SourceLocation Loc,
                               ArrayRef<Expr *> Args);
  void CodeCompleteInitializer(Scope *S, Decl *D);
  void CodeCompleteReturn(Scope *S);
  void CodeCompleteAfterIf(Scope *S);
  void CodeCompleteAssignmentRHS(Scope *S, Expr *LHS);

  void CodeCompleteQualifiedId(Scope *S, CXXScopeSpec &SS,
                               bool EnteringContext);
  void CodeCompleteUsing(Scope *S);
  void CodeCompleteUsingDirective(Scope *S);
  void CodeCompleteNamespaceDecl(Scope *S);
  void CodeCompleteNamespaceAliasDecl(Scope *S);
  void CodeCompleteOperatorName(Scope *S);
  void CodeCompleteConstructorInitializer(
                                Decl *Constructor,
                                ArrayRef<CXXCtorInitializer *> Initializers);

  void CodeCompleteLambdaIntroducer(Scope *S, LambdaIntroducer &Intro,
                                    bool AfterAmpersand);

  void CodeCompleteObjCAtDirective(Scope *S);
  void CodeCompleteObjCAtVisibility(Scope *S);
  void CodeCompleteObjCAtStatement(Scope *S);
  void CodeCompleteObjCAtExpression(Scope *S);
  void CodeCompleteObjCPropertyFlags(Scope *S, ObjCDeclSpec &ODS);
  void CodeCompleteObjCPropertyGetter(Scope *S);
  void CodeCompleteObjCPropertySetter(Scope *S);
  void CodeCompleteObjCPassingType(Scope *S, ObjCDeclSpec &DS,
                                   bool IsParameter);
  void CodeCompleteObjCMessageReceiver(Scope *S);
  void CodeCompleteObjCSuperMessage(Scope *S, SourceLocation SuperLoc,
                                    ArrayRef<IdentifierInfo *> SelIdents,
                                    bool AtArgumentExpression);
  void CodeCompleteObjCClassMessage(Scope *S, ParsedType Receiver,
                                    ArrayRef<IdentifierInfo *> SelIdents,
                                    bool AtArgumentExpression,
                                    bool IsSuper = false);
  void CodeCompleteObjCInstanceMessage(Scope *S, Expr *Receiver,
                                       ArrayRef<IdentifierInfo *> SelIdents,
                                       bool AtArgumentExpression,
                                       ObjCInterfaceDecl *Super = nullptr);
  void CodeCompleteObjCForCollection(Scope *S,
                                     DeclGroupPtrTy IterationVar);
  void CodeCompleteObjCSelector(Scope *S,
                                ArrayRef<IdentifierInfo *> SelIdents);
  void CodeCompleteObjCProtocolReferences(
                                         ArrayRef<IdentifierLocPair> Protocols);
  void CodeCompleteObjCProtocolDecl(Scope *S);
  void CodeCompleteObjCInterfaceDecl(Scope *S);
  void CodeCompleteObjCSuperclass(Scope *S,
                                  IdentifierInfo *ClassName,
                                  SourceLocation ClassNameLoc);
  void CodeCompleteObjCImplementationDecl(Scope *S);
  void CodeCompleteObjCInterfaceCategory(Scope *S,
                                         IdentifierInfo *ClassName,
                                         SourceLocation ClassNameLoc);
  void CodeCompleteObjCImplementationCategory(Scope *S,
                                              IdentifierInfo *ClassName,
                                              SourceLocation ClassNameLoc);
  void CodeCompleteObjCPropertyDefinition(Scope *S);
  void CodeCompleteObjCPropertySynthesizeIvar(Scope *S,
                                              IdentifierInfo *PropertyName);
  void CodeCompleteObjCMethodDecl(Scope *S,
                                  bool IsInstanceMethod,
                                  ParsedType ReturnType);
  void CodeCompleteObjCMethodDeclSelector(Scope *S,
                                          bool IsInstanceMethod,
                                          bool AtParameterName,
                                          ParsedType ReturnType,
                                          ArrayRef<IdentifierInfo *> SelIdents);
  void CodeCompletePreprocessorDirective(bool InConditional);
  void CodeCompleteInPreprocessorConditionalExclusion(Scope *S);
  void CodeCompletePreprocessorMacroName(bool IsDefinition);
  void CodeCompletePreprocessorExpression();
  void CodeCompletePreprocessorMacroArgument(Scope *S,
                                             IdentifierInfo *Macro,
                                             MacroInfo *MacroInfo,
                                             unsigned Argument);
  void CodeCompleteNaturalLanguage();
  void GatherGlobalCodeCompletions(CodeCompletionAllocator &Allocator,
                                   CodeCompletionTUInfo &CCTUInfo,
                  SmallVectorImpl<CodeCompletionResult> &Results);
  //@}

  //===--------------------------------------------------------------------===//
  // Extra semantic analysis beyond the C type system

public:
  SourceLocation getLocationOfStringLiteralByte(const StringLiteral *SL,
                                                unsigned ByteNo) const;

private:
  void CheckArrayAccess(const Expr *BaseExpr, const Expr *IndexExpr,
                        const ArraySubscriptExpr *ASE=nullptr,
                        bool AllowOnePastEnd=true, bool IndexNegated=false);
  void CheckArrayAccess(const Expr *E);
  // Used to grab the relevant information from a FormatAttr and a
  // FunctionDeclaration.
  struct FormatStringInfo {
    unsigned FormatIdx;
    unsigned FirstDataArg;
    bool HasVAListArg;
  };

  static bool getFormatStringInfo(const FormatAttr *Format, bool IsCXXMember,
                                  FormatStringInfo *FSI);
  bool CheckFunctionCall(FunctionDecl *FDecl, CallExpr *TheCall,
                         const FunctionProtoType *Proto);
  bool CheckObjCMethodCall(ObjCMethodDecl *Method, SourceLocation loc,
                           ArrayRef<const Expr *> Args);
  bool CheckPointerCall(NamedDecl *NDecl, CallExpr *TheCall,
                        const FunctionProtoType *Proto);
  bool CheckOtherCall(CallExpr *TheCall, const FunctionProtoType *Proto);
  void CheckConstructorCall(FunctionDecl *FDecl,
                            ArrayRef<const Expr *> Args,
                            const FunctionProtoType *Proto,
                            SourceLocation Loc);

  void checkCall(NamedDecl *FDecl, const FunctionProtoType *Proto,
                 ArrayRef<const Expr *> Args, bool IsMemberFunction, 
                 SourceLocation Loc, SourceRange Range, 
                 VariadicCallType CallType);

  bool CheckObjCString(Expr *Arg);

  ExprResult CheckBuiltinFunctionCall(FunctionDecl *FDecl,
                                      unsigned BuiltinID, CallExpr *TheCall);

  bool CheckARMBuiltinExclusiveCall(unsigned BuiltinID, CallExpr *TheCall,
                                    unsigned MaxWidth);
  bool CheckNeonBuiltinFunctionCall(unsigned BuiltinID, CallExpr *TheCall);
  bool CheckARMBuiltinFunctionCall(unsigned BuiltinID, CallExpr *TheCall);

  bool CheckAArch64BuiltinFunctionCall(unsigned BuiltinID, CallExpr *TheCall);
  bool CheckMipsBuiltinFunctionCall(unsigned BuiltinID, CallExpr *TheCall);
  bool CheckSystemZBuiltinFunctionCall(unsigned BuiltinID, CallExpr *TheCall);
  bool CheckX86BuiltinFunctionCall(unsigned BuiltinID, CallExpr *TheCall);
  bool CheckPPCBuiltinFunctionCall(unsigned BuiltinID, CallExpr *TheCall);

  bool SemaBuiltinVAStartImpl(CallExpr *TheCall);
  bool SemaBuiltinVAStart(CallExpr *TheCall);
  bool SemaBuiltinMSVAStart(CallExpr *TheCall);
  bool SemaBuiltinVAStartARM(CallExpr *Call);
  bool SemaBuiltinUnorderedCompare(CallExpr *TheCall);
  bool SemaBuiltinFPClassification(CallExpr *TheCall, unsigned NumArgs);

public:
  // Used by C++ template instantiation.
  ExprResult SemaBuiltinShuffleVector(CallExpr *TheCall);
  ExprResult SemaConvertVectorExpr(Expr *E, TypeSourceInfo *TInfo,
                                   SourceLocation BuiltinLoc,
                                   SourceLocation RParenLoc);

private:
  bool SemaBuiltinPrefetch(CallExpr *TheCall);
  bool SemaBuiltinAssume(CallExpr *TheCall);
  bool SemaBuiltinAssumeAligned(CallExpr *TheCall);
  bool SemaBuiltinLongjmp(CallExpr *TheCall);
  bool SemaBuiltinSetjmp(CallExpr *TheCall);
  ExprResult SemaBuiltinAtomicOverloaded(ExprResult TheCallResult);
  ExprResult SemaBuiltinNontemporalOverloaded(ExprResult TheCallResult);
  ExprResult SemaAtomicOpsOverloaded(ExprResult TheCallResult,
                                     AtomicExpr::AtomicOp Op);
  bool SemaBuiltinConstantArg(CallExpr *TheCall, int ArgNum,
                              llvm::APSInt &Result);
  bool SemaBuiltinConstantArgRange(CallExpr *TheCall, int ArgNum,
                                   int Low, int High);
  bool SemaBuiltinARMSpecialReg(unsigned BuiltinID, CallExpr *TheCall,
                                int ArgNum, unsigned ExpectedFieldNum,
                                bool AllowName);
public:
  enum FormatStringType {
    FST_Scanf,
    FST_Printf,
    FST_NSString,
    FST_Strftime,
    FST_Strfmon,
    FST_Kprintf,
    FST_FreeBSDKPrintf,
    FST_OSTrace,
    FST_Unknown
  };
  static FormatStringType GetFormatStringType(const FormatAttr *Format);

  bool FormatStringHasSArg(const StringLiteral *FExpr);
  
  static bool GetFormatNSStringIdx(const FormatAttr *Format, unsigned &Idx);

private:
  bool CheckFormatArguments(const FormatAttr *Format,
                            ArrayRef<const Expr *> Args,
                            bool IsCXXMember,
                            VariadicCallType CallType,
                            SourceLocation Loc, SourceRange Range,
                            llvm::SmallBitVector &CheckedVarArgs);
  bool CheckFormatArguments(ArrayRef<const Expr *> Args,
                            bool HasVAListArg, unsigned format_idx,
                            unsigned firstDataArg, FormatStringType Type,
                            VariadicCallType CallType,
                            SourceLocation Loc, SourceRange range,
                            llvm::SmallBitVector &CheckedVarArgs);

  void CheckAbsoluteValueFunction(const CallExpr *Call,
                                  const FunctionDecl *FDecl,
                                  IdentifierInfo *FnInfo);

  void CheckMemaccessArguments(const CallExpr *Call,
                               unsigned BId,
                               IdentifierInfo *FnName);

  void CheckStrlcpycatArguments(const CallExpr *Call,
                                IdentifierInfo *FnName);

  void CheckStrncatArguments(const CallExpr *Call,
                             IdentifierInfo *FnName);

  void CheckReturnValExpr(Expr *RetValExp, QualType lhsType,
                          SourceLocation ReturnLoc,
                          bool isObjCMethod = false,
                          const AttrVec *Attrs = nullptr,
                          const FunctionDecl *FD = nullptr);

  void CheckFloatComparison(SourceLocation Loc, Expr* LHS, Expr* RHS);
  void CheckImplicitConversions(Expr *E, SourceLocation CC = SourceLocation());
  void CheckBoolLikeConversion(Expr *E, SourceLocation CC);
  void CheckForIntOverflow(Expr *E);
  void CheckUnsequencedOperations(Expr *E);

  /// \brief Perform semantic checks on a completed expression. This will either
  /// be a full-expression or a default argument expression.
  void CheckCompletedExpr(Expr *E, SourceLocation CheckLoc = SourceLocation(),
                          bool IsConstexpr = false);

  void CheckBitFieldInitialization(SourceLocation InitLoc, FieldDecl *Field,
                                   Expr *Init);

  /// \brief Check if the given expression contains 'break' or 'continue'
  /// statement that produces control flow different from GCC.
  void CheckBreakContinueBinding(Expr *E);

  /// \brief Check whether receiver is mutable ObjC container which
  /// attempts to add itself into the container
  void CheckObjCCircularContainer(ObjCMessageExpr *Message);

  void AnalyzeDeleteExprMismatch(const CXXDeleteExpr *DE);
  void AnalyzeDeleteExprMismatch(FieldDecl *Field, SourceLocation DeleteLoc,
                                 bool DeleteWasArrayForm);
public:
  /// \brief Register a magic integral constant to be used as a type tag.
  void RegisterTypeTagForDatatype(const IdentifierInfo *ArgumentKind,
                                  uint64_t MagicValue, QualType Type,
                                  bool LayoutCompatible, bool MustBeNull);

  struct TypeTagData {
    TypeTagData() {}

    TypeTagData(QualType Type, bool LayoutCompatible, bool MustBeNull) :
        Type(Type), LayoutCompatible(LayoutCompatible),
        MustBeNull(MustBeNull)
    {}

    QualType Type;

    /// If true, \c Type should be compared with other expression's types for
    /// layout-compatibility.
    unsigned LayoutCompatible : 1;
    unsigned MustBeNull : 1;
  };

  /// A pair of ArgumentKind identifier and magic value.  This uniquely
  /// identifies the magic value.
  typedef std::pair<const IdentifierInfo *, uint64_t> TypeTagMagicValue;

private:
  /// \brief A map from magic value to type information.
  std::unique_ptr<llvm::DenseMap<TypeTagMagicValue, TypeTagData>>
      TypeTagForDatatypeMagicValues;

  /// \brief Peform checks on a call of a function with argument_with_type_tag
  /// or pointer_with_type_tag attributes.
  void CheckArgumentWithTypeTag(const ArgumentWithTypeTagAttr *Attr,
                                const Expr * const *ExprArgs);

  /// \brief The parser's current scope.
  ///
  /// The parser maintains this state here.
  Scope *CurScope;

  mutable IdentifierInfo *Ident_super;
  mutable IdentifierInfo *Ident___float128;

  /// Nullability type specifiers.
  IdentifierInfo *Ident__Nonnull = nullptr;
  IdentifierInfo *Ident__Nullable = nullptr;
  IdentifierInfo *Ident__Null_unspecified = nullptr;

  IdentifierInfo *Ident_NSError = nullptr;

protected:
  friend class Parser;
  friend class InitializationSequence;
  friend class ASTReader;
  friend class ASTDeclReader;
  friend class ASTWriter;

public:
  /// Retrieve the keyword associated
  IdentifierInfo *getNullabilityKeyword(NullabilityKind nullability);

  /// The struct behind the CFErrorRef pointer.
  RecordDecl *CFError = nullptr;

  /// Retrieve the identifier "NSError".
  IdentifierInfo *getNSErrorIdent();

  /// \brief Retrieve the parser's current scope.
  ///
  /// This routine must only be used when it is certain that semantic analysis
  /// and the parser are in precisely the same context, which is not the case
  /// when, e.g., we are performing any kind of template instantiation.
  /// Therefore, the only safe places to use this scope are in the parser
  /// itself and in routines directly invoked from the parser and *never* from
  /// template substitution or instantiation.
  Scope *getCurScope() const { return CurScope; }

  void incrementMSManglingNumber() const {
    return CurScope->incrementMSManglingNumber();
  }

  IdentifierInfo *getSuperIdentifier() const;
  IdentifierInfo *getFloat128Identifier() const;

  Decl *getObjCDeclContext() const;

  DeclContext *getCurLexicalContext() const {
    return OriginalLexicalContext ? OriginalLexicalContext : CurContext;
  }

  AvailabilityResult getCurContextAvailability() const;
  
  const DeclContext *getCurObjCLexicalContext() const {
    const DeclContext *DC = getCurLexicalContext();
    // A category implicitly has the attribute of the interface.
    if (const ObjCCategoryDecl *CatD = dyn_cast<ObjCCategoryDecl>(DC))
      DC = CatD->getClassInterface();
    return DC;
  }

  /// \brief To be used for checking whether the arguments being passed to
  /// function exceeds the number of parameters expected for it.
  static bool TooManyArguments(size_t NumParams, size_t NumArgs,
                               bool PartialOverloading = false) {
    // We check whether we're just after a comma in code-completion.
    if (NumArgs > 0 && PartialOverloading)
      return NumArgs + 1 > NumParams; // If so, we view as an extra argument.
    return NumArgs > NumParams;
  }

  // Emitting members of dllexported classes is delayed until the class
  // (including field initializers) is fully parsed.
  SmallVector<CXXRecordDecl*, 4> DelayedDllExportClasses;
};

/// \brief RAII object that enters a new expression evaluation context.
class EnterExpressionEvaluationContext {
  Sema &Actions;

public:
  EnterExpressionEvaluationContext(Sema &Actions,
                                   Sema::ExpressionEvaluationContext NewContext,
                                   Decl *LambdaContextDecl = nullptr,
                                   bool IsDecltype = false)
    : Actions(Actions) {
    Actions.PushExpressionEvaluationContext(NewContext, LambdaContextDecl,
                                            IsDecltype);
  }
  EnterExpressionEvaluationContext(Sema &Actions,
                                   Sema::ExpressionEvaluationContext NewContext,
                                   Sema::ReuseLambdaContextDecl_t,
                                   bool IsDecltype = false)
    : Actions(Actions) {
    Actions.PushExpressionEvaluationContext(NewContext, 
                                            Sema::ReuseLambdaContextDecl,
                                            IsDecltype);
  }

  ~EnterExpressionEvaluationContext() {
    Actions.PopExpressionEvaluationContext();
  }
};

DeductionFailureInfo
MakeDeductionFailureInfo(ASTContext &Context, Sema::TemplateDeductionResult TDK,
                         sema::TemplateDeductionInfo &Info);

/// \brief Contains a late templated function.
/// Will be parsed at the end of the translation unit, used by Sema & Parser.
struct LateParsedTemplate {
  CachedTokens Toks;
  /// \brief The template function declaration to be late parsed.
  Decl *D;
};

} // end namespace clang

#endif<|MERGE_RESOLUTION|>--- conflicted
+++ resolved
@@ -2110,11 +2110,7 @@
                                           VersionTuple Obsoleted,
                                           bool IsUnavailable,
                                           StringRef Message,
-<<<<<<< HEAD
-                                          bool IsStrict,
-=======
                                           bool IsStrict, StringRef Replacement,
->>>>>>> c2685f09
                                           AvailabilityMergeKind AMK,
                                           unsigned AttrSpellingListIndex);
   TypeVisibilityAttr *mergeTypeVisibilityAttr(Decl *D, SourceRange Range,
