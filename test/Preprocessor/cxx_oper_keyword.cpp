--- conflicted
+++ resolved
@@ -11,20 +11,11 @@
 // Not valid in C++ unless -fno-operator-names is passed:
 
 #ifdef OPERATOR_NAMES
-<<<<<<< HEAD
-//expected-error@+2 {{C++ operator 'and' (aka '&&') cannot be used as a macro name}}
-=======
 //expected-error@+2 {{C++ operator 'and' (aka '&&') used as a macro name}}
->>>>>>> ec81a0dc
 #endif
 #define and foo
 
 #ifdef OPERATOR_NAMES
-<<<<<<< HEAD
-//expected-error@+2 {{C++ operator 'xor' (aka '^') cannot be used as a macro name}}
-#endif
-#if defined xor
-=======
 //expected-error@+2 {{C++ operator 'xor' (aka '^') used as a macro name}}
 #endif
 #if defined xor
@@ -37,5 +28,4 @@
 //expected-warning@+2 {{and is defined}}
 #ifdef and
 #warning and is defined
->>>>>>> ec81a0dc
 #endif