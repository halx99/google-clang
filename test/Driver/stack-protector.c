--- conflicted
+++ resolved
@@ -12,12 +12,6 @@
 
 // RUN: %clang -target i386-pc-openbsd -### %s 2>&1 | FileCheck %s -check-prefix=OPENBSD
 // OPENBSD: "-stack-protector" "2"
-<<<<<<< HEAD
-
-// RUN: %clang -target i386-pc-openbsd -fstack-protector -### %s 2>&1 | FileCheck %s -check-prefix=OPENBSD_SPS
-// OPENBSD_SPS: "-stack-protector" "2"
-=======
->>>>>>> ec81a0dc
 
 // RUN: %clang -target i386-pc-openbsd -fstack-protector -### %s 2>&1 | FileCheck %s -check-prefix=OPENBSD_SPS
 // OPENBSD_SPS: "-stack-protector" "2"
