// Don't attempt slash switches on msys bash.
// REQUIRES: shell-preserves-root

// Note: %s must be preceded by --, otherwise it may be interpreted as a
// command-line option, e.g. on Mac where %s is commonly under /Users.

// RUN: %clang_cl /fallback /Dfoo=bar /Ubaz /Ifoo /O0 /Ox /GR /GR- /Gy /Gy- \
// RUN:   /Gw /Gw- /LD /LDd /EHs /EHs- /MD /MDd /MTd /MT /FImyheader.h /Zi \
// RUN:   -### -- %s 2>&1 \
// RUN:   | FileCheck %s
// CHECK: "-fdiagnostics-format" "msvc-fallback"
// CHECK: ||
// CHECK: cl.exe
// CHECK: "/nologo"
// CHECK: "/c"
// CHECK: "/W0"
// CHECK: "-D" "foo=bar"
// CHECK: "-U" "baz"
// CHECK: "-I" "foo"
// CHECK: "/Ox"
// CHECK: "/GR-"
// CHECK: "/Gy-"
// CHECK: "/Gw-"
// CHECK: "/Z7"
// CHECK: "/FImyheader.h"
// CHECK: "/LD"
// CHECK: "/LDd"
// CHECK: "/EHs"
// CHECK: "/EHs-"
// CHECK: "/MT"
// CHECK: "/Tc" "{{.*cl-fallback.c}}"
// CHECK: "/Fo{{.*cl-fallback.*.obj}}"

// RUN: %clang_cl /fallback /GR- -### -- %s 2>&1 | FileCheck -check-prefix=GR %s
// GR: cl.exe
// GR: "/GR-"

// RUN: %clang_cl /fallback /Od -### -- %s 2>&1 | FileCheck -check-prefix=O0 %s
// O0: cl.exe
// O0: "/Od"
// RUN: %clang_cl /fallback /O1 -### -- %s 2>&1 | FileCheck -check-prefix=O1 %s
// O1: cl.exe
// O1: "-O1"
// RUN: %clang_cl /fallback /O2 -### -- %s 2>&1 | FileCheck -check-prefix=O2 %s
// O2: cl.exe
// O2: "-O2"
// RUN: %clang_cl /fallback /Os -### -- %s 2>&1 | FileCheck -check-prefix=Os %s
// Os: cl.exe
// Os: "-Os"
// RUN: %clang_cl /fallback /Ox -### -- %s 2>&1 | FileCheck -check-prefix=Ox %s
// Ox: cl.exe
// Ox: "/Ox"

// Only fall back when actually compiling, not for e.g. /P (preprocess).
// RUN: %clang_cl /fallback /P -### -- %s 2>&1 | FileCheck -check-prefix=P %s
// P-NOT: ||
// P-NOT: "cl.exe"

// RUN: not %clang_cl /fallback /c -- %s 2>&1 | \
// RUN:     FileCheck -check-prefix=ErrWarn %s
// ErrWarn: warning: falling back to {{.*}}cl.exe

<<<<<<< HEAD
// Don't attempt to run clang -cc1 with /fallback and /GR.  It isn't ready yet.
// RUN: %clang_cl /fallback /c /GR -### -- %s 2>&1 | \
// RUN:     FileCheck -check-prefix=RTTI %s
// RTTI: warning: cannot compile RTTI yet, falling back to {{.*}}cl.exe
=======
>>>>>>> ec81a0dc
// RUN: %clang_cl /fallback /c /GR /GR- -### -- %s 2>&1 | \
// RUN:     FileCheck -check-prefix=NO_RTTI %s
// NO_RTTI: "-cc1"
// NO_RTTI: ||
// NO_RTTI: cl.exe
<<<<<<< HEAD
=======
// NO_RTTI: "/GR-"
>>>>>>> ec81a0dc

// Don't fall back on non-C or C++ files.
// RUN: %clang_cl /fallback -### -- %S/Inputs/file.ll 2>&1 | FileCheck -check-prefix=LL %s
// LL: file.ll
// LL-NOT: ||
// LL-NOT: "cl.exe"


#error "This fails to compile."<|MERGE_RESOLUTION|>--- conflicted
+++ resolved
@@ -60,22 +60,12 @@
 // RUN:     FileCheck -check-prefix=ErrWarn %s
 // ErrWarn: warning: falling back to {{.*}}cl.exe
 
-<<<<<<< HEAD
-// Don't attempt to run clang -cc1 with /fallback and /GR.  It isn't ready yet.
-// RUN: %clang_cl /fallback /c /GR -### -- %s 2>&1 | \
-// RUN:     FileCheck -check-prefix=RTTI %s
-// RTTI: warning: cannot compile RTTI yet, falling back to {{.*}}cl.exe
-=======
->>>>>>> ec81a0dc
 // RUN: %clang_cl /fallback /c /GR /GR- -### -- %s 2>&1 | \
 // RUN:     FileCheck -check-prefix=NO_RTTI %s
 // NO_RTTI: "-cc1"
 // NO_RTTI: ||
 // NO_RTTI: cl.exe
-<<<<<<< HEAD
-=======
 // NO_RTTI: "/GR-"
->>>>>>> ec81a0dc
 
 // Don't fall back on non-C or C++ files.
 // RUN: %clang_cl /fallback -### -- %S/Inputs/file.ll 2>&1 | FileCheck -check-prefix=LL %s
