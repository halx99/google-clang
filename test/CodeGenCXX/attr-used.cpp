// RUN: %clang_cc1 -emit-llvm -triple %itanium_abi_triple -o - %s | FileCheck %s

// <rdar://problem/8684363>: clang++ not respecting __attribute__((used)) on destructors
struct X0 {
  // CHECK: define linkonce_odr {{.*}} @_ZN2X0C1Ev
  __attribute__((used)) X0() {}
  // CHECK: define linkonce_odr {{.*}} @_ZN2X0D1Ev
  __attribute__((used)) ~X0() {}
};

// PR19743: not emitting __attribute__((used)) inline methods in nested classes.
struct X1 {
  struct Nested {
    // CHECK: define linkonce_odr {{.*}} @_ZN2X16Nested1fEv
    void __attribute__((used)) f() {}
  };
<<<<<<< HEAD
=======
};

struct X2 {
  // We must delay emission of bar() until foo() has had its body parsed,
  // otherwise foo() would not be emitted.
  void __attribute__((used)) bar() { foo(); }
  void foo() { }

  // CHECK: define linkonce_odr {{.*}} @_ZN2X23barEv
  // CHECK: define linkonce_odr {{.*}} @_ZN2X23fooEv
>>>>>>> ec81a0dc
};<|MERGE_RESOLUTION|>--- conflicted
+++ resolved
@@ -14,8 +14,6 @@
     // CHECK: define linkonce_odr {{.*}} @_ZN2X16Nested1fEv
     void __attribute__((used)) f() {}
   };
-<<<<<<< HEAD
-=======
 };
 
 struct X2 {
@@ -26,5 +24,4 @@
 
   // CHECK: define linkonce_odr {{.*}} @_ZN2X23barEv
   // CHECK: define linkonce_odr {{.*}} @_ZN2X23fooEv
->>>>>>> ec81a0dc
 };