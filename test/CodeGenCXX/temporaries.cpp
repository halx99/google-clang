--- conflicted
+++ resolved
@@ -25,8 +25,6 @@
   extern const int &&u = (123, static_cast<B&&>(0, ((D&&)D{}).*&D::c).n);
   // CHECK: @_ZGRN7PR162631uE_ = private global {{.*}} zeroinitializer
   // CHECK: @_ZN7PR162631uE = constant i32* {{.*}} @_ZGRN7PR162631uE_ {{.*}} 12
-<<<<<<< HEAD
-=======
 }
 
 namespace PR20227 {
@@ -42,7 +40,6 @@
 
   B &&c = static_cast<C&&>(static_cast<B&&>(C{}));
   // CHECK: @_ZGRN7PR202271cE_ = private global
->>>>>>> ec81a0dc
 }
 
 struct A {
