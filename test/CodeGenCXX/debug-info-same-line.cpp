// RUN: %clang_cc1 -g -triple %itanium_abi_triple -emit-llvm -o - %s | FileCheck %s

// Make sure that clang outputs distinct debug info for a function
// that is inlined twice on the same line. Otherwise it would appear
// as if the function was only inlined once.

#define INLINE inline __attribute__((always_inline))

int i;

INLINE void sum(int a, int b) {
  i = a + b;
}

void noinline(int x, int y) {
  i = x + y;
}

#define CALLS sum(9, 10), sum(11, 12)

inline void inlsum(int t, int u) {
  i = t + u;
}

int main() {
  sum(1, 2), sum(3, 4);
  noinline(5, 6), noinline(7, 8);
  CALLS;
  inlsum(13, 14), inlsum(15, 16);
}

// CHECK-LABEL: @main
// CHECK: = add {{.*}} !dbg [[FIRST_INLINE:![0-9]*]]
// CHECK: = add {{.*}} !dbg [[SECOND_INLINE:![0-9]*]]

// Check that we don't give column information (and thus end up with distinct
// line entries) for two non-inlined calls on the same line.
<<<<<<< HEAD
// CHECK: call {{.*}}noinline{{.*}}(i32 5, i32 6), !dbg [[NOINLINE:![0-9]*]]
// CHECK: call {{.*}}noinline{{.*}}(i32 7, i32 8), !dbg [[NOINLINE]]
=======
// CHECK: call {{.*}}noinline{{.*}}({{i32[ ]?[a-z]*}} 5, {{i32[ ]?[a-z]*}} 6), !dbg [[NOINLINE:![0-9]*]]
// CHECK: call {{.*}}noinline{{.*}}({{i32[ ]?[a-z]*}} 7, {{i32[ ]?[a-z]*}} 8), !dbg [[NOINLINE]]
>>>>>>> ec81a0dc

// FIXME: These should be separate locations but because the two calls have the
// same line /and/ column, they get coalesced into a single inlined call by
// accident. We need discriminators or some other changes to LLVM to cope with
// this. (this is, unfortunately, an LLVM test disguised as a Clang test - since
// inlining is forced to happen here). It's possible this could be fixed in
// Clang, but I doubt it'll be the right place for the fix.
// CHECK: = add {{.*}} !dbg [[FIRST_MACRO_INLINE:![0-9]*]]
// CHECK: = add {{.*}} !dbg [[FIRST_MACRO_INLINE]]

// Even if the functions are marked inline but do not get inlined, they
// shouldn't use column information, and thus should be at the same debug
// location.
<<<<<<< HEAD
// CHECK: call {{.*}}inlsum{{.*}}(i32 13, i32 14), !dbg [[INL_FIRST:![0-9]*]]
// CHECK: call {{.*}}inlsum{{.*}}(i32 15, i32 16), !dbg [[INL_SECOND:![0-9]*]]
=======
// CHECK: call {{.*}}inlsum{{.*}}({{i32[ ]?[a-z]*}} 13, {{i32[ ]?[a-z]*}} 14), !dbg [[INL_FIRST:![0-9]*]]
// CHECK: call {{.*}}inlsum{{.*}}({{i32[ ]?[a-z]*}} 15, {{i32[ ]?[a-z]*}} 16), !dbg [[INL_SECOND:![0-9]*]]
>>>>>>> ec81a0dc

// [[FIRST_INLINE]] =
// [[SECOND_INLINE]] =

// FIXME: These should be the same location since the functions appear on the
// same line and were not inlined - they needlessly have column information
// intended to disambiguate inlined calls, which is going to confuse GDB as it
// doesn't cope well with column information.
// [[INL_FIRST]] =
// [[INL_SECOND]] =<|MERGE_RESOLUTION|>--- conflicted
+++ resolved
@@ -35,13 +35,8 @@
 
 // Check that we don't give column information (and thus end up with distinct
 // line entries) for two non-inlined calls on the same line.
-<<<<<<< HEAD
-// CHECK: call {{.*}}noinline{{.*}}(i32 5, i32 6), !dbg [[NOINLINE:![0-9]*]]
-// CHECK: call {{.*}}noinline{{.*}}(i32 7, i32 8), !dbg [[NOINLINE]]
-=======
 // CHECK: call {{.*}}noinline{{.*}}({{i32[ ]?[a-z]*}} 5, {{i32[ ]?[a-z]*}} 6), !dbg [[NOINLINE:![0-9]*]]
 // CHECK: call {{.*}}noinline{{.*}}({{i32[ ]?[a-z]*}} 7, {{i32[ ]?[a-z]*}} 8), !dbg [[NOINLINE]]
->>>>>>> ec81a0dc
 
 // FIXME: These should be separate locations but because the two calls have the
 // same line /and/ column, they get coalesced into a single inlined call by
@@ -55,13 +50,8 @@
 // Even if the functions are marked inline but do not get inlined, they
 // shouldn't use column information, and thus should be at the same debug
 // location.
-<<<<<<< HEAD
-// CHECK: call {{.*}}inlsum{{.*}}(i32 13, i32 14), !dbg [[INL_FIRST:![0-9]*]]
-// CHECK: call {{.*}}inlsum{{.*}}(i32 15, i32 16), !dbg [[INL_SECOND:![0-9]*]]
-=======
 // CHECK: call {{.*}}inlsum{{.*}}({{i32[ ]?[a-z]*}} 13, {{i32[ ]?[a-z]*}} 14), !dbg [[INL_FIRST:![0-9]*]]
 // CHECK: call {{.*}}inlsum{{.*}}({{i32[ ]?[a-z]*}} 15, {{i32[ ]?[a-z]*}} 16), !dbg [[INL_SECOND:![0-9]*]]
->>>>>>> ec81a0dc
 
 // [[FIRST_INLINE]] =
 // [[SECOND_INLINE]] =
