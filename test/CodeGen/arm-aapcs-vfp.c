--- conflicted
+++ resolved
@@ -138,14 +138,10 @@
 // Note: this struct requires internal padding
 typedef struct { int x; long long y; } struct_int_long_long;
 // CHECK: define arm_aapcs_vfpcc void @test_vfp_stack_gpr_split_4(double %a, double %b, double %c, double %d, double %e, double %f, double %g, double %h, double %i, i32 %j, [3 x i32], { [2 x i64] } %k.coerce)
-<<<<<<< HEAD
-void test_vfp_stack_gpr_split_4(double a, double b, double c, double d, double e, double f, double g, double h, double i, int j, struct_int_long_long k) {}
-=======
 void test_vfp_stack_gpr_split_4(double a, double b, double c, double d, double e, double f, double g, double h, double i, int j, struct_int_long_long k) {}
 
 // This very large struct (passed byval) uses up the GPRs, so no padding is needed
 typedef struct { int x[17]; } struct_seventeen_ints;
 typedef struct { int x[4]; } struct_four_ints;
 // CHECK: define arm_aapcs_vfpcc void @test_vfp_stack_gpr_split_5(%struct.struct_seventeen_ints* byval align 4 %a, double %b, double %c, double %d, double %e, double %f, double %g, double %h, double %i, double %j, { [4 x i32] } %k.coerce)
-void test_vfp_stack_gpr_split_5(struct_seventeen_ints a, double b, double c, double d, double e, double f, double g, double h, double i, double j, struct_four_ints k) {}
->>>>>>> ec81a0dc
+void test_vfp_stack_gpr_split_5(struct_seventeen_ints a, double b, double c, double d, double e, double f, double g, double h, double i, double j, struct_four_ints k) {}