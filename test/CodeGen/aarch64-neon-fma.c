<<<<<<< HEAD
// REQUIRES: arm64-registered-target
=======
// REQUIRES: aarch64-registered-target
>>>>>>> ec81a0dc
// RUN: %clang_cc1 -triple arm64-none-linux-gnu -target-feature +neon -S -O3 -o - %s | FileCheck %s

// Test new aarch64 intrinsics and types

#include <arm_neon.h>

float32x2_t test_vmla_n_f32(float32x2_t a, float32x2_t b, float32_t c) {
  // CHECK-LABEL: test_vmla_n_f32
  return vmla_n_f32(a, b, c);
  // CHECK: fmul {{v[0-9]+}}.2s, {{v[0-9]+}}.2s, {{v[0-9]+}}.s[0]
  // CHECK: fadd {{v[0-9]+}}.2s, {{v[0-9]+}}.2s, {{v[0-9]+}}.2s
  // CHECK-FMA: dup {{v[0-9]+}}.2s, {{v[0-9]+}}.s[0]
  // CHECK-FMA: fmla {{v[0-9]+}}.2s, {{v[0-9]+}}.2s, {{v[0-9]+}}.2s
}

float32x4_t test_vmlaq_n_f32(float32x4_t a, float32x4_t b, float32_t c) {
  // CHECK-LABEL: test_vmlaq_n_f32
  return vmlaq_n_f32(a, b, c);
  // CHECK: fmul {{v[0-9]+}}.4s, {{v[0-9]+}}.4s, {{v[0-9]+}}.s[0]
  // CHECK: fadd {{v[0-9]+}}.4s, {{v[0-9]+}}.4s, {{v[0-9]+}}.4s
  // CHECK-FMA: dup {{v[0-9]+}}.4s, {{v[0-9]+}}.s[0]
  // CHECK-FMA: fmla {{v[0-9]+}}.4s, {{v[0-9]+}}.4s, {{v[0-9]+}}.4s
}

float64x2_t test_vmlaq_n_f64(float64x2_t a, float64x2_t b, float64_t c) {
  // CHECK-LABEL: test_vmlaq_n_f64
  return vmlaq_n_f64(a, b, c);
  // CHECK: fmul {{v[0-9]+}}.2d, {{v[0-9]+}}.2d, {{v[0-9]+}}.d[0]
  // CHECK: fadd {{v[0-9]+}}.2d, {{v[0-9]+}}.2d, {{v[0-9]+}}.2d
  // CHECK-FMA: dup {{v[0-9]+}}.2d, {{v[0-9]+}}.d[0]
  // CHECK-FMA: fmla {{v[0-9]+}}.2d, {{v[0-9]+}}.2d, {{v[0-9]+}}.2d
}

float32x4_t test_vmlsq_n_f32(float32x4_t a, float32x4_t b, float32_t c) {
  // CHECK-LABEL: test_vmlsq_n_f32
  return vmlsq_n_f32(a, b, c);
  // CHECK: fmul {{v[0-9]+}}.4s, {{v[0-9]+}}.4s, {{v[0-9]+}}.s[0]
  // CHECK: fsub {{v[0-9]+}}.4s, {{v[0-9]+}}.4s, {{v[0-9]+}}.4s
  // CHECK-FMA: dup {{v[0-9]+}}.4s, {{v[0-9]+}}.s[0]
  // CHECK-FMA: fmls {{v[0-9]+}}.4s, {{v[0-9]+}}.4s, {{v[0-9]+}}.4s
}

float32x2_t test_vmls_n_f32(float32x2_t a, float32x2_t b, float32_t c) {
  // CHECK-LABEL: test_vmls_n_f32
  return vmls_n_f32(a, b, c);
  // CHECK: fmul {{v[0-9]+}}.2s, {{v[0-9]+}}.2s, {{v[0-9]+}}.s[0]
  // CHECK: fsub {{v[0-9]+}}.2s, {{v[0-9]+}}.2s, {{v[0-9]+}}.2s
  // CHECK-FMA: dup {{v[0-9]+}}.2s, {{v[0-9]+}}.s[0]
  // CHECK-FMA: fmls {{v[0-9]+}}.2s, {{v[0-9]+}}.2s, {{v[0-9]+}}.2s
}

float64x2_t test_vmlsq_n_f64(float64x2_t a, float64x2_t b, float64_t c) {
  // CHECK-LABEL: test_vmlsq_n_f64
  return vmlsq_n_f64(a, b, c);
  // CHECK: fmul {{v[0-9]+}}.2d, {{v[0-9]+}}.2d, {{v[0-9]+}}.d[0]
  // CHECK: fsub {{v[0-9]+}}.2d, {{v[0-9]+}}.2d, {{v[0-9]+}}.2d
  // CHECK-FMA: dup {{v[0-9]+}}.2d, {{v[0-9]+}}.d[0]
  // CHECK-FMA: fmls {{v[0-9]+}}.2d, {{v[0-9]+}}.2d, {{v[0-9]+}}.2d
}

float32x2_t test_vmla_lane_f32_0(float32x2_t a, float32x2_t b, float32x2_t v) {
  // CHECK-LABEL: test_vmla_lane_f32_0
  return vmla_lane_f32(a, b, v, 0);
  // CHECK: fmul {{v[0-9]+}}.2s, {{v[0-9]+}}.2s, {{v[0-9]+}}.s[0]
  // CHECK: fadd {{v[0-9]+}}.2s, {{v[0-9]+}}.2s, {{v[0-9]+}}.2s
  // CHECK-FMA: fmla {{v[0-9]+}}.2s, {{v[0-9]+}}.2s, {{v[0-9]+}}.s[0]
}

float32x4_t test_vmlaq_lane_f32_0(float32x4_t a, float32x4_t b, float32x2_t v) {
  // CHECK-LABEL: test_vmlaq_lane_f32_0
  return vmlaq_lane_f32(a, b, v, 0);
  // CHECK: fmul {{v[0-9]+}}.4s, {{v[0-9]+}}.4s, {{v[0-9]+}}.s[0]
  // CHECK: fadd {{v[0-9]+}}.4s, {{v[0-9]+}}.4s, {{v[0-9]+}}.4s
  // CHECK-FMA: fmla {{v[0-9]+}}.4s, {{v[0-9]+}}.4s, {{v[0-9]+}}.s[0]
}

float32x2_t test_vmla_laneq_f32_0(float32x2_t a, float32x2_t b, float32x4_t v) {
  // CHECK-LABEL: test_vmla_laneq_f32_0
  return vmla_laneq_f32(a, b, v, 0);
  // CHECK: fmul {{v[0-9]+}}.2s, {{v[0-9]+}}.2s, {{v[0-9]+}}.s[0]
  // CHECK: fadd {{v[0-9]+}}.2s, {{v[0-9]+}}.2s, {{v[0-9]+}}.2s
  // CHECK-FMA: fmla {{v[0-9]+}}.2s, {{v[0-9]+}}.2s, {{v[0-9]+}}.s[0]
}

float32x4_t test_vmlaq_laneq_f32_0(float32x4_t a, float32x4_t b, float32x4_t v) {
  // CHECK-LABEL: test_vmlaq_laneq_f32_0
  return vmlaq_laneq_f32(a, b, v, 0);
  // CHECK: fmul {{v[0-9]+}}.4s, {{v[0-9]+}}.4s, {{v[0-9]+}}.s[0]
  // CHECK: fadd {{v[0-9]+}}.4s, {{v[0-9]+}}.4s, {{v[0-9]+}}.4s
  // CHECK-FMA: fmla {{v[0-9]+}}.4s, {{v[0-9]+}}.4s, {{v[0-9]+}}.s[0]
}

float32x2_t test_vmls_lane_f32_0(float32x2_t a, float32x2_t b, float32x2_t v) {
  // CHECK-LABEL: test_vmls_lane_f32_0
  return vmls_lane_f32(a, b, v, 0);
  // CHECK: fmul {{v[0-9]+}}.2s, {{v[0-9]+}}.2s, {{v[0-9]+}}.s[0]
  // CHECK: fsub {{v[0-9]+}}.2s, {{v[0-9]+}}.2s, {{v[0-9]+}}.2s
  // CHECK-FMA: fmls {{v[0-9]+}}.2s, {{v[0-9]+}}.2s, {{v[0-9]+}}.s[0]
}

float32x4_t test_vmlsq_lane_f32_0(float32x4_t a, float32x4_t b, float32x2_t v) {
  // CHECK-LABEL: test_vmlsq_lane_f32_0
  return vmlsq_lane_f32(a, b, v, 0);
  // CHECK: fmul {{v[0-9]+}}.4s, {{v[0-9]+}}.4s, {{v[0-9]+}}.s[0]
  // CHECK: fsub {{v[0-9]+}}.4s, {{v[0-9]+}}.4s, {{v[0-9]+}}.4s
  // CHECK-FMA: fmls {{v[0-9]+}}.4s, {{v[0-9]+}}.4s, {{v[0-9]+}}.s[0]
}

float32x2_t test_vmls_laneq_f32_0(float32x2_t a, float32x2_t b, float32x4_t v) {
  // CHECK-LABEL: test_vmls_laneq_f32_0
  return vmls_laneq_f32(a, b, v, 0);
  // CHECK: fmul {{v[0-9]+}}.2s, {{v[0-9]+}}.2s, {{v[0-9]+}}.s[0]
  // CHECK: fsub {{v[0-9]+}}.2s, {{v[0-9]+}}.2s, {{v[0-9]+}}.2s
  // CHECK-FMA: fmls {{v[0-9]+}}.2s, {{v[0-9]+}}.2s, {{v[0-9]+}}.s[0]
}

float32x4_t test_vmlsq_laneq_f32_0(float32x4_t a, float32x4_t b, float32x4_t v) {
  // CHECK-LABEL: test_vmlsq_laneq_f32_0
  return vmlsq_laneq_f32(a, b, v, 0);
  // CHECK: fmul {{v[0-9]+}}.4s, {{v[0-9]+}}.4s, {{v[0-9]+}}.s[0]
  // CHECK: fsub {{v[0-9]+}}.4s, {{v[0-9]+}}.4s, {{v[0-9]+}}.4s
  // CHECK-FMA: fmls {{v[0-9]+}}.4s, {{v[0-9]+}}.4s, {{v[0-9]+}}.s[0]
}

float32x2_t test_vmla_lane_f32(float32x2_t a, float32x2_t b, float32x2_t v) {
  // CHECK-LABEL: test_vmla_lane_f32
  return vmla_lane_f32(a, b, v, 1);
  // CHECK: fmul {{v[0-9]+}}.2s, {{v[0-9]+}}.2s, {{v[0-9]+}}.s[1]
  // CHECK: fadd {{v[0-9]+}}.2s, {{v[0-9]+}}.2s, {{v[0-9]+}}.2s
  // CHECK-FMA: fmla {{v[0-9]+}}.2s, {{v[0-9]+}}.2s, {{v[0-9]+}}.s[1]
}

float32x4_t test_vmlaq_lane_f32(float32x4_t a, float32x4_t b, float32x2_t v) {
  // CHECK-LABEL: test_vmlaq_lane_f32
  return vmlaq_lane_f32(a, b, v, 1);
  // CHECK: fmul {{v[0-9]+}}.4s, {{v[0-9]+}}.4s, {{v[0-9]+}}.s[1]
  // CHECK: fadd {{v[0-9]+}}.4s, {{v[0-9]+}}.4s, {{v[0-9]+}}.4s
  // CHECK-FMA: fmla {{v[0-9]+}}.4s, {{v[0-9]+}}.4s, {{v[0-9]+}}.s[1]
}

float32x2_t test_vmla_laneq_f32(float32x2_t a, float32x2_t b, float32x4_t v) {
  // CHECK-LABEL: test_vmla_laneq_f32
  return vmla_laneq_f32(a, b, v, 3);
  // CHECK: fmul {{v[0-9]+}}.2s, {{v[0-9]+}}.2s, {{v[0-9]+}}.s[3]
  // CHECK: fadd {{v[0-9]+}}.2s, {{v[0-9]+}}.2s, {{v[0-9]+}}.2s
  // CHECK-FMA: fmla {{v[0-9]+}}.2s, {{v[0-9]+}}.2s, {{v[0-9]+}}.s[3]
}

float32x4_t test_vmlaq_laneq_f32(float32x4_t a, float32x4_t b, float32x4_t v) {
  // CHECK-LABEL: test_vmlaq_laneq_f32
  return vmlaq_laneq_f32(a, b, v, 3);
  // CHECK: fmul {{v[0-9]+}}.4s, {{v[0-9]+}}.4s, {{v[0-9]+}}.s[3]
  // CHECK: fadd {{v[0-9]+}}.4s, {{v[0-9]+}}.4s, {{v[0-9]+}}.4s
  // CHECK-FMA: fmla {{v[0-9]+}}.4s, {{v[0-9]+}}.4s, {{v[0-9]+}}.s[3]
}

float32x2_t test_vmls_lane_f32(float32x2_t a, float32x2_t b, float32x2_t v) {
  // CHECK-LABEL: test_vmls_lane_f32
  return vmls_lane_f32(a, b, v, 1);
  // CHECK: fmul {{v[0-9]+}}.2s, {{v[0-9]+}}.2s, {{v[0-9]+}}.s[1]
  // CHECK: fsub {{v[0-9]+}}.2s, {{v[0-9]+}}.2s, {{v[0-9]+}}.2s
  // CHECK-FMA: fmls {{v[0-9]+}}.2s, {{v[0-9]+}}.2s, {{v[0-9]+}}.s[1]
}

float32x4_t test_vmlsq_lane_f32(float32x4_t a, float32x4_t b, float32x2_t v) {
  // CHECK-LABEL: test_vmlsq_lane_f32
  return vmlsq_lane_f32(a, b, v, 1);
  // CHECK: fmul {{v[0-9]+}}.4s, {{v[0-9]+}}.4s, {{v[0-9]+}}.s[1]
  // CHECK: fsub {{v[0-9]+}}.4s, {{v[0-9]+}}.4s, {{v[0-9]+}}.4s
  // CHECK-FMA: fmls {{v[0-9]+}}.4s, {{v[0-9]+}}.4s, {{v[0-9]+}}.s[1]
}
float32x2_t test_vmls_laneq_f32(float32x2_t a, float32x2_t b, float32x4_t v) {
  // CHECK-LABEL: test_vmls_laneq_f32
  return vmls_laneq_f32(a, b, v, 3);
  // CHECK: fmul {{v[0-9]+}}.2s, {{v[0-9]+}}.2s, {{v[0-9]+}}.s[3]
  // CHECK: fsub {{v[0-9]+}}.2s, {{v[0-9]+}}.2s, {{v[0-9]+}}.2s
  // CHECK-FMA: fmls {{v[0-9]+}}.2s, {{v[0-9]+}}.2s, {{v[0-9]+}}.s[3]
}

float32x4_t test_vmlsq_laneq_f32(float32x4_t a, float32x4_t b, float32x4_t v) {
  // CHECK-LABEL: test_vmlsq_laneq_f32
  return vmlsq_laneq_f32(a, b, v, 3);
  // CHECK: fmul {{v[0-9]+}}.4s, {{v[0-9]+}}.4s, {{v[0-9]+}}.s[3]
  // CHECK: fsub {{v[0-9]+}}.4s, {{v[0-9]+}}.4s, {{v[0-9]+}}.4s
  // CHECK-FMA: fmls {{v[0-9]+}}.4s, {{v[0-9]+}}.4s, {{v[0-9]+}}.s[3]
}

float64x2_t test_vfmaq_n_f64(float64x2_t a, float64x2_t b, float64_t c) {
  // CHECK-LABEL: test_vfmaq_n_f64:
  return vfmaq_n_f64(a, b, c);
  // CHECK: fmla {{v[0-9]+}}.2d, {{v[0-9]+}}.2d, {{v[0-9]+\.2d|v[0-9]+\.d\[0\]}}
}

float64x2_t test_vfmsq_n_f64(float64x2_t a, float64x2_t b, float64_t c) {
  // CHECK-LABEL: test_vfmsq_n_f64:
  return vfmsq_n_f64(a, b, c);
  // CHECK: fmls {{v[0-9]+}}.2d, {{v[0-9]+}}.2d, {{v[0-9]+\.2d|v[0-9]+\.d\[0\]}}
}<|MERGE_RESOLUTION|>--- conflicted
+++ resolved
@@ -1,8 +1,4 @@
-<<<<<<< HEAD
-// REQUIRES: arm64-registered-target
-=======
 // REQUIRES: aarch64-registered-target
->>>>>>> ec81a0dc
 // RUN: %clang_cc1 -triple arm64-none-linux-gnu -target-feature +neon -S -O3 -o - %s | FileCheck %s
 
 // Test new aarch64 intrinsics and types
