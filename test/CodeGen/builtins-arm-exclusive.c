--- conflicted
+++ resolved
@@ -112,8 +112,6 @@
 // CHECK: inttoptr i32 [[INTRES]] to %struct.Simple*
 
 // CHECK-ARM64: [[INTRES:%.*]] = tail call i64 @llvm.aarch64.ldxr.p0i64(i64* [[ADDR64]])
-<<<<<<< HEAD
-=======
 // CHECK-ARM64: inttoptr i64 [[INTRES]] to %struct.Simple*
   return sum;
 }
@@ -198,7 +196,6 @@
 // CHECK: inttoptr i32 [[INTRES]] to %struct.Simple*
 
 // CHECK-ARM64: [[INTRES:%.*]] = tail call i64 @llvm.aarch64.ldaxr.p0i64(i64* [[ADDR64]])
->>>>>>> ec81a0dc
 // CHECK-ARM64: inttoptr i64 [[INTRES]] to %struct.Simple*
   return sum;
 }
@@ -249,8 +246,6 @@
 
 // CHECK-ARM64: [[INTVAL:%.*]] = ptrtoint i16* %var to i64
 // CHECK-ARM64: call i32 @llvm.aarch64.stxr.p0i64(i64 [[INTVAL]], i64* [[ADDR64]])
-<<<<<<< HEAD
-=======
 
   return res;
 }
@@ -301,7 +296,6 @@
 
 // CHECK-ARM64: [[INTVAL:%.*]] = ptrtoint i16* %var to i64
 // CHECK-ARM64: call i32 @llvm.aarch64.stlxr.p0i64(i64 [[INTVAL]], i64* [[ADDR64]])
->>>>>>> ec81a0dc
 
   return res;
 }
@@ -342,8 +336,6 @@
 // CHECK-ARM64: [[VALHI:%.*]] = trunc i128 [[VALHI128]] to i64
 // CHECK-ARM64: [[ADDR8:%.*]] = bitcast i128* %addr to i8*
 // CHECK-ARM64: [[RES:%.*]] = tail call i32 @llvm.aarch64.stxp(i64 [[VALLO]], i64 [[VALHI]], i8* [[ADDR8]])
-<<<<<<< HEAD
-=======
 }
 
 __int128 test_ldaex_128(__int128 *addr) {
@@ -370,7 +362,6 @@
 // CHECK-ARM64: [[VALHI:%.*]] = trunc i128 [[VALHI128]] to i64
 // CHECK-ARM64: [[ADDR8:%.*]] = bitcast i128* %addr to i8*
 // CHECK-ARM64: [[RES:%.*]] = tail call i32 @llvm.aarch64.stlxp(i64 [[VALLO]], i64 [[VALHI]], i8* [[ADDR8]])
->>>>>>> ec81a0dc
 }
 
 #endif