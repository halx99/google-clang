// REQUIRES: arm-registered-target
// RUN: %clang_cc1 -Wall -Werror -triple thumbv7-eabi -target-cpu cortex-a8 -O3 -emit-llvm -o - %s | FileCheck %s

void *f0()
{
  return __builtin_thread_pointer();
}

void f1(char *a, char *b) {
	__clear_cache(a,b);
}

// CHECK: call {{.*}} @__clear_cache

void test_eh_return_data_regno()
{
  volatile int res;
  res = __builtin_eh_return_data_regno(0);  // CHECK: store volatile i32 0
  res = __builtin_eh_return_data_regno(1);  // CHECK: store volatile i32 1
}

void yield() {
<<<<<<< HEAD
  __yield();
=======
  __builtin_arm_yield();
>>>>>>> ec81a0dc
}

// CHECK: call {{.*}} @llvm.arm.hint(i32 1)

void wfe() {
<<<<<<< HEAD
  __wfe();
=======
  __builtin_arm_wfe();
>>>>>>> ec81a0dc
}

// CHECK: call {{.*}} @llvm.arm.hint(i32 2)

void wfi() {
<<<<<<< HEAD
  __wfi();
=======
  __builtin_arm_wfi();
>>>>>>> ec81a0dc
}

// CHECK: call {{.*}} @llvm.arm.hint(i32 3)

void sev() {
<<<<<<< HEAD
  __sev();
=======
  __builtin_arm_sev();
>>>>>>> ec81a0dc
}

// CHECK: call {{.*}} @llvm.arm.hint(i32 4)

void sevl() {
  __sevl();
}

// CHECK: call {{.*}} @llvm.arm.hint(i32 5)

void test_barrier() {
  __builtin_arm_dmb(1); //CHECK: call {{.*}} @llvm.arm.dmb(i32 1)
  __builtin_arm_dsb(2); //CHECK: call {{.*}} @llvm.arm.dsb(i32 2)
  __builtin_arm_isb(3); //CHECK: call {{.*}} @llvm.arm.isb(i32 3)
}

// CHECK: call {{.*}} @llvm.arm.rbit(i32 %a)

unsigned rbit(unsigned a) {
  return __builtin_arm_rbit(a);
}<|MERGE_RESOLUTION|>--- conflicted
+++ resolved
@@ -20,47 +20,31 @@
 }
 
 void yield() {
-<<<<<<< HEAD
-  __yield();
-=======
   __builtin_arm_yield();
->>>>>>> ec81a0dc
 }
 
 // CHECK: call {{.*}} @llvm.arm.hint(i32 1)
 
 void wfe() {
-<<<<<<< HEAD
-  __wfe();
-=======
   __builtin_arm_wfe();
->>>>>>> ec81a0dc
 }
 
 // CHECK: call {{.*}} @llvm.arm.hint(i32 2)
 
 void wfi() {
-<<<<<<< HEAD
-  __wfi();
-=======
   __builtin_arm_wfi();
->>>>>>> ec81a0dc
 }
 
 // CHECK: call {{.*}} @llvm.arm.hint(i32 3)
 
 void sev() {
-<<<<<<< HEAD
-  __sev();
-=======
   __builtin_arm_sev();
->>>>>>> ec81a0dc
 }
 
 // CHECK: call {{.*}} @llvm.arm.hint(i32 4)
 
 void sevl() {
-  __sevl();
+  __builtin_arm_sevl();
 }
 
 // CHECK: call {{.*}} @llvm.arm.hint(i32 5)
