template<typename T> class Vector;

template<typename T> class List {
public:
  void push_back(T);

  struct node {};
  node *head;
  unsigned size;
};

extern List<double> *instantiateListDoubleDeclaration;

namespace A {
  class Y {
    template <typename T> friend class WhereAmI;
  };
}

template <typename T> class A::WhereAmI {
public:
  static void func() {}
};

template<typename T> struct Outer {
  struct Inner {};
};

template<bool, bool> struct ExplicitInstantiation {
  void f() {}
};

<<<<<<< HEAD
template<typename> struct DelayUpdates {};
=======
template<typename> struct DelayUpdates {};

template<typename T> struct OutOfLineInline {
  void f();
  void g();
  void h();
};
template<typename T> inline void OutOfLineInline<T>::f() {}
template<typename T> inline void OutOfLineInline<T>::g() {}
template<typename T> inline void OutOfLineInline<T>::h() {}
>>>>>>> ec81a0dc
<|MERGE_RESOLUTION|>--- conflicted
+++ resolved
@@ -30,9 +30,6 @@
   void f() {}
 };
 
-<<<<<<< HEAD
-template<typename> struct DelayUpdates {};
-=======
 template<typename> struct DelayUpdates {};
 
 template<typename T> struct OutOfLineInline {
@@ -42,5 +39,4 @@
 };
 template<typename T> inline void OutOfLineInline<T>::f() {}
 template<typename T> inline void OutOfLineInline<T>::g() {}
-template<typename T> inline void OutOfLineInline<T>::h() {}
->>>>>>> ec81a0dc
+template<typename T> inline void OutOfLineInline<T>::h() {}