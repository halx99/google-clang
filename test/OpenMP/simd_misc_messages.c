--- conflicted
+++ resolved
@@ -169,30 +169,6 @@
   #pragma omp simd collapse 4)
   for (i = 0; i < 16; ++i) ;
   // expected-error@+2 {{expected ')'}}
-<<<<<<< HEAD
-  // expected-note@+1 {{to match this '('}}
-  #pragma omp simd collapse(4
-  for (i = 0; i < 16; ++i) ;
-  // expected-error@+2 {{expected ')'}}
-  // expected-note@+1 {{to match this '('}}
-  #pragma omp simd collapse(4,
-  for (i = 0; i < 16; ++i) ;
-  // expected-error@+2 {{expected ')'}}
-  // expected-note@+1 {{to match this '('}}
-  #pragma omp simd collapse(4,)
-  for (i = 0; i < 16; ++i) ;
-  // xxpected-error@+1 {{expected expression}}
-  #pragma omp simd collapse(4)
-  for (i = 0; i < 16; ++i) ;
-  // expected-error@+2 {{expected ')'}}
-  // expected-note@+1 {{to match this '('}}
-  #pragma omp simd collapse(4 4)
-  for (i = 0; i < 16; ++i) ;
-  // expected-error@+2 {{expected ')'}}
-  // expected-note@+1 {{to match this '('}}
-  #pragma omp simd collapse(4,,4)
-  for (i = 0; i < 16; ++i) ;
-=======
   // expected-note@+1 {{to match this '('}} expected-note@+1 {{as specified in 'collapse' clause}}
   #pragma omp simd collapse(4
   for (i = 0; i < 16; ++i) ; // expected-error {{expected 4 for loops after '#pragma omp simd', but found only 1}}
@@ -215,7 +191,6 @@
   // expected-note@+1 {{to match this '('}} expected-note@+1 {{as specified in 'collapse' clause}}
   #pragma omp simd collapse(4,,4)
   for (i = 0; i < 16; ++i) ; // expected-error {{expected 4 for loops after '#pragma omp simd', but found only 1}}
->>>>>>> ec81a0dc
   #pragma omp simd collapse(4)
   for (int i1 = 0; i1 < 16; ++i1)
     for (int i2 = 0; i2 < 16; ++i2)
@@ -223,15 +198,9 @@
         for (int i4 = 0; i4 < 16; ++i4)
           foo();
   // expected-error@+2 {{expected ')'}}
-<<<<<<< HEAD
-  // expected-note@+1 {{to match this '('}}
-  #pragma omp simd collapse(4,8)
-  for (i = 0; i < 16; ++i) ;
-=======
   // expected-note@+1 {{to match this '('}} expected-note@+1 {{as specified in 'collapse' clause}}
   #pragma omp simd collapse(4,8)
   for (i = 0; i < 16; ++i) ; // expected-error {{expected 4 for loops after '#pragma omp simd', but found only 1}}
->>>>>>> ec81a0dc
   // expected-error@+1 {{expression is not an integer constant expression}}
   #pragma omp simd collapse(2.5)
   for (i = 0; i < 16; ++i);
