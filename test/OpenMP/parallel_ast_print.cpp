// RUN: %clang_cc1 -verify -fopenmp=libiomp5 -ast-print %s | FileCheck %s
// RUN: %clang_cc1 -fopenmp=libiomp5 -x c++ -std=c++11 -emit-pch -o %t %s
// RUN: %clang_cc1 -fopenmp=libiomp5 -std=c++11 -include-pch %t -fsyntax-only -verify %s -ast-print | FileCheck %s
// expected-no-diagnostics

#ifndef HEADER
#define HEADER

void foo() {}

template <class T>
struct S {
  operator T() {return T();}
  static T TS;
  #pragma omp threadprivate(TS)
};

// CHECK:      template <class T = int> struct S {
// CHECK:        static int TS;
// CHECK-NEXT:   #pragma omp threadprivate(S<int>::TS)
// CHECK-NEXT: }
// CHECK:      template <class T = long> struct S {
// CHECK:        static long TS;
// CHECK-NEXT:   #pragma omp threadprivate(S<long>::TS)
// CHECK-NEXT: }
// CHECK:      template <class T> struct S {
// CHECK:        static T TS;
// CHECK-NEXT:   #pragma omp threadprivate(S::TS)
// CHECK:      };

template <typename T, int C>
T tmain(T argc, T *argv) {
  T b = argc, c, d, e, f, g;
  static T a;
  S<T> s;
#pragma omp parallel
  a=2;
<<<<<<< HEAD
#pragma omp parallel default(none), private(argc,b) firstprivate(argv) shared (d) if (argc > 0) num_threads(C) copyin(S<T>::TS) proc_bind(master)
  foo();
#pragma omp parallel if (C) num_threads(s) proc_bind(close)
=======
#pragma omp parallel default(none), private(argc,b) firstprivate(argv) shared (d) if (argc > 0) num_threads(C) copyin(S<T>::TS) proc_bind(master) reduction(+:c) reduction(max:e)
  foo();
#pragma omp parallel if (C) num_threads(s) proc_bind(close) reduction(^:e, f) reduction(&& : g)
>>>>>>> ec81a0dc
  foo();
  return 0;
}

// CHECK: template <typename T = int, int C = 5> int tmain(int argc, int *argv) {
// CHECK-NEXT: int b = argc, c, d, e, f, g;
// CHECK-NEXT: static int a;
// CHECK-NEXT: S<int> s;
// CHECK-NEXT: #pragma omp parallel
// CHECK-NEXT: a = 2;
<<<<<<< HEAD
// CHECK-NEXT: #pragma omp parallel default(none) private(argc,b) firstprivate(argv) shared(d) if(argc > 0) num_threads(5) copyin(S<int>::TS) proc_bind(master)
// CHECK-NEXT: foo()
// CHECK-NEXT: #pragma omp parallel if(5) num_threads(s) proc_bind(close)
=======
// CHECK-NEXT: #pragma omp parallel default(none) private(argc,b) firstprivate(argv) shared(d) if(argc > 0) num_threads(5) copyin(S<int>::TS) proc_bind(master) reduction(+: c) reduction(max: e)
// CHECK-NEXT: foo()
// CHECK-NEXT: #pragma omp parallel if(5) num_threads(s) proc_bind(close) reduction(^: e,f) reduction(&&: g)
>>>>>>> ec81a0dc
// CHECK-NEXT: foo()
// CHECK: template <typename T = long, int C = 1> long tmain(long argc, long *argv) {
// CHECK-NEXT: long b = argc, c, d, e, f, g;
// CHECK-NEXT: static long a;
// CHECK-NEXT: S<long> s;
// CHECK-NEXT: #pragma omp parallel
// CHECK-NEXT: a = 2;
<<<<<<< HEAD
// CHECK-NEXT: #pragma omp parallel default(none) private(argc,b) firstprivate(argv) shared(d) if(argc > 0) num_threads(1) copyin(S<long>::TS) proc_bind(master)
// CHECK-NEXT: foo()
// CHECK-NEXT: #pragma omp parallel if(1) num_threads(s) proc_bind(close)
=======
// CHECK-NEXT: #pragma omp parallel default(none) private(argc,b) firstprivate(argv) shared(d) if(argc > 0) num_threads(1) copyin(S<long>::TS) proc_bind(master) reduction(+: c) reduction(max: e)
// CHECK-NEXT: foo()
// CHECK-NEXT: #pragma omp parallel if(1) num_threads(s) proc_bind(close) reduction(^: e,f) reduction(&&: g)
>>>>>>> ec81a0dc
// CHECK-NEXT: foo()
// CHECK: template <typename T, int C> T tmain(T argc, T *argv) {
// CHECK-NEXT: T b = argc, c, d, e, f, g;
// CHECK-NEXT: static T a;
// CHECK-NEXT: S<T> s;
// CHECK-NEXT: #pragma omp parallel
// CHECK-NEXT: a = 2;
<<<<<<< HEAD
// CHECK-NEXT: #pragma omp parallel default(none) private(argc,b) firstprivate(argv) shared(d) if(argc > 0) num_threads(C) copyin(S<T>::TS) proc_bind(master)
// CHECK-NEXT: foo()
// CHECK-NEXT: #pragma omp parallel if(C) num_threads(s) proc_bind(close)
=======
// CHECK-NEXT: #pragma omp parallel default(none) private(argc,b) firstprivate(argv) shared(d) if(argc > 0) num_threads(C) copyin(S<T>::TS) proc_bind(master) reduction(+: c) reduction(max: e)
// CHECK-NEXT: foo()
// CHECK-NEXT: #pragma omp parallel if(C) num_threads(s) proc_bind(close) reduction(^: e,f) reduction(&&: g)
>>>>>>> ec81a0dc
// CHECK-NEXT: foo()

enum Enum { };

int main (int argc, char **argv) {
  long x;
  int b = argc, c, d, e, f, g;
  static int a;
  #pragma omp threadprivate(a)
  Enum ee;
// CHECK: Enum ee;
#pragma omp parallel
// CHECK-NEXT: #pragma omp parallel
  a=2;
// CHECK-NEXT: a = 2;
<<<<<<< HEAD
#pragma omp parallel default(none), private(argc,b) firstprivate(argv) if (argc > 0) num_threads(ee) copyin(a) proc_bind(spread)
// CHECK-NEXT: #pragma omp parallel default(none) private(argc,b) firstprivate(argv) if(argc > 0) num_threads(ee) copyin(a) proc_bind(spread)
=======
#pragma omp parallel default(none), private(argc,b) firstprivate(argv) if (argc > 0) num_threads(ee) copyin(a) proc_bind(spread) reduction(| : c, d) reduction(* : e)
// CHECK-NEXT: #pragma omp parallel default(none) private(argc,b) firstprivate(argv) if(argc > 0) num_threads(ee) copyin(a) proc_bind(spread) reduction(|: c,d) reduction(*: e)
>>>>>>> ec81a0dc
  foo();
// CHECK-NEXT: foo();
  return tmain<int, 5>(b, &b) + tmain<long, 1>(x, &x);
}

#endif<|MERGE_RESOLUTION|>--- conflicted
+++ resolved
@@ -35,15 +35,9 @@
   S<T> s;
 #pragma omp parallel
   a=2;
-<<<<<<< HEAD
-#pragma omp parallel default(none), private(argc,b) firstprivate(argv) shared (d) if (argc > 0) num_threads(C) copyin(S<T>::TS) proc_bind(master)
-  foo();
-#pragma omp parallel if (C) num_threads(s) proc_bind(close)
-=======
 #pragma omp parallel default(none), private(argc,b) firstprivate(argv) shared (d) if (argc > 0) num_threads(C) copyin(S<T>::TS) proc_bind(master) reduction(+:c) reduction(max:e)
   foo();
 #pragma omp parallel if (C) num_threads(s) proc_bind(close) reduction(^:e, f) reduction(&& : g)
->>>>>>> ec81a0dc
   foo();
   return 0;
 }
@@ -54,15 +48,9 @@
 // CHECK-NEXT: S<int> s;
 // CHECK-NEXT: #pragma omp parallel
 // CHECK-NEXT: a = 2;
-<<<<<<< HEAD
-// CHECK-NEXT: #pragma omp parallel default(none) private(argc,b) firstprivate(argv) shared(d) if(argc > 0) num_threads(5) copyin(S<int>::TS) proc_bind(master)
-// CHECK-NEXT: foo()
-// CHECK-NEXT: #pragma omp parallel if(5) num_threads(s) proc_bind(close)
-=======
 // CHECK-NEXT: #pragma omp parallel default(none) private(argc,b) firstprivate(argv) shared(d) if(argc > 0) num_threads(5) copyin(S<int>::TS) proc_bind(master) reduction(+: c) reduction(max: e)
 // CHECK-NEXT: foo()
 // CHECK-NEXT: #pragma omp parallel if(5) num_threads(s) proc_bind(close) reduction(^: e,f) reduction(&&: g)
->>>>>>> ec81a0dc
 // CHECK-NEXT: foo()
 // CHECK: template <typename T = long, int C = 1> long tmain(long argc, long *argv) {
 // CHECK-NEXT: long b = argc, c, d, e, f, g;
@@ -70,15 +58,9 @@
 // CHECK-NEXT: S<long> s;
 // CHECK-NEXT: #pragma omp parallel
 // CHECK-NEXT: a = 2;
-<<<<<<< HEAD
-// CHECK-NEXT: #pragma omp parallel default(none) private(argc,b) firstprivate(argv) shared(d) if(argc > 0) num_threads(1) copyin(S<long>::TS) proc_bind(master)
-// CHECK-NEXT: foo()
-// CHECK-NEXT: #pragma omp parallel if(1) num_threads(s) proc_bind(close)
-=======
 // CHECK-NEXT: #pragma omp parallel default(none) private(argc,b) firstprivate(argv) shared(d) if(argc > 0) num_threads(1) copyin(S<long>::TS) proc_bind(master) reduction(+: c) reduction(max: e)
 // CHECK-NEXT: foo()
 // CHECK-NEXT: #pragma omp parallel if(1) num_threads(s) proc_bind(close) reduction(^: e,f) reduction(&&: g)
->>>>>>> ec81a0dc
 // CHECK-NEXT: foo()
 // CHECK: template <typename T, int C> T tmain(T argc, T *argv) {
 // CHECK-NEXT: T b = argc, c, d, e, f, g;
@@ -86,15 +68,9 @@
 // CHECK-NEXT: S<T> s;
 // CHECK-NEXT: #pragma omp parallel
 // CHECK-NEXT: a = 2;
-<<<<<<< HEAD
-// CHECK-NEXT: #pragma omp parallel default(none) private(argc,b) firstprivate(argv) shared(d) if(argc > 0) num_threads(C) copyin(S<T>::TS) proc_bind(master)
-// CHECK-NEXT: foo()
-// CHECK-NEXT: #pragma omp parallel if(C) num_threads(s) proc_bind(close)
-=======
 // CHECK-NEXT: #pragma omp parallel default(none) private(argc,b) firstprivate(argv) shared(d) if(argc > 0) num_threads(C) copyin(S<T>::TS) proc_bind(master) reduction(+: c) reduction(max: e)
 // CHECK-NEXT: foo()
 // CHECK-NEXT: #pragma omp parallel if(C) num_threads(s) proc_bind(close) reduction(^: e,f) reduction(&&: g)
->>>>>>> ec81a0dc
 // CHECK-NEXT: foo()
 
 enum Enum { };
@@ -110,13 +86,8 @@
 // CHECK-NEXT: #pragma omp parallel
   a=2;
 // CHECK-NEXT: a = 2;
-<<<<<<< HEAD
-#pragma omp parallel default(none), private(argc,b) firstprivate(argv) if (argc > 0) num_threads(ee) copyin(a) proc_bind(spread)
-// CHECK-NEXT: #pragma omp parallel default(none) private(argc,b) firstprivate(argv) if(argc > 0) num_threads(ee) copyin(a) proc_bind(spread)
-=======
 #pragma omp parallel default(none), private(argc,b) firstprivate(argv) if (argc > 0) num_threads(ee) copyin(a) proc_bind(spread) reduction(| : c, d) reduction(* : e)
 // CHECK-NEXT: #pragma omp parallel default(none) private(argc,b) firstprivate(argv) if(argc > 0) num_threads(ee) copyin(a) proc_bind(spread) reduction(|: c,d) reduction(*: e)
->>>>>>> ec81a0dc
   foo();
 // CHECK-NEXT: foo();
   return tmain<int, 5>(b, &b) + tmain<long, 1>(x, &x);
