--- conflicted
+++ resolved
@@ -29,12 +29,6 @@
   c-index-test diagtool arcmt-test c-arcmt-test
   clang-check clang-format
   clang-tblgen
-<<<<<<< HEAD
-  clang-interpreter
-  PrintFunctionNames
-  SampleAnalyzerPlugin
-=======
->>>>>>> ec81a0dc
   )
 
 if (ENABLE_CLANG_EXAMPLES)
