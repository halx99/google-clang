--- conflicted
+++ resolved
@@ -87,16 +87,8 @@
       NSConcreteStackBlock(nullptr), BlockObjectAssign(nullptr),
       BlockObjectDispose(nullptr), BlockDescriptorType(nullptr),
       GenericBlockLiteralType(nullptr), LifetimeStartFn(nullptr),
-<<<<<<< HEAD
-      LifetimeEndFn(nullptr),
-      SanitizerBlacklist(
-          llvm::SpecialCaseList::createOrDie(CGO.SanitizerBlacklistFile)),
-      SanOpts(SanitizerBlacklist->isIn(M) ? SanitizerOptions::Disabled
-                                          : LangOpts.Sanitize) {
-=======
       LifetimeEndFn(nullptr), SanitizerBL(llvm::SpecialCaseList::createOrDie(
                                   CGO.SanitizerBlacklistFile)) {
->>>>>>> ec81a0dc
 
   // Initialize the type cache.
   llvm::LLVMContext &LLVMContext = M.getContext();
@@ -263,20 +255,6 @@
     StringRef MangledName = getMangledName(GD);
     llvm::GlobalValue *Entry = GetGlobalValue(MangledName);
     auto *Alias = cast<llvm::GlobalAlias>(Entry);
-<<<<<<< HEAD
-    llvm::GlobalValue *GV = Alias->getAliasee();
-    if (GV->isDeclaration()) {
-      Error = true;
-      Diags.Report(AA->getLocation(), diag::err_alias_to_undefined);
-    }
-
-    llvm::GlobalObject *Aliasee = Alias->getAliasee();
-    if (const SectionAttr *SA = D->getAttr<SectionAttr>()) {
-      StringRef AliasSection = SA->getName();
-      if (AliasSection != Aliasee->getSection())
-        Diags.Report(SA->getLocation(), diag::warn_alias_with_section)
-            << AliasSection;
-=======
     const llvm::GlobalValue *GV = getAliasedGlobal(*Alias);
     if (!GV) {
       Error = true;
@@ -313,7 +291,6 @@
             GA->getAliasee(), Alias->getType());
         Alias->setAliasee(Aliasee);
       }
->>>>>>> ec81a0dc
     }
   }
   if (!Error)
@@ -549,17 +526,9 @@
 }
 
 StringRef CodeGenModule::getMangledName(GlobalDecl GD) {
-<<<<<<< HEAD
-  const auto *ND = cast<NamedDecl>(GD.getDecl());
-
-  StringRef &Str = MangledDeclNames[GD.getCanonicalDecl()];
-  if (!Str.empty())
-    return Str;
-=======
   StringRef &FoundStr = MangledDeclNames[GD.getCanonicalDecl()];
   if (!FoundStr.empty())
     return FoundStr;
->>>>>>> ec81a0dc
 
   const auto *ND = cast<NamedDecl>(GD.getDecl());
   SmallString<256> Buffer;
@@ -578,18 +547,6 @@
     assert(II && "Attempt to mangle unnamed decl.");
     Str = II->getName();
   }
-<<<<<<< HEAD
-  
-  SmallString<256> Buffer;
-  llvm::raw_svector_ostream Out(Buffer);
-  if (const auto *D = dyn_cast<CXXConstructorDecl>(ND))
-    getCXXABI().getMangleContext().mangleCXXCtor(D, GD.getCtorType(), Out);
-  else if (const auto *D = dyn_cast<CXXDestructorDecl>(ND))
-    getCXXABI().getMangleContext().mangleCXXDtor(D, GD.getDtorType(), Out);
-  else
-    getCXXABI().getMangleContext().mangleName(ND, Out);
-=======
->>>>>>> ec81a0dc
 
   auto &Mangled = Manglings.GetOrCreateValue(Str);
   Mangled.second = GD;
@@ -600,13 +557,9 @@
                                              const BlockDecl *BD) {
   MangleContext &MangleCtx = getCXXABI().getMangleContext();
   const Decl *D = GD.getDecl();
-<<<<<<< HEAD
-  llvm::raw_svector_ostream Out(Buffer.getBuffer());
-=======
 
   SmallString<256> Buffer;
   llvm::raw_svector_ostream Out(Buffer);
->>>>>>> ec81a0dc
   if (!D)
     MangleCtx.mangleGlobalBlock(BD, 
       dyn_cast_or_null<VarDecl>(initializedGlobalDecl.getDecl()), Out);
@@ -638,11 +591,7 @@
 /// when the module is unloaded.
 void CodeGenModule::AddGlobalDtor(llvm::Function *Dtor, int Priority) {
   // FIXME: Type coercion of void()* types.
-<<<<<<< HEAD
-  GlobalDtors.push_back(Structor(Priority, Dtor, 0));
-=======
   GlobalDtors.push_back(Structor(Priority, Dtor, nullptr));
->>>>>>> ec81a0dc
 }
 
 void CodeGenModule::EmitCtorList(const CtorList &Fns, const char *GlobalName) {
@@ -1583,8 +1532,6 @@
     }
   }
 
-  getTargetCodeGenInfo().emitTargetMD(D, F, *this);
-
   // Make sure the result is of the requested type.
   if (!IsIncompleteFunction) {
     assert(F->getType()->getElementType() == Ty);
@@ -1734,11 +1681,6 @@
   if (AddrSpace != Ty->getAddressSpace())
     return llvm::ConstantExpr::getAddrSpaceCast(GV, Ty);
 
-<<<<<<< HEAD
-  getTargetCodeGenInfo().emitTargetMD(D, GV, *this);
-
-=======
->>>>>>> ec81a0dc
   return GV;
 }
 
@@ -1984,8 +1926,6 @@
   // Set the llvm linkage type as appropriate.
   llvm::GlobalValue::LinkageTypes Linkage =
       getLLVMLinkageVarDefinition(D, GV->isConstant());
-<<<<<<< HEAD
-=======
 
   // On Darwin, the backing variable for a C++11 thread_local variable always
   // has internal linkage; all accesses should just be calls to the
@@ -1996,7 +1936,6 @@
         Context.getTargetInfo().getTriple().isMacOSX())
       Linkage = llvm::GlobalValue::InternalLinkage;
 
->>>>>>> ec81a0dc
   GV->setLinkage(Linkage);
   if (D->hasAttr<DLLImportAttr>())
     GV->setDLLStorageClass(llvm::GlobalVariable::DLLImportStorageClass);
@@ -2136,12 +2075,6 @@
 
   // If required by the ABI, give definitions of static data members with inline
   // initializers at least linkonce_odr linkage.
-<<<<<<< HEAD
-  if (getCXXABI().isInlineInitializedStaticDataMemberLinkOnce() &&
-      isa<VarDecl>(D) &&
-      isVarDeclInlineInitializedStaticDataMember(cast<VarDecl>(D)))
-    return llvm::GlobalValue::LinkOnceODRLinkage;
-=======
   auto const VD = dyn_cast<VarDecl>(D);
   if (getCXXABI().isInlineInitializedStaticDataMemberLinkOnce() &&
       VD && isVarDeclInlineInitializedStaticDataMember(VD)) {
@@ -2151,7 +2084,6 @@
       return llvm::GlobalValue::WeakODRLinkage;
     return llvm::GlobalValue::LinkOnceODRLinkage;
   }
->>>>>>> ec81a0dc
 
   // C++ doesn't have tentative definitions and thus cannot have common
   // linkage.
@@ -2403,29 +2335,6 @@
     AddGlobalAnnotations(D, Fn);
 }
 
-static llvm::GlobalObject &getGlobalObjectInExpr(DiagnosticsEngine &Diags,
-                                                 const AliasAttr *AA,
-                                                 llvm::Constant *C) {
-  if (auto *GO = dyn_cast<llvm::GlobalObject>(C))
-    return *GO;
-
-  auto *GA = dyn_cast<llvm::GlobalAlias>(C);
-  if (GA) {
-    if (GA->mayBeOverridden()) {
-      Diags.Report(AA->getLocation(), diag::warn_alias_to_weak_alias)
-          << GA->getAliasee()->getName() << GA->getName();
-    }
-
-    return *GA->getAliasee();
-  }
-
-  auto *CE = cast<llvm::ConstantExpr>(C);
-  assert(CE->getOpcode() == llvm::Instruction::BitCast ||
-         CE->getOpcode() == llvm::Instruction::GetElementPtr ||
-         CE->getOpcode() == llvm::Instruction::AddrSpaceCast);
-  return *cast<llvm::GlobalObject>(CE->getOperand(0));
-}
-
 void CodeGenModule::EmitAliasDefinition(GlobalDecl GD) {
   const auto *D = cast<ValueDecl>(GD.getDecl());
   const AliasAttr *AA = D->getAttr<AliasAttr>();
@@ -2457,12 +2366,7 @@
   // Create the new alias itself, but don't set a name yet.
   auto *GA = llvm::GlobalAlias::create(
       cast<llvm::PointerType>(Aliasee->getType())->getElementType(), 0,
-<<<<<<< HEAD
-      llvm::Function::ExternalLinkage, "",
-      &getGlobalObjectInExpr(Diags, AA, Aliasee));
-=======
       llvm::Function::ExternalLinkage, "", Aliasee, &getModule());
->>>>>>> ec81a0dc
 
   if (Entry) {
     if (GA->getAliasee() == Entry) {
@@ -2921,31 +2825,6 @@
 }
 
 
-<<<<<<< HEAD
-/// GenerateWritableString -- Creates storage for a string literal.
-static llvm::GlobalVariable *GenerateStringLiteral(StringRef str,
-                                             bool constant,
-                                             CodeGenModule &CGM,
-                                             const char *GlobalName,
-                                             unsigned Alignment) {
-  // Create Constant for this string literal. Don't add a '\0'.
-  llvm::Constant *C =
-      llvm::ConstantDataArray::getString(CGM.getLLVMContext(), str, false);
-
-  // OpenCL v1.2 s6.5.3: a string literal is in the constant address space.
-  unsigned AddrSpace = 0;
-  if (CGM.getLangOpts().OpenCL)
-    AddrSpace = CGM.getContext().getTargetAddressSpace(LangAS::opencl_constant);
-
-  // Create a global variable for this string
-  auto *GV = new llvm::GlobalVariable(
-      CGM.getModule(), C->getType(), constant,
-      llvm::GlobalValue::PrivateLinkage, C, GlobalName, nullptr,
-      llvm::GlobalVariable::NotThreadLocal, AddrSpace);
-  GV->setAlignment(Alignment);
-  GV->setUnnamedAddr(true);
-  return GV;
-=======
 llvm::StringMapEntry<llvm::GlobalVariable *> *CodeGenModule::getConstantStringMapEntry(
     StringRef Str, int CharByteWidth) {
   llvm::StringMap<llvm::GlobalVariable *> *ConstantStringMap = nullptr;
@@ -2963,7 +2842,6 @@
     llvm_unreachable("unhandled byte width!");
   }
   return &ConstantStringMap->GetOrCreateValue(Str);
->>>>>>> ec81a0dc
 }
 
 /// GetAddrOfConstantCString - Returns a pointer to a character array containing
@@ -3389,12 +3267,7 @@
     IdentifierInfo *Name = I->first;
     llvm::GlobalValue *Val = I->second;
     if (Val && !getModule().getNamedValue(Name->getName()))
-<<<<<<< HEAD
-      addUsedGlobal(llvm::GlobalAlias::create(Name->getName(),
-                                              cast<llvm::GlobalObject>(Val)));
-=======
       addUsedGlobal(llvm::GlobalAlias::create(Name->getName(), Val));
->>>>>>> ec81a0dc
   }
 }
 
@@ -3436,17 +3309,9 @@
 
   llvm::NamedMDNode *GlobalMetadata = nullptr;
 
-<<<<<<< HEAD
-  for (llvm::DenseMap<const Decl*, llvm::Value*>::iterator
-         I = LocalDeclMap.begin(), E = LocalDeclMap.end(); I != E; ++I) {
-    const Decl *D = I->first;
-    llvm::Value *Addr = I->second;
-
-=======
   for (auto &I : LocalDeclMap) {
     const Decl *D = I.first;
     llvm::Value *Addr = I.second;
->>>>>>> ec81a0dc
     if (auto *Alloca = dyn_cast<llvm::AllocaInst>(Addr)) {
       llvm::Value *DAddr = GetPointerConstant(getLLVMContext(), D);
       Alloca->setMetadata(DeclPtrKind, llvm::MDNode::get(Context, DAddr));
