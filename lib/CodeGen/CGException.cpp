--- conflicted
+++ resolved
@@ -147,15 +147,9 @@
 }
 
 const EHPersonality EHPersonality::GNU_C = { "__gcc_personality_v0", nullptr };
-<<<<<<< HEAD
 const EHPersonality
 EHPersonality::GNU_C_SJLJ = { "__gcc_personality_sj0", nullptr };
 const EHPersonality
-=======
-const EHPersonality
-EHPersonality::GNU_C_SJLJ = { "__gcc_personality_sj0", nullptr };
-const EHPersonality
->>>>>>> ec81a0dc
 EHPersonality::NeXT_ObjC = { "__objc_personality_v0", nullptr };
 const EHPersonality
 EHPersonality::GNU_CPlusPlus = { "__gxx_personality_v0", nullptr };
@@ -610,11 +604,7 @@
       QualType CaughtType = C->getCaughtType();
       CaughtType = CaughtType.getNonReferenceType().getUnqualifiedType();
 
-<<<<<<< HEAD
-      llvm::Value *TypeInfo = nullptr;
-=======
       llvm::Constant *TypeInfo = nullptr;
->>>>>>> ec81a0dc
       if (CaughtType->isObjCObjectPointerType())
         TypeInfo = CGM.getObjCRuntime().GetEHType(CaughtType);
       else
