//===--- CGExprCXX.cpp - Emit LLVM Code for C++ expressions ---------------===//
//
//                     The LLVM Compiler Infrastructure
//
// This file is distributed under the University of Illinois Open Source
// License. See LICENSE.TXT for details.
//
//===----------------------------------------------------------------------===//
//
// This contains code dealing with code generation of C++ expressions
//
//===----------------------------------------------------------------------===//

#include "CodeGenFunction.h"
#include "CGCUDARuntime.h"
#include "CGCXXABI.h"
#include "CGDebugInfo.h"
#include "CGObjCRuntime.h"
#include "clang/CodeGen/CGFunctionInfo.h"
#include "clang/Frontend/CodeGenOptions.h"
#include "llvm/IR/CallSite.h"
#include "llvm/IR/Intrinsics.h"

using namespace clang;
using namespace CodeGen;

RValue CodeGenFunction::EmitCXXMemberCall(const CXXMethodDecl *MD,
                                          SourceLocation CallLoc,
                                          llvm::Value *Callee,
                                          ReturnValueSlot ReturnValue,
                                          llvm::Value *This,
                                          llvm::Value *ImplicitParam,
                                          QualType ImplicitParamTy,
                                          CallExpr::const_arg_iterator ArgBeg,
                                          CallExpr::const_arg_iterator ArgEnd) {
  assert(MD->isInstance() &&
         "Trying to emit a member call expr on a static method!");

  // C++11 [class.mfct.non-static]p2:
  //   If a non-static member function of a class X is called for an object that
  //   is not of type X, or of a type derived from X, the behavior is undefined.
  EmitTypeCheck(isa<CXXConstructorDecl>(MD) ? TCK_ConstructorCall
                                            : TCK_MemberCall,
                CallLoc, This, getContext().getRecordType(MD->getParent()));

  CallArgList Args;

  // Push the this ptr.
  Args.add(RValue::get(This), MD->getThisType(getContext()));

  // If there is an implicit parameter (e.g. VTT), emit it.
  if (ImplicitParam) {
    Args.add(RValue::get(ImplicitParam), ImplicitParamTy);
  }

  const FunctionProtoType *FPT = MD->getType()->castAs<FunctionProtoType>();
  RequiredArgs required = RequiredArgs::forPrototypePlus(FPT, Args.size());
  
  // And the rest of the call args.
  EmitCallArgs(Args, FPT, ArgBeg, ArgEnd);

  return EmitCall(CGM.getTypes().arrangeCXXMethodCall(Args, FPT, required),
                  Callee, ReturnValue, Args, MD);
}

static CXXRecordDecl *getCXXRecord(const Expr *E) {
  QualType T = E->getType();
  if (const PointerType *PTy = T->getAs<PointerType>())
    T = PTy->getPointeeType();
  const RecordType *Ty = T->castAs<RecordType>();
  return cast<CXXRecordDecl>(Ty->getDecl());
}

// Note: This function also emit constructor calls to support a MSVC
// extensions allowing explicit constructor function call.
RValue CodeGenFunction::EmitCXXMemberCallExpr(const CXXMemberCallExpr *CE,
                                              ReturnValueSlot ReturnValue) {
  const Expr *callee = CE->getCallee()->IgnoreParens();

  if (isa<BinaryOperator>(callee))
    return EmitCXXMemberPointerCallExpr(CE, ReturnValue);

  const MemberExpr *ME = cast<MemberExpr>(callee);
  const CXXMethodDecl *MD = cast<CXXMethodDecl>(ME->getMemberDecl());

  if (MD->isStatic()) {
    // The method is static, emit it as we would a regular call.
    llvm::Value *Callee = CGM.GetAddrOfFunction(MD);
    return EmitCall(getContext().getPointerType(MD->getType()), Callee,
                    CE->getLocStart(), ReturnValue, CE->arg_begin(),
                    CE->arg_end());
  }

  // Compute the object pointer.
  const Expr *Base = ME->getBase();
  bool CanUseVirtualCall = MD->isVirtual() && !ME->hasQualifier();

  const CXXMethodDecl *DevirtualizedMethod = nullptr;
  if (CanUseVirtualCall && CanDevirtualizeMemberFunctionCall(Base, MD)) {
    const CXXRecordDecl *BestDynamicDecl = Base->getBestDynamicClassType();
    DevirtualizedMethod = MD->getCorrespondingMethodInClass(BestDynamicDecl);
    assert(DevirtualizedMethod);
    const CXXRecordDecl *DevirtualizedClass = DevirtualizedMethod->getParent();
    const Expr *Inner = Base->ignoreParenBaseCasts();
    if (getCXXRecord(Inner) == DevirtualizedClass)
      // If the class of the Inner expression is where the dynamic method
      // is defined, build the this pointer from it.
      Base = Inner;
    else if (getCXXRecord(Base) != DevirtualizedClass) {
      // If the method is defined in a class that is not the best dynamic
      // one or the one of the full expression, we would have to build
      // a derived-to-base cast to compute the correct this pointer, but
      // we don't have support for that yet, so do a virtual call.
      DevirtualizedMethod = nullptr;
    }
    // If the return types are not the same, this might be a case where more
    // code needs to run to compensate for it. For example, the derived
    // method might return a type that inherits form from the return
    // type of MD and has a prefix.
    // For now we just avoid devirtualizing these covariant cases.
    if (DevirtualizedMethod &&
        DevirtualizedMethod->getReturnType().getCanonicalType() !=
            MD->getReturnType().getCanonicalType())
      DevirtualizedMethod = nullptr;
  }

  llvm::Value *This;
  if (ME->isArrow())
    This = EmitScalarExpr(Base);
  else
    This = EmitLValue(Base).getAddress();


  if (MD->isTrivial()) {
    if (isa<CXXDestructorDecl>(MD)) return RValue::get(nullptr);
    if (isa<CXXConstructorDecl>(MD) && 
        cast<CXXConstructorDecl>(MD)->isDefaultConstructor())
      return RValue::get(nullptr);

    if (MD->isCopyAssignmentOperator() || MD->isMoveAssignmentOperator()) {
      // We don't like to generate the trivial copy/move assignment operator
      // when it isn't necessary; just produce the proper effect here.
      llvm::Value *RHS = EmitLValue(*CE->arg_begin()).getAddress();
      EmitAggregateAssign(This, RHS, CE->getType());
      return RValue::get(This);
    }
    
    if (isa<CXXConstructorDecl>(MD) && 
        cast<CXXConstructorDecl>(MD)->isCopyOrMoveConstructor()) {
      // Trivial move and copy ctor are the same.
      llvm::Value *RHS = EmitLValue(*CE->arg_begin()).getAddress();
      EmitSynthesizedCXXCopyCtorCall(cast<CXXConstructorDecl>(MD), This, RHS,
                                     CE->arg_begin(), CE->arg_end());
      return RValue::get(This);
    }
    llvm_unreachable("unknown trivial member function");
  }

  // Compute the function type we're calling.
  const CXXMethodDecl *CalleeDecl = DevirtualizedMethod ? DevirtualizedMethod : MD;
  const CGFunctionInfo *FInfo = nullptr;
  if (const CXXDestructorDecl *Dtor = dyn_cast<CXXDestructorDecl>(CalleeDecl))
    FInfo = &CGM.getTypes().arrangeCXXDestructor(Dtor,
                                                 Dtor_Complete);
  else if (const CXXConstructorDecl *Ctor = dyn_cast<CXXConstructorDecl>(CalleeDecl))
    FInfo = &CGM.getTypes().arrangeCXXConstructorDeclaration(Ctor,
                                                             Ctor_Complete);
  else
    FInfo = &CGM.getTypes().arrangeCXXMethodDeclaration(CalleeDecl);

  llvm::FunctionType *Ty = CGM.getTypes().GetFunctionType(*FInfo);

  // C++ [class.virtual]p12:
  //   Explicit qualification with the scope operator (5.1) suppresses the
  //   virtual call mechanism.
  //
  // We also don't emit a virtual call if the base expression has a record type
  // because then we know what the type is.
  bool UseVirtualCall = CanUseVirtualCall && !DevirtualizedMethod;
  llvm::Value *Callee;

  if (const CXXDestructorDecl *Dtor = dyn_cast<CXXDestructorDecl>(MD)) {
    assert(CE->arg_begin() == CE->arg_end() &&
           "Destructor shouldn't have explicit parameters");
    assert(ReturnValue.isNull() && "Destructor shouldn't have return value");
    if (UseVirtualCall) {
      CGM.getCXXABI().EmitVirtualDestructorCall(*this, Dtor, Dtor_Complete,
                                                CE->getExprLoc(), This);
    } else {
      if (getLangOpts().AppleKext &&
          MD->isVirtual() &&
          ME->hasQualifier())
        Callee = BuildAppleKextVirtualCall(MD, ME->getQualifier(), Ty);
      else if (!DevirtualizedMethod)
        Callee = CGM.GetAddrOfCXXDestructor(Dtor, Dtor_Complete, FInfo, Ty);
      else {
        const CXXDestructorDecl *DDtor =
          cast<CXXDestructorDecl>(DevirtualizedMethod);
        Callee = CGM.GetAddrOfFunction(GlobalDecl(DDtor, Dtor_Complete), Ty);
      }
      EmitCXXMemberCall(MD, CE->getExprLoc(), Callee, ReturnValue, This,
                        /*ImplicitParam=*/nullptr, QualType(), nullptr,nullptr);
    }
    return RValue::get(nullptr);
  }
  
  if (const CXXConstructorDecl *Ctor = dyn_cast<CXXConstructorDecl>(MD)) {
    Callee = CGM.GetAddrOfFunction(GlobalDecl(Ctor, Ctor_Complete), Ty);
  } else if (UseVirtualCall) {
    Callee = CGM.getCXXABI().getVirtualFunctionPointer(*this, MD, This, Ty);
  } else {
    if (getLangOpts().AppleKext &&
        MD->isVirtual() &&
        ME->hasQualifier())
      Callee = BuildAppleKextVirtualCall(MD, ME->getQualifier(), Ty);
    else if (!DevirtualizedMethod)
      Callee = CGM.GetAddrOfFunction(MD, Ty);
    else {
      Callee = CGM.GetAddrOfFunction(DevirtualizedMethod, Ty);
    }
  }

  if (MD->isVirtual()) {
    This = CGM.getCXXABI().adjustThisArgumentForVirtualFunctionCall(
        *this, MD, This, UseVirtualCall);
  }

  return EmitCXXMemberCall(MD, CE->getExprLoc(), Callee, ReturnValue, This,
                           /*ImplicitParam=*/nullptr, QualType(),
                           CE->arg_begin(), CE->arg_end());
}

RValue
CodeGenFunction::EmitCXXMemberPointerCallExpr(const CXXMemberCallExpr *E,
                                              ReturnValueSlot ReturnValue) {
  const BinaryOperator *BO =
      cast<BinaryOperator>(E->getCallee()->IgnoreParens());
  const Expr *BaseExpr = BO->getLHS();
  const Expr *MemFnExpr = BO->getRHS();
  
  const MemberPointerType *MPT = 
    MemFnExpr->getType()->castAs<MemberPointerType>();

  const FunctionProtoType *FPT = 
    MPT->getPointeeType()->castAs<FunctionProtoType>();
  const CXXRecordDecl *RD = 
    cast<CXXRecordDecl>(MPT->getClass()->getAs<RecordType>()->getDecl());

  // Get the member function pointer.
  llvm::Value *MemFnPtr = EmitScalarExpr(MemFnExpr);

  // Emit the 'this' pointer.
  llvm::Value *This;
  
  if (BO->getOpcode() == BO_PtrMemI)
    This = EmitScalarExpr(BaseExpr);
  else 
    This = EmitLValue(BaseExpr).getAddress();

  EmitTypeCheck(TCK_MemberCall, E->getExprLoc(), This,
                QualType(MPT->getClass(), 0));

  // Ask the ABI to load the callee.  Note that This is modified.
  llvm::Value *Callee =
    CGM.getCXXABI().EmitLoadOfMemberFunctionPointer(*this, BO, This, MemFnPtr, MPT);
  
  CallArgList Args;

  QualType ThisType = 
    getContext().getPointerType(getContext().getTagDeclType(RD));

  // Push the this ptr.
  Args.add(RValue::get(This), ThisType);

  RequiredArgs required = RequiredArgs::forPrototypePlus(FPT, 1);
  
  // And the rest of the call args
  EmitCallArgs(Args, FPT, E->arg_begin(), E->arg_end());
  return EmitCall(CGM.getTypes().arrangeCXXMethodCall(Args, FPT, required),
                  Callee, ReturnValue, Args);
}

RValue
CodeGenFunction::EmitCXXOperatorMemberCallExpr(const CXXOperatorCallExpr *E,
                                               const CXXMethodDecl *MD,
                                               ReturnValueSlot ReturnValue) {
  assert(MD->isInstance() &&
         "Trying to emit a member call expr on a static method!");
  LValue LV = EmitLValue(E->getArg(0));
  llvm::Value *This = LV.getAddress();

  if ((MD->isCopyAssignmentOperator() || MD->isMoveAssignmentOperator()) &&
      MD->isTrivial()) {
    llvm::Value *Src = EmitLValue(E->getArg(1)).getAddress();
    QualType Ty = E->getType();
    EmitAggregateAssign(This, Src, Ty);
    return RValue::get(This);
  }

  llvm::Value *Callee = EmitCXXOperatorMemberCallee(E, MD, This);
  return EmitCXXMemberCall(MD, E->getExprLoc(), Callee, ReturnValue, This,
                           /*ImplicitParam=*/nullptr, QualType(),
                           E->arg_begin() + 1, E->arg_end());
}

RValue CodeGenFunction::EmitCUDAKernelCallExpr(const CUDAKernelCallExpr *E,
                                               ReturnValueSlot ReturnValue) {
  return CGM.getCUDARuntime().EmitCUDAKernelCallExpr(*this, E, ReturnValue);
}

static void EmitNullBaseClassInitialization(CodeGenFunction &CGF,
                                            llvm::Value *DestPtr,
                                            const CXXRecordDecl *Base) {
  if (Base->isEmpty())
    return;

  DestPtr = CGF.EmitCastToVoidPtr(DestPtr);

  const ASTRecordLayout &Layout = CGF.getContext().getASTRecordLayout(Base);
  CharUnits Size = Layout.getNonVirtualSize();
  CharUnits Align = Layout.getNonVirtualAlignment();

  llvm::Value *SizeVal = CGF.CGM.getSize(Size);

  // If the type contains a pointer to data member we can't memset it to zero.
  // Instead, create a null constant and copy it to the destination.
  // TODO: there are other patterns besides zero that we can usefully memset,
  // like -1, which happens to be the pattern used by member-pointers.
  // TODO: isZeroInitializable can be over-conservative in the case where a
  // virtual base contains a member pointer.
  if (!CGF.CGM.getTypes().isZeroInitializable(Base)) {
    llvm::Constant *NullConstant = CGF.CGM.EmitNullConstantForBase(Base);

    llvm::GlobalVariable *NullVariable = 
      new llvm::GlobalVariable(CGF.CGM.getModule(), NullConstant->getType(),
                               /*isConstant=*/true, 
                               llvm::GlobalVariable::PrivateLinkage,
                               NullConstant, Twine());
    NullVariable->setAlignment(Align.getQuantity());
    llvm::Value *SrcPtr = CGF.EmitCastToVoidPtr(NullVariable);

    // Get and call the appropriate llvm.memcpy overload.
    CGF.Builder.CreateMemCpy(DestPtr, SrcPtr, SizeVal, Align.getQuantity());
    return;
  } 
  
  // Otherwise, just memset the whole thing to zero.  This is legal
  // because in LLVM, all default initializers (other than the ones we just
  // handled above) are guaranteed to have a bit pattern of all zeros.
  CGF.Builder.CreateMemSet(DestPtr, CGF.Builder.getInt8(0), SizeVal,
                           Align.getQuantity());
}

void
CodeGenFunction::EmitCXXConstructExpr(const CXXConstructExpr *E,
                                      AggValueSlot Dest) {
  assert(!Dest.isIgnored() && "Must have a destination!");
  const CXXConstructorDecl *CD = E->getConstructor();
  
  // If we require zero initialization before (or instead of) calling the
  // constructor, as can be the case with a non-user-provided default
  // constructor, emit the zero initialization now, unless destination is
  // already zeroed.
  if (E->requiresZeroInitialization() && !Dest.isZeroed()) {
    switch (E->getConstructionKind()) {
    case CXXConstructExpr::CK_Delegating:
    case CXXConstructExpr::CK_Complete:
      EmitNullInitialization(Dest.getAddr(), E->getType());
      break;
    case CXXConstructExpr::CK_VirtualBase:
    case CXXConstructExpr::CK_NonVirtualBase:
      EmitNullBaseClassInitialization(*this, Dest.getAddr(), CD->getParent());
      break;
    }
  }
  
  // If this is a call to a trivial default constructor, do nothing.
  if (CD->isTrivial() && CD->isDefaultConstructor())
    return;
  
  // Elide the constructor if we're constructing from a temporary.
  // The temporary check is required because Sema sets this on NRVO
  // returns.
  if (getLangOpts().ElideConstructors && E->isElidable()) {
    assert(getContext().hasSameUnqualifiedType(E->getType(),
                                               E->getArg(0)->getType()));
    if (E->getArg(0)->isTemporaryObject(getContext(), CD->getParent())) {
      EmitAggExpr(E->getArg(0), Dest);
      return;
    }
  }
  
  if (const ConstantArrayType *arrayType 
        = getContext().getAsConstantArrayType(E->getType())) {
    EmitCXXAggrConstructorCall(CD, arrayType, Dest.getAddr(), 
                               E->arg_begin(), E->arg_end());
  } else {
    CXXCtorType Type = Ctor_Complete;
    bool ForVirtualBase = false;
    bool Delegating = false;
    
    switch (E->getConstructionKind()) {
     case CXXConstructExpr::CK_Delegating:
      // We should be emitting a constructor; GlobalDecl will assert this
      Type = CurGD.getCtorType();
      Delegating = true;
      break;

     case CXXConstructExpr::CK_Complete:
      Type = Ctor_Complete;
      break;

     case CXXConstructExpr::CK_VirtualBase:
      ForVirtualBase = true;
      // fall-through

     case CXXConstructExpr::CK_NonVirtualBase:
      Type = Ctor_Base;
    }
    
    // Call the constructor.
    EmitCXXConstructorCall(CD, Type, ForVirtualBase, Delegating, Dest.getAddr(),
                           E->arg_begin(), E->arg_end());
  }
}

void
CodeGenFunction::EmitSynthesizedCXXCopyCtor(llvm::Value *Dest, 
                                            llvm::Value *Src,
                                            const Expr *Exp) {
  if (const ExprWithCleanups *E = dyn_cast<ExprWithCleanups>(Exp))
    Exp = E->getSubExpr();
  assert(isa<CXXConstructExpr>(Exp) && 
         "EmitSynthesizedCXXCopyCtor - unknown copy ctor expr");
  const CXXConstructExpr* E = cast<CXXConstructExpr>(Exp);
  const CXXConstructorDecl *CD = E->getConstructor();
  RunCleanupsScope Scope(*this);
  
  // If we require zero initialization before (or instead of) calling the
  // constructor, as can be the case with a non-user-provided default
  // constructor, emit the zero initialization now.
  // FIXME. Do I still need this for a copy ctor synthesis?
  if (E->requiresZeroInitialization())
    EmitNullInitialization(Dest, E->getType());
  
  assert(!getContext().getAsConstantArrayType(E->getType())
         && "EmitSynthesizedCXXCopyCtor - Copied-in Array");
  EmitSynthesizedCXXCopyCtorCall(CD, Dest, Src, E->arg_begin(), E->arg_end());
}

static CharUnits CalculateCookiePadding(CodeGenFunction &CGF,
                                        const CXXNewExpr *E) {
  if (!E->isArray())
    return CharUnits::Zero();

  // No cookie is required if the operator new[] being used is the
  // reserved placement operator new[].
  if (E->getOperatorNew()->isReservedGlobalPlacementOperator())
    return CharUnits::Zero();

  return CGF.CGM.getCXXABI().GetArrayCookieSize(E);
}

static llvm::Value *EmitCXXNewAllocSize(CodeGenFunction &CGF,
                                        const CXXNewExpr *e,
                                        unsigned minElements,
                                        llvm::Value *&numElements,
                                        llvm::Value *&sizeWithoutCookie) {
  QualType type = e->getAllocatedType();

  if (!e->isArray()) {
    CharUnits typeSize = CGF.getContext().getTypeSizeInChars(type);
    sizeWithoutCookie
      = llvm::ConstantInt::get(CGF.SizeTy, typeSize.getQuantity());
    return sizeWithoutCookie;
  }

  // The width of size_t.
  unsigned sizeWidth = CGF.SizeTy->getBitWidth();

  // Figure out the cookie size.
  llvm::APInt cookieSize(sizeWidth,
                         CalculateCookiePadding(CGF, e).getQuantity());

  // Emit the array size expression.
  // We multiply the size of all dimensions for NumElements.
  // e.g for 'int[2][3]', ElemType is 'int' and NumElements is 6.
  numElements = CGF.EmitScalarExpr(e->getArraySize());
  assert(isa<llvm::IntegerType>(numElements->getType()));

  // The number of elements can be have an arbitrary integer type;
  // essentially, we need to multiply it by a constant factor, add a
  // cookie size, and verify that the result is representable as a
  // size_t.  That's just a gloss, though, and it's wrong in one
  // important way: if the count is negative, it's an error even if
  // the cookie size would bring the total size >= 0.
  bool isSigned 
    = e->getArraySize()->getType()->isSignedIntegerOrEnumerationType();
  llvm::IntegerType *numElementsType
    = cast<llvm::IntegerType>(numElements->getType());
  unsigned numElementsWidth = numElementsType->getBitWidth();

  // Compute the constant factor.
  llvm::APInt arraySizeMultiplier(sizeWidth, 1);
  while (const ConstantArrayType *CAT
             = CGF.getContext().getAsConstantArrayType(type)) {
    type = CAT->getElementType();
    arraySizeMultiplier *= CAT->getSize();
  }

  CharUnits typeSize = CGF.getContext().getTypeSizeInChars(type);
  llvm::APInt typeSizeMultiplier(sizeWidth, typeSize.getQuantity());
  typeSizeMultiplier *= arraySizeMultiplier;

  // This will be a size_t.
  llvm::Value *size;
  
  // If someone is doing 'new int[42]' there is no need to do a dynamic check.
  // Don't bloat the -O0 code.
  if (llvm::ConstantInt *numElementsC =
        dyn_cast<llvm::ConstantInt>(numElements)) {
    const llvm::APInt &count = numElementsC->getValue();

    bool hasAnyOverflow = false;

    // If 'count' was a negative number, it's an overflow.
    if (isSigned && count.isNegative())
      hasAnyOverflow = true;

    // We want to do all this arithmetic in size_t.  If numElements is
    // wider than that, check whether it's already too big, and if so,
    // overflow.
    else if (numElementsWidth > sizeWidth &&
             numElementsWidth - sizeWidth > count.countLeadingZeros())
      hasAnyOverflow = true;

    // Okay, compute a count at the right width.
    llvm::APInt adjustedCount = count.zextOrTrunc(sizeWidth);

    // If there is a brace-initializer, we cannot allocate fewer elements than
    // there are initializers. If we do, that's treated like an overflow.
    if (adjustedCount.ult(minElements))
      hasAnyOverflow = true;

    // Scale numElements by that.  This might overflow, but we don't
    // care because it only overflows if allocationSize does, too, and
    // if that overflows then we shouldn't use this.
    numElements = llvm::ConstantInt::get(CGF.SizeTy,
                                         adjustedCount * arraySizeMultiplier);

    // Compute the size before cookie, and track whether it overflowed.
    bool overflow;
    llvm::APInt allocationSize
      = adjustedCount.umul_ov(typeSizeMultiplier, overflow);
    hasAnyOverflow |= overflow;

    // Add in the cookie, and check whether it's overflowed.
    if (cookieSize != 0) {
      // Save the current size without a cookie.  This shouldn't be
      // used if there was overflow.
      sizeWithoutCookie = llvm::ConstantInt::get(CGF.SizeTy, allocationSize);

      allocationSize = allocationSize.uadd_ov(cookieSize, overflow);
      hasAnyOverflow |= overflow;
    }

    // On overflow, produce a -1 so operator new will fail.
    if (hasAnyOverflow) {
      size = llvm::Constant::getAllOnesValue(CGF.SizeTy);
    } else {
      size = llvm::ConstantInt::get(CGF.SizeTy, allocationSize);
    }

  // Otherwise, we might need to use the overflow intrinsics.
  } else {
    // There are up to five conditions we need to test for:
    // 1) if isSigned, we need to check whether numElements is negative;
    // 2) if numElementsWidth > sizeWidth, we need to check whether
    //   numElements is larger than something representable in size_t;
    // 3) if minElements > 0, we need to check whether numElements is smaller
    //    than that.
    // 4) we need to compute
    //      sizeWithoutCookie := numElements * typeSizeMultiplier
    //    and check whether it overflows; and
    // 5) if we need a cookie, we need to compute
    //      size := sizeWithoutCookie + cookieSize
    //    and check whether it overflows.

    llvm::Value *hasOverflow = nullptr;

    // If numElementsWidth > sizeWidth, then one way or another, we're
    // going to have to do a comparison for (2), and this happens to
    // take care of (1), too.
    if (numElementsWidth > sizeWidth) {
      llvm::APInt threshold(numElementsWidth, 1);
      threshold <<= sizeWidth;

      llvm::Value *thresholdV
        = llvm::ConstantInt::get(numElementsType, threshold);

      hasOverflow = CGF.Builder.CreateICmpUGE(numElements, thresholdV);
      numElements = CGF.Builder.CreateTrunc(numElements, CGF.SizeTy);

    // Otherwise, if we're signed, we want to sext up to size_t.
    } else if (isSigned) {
      if (numElementsWidth < sizeWidth)
        numElements = CGF.Builder.CreateSExt(numElements, CGF.SizeTy);
      
      // If there's a non-1 type size multiplier, then we can do the
      // signedness check at the same time as we do the multiply
      // because a negative number times anything will cause an
      // unsigned overflow.  Otherwise, we have to do it here. But at least
      // in this case, we can subsume the >= minElements check.
      if (typeSizeMultiplier == 1)
        hasOverflow = CGF.Builder.CreateICmpSLT(numElements,
                              llvm::ConstantInt::get(CGF.SizeTy, minElements));

    // Otherwise, zext up to size_t if necessary.
    } else if (numElementsWidth < sizeWidth) {
      numElements = CGF.Builder.CreateZExt(numElements, CGF.SizeTy);
    }

    assert(numElements->getType() == CGF.SizeTy);

    if (minElements) {
      // Don't allow allocation of fewer elements than we have initializers.
      if (!hasOverflow) {
        hasOverflow = CGF.Builder.CreateICmpULT(numElements,
                              llvm::ConstantInt::get(CGF.SizeTy, minElements));
      } else if (numElementsWidth > sizeWidth) {
        // The other existing overflow subsumes this check.
        // We do an unsigned comparison, since any signed value < -1 is
        // taken care of either above or below.
        hasOverflow = CGF.Builder.CreateOr(hasOverflow,
                          CGF.Builder.CreateICmpULT(numElements,
                              llvm::ConstantInt::get(CGF.SizeTy, minElements)));
      }
    }

    size = numElements;

    // Multiply by the type size if necessary.  This multiplier
    // includes all the factors for nested arrays.
    //
    // This step also causes numElements to be scaled up by the
    // nested-array factor if necessary.  Overflow on this computation
    // can be ignored because the result shouldn't be used if
    // allocation fails.
    if (typeSizeMultiplier != 1) {
      llvm::Value *umul_with_overflow
        = CGF.CGM.getIntrinsic(llvm::Intrinsic::umul_with_overflow, CGF.SizeTy);

      llvm::Value *tsmV =
        llvm::ConstantInt::get(CGF.SizeTy, typeSizeMultiplier);
      llvm::Value *result =
        CGF.Builder.CreateCall2(umul_with_overflow, size, tsmV);

      llvm::Value *overflowed = CGF.Builder.CreateExtractValue(result, 1);
      if (hasOverflow)
        hasOverflow = CGF.Builder.CreateOr(hasOverflow, overflowed);
      else
        hasOverflow = overflowed;

      size = CGF.Builder.CreateExtractValue(result, 0);

      // Also scale up numElements by the array size multiplier.
      if (arraySizeMultiplier != 1) {
        // If the base element type size is 1, then we can re-use the
        // multiply we just did.
        if (typeSize.isOne()) {
          assert(arraySizeMultiplier == typeSizeMultiplier);
          numElements = size;

        // Otherwise we need a separate multiply.
        } else {
          llvm::Value *asmV =
            llvm::ConstantInt::get(CGF.SizeTy, arraySizeMultiplier);
          numElements = CGF.Builder.CreateMul(numElements, asmV);
        }
      }
    } else {
      // numElements doesn't need to be scaled.
      assert(arraySizeMultiplier == 1);
    }
    
    // Add in the cookie size if necessary.
    if (cookieSize != 0) {
      sizeWithoutCookie = size;

      llvm::Value *uadd_with_overflow
        = CGF.CGM.getIntrinsic(llvm::Intrinsic::uadd_with_overflow, CGF.SizeTy);

      llvm::Value *cookieSizeV = llvm::ConstantInt::get(CGF.SizeTy, cookieSize);
      llvm::Value *result =
        CGF.Builder.CreateCall2(uadd_with_overflow, size, cookieSizeV);

      llvm::Value *overflowed = CGF.Builder.CreateExtractValue(result, 1);
      if (hasOverflow)
        hasOverflow = CGF.Builder.CreateOr(hasOverflow, overflowed);
      else
        hasOverflow = overflowed;

      size = CGF.Builder.CreateExtractValue(result, 0);
    }

    // If we had any possibility of dynamic overflow, make a select to
    // overwrite 'size' with an all-ones value, which should cause
    // operator new to throw.
    if (hasOverflow)
      size = CGF.Builder.CreateSelect(hasOverflow,
                                 llvm::Constant::getAllOnesValue(CGF.SizeTy),
                                      size);
  }

  if (cookieSize == 0)
    sizeWithoutCookie = size;
  else
    assert(sizeWithoutCookie && "didn't set sizeWithoutCookie?");

  return size;
}

static void StoreAnyExprIntoOneUnit(CodeGenFunction &CGF, const Expr *Init,
                                    QualType AllocType, llvm::Value *NewPtr) {
  // FIXME: Refactor with EmitExprAsInit.
  CharUnits Alignment = CGF.getContext().getTypeAlignInChars(AllocType);
  switch (CGF.getEvaluationKind(AllocType)) {
  case TEK_Scalar:
    CGF.EmitScalarInit(Init, nullptr, CGF.MakeAddrLValue(NewPtr, AllocType,
                                                         Alignment),
                       false);
    return;
  case TEK_Complex:
    CGF.EmitComplexExprIntoLValue(Init, CGF.MakeAddrLValue(NewPtr, AllocType,
                                                           Alignment),
                                  /*isInit*/ true);
    return;
  case TEK_Aggregate: {
    AggValueSlot Slot
      = AggValueSlot::forAddr(NewPtr, Alignment, AllocType.getQualifiers(),
                              AggValueSlot::IsDestructed,
                              AggValueSlot::DoesNotNeedGCBarriers,
                              AggValueSlot::IsNotAliased);
    CGF.EmitAggExpr(Init, Slot);
    return;
  }
  }
  llvm_unreachable("bad evaluation kind");
}

void
CodeGenFunction::EmitNewArrayInitializer(const CXXNewExpr *E,
                                         QualType ElementType,
                                         llvm::Value *BeginPtr,
                                         llvm::Value *NumElements,
                                         llvm::Value *AllocSizeWithoutCookie) {
  // If we have a type with trivial initialization and no initializer,
  // there's nothing to do.
  if (!E->hasInitializer())
    return;

  llvm::Value *CurPtr = BeginPtr;

  unsigned InitListElements = 0;

  const Expr *Init = E->getInitializer();
<<<<<<< HEAD
  llvm::AllocaInst *endOfInit = nullptr;
  QualType::DestructionKind dtorKind = elementType.isDestructedType();
  EHScopeStack::stable_iterator cleanup;
  llvm::Instruction *cleanupDominator = nullptr;
=======
  llvm::AllocaInst *EndOfInit = nullptr;
  QualType::DestructionKind DtorKind = ElementType.isDestructedType();
  EHScopeStack::stable_iterator Cleanup;
  llvm::Instruction *CleanupDominator = nullptr;
>>>>>>> ec81a0dc

  // If the initializer is an initializer list, first do the explicit elements.
  if (const InitListExpr *ILE = dyn_cast<InitListExpr>(Init)) {
    InitListElements = ILE->getNumInits();

    // If this is a multi-dimensional array new, we will initialize multiple
    // elements with each init list element.
    QualType AllocType = E->getAllocatedType();
    if (const ConstantArrayType *CAT = dyn_cast_or_null<ConstantArrayType>(
            AllocType->getAsArrayTypeUnsafe())) {
      unsigned AS = CurPtr->getType()->getPointerAddressSpace();
      llvm::Type *AllocPtrTy = ConvertTypeForMem(AllocType)->getPointerTo(AS);
      CurPtr = Builder.CreateBitCast(CurPtr, AllocPtrTy);
      InitListElements *= getContext().getConstantArrayElementCount(CAT);
    }

    // Enter a partial-destruction Cleanup if necessary.
    if (needsEHCleanup(DtorKind)) {
      // In principle we could tell the Cleanup where we are more
      // directly, but the control flow can get so varied here that it
      // would actually be quite complex.  Therefore we go through an
      // alloca.
      EndOfInit = CreateTempAlloca(BeginPtr->getType(), "array.init.end");
      CleanupDominator = Builder.CreateStore(BeginPtr, EndOfInit);
      pushIrregularPartialArrayCleanup(BeginPtr, EndOfInit, ElementType,
                                       getDestroyer(DtorKind));
      Cleanup = EHStack.stable_begin();
    }

    for (unsigned i = 0, e = ILE->getNumInits(); i != e; ++i) {
      // Tell the cleanup that it needs to destroy up to this
      // element.  TODO: some of these stores can be trivially
      // observed to be unnecessary.
      if (EndOfInit)
        Builder.CreateStore(Builder.CreateBitCast(CurPtr, BeginPtr->getType()),
                            EndOfInit);
      // FIXME: If the last initializer is an incomplete initializer list for
      // an array, and we have an array filler, we can fold together the two
      // initialization loops.
      StoreAnyExprIntoOneUnit(*this, ILE->getInit(i),
                              ILE->getInit(i)->getType(), CurPtr);
      CurPtr = Builder.CreateConstInBoundsGEP1_32(CurPtr, 1, "array.exp.next");
    }

    // The remaining elements are filled with the array filler expression.
    Init = ILE->getArrayFiller();

    // Extract the initializer for the individual array elements by pulling
    // out the array filler from all the nested initializer lists. This avoids
    // generating a nested loop for the initialization.
    while (Init && Init->getType()->isConstantArrayType()) {
      auto *SubILE = dyn_cast<InitListExpr>(Init);
      if (!SubILE)
        break;
      assert(SubILE->getNumInits() == 0 && "explicit inits in array filler?");
      Init = SubILE->getArrayFiller();
    }

    // Switch back to initializing one base element at a time.
    CurPtr = Builder.CreateBitCast(CurPtr, BeginPtr->getType());
  }

<<<<<<< HEAD
  llvm::ConstantInt *constNum = dyn_cast<llvm::ConstantInt>(numElements);

  // If all elements have already been initialized, skip the whole loop.
  if (constNum && constNum->getZExtValue() <= initializerElements) {
    // If there was a cleanup, deactivate it.
    if (cleanupDominator)
      DeactivateCleanupBlock(cleanup, cleanupDominator);
    return;
  }

  // Create the continuation block.
  llvm::BasicBlock *contBB = createBasicBlock("new.loop.end");

  // If the number of elements isn't constant, we have to now check if there is
  // anything left to initialize.
  if (!constNum) {
    llvm::BasicBlock *nonEmptyBB = createBasicBlock("new.loop.nonempty");
    llvm::Value *isEmpty = Builder.CreateICmpEQ(explicitPtr, endPtr,
=======
  // Attempt to perform zero-initialization using memset.
  auto TryMemsetInitialization = [&]() -> bool {
    // FIXME: If the type is a pointer-to-data-member under the Itanium ABI,
    // we can initialize with a memset to -1.
    if (!CGM.getTypes().isZeroInitializable(ElementType))
      return false;

    // Optimization: since zero initialization will just set the memory
    // to all zeroes, generate a single memset to do it in one shot.

    // Subtract out the size of any elements we've already initialized.
    auto *RemainingSize = AllocSizeWithoutCookie;
    if (InitListElements) {
      // We know this can't overflow; we check this when doing the allocation.
      auto *InitializedSize = llvm::ConstantInt::get(
          RemainingSize->getType(),
          getContext().getTypeSizeInChars(ElementType).getQuantity() *
              InitListElements);
      RemainingSize = Builder.CreateSub(RemainingSize, InitializedSize);
    }

    // Create the memset.
    CharUnits Alignment = getContext().getTypeAlignInChars(ElementType);
    Builder.CreateMemSet(CurPtr, Builder.getInt8(0), RemainingSize,
                         Alignment.getQuantity(), false);
    return true;
  };

  // If all elements have already been initialized, skip any further
  // initialization.
  llvm::ConstantInt *ConstNum = dyn_cast<llvm::ConstantInt>(NumElements);
  if (ConstNum && ConstNum->getZExtValue() <= InitListElements) {
    // If there was a Cleanup, deactivate it.
    if (CleanupDominator)
      DeactivateCleanupBlock(Cleanup, CleanupDominator);
    return;
  }

  assert(Init && "have trailing elements to initialize but no initializer");

  // If this is a constructor call, try to optimize it out, and failing that
  // emit a single loop to initialize all remaining elements.
  if (const CXXConstructExpr *CCE = dyn_cast<CXXConstructExpr>(Init)) {
    CXXConstructorDecl *Ctor = CCE->getConstructor();
    if (Ctor->isTrivial()) {
      // If new expression did not specify value-initialization, then there
      // is no initialization.
      if (!CCE->requiresZeroInitialization() || Ctor->getParent()->isEmpty())
        return;

      if (TryMemsetInitialization())
        return;
    }

    // Store the new Cleanup position for irregular Cleanups.
    //
    // FIXME: Share this cleanup with the constructor call emission rather than
    // having it create a cleanup of its own.
    if (EndOfInit) Builder.CreateStore(CurPtr, EndOfInit);

    // Emit a constructor call loop to initialize the remaining elements.
    if (InitListElements)
      NumElements = Builder.CreateSub(
          NumElements,
          llvm::ConstantInt::get(NumElements->getType(), InitListElements));
    EmitCXXAggrConstructorCall(Ctor, NumElements, CurPtr,
                               CCE->arg_begin(), CCE->arg_end(),
                               CCE->requiresZeroInitialization());
    return;
  }

  // If this is value-initialization, we can usually use memset.
  ImplicitValueInitExpr IVIE(ElementType);
  if (isa<ImplicitValueInitExpr>(Init)) {
    if (TryMemsetInitialization())
      return;

    // Switch to an ImplicitValueInitExpr for the element type. This handles
    // only one case: multidimensional array new of pointers to members. In
    // all other cases, we already have an initializer for the array element.
    Init = &IVIE;
  }

  // At this point we should have found an initializer for the individual
  // elements of the array.
  assert(getContext().hasSameUnqualifiedType(ElementType, Init->getType()) &&
         "got wrong type of element to initialize");

  // If we have an empty initializer list, we can usually use memset.
  if (auto *ILE = dyn_cast<InitListExpr>(Init))
    if (ILE->getNumInits() == 0 && TryMemsetInitialization())
      return;

  // Create the loop blocks.
  llvm::BasicBlock *EntryBB = Builder.GetInsertBlock();
  llvm::BasicBlock *LoopBB = createBasicBlock("new.loop");
  llvm::BasicBlock *ContBB = createBasicBlock("new.loop.end");

  // Find the end of the array, hoisted out of the loop.
  llvm::Value *EndPtr =
    Builder.CreateInBoundsGEP(BeginPtr, NumElements, "array.end");

  // If the number of elements isn't constant, we have to now check if there is
  // anything left to initialize.
  if (!ConstNum) {
    llvm::Value *IsEmpty = Builder.CreateICmpEQ(CurPtr, EndPtr,
>>>>>>> ec81a0dc
                                                "array.isempty");
    Builder.CreateCondBr(IsEmpty, ContBB, LoopBB);
  }

  // Enter the loop.
  EmitBlock(LoopBB);

  // Set up the current-element phi.
  llvm::PHINode *CurPtrPhi =
    Builder.CreatePHI(CurPtr->getType(), 2, "array.cur");
  CurPtrPhi->addIncoming(CurPtr, EntryBB);
  CurPtr = CurPtrPhi;

  // Store the new Cleanup position for irregular Cleanups.
  if (EndOfInit) Builder.CreateStore(CurPtr, EndOfInit);

  // Enter a partial-destruction Cleanup if necessary.
  if (!CleanupDominator && needsEHCleanup(DtorKind)) {
    pushRegularPartialArrayCleanup(BeginPtr, CurPtr, ElementType,
                                   getDestroyer(DtorKind));
    Cleanup = EHStack.stable_begin();
    CleanupDominator = Builder.CreateUnreachable();
  }

  // Emit the initializer into this element.
  StoreAnyExprIntoOneUnit(*this, Init, Init->getType(), CurPtr);

  // Leave the Cleanup if we entered one.
  if (CleanupDominator) {
    DeactivateCleanupBlock(Cleanup, CleanupDominator);
    CleanupDominator->eraseFromParent();
  }

  // Advance to the next element by adjusting the pointer type as necessary.
  llvm::Value *NextPtr =
      Builder.CreateConstInBoundsGEP1_32(CurPtr, 1, "array.next");

  // Check whether we've gotten to the end of the array and, if so,
  // exit the loop.
  llvm::Value *IsEnd = Builder.CreateICmpEQ(NextPtr, EndPtr, "array.atend");
  Builder.CreateCondBr(IsEnd, ContBB, LoopBB);
  CurPtrPhi->addIncoming(NextPtr, Builder.GetInsertBlock());

  EmitBlock(ContBB);
}

static void EmitNewInitializer(CodeGenFunction &CGF, const CXXNewExpr *E,
                               QualType ElementType,
                               llvm::Value *NewPtr,
                               llvm::Value *NumElements,
                               llvm::Value *AllocSizeWithoutCookie) {
  if (E->isArray())
    CGF.EmitNewArrayInitializer(E, ElementType, NewPtr, NumElements,
                                AllocSizeWithoutCookie);
  else if (const Expr *Init = E->getInitializer())
    StoreAnyExprIntoOneUnit(CGF, Init, E->getAllocatedType(), NewPtr);
}

/// Emit a call to an operator new or operator delete function, as implicitly
/// created by new-expressions and delete-expressions.
static RValue EmitNewDeleteCall(CodeGenFunction &CGF,
                                const FunctionDecl *Callee,
                                const FunctionProtoType *CalleeType,
                                const CallArgList &Args) {
  llvm::Instruction *CallOrInvoke;
  llvm::Value *CalleeAddr = CGF.CGM.GetAddrOfFunction(Callee);
  RValue RV =
      CGF.EmitCall(CGF.CGM.getTypes().arrangeFreeFunctionCall(Args, CalleeType),
                   CalleeAddr, ReturnValueSlot(), Args,
                   Callee, &CallOrInvoke);

  /// C++1y [expr.new]p10:
  ///   [In a new-expression,] an implementation is allowed to omit a call
  ///   to a replaceable global allocation function.
  ///
  /// We model such elidable calls with the 'builtin' attribute.
  llvm::Function *Fn = dyn_cast<llvm::Function>(CalleeAddr);
  if (Callee->isReplaceableGlobalAllocationFunction() &&
      Fn && Fn->hasFnAttribute(llvm::Attribute::NoBuiltin)) {
    // FIXME: Add addAttribute to CallSite.
    if (llvm::CallInst *CI = dyn_cast<llvm::CallInst>(CallOrInvoke))
      CI->addAttribute(llvm::AttributeSet::FunctionIndex,
                       llvm::Attribute::Builtin);
    else if (llvm::InvokeInst *II = dyn_cast<llvm::InvokeInst>(CallOrInvoke))
      II->addAttribute(llvm::AttributeSet::FunctionIndex,
                       llvm::Attribute::Builtin);
    else
      llvm_unreachable("unexpected kind of call instruction");
  }

  return RV;
}

RValue CodeGenFunction::EmitBuiltinNewDeleteCall(const FunctionProtoType *Type,
                                                 const Expr *Arg,
                                                 bool IsDelete) {
  CallArgList Args;
  const Stmt *ArgS = Arg;
  EmitCallArgs(Args, *Type->param_type_begin(),
               ConstExprIterator(&ArgS), ConstExprIterator(&ArgS + 1));
  // Find the allocation or deallocation function that we're calling.
  ASTContext &Ctx = getContext();
  DeclarationName Name = Ctx.DeclarationNames
      .getCXXOperatorName(IsDelete ? OO_Delete : OO_New);
  for (auto *Decl : Ctx.getTranslationUnitDecl()->lookup(Name))
    if (auto *FD = dyn_cast<FunctionDecl>(Decl))
      if (Ctx.hasSameType(FD->getType(), QualType(Type, 0)))
        return EmitNewDeleteCall(*this, cast<FunctionDecl>(Decl), Type, Args);
  llvm_unreachable("predeclared global operator new/delete is missing");
}

namespace {
  /// A cleanup to call the given 'operator delete' function upon
  /// abnormal exit from a new expression.
  class CallDeleteDuringNew : public EHScopeStack::Cleanup {
    size_t NumPlacementArgs;
    const FunctionDecl *OperatorDelete;
    llvm::Value *Ptr;
    llvm::Value *AllocSize;

    RValue *getPlacementArgs() { return reinterpret_cast<RValue*>(this+1); }

  public:
    static size_t getExtraSize(size_t NumPlacementArgs) {
      return NumPlacementArgs * sizeof(RValue);
    }

    CallDeleteDuringNew(size_t NumPlacementArgs,
                        const FunctionDecl *OperatorDelete,
                        llvm::Value *Ptr,
                        llvm::Value *AllocSize) 
      : NumPlacementArgs(NumPlacementArgs), OperatorDelete(OperatorDelete),
        Ptr(Ptr), AllocSize(AllocSize) {}

    void setPlacementArg(unsigned I, RValue Arg) {
      assert(I < NumPlacementArgs && "index out of range");
      getPlacementArgs()[I] = Arg;
    }

    void Emit(CodeGenFunction &CGF, Flags flags) override {
      const FunctionProtoType *FPT
        = OperatorDelete->getType()->getAs<FunctionProtoType>();
      assert(FPT->getNumParams() == NumPlacementArgs + 1 ||
             (FPT->getNumParams() == 2 && NumPlacementArgs == 0));

      CallArgList DeleteArgs;

      // The first argument is always a void*.
      FunctionProtoType::param_type_iterator AI = FPT->param_type_begin();
      DeleteArgs.add(RValue::get(Ptr), *AI++);

      // A member 'operator delete' can take an extra 'size_t' argument.
      if (FPT->getNumParams() == NumPlacementArgs + 2)
        DeleteArgs.add(RValue::get(AllocSize), *AI++);

      // Pass the rest of the arguments, which must match exactly.
      for (unsigned I = 0; I != NumPlacementArgs; ++I)
        DeleteArgs.add(getPlacementArgs()[I], *AI++);

      // Call 'operator delete'.
      EmitNewDeleteCall(CGF, OperatorDelete, FPT, DeleteArgs);
    }
  };

  /// A cleanup to call the given 'operator delete' function upon
  /// abnormal exit from a new expression when the new expression is
  /// conditional.
  class CallDeleteDuringConditionalNew : public EHScopeStack::Cleanup {
    size_t NumPlacementArgs;
    const FunctionDecl *OperatorDelete;
    DominatingValue<RValue>::saved_type Ptr;
    DominatingValue<RValue>::saved_type AllocSize;

    DominatingValue<RValue>::saved_type *getPlacementArgs() {
      return reinterpret_cast<DominatingValue<RValue>::saved_type*>(this+1);
    }

  public:
    static size_t getExtraSize(size_t NumPlacementArgs) {
      return NumPlacementArgs * sizeof(DominatingValue<RValue>::saved_type);
    }

    CallDeleteDuringConditionalNew(size_t NumPlacementArgs,
                                   const FunctionDecl *OperatorDelete,
                                   DominatingValue<RValue>::saved_type Ptr,
                              DominatingValue<RValue>::saved_type AllocSize)
      : NumPlacementArgs(NumPlacementArgs), OperatorDelete(OperatorDelete),
        Ptr(Ptr), AllocSize(AllocSize) {}

    void setPlacementArg(unsigned I, DominatingValue<RValue>::saved_type Arg) {
      assert(I < NumPlacementArgs && "index out of range");
      getPlacementArgs()[I] = Arg;
    }

    void Emit(CodeGenFunction &CGF, Flags flags) override {
      const FunctionProtoType *FPT
        = OperatorDelete->getType()->getAs<FunctionProtoType>();
      assert(FPT->getNumParams() == NumPlacementArgs + 1 ||
             (FPT->getNumParams() == 2 && NumPlacementArgs == 0));

      CallArgList DeleteArgs;

      // The first argument is always a void*.
      FunctionProtoType::param_type_iterator AI = FPT->param_type_begin();
      DeleteArgs.add(Ptr.restore(CGF), *AI++);

      // A member 'operator delete' can take an extra 'size_t' argument.
      if (FPT->getNumParams() == NumPlacementArgs + 2) {
        RValue RV = AllocSize.restore(CGF);
        DeleteArgs.add(RV, *AI++);
      }

      // Pass the rest of the arguments, which must match exactly.
      for (unsigned I = 0; I != NumPlacementArgs; ++I) {
        RValue RV = getPlacementArgs()[I].restore(CGF);
        DeleteArgs.add(RV, *AI++);
      }

      // Call 'operator delete'.
      EmitNewDeleteCall(CGF, OperatorDelete, FPT, DeleteArgs);
    }
  };
}

/// Enter a cleanup to call 'operator delete' if the initializer in a
/// new-expression throws.
static void EnterNewDeleteCleanup(CodeGenFunction &CGF,
                                  const CXXNewExpr *E,
                                  llvm::Value *NewPtr,
                                  llvm::Value *AllocSize,
                                  const CallArgList &NewArgs) {
  // If we're not inside a conditional branch, then the cleanup will
  // dominate and we can do the easier (and more efficient) thing.
  if (!CGF.isInConditionalBranch()) {
    CallDeleteDuringNew *Cleanup = CGF.EHStack
      .pushCleanupWithExtra<CallDeleteDuringNew>(EHCleanup,
                                                 E->getNumPlacementArgs(),
                                                 E->getOperatorDelete(),
                                                 NewPtr, AllocSize);
    for (unsigned I = 0, N = E->getNumPlacementArgs(); I != N; ++I)
      Cleanup->setPlacementArg(I, NewArgs[I+1].RV);

    return;
  }

  // Otherwise, we need to save all this stuff.
  DominatingValue<RValue>::saved_type SavedNewPtr =
    DominatingValue<RValue>::save(CGF, RValue::get(NewPtr));
  DominatingValue<RValue>::saved_type SavedAllocSize =
    DominatingValue<RValue>::save(CGF, RValue::get(AllocSize));

  CallDeleteDuringConditionalNew *Cleanup = CGF.EHStack
    .pushCleanupWithExtra<CallDeleteDuringConditionalNew>(EHCleanup,
                                                 E->getNumPlacementArgs(),
                                                 E->getOperatorDelete(),
                                                 SavedNewPtr,
                                                 SavedAllocSize);
  for (unsigned I = 0, N = E->getNumPlacementArgs(); I != N; ++I)
    Cleanup->setPlacementArg(I,
                     DominatingValue<RValue>::save(CGF, NewArgs[I+1].RV));

  CGF.initFullExprCleanup();
}

llvm::Value *CodeGenFunction::EmitCXXNewExpr(const CXXNewExpr *E) {
  // The element type being allocated.
  QualType allocType = getContext().getBaseElementType(E->getAllocatedType());

  // 1. Build a call to the allocation function.
  FunctionDecl *allocator = E->getOperatorNew();
  const FunctionProtoType *allocatorType =
    allocator->getType()->castAs<FunctionProtoType>();

  CallArgList allocatorArgs;

  // The allocation size is the first argument.
  QualType sizeType = getContext().getSizeType();

  // If there is a brace-initializer, cannot allocate fewer elements than inits.
  unsigned minElements = 0;
  if (E->isArray() && E->hasInitializer()) {
    if (const InitListExpr *ILE = dyn_cast<InitListExpr>(E->getInitializer()))
      minElements = ILE->getNumInits();
  }

  llvm::Value *numElements = nullptr;
  llvm::Value *allocSizeWithoutCookie = nullptr;
  llvm::Value *allocSize =
    EmitCXXNewAllocSize(*this, E, minElements, numElements,
                        allocSizeWithoutCookie);
  
  allocatorArgs.add(RValue::get(allocSize), sizeType);

  // We start at 1 here because the first argument (the allocation size)
  // has already been emitted.
  EmitCallArgs(allocatorArgs, allocatorType->isVariadic(),
               allocatorType->param_type_begin() + 1,
               allocatorType->param_type_end(), E->placement_arg_begin(),
               E->placement_arg_end());

  // Emit the allocation call.  If the allocator is a global placement
  // operator, just "inline" it directly.
  RValue RV;
  if (allocator->isReservedGlobalPlacementOperator()) {
    assert(allocatorArgs.size() == 2);
    RV = allocatorArgs[1].RV;
    // TODO: kill any unnecessary computations done for the size
    // argument.
  } else {
    RV = EmitNewDeleteCall(*this, allocator, allocatorType, allocatorArgs);
  }

  // Emit a null check on the allocation result if the allocation
  // function is allowed to return null (because it has a non-throwing
  // exception spec; for this part, we inline
  // CXXNewExpr::shouldNullCheckAllocation()) and we have an
  // interesting initializer.
  bool nullCheck = allocatorType->isNothrow(getContext()) &&
    (!allocType.isPODType(getContext()) || E->hasInitializer());

  llvm::BasicBlock *nullCheckBB = nullptr;
  llvm::BasicBlock *contBB = nullptr;

  llvm::Value *allocation = RV.getScalarVal();
  unsigned AS = allocation->getType()->getPointerAddressSpace();

  // The null-check means that the initializer is conditionally
  // evaluated.
  ConditionalEvaluation conditional(*this);

  if (nullCheck) {
    conditional.begin(*this);

    nullCheckBB = Builder.GetInsertBlock();
    llvm::BasicBlock *notNullBB = createBasicBlock("new.notnull");
    contBB = createBasicBlock("new.cont");

    llvm::Value *isNull = Builder.CreateIsNull(allocation, "new.isnull");
    Builder.CreateCondBr(isNull, contBB, notNullBB);
    EmitBlock(notNullBB);
  }

  // If there's an operator delete, enter a cleanup to call it if an
  // exception is thrown.
  EHScopeStack::stable_iterator operatorDeleteCleanup;
  llvm::Instruction *cleanupDominator = nullptr;
  if (E->getOperatorDelete() &&
      !E->getOperatorDelete()->isReservedGlobalPlacementOperator()) {
    EnterNewDeleteCleanup(*this, E, allocation, allocSize, allocatorArgs);
    operatorDeleteCleanup = EHStack.stable_begin();
    cleanupDominator = Builder.CreateUnreachable();
  }

  assert((allocSize == allocSizeWithoutCookie) ==
         CalculateCookiePadding(*this, E).isZero());
  if (allocSize != allocSizeWithoutCookie) {
    assert(E->isArray());
    allocation = CGM.getCXXABI().InitializeArrayCookie(*this, allocation,
                                                       numElements,
                                                       E, allocType);
  }

  llvm::Type *elementPtrTy
    = ConvertTypeForMem(allocType)->getPointerTo(AS);
  llvm::Value *result = Builder.CreateBitCast(allocation, elementPtrTy);

  EmitNewInitializer(*this, E, allocType, result, numElements,
                     allocSizeWithoutCookie);
  if (E->isArray()) {
    // NewPtr is a pointer to the base element type.  If we're
    // allocating an array of arrays, we'll need to cast back to the
    // array pointer type.
    llvm::Type *resultType = ConvertTypeForMem(E->getType());
    if (result->getType() != resultType)
      result = Builder.CreateBitCast(result, resultType);
  }

  // Deactivate the 'operator delete' cleanup if we finished
  // initialization.
  if (operatorDeleteCleanup.isValid()) {
    DeactivateCleanupBlock(operatorDeleteCleanup, cleanupDominator);
    cleanupDominator->eraseFromParent();
  }

  if (nullCheck) {
    conditional.end(*this);

    llvm::BasicBlock *notNullBB = Builder.GetInsertBlock();
    EmitBlock(contBB);

    llvm::PHINode *PHI = Builder.CreatePHI(result->getType(), 2);
    PHI->addIncoming(result, notNullBB);
    PHI->addIncoming(llvm::Constant::getNullValue(result->getType()),
                     nullCheckBB);

    result = PHI;
  }
  
  return result;
}

void CodeGenFunction::EmitDeleteCall(const FunctionDecl *DeleteFD,
                                     llvm::Value *Ptr,
                                     QualType DeleteTy) {
  assert(DeleteFD->getOverloadedOperator() == OO_Delete);

  const FunctionProtoType *DeleteFTy =
    DeleteFD->getType()->getAs<FunctionProtoType>();

  CallArgList DeleteArgs;

  // Check if we need to pass the size to the delete operator.
  llvm::Value *Size = nullptr;
  QualType SizeTy;
  if (DeleteFTy->getNumParams() == 2) {
    SizeTy = DeleteFTy->getParamType(1);
    CharUnits DeleteTypeSize = getContext().getTypeSizeInChars(DeleteTy);
    Size = llvm::ConstantInt::get(ConvertType(SizeTy), 
                                  DeleteTypeSize.getQuantity());
  }

  QualType ArgTy = DeleteFTy->getParamType(0);
  llvm::Value *DeletePtr = Builder.CreateBitCast(Ptr, ConvertType(ArgTy));
  DeleteArgs.add(RValue::get(DeletePtr), ArgTy);

  if (Size)
    DeleteArgs.add(RValue::get(Size), SizeTy);

  // Emit the call to delete.
  EmitNewDeleteCall(*this, DeleteFD, DeleteFTy, DeleteArgs);
}

namespace {
  /// Calls the given 'operator delete' on a single object.
  struct CallObjectDelete : EHScopeStack::Cleanup {
    llvm::Value *Ptr;
    const FunctionDecl *OperatorDelete;
    QualType ElementType;

    CallObjectDelete(llvm::Value *Ptr,
                     const FunctionDecl *OperatorDelete,
                     QualType ElementType)
      : Ptr(Ptr), OperatorDelete(OperatorDelete), ElementType(ElementType) {}

    void Emit(CodeGenFunction &CGF, Flags flags) override {
      CGF.EmitDeleteCall(OperatorDelete, Ptr, ElementType);
    }
  };
}

/// Emit the code for deleting a single object.
static void EmitObjectDelete(CodeGenFunction &CGF,
                             const FunctionDecl *OperatorDelete,
                             llvm::Value *Ptr,
                             QualType ElementType,
                             bool UseGlobalDelete) {
  // Find the destructor for the type, if applicable.  If the
  // destructor is virtual, we'll just emit the vcall and return.
  const CXXDestructorDecl *Dtor = nullptr;
  if (const RecordType *RT = ElementType->getAs<RecordType>()) {
    CXXRecordDecl *RD = cast<CXXRecordDecl>(RT->getDecl());
    if (RD->hasDefinition() && !RD->hasTrivialDestructor()) {
      Dtor = RD->getDestructor();

      if (Dtor->isVirtual()) {
        if (UseGlobalDelete) {
          // If we're supposed to call the global delete, make sure we do so
          // even if the destructor throws.

          // Derive the complete-object pointer, which is what we need
          // to pass to the deallocation function.
          llvm::Value *completePtr =
            CGF.CGM.getCXXABI().adjustToCompleteObject(CGF, Ptr, ElementType);

          CGF.EHStack.pushCleanup<CallObjectDelete>(NormalAndEHCleanup,
                                                    completePtr, OperatorDelete,
                                                    ElementType);
        }

        // FIXME: Provide a source location here.
        CXXDtorType DtorType = UseGlobalDelete ? Dtor_Complete : Dtor_Deleting;
        CGF.CGM.getCXXABI().EmitVirtualDestructorCall(CGF, Dtor, DtorType,
                                                      SourceLocation(), Ptr);

        if (UseGlobalDelete) {
          CGF.PopCleanupBlock();
        }
        
        return;
      }
    }
  }

  // Make sure that we call delete even if the dtor throws.
  // This doesn't have to a conditional cleanup because we're going
  // to pop it off in a second.
  CGF.EHStack.pushCleanup<CallObjectDelete>(NormalAndEHCleanup,
                                            Ptr, OperatorDelete, ElementType);

  if (Dtor)
    CGF.EmitCXXDestructorCall(Dtor, Dtor_Complete,
                              /*ForVirtualBase=*/false,
                              /*Delegating=*/false,
                              Ptr);
  else if (CGF.getLangOpts().ObjCAutoRefCount &&
           ElementType->isObjCLifetimeType()) {
    switch (ElementType.getObjCLifetime()) {
    case Qualifiers::OCL_None:
    case Qualifiers::OCL_ExplicitNone:
    case Qualifiers::OCL_Autoreleasing:
      break;

    case Qualifiers::OCL_Strong: {
      // Load the pointer value.
      llvm::Value *PtrValue = CGF.Builder.CreateLoad(Ptr, 
                                             ElementType.isVolatileQualified());
        
      CGF.EmitARCRelease(PtrValue, ARCPreciseLifetime);
      break;
    }
        
    case Qualifiers::OCL_Weak:
      CGF.EmitARCDestroyWeak(Ptr);
      break;
    }
  }
           
  CGF.PopCleanupBlock();
}

namespace {
  /// Calls the given 'operator delete' on an array of objects.
  struct CallArrayDelete : EHScopeStack::Cleanup {
    llvm::Value *Ptr;
    const FunctionDecl *OperatorDelete;
    llvm::Value *NumElements;
    QualType ElementType;
    CharUnits CookieSize;

    CallArrayDelete(llvm::Value *Ptr,
                    const FunctionDecl *OperatorDelete,
                    llvm::Value *NumElements,
                    QualType ElementType,
                    CharUnits CookieSize)
      : Ptr(Ptr), OperatorDelete(OperatorDelete), NumElements(NumElements),
        ElementType(ElementType), CookieSize(CookieSize) {}

    void Emit(CodeGenFunction &CGF, Flags flags) override {
      const FunctionProtoType *DeleteFTy =
        OperatorDelete->getType()->getAs<FunctionProtoType>();
      assert(DeleteFTy->getNumParams() == 1 || DeleteFTy->getNumParams() == 2);

      CallArgList Args;
      
      // Pass the pointer as the first argument.
      QualType VoidPtrTy = DeleteFTy->getParamType(0);
      llvm::Value *DeletePtr
        = CGF.Builder.CreateBitCast(Ptr, CGF.ConvertType(VoidPtrTy));
      Args.add(RValue::get(DeletePtr), VoidPtrTy);

      // Pass the original requested size as the second argument.
      if (DeleteFTy->getNumParams() == 2) {
        QualType size_t = DeleteFTy->getParamType(1);
        llvm::IntegerType *SizeTy
          = cast<llvm::IntegerType>(CGF.ConvertType(size_t));
        
        CharUnits ElementTypeSize =
          CGF.CGM.getContext().getTypeSizeInChars(ElementType);

        // The size of an element, multiplied by the number of elements.
        llvm::Value *Size
          = llvm::ConstantInt::get(SizeTy, ElementTypeSize.getQuantity());
        Size = CGF.Builder.CreateMul(Size, NumElements);

        // Plus the size of the cookie if applicable.
        if (!CookieSize.isZero()) {
          llvm::Value *CookieSizeV
            = llvm::ConstantInt::get(SizeTy, CookieSize.getQuantity());
          Size = CGF.Builder.CreateAdd(Size, CookieSizeV);
        }

        Args.add(RValue::get(Size), size_t);
      }

      // Emit the call to delete.
      EmitNewDeleteCall(CGF, OperatorDelete, DeleteFTy, Args);
    }
  };
}

/// Emit the code for deleting an array of objects.
static void EmitArrayDelete(CodeGenFunction &CGF,
                            const CXXDeleteExpr *E,
                            llvm::Value *deletedPtr,
                            QualType elementType) {
  llvm::Value *numElements = nullptr;
  llvm::Value *allocatedPtr = nullptr;
  CharUnits cookieSize;
  CGF.CGM.getCXXABI().ReadArrayCookie(CGF, deletedPtr, E, elementType,
                                      numElements, allocatedPtr, cookieSize);

  assert(allocatedPtr && "ReadArrayCookie didn't set allocated pointer");

  // Make sure that we call delete even if one of the dtors throws.
  const FunctionDecl *operatorDelete = E->getOperatorDelete();
  CGF.EHStack.pushCleanup<CallArrayDelete>(NormalAndEHCleanup,
                                           allocatedPtr, operatorDelete,
                                           numElements, elementType,
                                           cookieSize);

  // Destroy the elements.
  if (QualType::DestructionKind dtorKind = elementType.isDestructedType()) {
    assert(numElements && "no element count for a type with a destructor!");

    llvm::Value *arrayEnd =
      CGF.Builder.CreateInBoundsGEP(deletedPtr, numElements, "delete.end");

    // Note that it is legal to allocate a zero-length array, and we
    // can never fold the check away because the length should always
    // come from a cookie.
    CGF.emitArrayDestroy(deletedPtr, arrayEnd, elementType,
                         CGF.getDestroyer(dtorKind),
                         /*checkZeroLength*/ true,
                         CGF.needsEHCleanup(dtorKind));
  }

  // Pop the cleanup block.
  CGF.PopCleanupBlock();
}

void CodeGenFunction::EmitCXXDeleteExpr(const CXXDeleteExpr *E) {
  const Expr *Arg = E->getArgument();
  llvm::Value *Ptr = EmitScalarExpr(Arg);

  // Null check the pointer.
  llvm::BasicBlock *DeleteNotNull = createBasicBlock("delete.notnull");
  llvm::BasicBlock *DeleteEnd = createBasicBlock("delete.end");

  llvm::Value *IsNull = Builder.CreateIsNull(Ptr, "isnull");

  Builder.CreateCondBr(IsNull, DeleteEnd, DeleteNotNull);
  EmitBlock(DeleteNotNull);

  // We might be deleting a pointer to array.  If so, GEP down to the
  // first non-array element.
  // (this assumes that A(*)[3][7] is converted to [3 x [7 x %A]]*)
  QualType DeleteTy = Arg->getType()->getAs<PointerType>()->getPointeeType();
  if (DeleteTy->isConstantArrayType()) {
    llvm::Value *Zero = Builder.getInt32(0);
    SmallVector<llvm::Value*,8> GEP;

    GEP.push_back(Zero); // point at the outermost array

    // For each layer of array type we're pointing at:
    while (const ConstantArrayType *Arr
             = getContext().getAsConstantArrayType(DeleteTy)) {
      // 1. Unpeel the array type.
      DeleteTy = Arr->getElementType();

      // 2. GEP to the first element of the array.
      GEP.push_back(Zero);
    }

    Ptr = Builder.CreateInBoundsGEP(Ptr, GEP, "del.first");
  }

  assert(ConvertTypeForMem(DeleteTy) ==
         cast<llvm::PointerType>(Ptr->getType())->getElementType());

  if (E->isArrayForm()) {
    EmitArrayDelete(*this, E, Ptr, DeleteTy);
  } else {
    EmitObjectDelete(*this, E->getOperatorDelete(), Ptr, DeleteTy,
                     E->isGlobalDelete());
  }

  EmitBlock(DeleteEnd);
}

static llvm::Value *EmitTypeidFromVTable(CodeGenFunction &CGF, const Expr *E,
                                         llvm::Type *StdTypeInfoPtrTy) {
  // Get the vtable pointer.
  llvm::Value *ThisPtr = CGF.EmitLValue(E).getAddress();

  // C++ [expr.typeid]p2:
  //   If the glvalue expression is obtained by applying the unary * operator to
  //   a pointer and the pointer is a null pointer value, the typeid expression
  //   throws the std::bad_typeid exception.
  bool IsDeref = false;
  if (const UnaryOperator *UO = dyn_cast<UnaryOperator>(E->IgnoreParens()))
    if (UO->getOpcode() == UO_Deref)
      IsDeref = true;

  QualType SrcRecordTy = E->getType();
  if (CGF.CGM.getCXXABI().shouldTypeidBeNullChecked(IsDeref, SrcRecordTy)) {
    llvm::BasicBlock *BadTypeidBlock =
        CGF.createBasicBlock("typeid.bad_typeid");
    llvm::BasicBlock *EndBlock = CGF.createBasicBlock("typeid.end");

    llvm::Value *IsNull = CGF.Builder.CreateIsNull(ThisPtr);
    CGF.Builder.CreateCondBr(IsNull, BadTypeidBlock, EndBlock);

    CGF.EmitBlock(BadTypeidBlock);
    CGF.CGM.getCXXABI().EmitBadTypeidCall(CGF);
    CGF.EmitBlock(EndBlock);
  }

  return CGF.CGM.getCXXABI().EmitTypeid(CGF, SrcRecordTy, ThisPtr,
                                        StdTypeInfoPtrTy);
}

llvm::Value *CodeGenFunction::EmitCXXTypeidExpr(const CXXTypeidExpr *E) {
  llvm::Type *StdTypeInfoPtrTy = 
    ConvertType(E->getType())->getPointerTo();
  
  if (E->isTypeOperand()) {
    llvm::Constant *TypeInfo =
        CGM.GetAddrOfRTTIDescriptor(E->getTypeOperand(getContext()));
    return Builder.CreateBitCast(TypeInfo, StdTypeInfoPtrTy);
  }

  // C++ [expr.typeid]p2:
  //   When typeid is applied to a glvalue expression whose type is a
  //   polymorphic class type, the result refers to a std::type_info object
  //   representing the type of the most derived object (that is, the dynamic
  //   type) to which the glvalue refers.
  if (E->isPotentiallyEvaluated())
    return EmitTypeidFromVTable(*this, E->getExprOperand(), 
                                StdTypeInfoPtrTy);

  QualType OperandTy = E->getExprOperand()->getType();
  return Builder.CreateBitCast(CGM.GetAddrOfRTTIDescriptor(OperandTy),
                               StdTypeInfoPtrTy);
}

static llvm::Value *EmitDynamicCastToNull(CodeGenFunction &CGF,
                                          QualType DestTy) {
  llvm::Type *DestLTy = CGF.ConvertType(DestTy);
  if (DestTy->isPointerType())
    return llvm::Constant::getNullValue(DestLTy);

  /// C++ [expr.dynamic.cast]p9:
  ///   A failed cast to reference type throws std::bad_cast
  if (!CGF.CGM.getCXXABI().EmitBadCastCall(CGF))
    return nullptr;

  CGF.EmitBlock(CGF.createBasicBlock("dynamic_cast.end"));
  return llvm::UndefValue::get(DestLTy);
}

llvm::Value *CodeGenFunction::EmitDynamicCast(llvm::Value *Value,
                                              const CXXDynamicCastExpr *DCE) {
  QualType DestTy = DCE->getTypeAsWritten();

  if (DCE->isAlwaysNull())
    if (llvm::Value *T = EmitDynamicCastToNull(*this, DestTy))
      return T;

  QualType SrcTy = DCE->getSubExpr()->getType();

  // C++ [expr.dynamic.cast]p7:
  //   If T is "pointer to cv void," then the result is a pointer to the most
  //   derived object pointed to by v.
  const PointerType *DestPTy = DestTy->getAs<PointerType>();

  bool isDynamicCastToVoid;
  QualType SrcRecordTy;
  QualType DestRecordTy;
  if (DestPTy) {
    isDynamicCastToVoid = DestPTy->getPointeeType()->isVoidType();
    SrcRecordTy = SrcTy->castAs<PointerType>()->getPointeeType();
    DestRecordTy = DestPTy->getPointeeType();
  } else {
    isDynamicCastToVoid = false;
    SrcRecordTy = SrcTy;
    DestRecordTy = DestTy->castAs<ReferenceType>()->getPointeeType();
  }

  assert(SrcRecordTy->isRecordType() && "source type must be a record type!");

  // C++ [expr.dynamic.cast]p4: 
  //   If the value of v is a null pointer value in the pointer case, the result
  //   is the null pointer value of type T.
<<<<<<< HEAD
  bool ShouldNullCheckSrcValue = SrcTy->isPointerType();
=======
  bool ShouldNullCheckSrcValue =
      CGM.getCXXABI().shouldDynamicCastCallBeNullChecked(SrcTy->isPointerType(),
                                                         SrcRecordTy);
>>>>>>> ec81a0dc

  llvm::BasicBlock *CastNull = nullptr;
  llvm::BasicBlock *CastNotNull = nullptr;
  llvm::BasicBlock *CastEnd = createBasicBlock("dynamic_cast.end");
  
  if (ShouldNullCheckSrcValue) {
    CastNull = createBasicBlock("dynamic_cast.null");
    CastNotNull = createBasicBlock("dynamic_cast.notnull");

    llvm::Value *IsNull = Builder.CreateIsNull(Value);
    Builder.CreateCondBr(IsNull, CastNull, CastNotNull);
    EmitBlock(CastNotNull);
  }

  if (isDynamicCastToVoid) {
    Value = CGM.getCXXABI().EmitDynamicCastToVoid(*this, Value, SrcRecordTy,
                                                  DestTy);
  } else {
    assert(DestRecordTy->isRecordType() &&
           "destination type must be a record type!");
    Value = CGM.getCXXABI().EmitDynamicCastCall(*this, Value, SrcRecordTy,
                                                DestTy, DestRecordTy, CastEnd);
  }

  if (ShouldNullCheckSrcValue) {
    EmitBranch(CastEnd);

    EmitBlock(CastNull);
    EmitBranch(CastEnd);
  }

  EmitBlock(CastEnd);

  if (ShouldNullCheckSrcValue) {
    llvm::PHINode *PHI = Builder.CreatePHI(Value->getType(), 2);
    PHI->addIncoming(Value, CastNotNull);
    PHI->addIncoming(llvm::Constant::getNullValue(Value->getType()), CastNull);

    Value = PHI;
  }

  return Value;
}

void CodeGenFunction::EmitLambdaExpr(const LambdaExpr *E, AggValueSlot Slot) {
  RunCleanupsScope Scope(*this);
  LValue SlotLV = MakeAddrLValue(Slot.getAddr(), E->getType(),
                                 Slot.getAlignment());

  CXXRecordDecl::field_iterator CurField = E->getLambdaClass()->field_begin();
  for (LambdaExpr::capture_init_iterator i = E->capture_init_begin(),
                                         e = E->capture_init_end();
       i != e; ++i, ++CurField) {
    // Emit initialization
    
    LValue LV = EmitLValueForFieldInitialization(SlotLV, *CurField);
    ArrayRef<VarDecl *> ArrayIndexes;
    if (CurField->getType()->isArrayType())
      ArrayIndexes = E->getCaptureInitIndexVars(i);
    EmitInitializerForField(*CurField, LV, *i, ArrayIndexes);
  }
}<|MERGE_RESOLUTION|>--- conflicted
+++ resolved
@@ -764,17 +764,10 @@
   unsigned InitListElements = 0;
 
   const Expr *Init = E->getInitializer();
-<<<<<<< HEAD
-  llvm::AllocaInst *endOfInit = nullptr;
-  QualType::DestructionKind dtorKind = elementType.isDestructedType();
-  EHScopeStack::stable_iterator cleanup;
-  llvm::Instruction *cleanupDominator = nullptr;
-=======
   llvm::AllocaInst *EndOfInit = nullptr;
   QualType::DestructionKind DtorKind = ElementType.isDestructedType();
   EHScopeStack::stable_iterator Cleanup;
   llvm::Instruction *CleanupDominator = nullptr;
->>>>>>> ec81a0dc
 
   // If the initializer is an initializer list, first do the explicit elements.
   if (const InitListExpr *ILE = dyn_cast<InitListExpr>(Init)) {
@@ -837,26 +830,6 @@
     CurPtr = Builder.CreateBitCast(CurPtr, BeginPtr->getType());
   }
 
-<<<<<<< HEAD
-  llvm::ConstantInt *constNum = dyn_cast<llvm::ConstantInt>(numElements);
-
-  // If all elements have already been initialized, skip the whole loop.
-  if (constNum && constNum->getZExtValue() <= initializerElements) {
-    // If there was a cleanup, deactivate it.
-    if (cleanupDominator)
-      DeactivateCleanupBlock(cleanup, cleanupDominator);
-    return;
-  }
-
-  // Create the continuation block.
-  llvm::BasicBlock *contBB = createBasicBlock("new.loop.end");
-
-  // If the number of elements isn't constant, we have to now check if there is
-  // anything left to initialize.
-  if (!constNum) {
-    llvm::BasicBlock *nonEmptyBB = createBasicBlock("new.loop.nonempty");
-    llvm::Value *isEmpty = Builder.CreateICmpEQ(explicitPtr, endPtr,
-=======
   // Attempt to perform zero-initialization using memset.
   auto TryMemsetInitialization = [&]() -> bool {
     // FIXME: If the type is a pointer-to-data-member under the Itanium ABI,
@@ -963,7 +936,6 @@
   // anything left to initialize.
   if (!ConstNum) {
     llvm::Value *IsEmpty = Builder.CreateICmpEQ(CurPtr, EndPtr,
->>>>>>> ec81a0dc
                                                 "array.isempty");
     Builder.CreateCondBr(IsEmpty, ContBB, LoopBB);
   }
@@ -1747,13 +1719,9 @@
   // C++ [expr.dynamic.cast]p4: 
   //   If the value of v is a null pointer value in the pointer case, the result
   //   is the null pointer value of type T.
-<<<<<<< HEAD
-  bool ShouldNullCheckSrcValue = SrcTy->isPointerType();
-=======
   bool ShouldNullCheckSrcValue =
       CGM.getCXXABI().shouldDynamicCastCallBeNullChecked(SrcTy->isPointerType(),
                                                          SrcRecordTy);
->>>>>>> ec81a0dc
 
   llvm::BasicBlock *CastNull = nullptr;
   llvm::BasicBlock *CastNotNull = nullptr;
