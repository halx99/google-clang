--- conflicted
+++ resolved
@@ -488,12 +488,8 @@
   bool UseLibcall = (Size != Align ||
                      getContext().toBits(sizeChars) > MaxInlineWidthInBits);
 
-<<<<<<< HEAD
-  llvm::Value *OrderFail = nullptr, *Val1 = nullptr, *Val2 = nullptr;
-=======
   llvm::Value *IsWeak = nullptr, *OrderFail = nullptr, *Val1 = nullptr,
               *Val2 = nullptr;
->>>>>>> ec81a0dc
   llvm::Value *Ptr = EmitScalarExpr(E->getPtr());
 
   if (E->getOp() == AtomicExpr::AO__c11_atomic_init) {
