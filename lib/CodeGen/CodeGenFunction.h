--- conflicted
+++ resolved
@@ -1894,26 +1894,17 @@
                            const ArrayRef<const Attr *> &Attrs = None);
 
   llvm::Function *EmitCapturedStmt(const CapturedStmt &S, CapturedRegionKind K);
-<<<<<<< HEAD
-  llvm::Function *GenerateCapturedStmtFunction(const CapturedDecl *CD,
-                                               const RecordDecl *RD,
-                                               SourceLocation Loc);
-=======
   llvm::Function *GenerateCapturedStmtFunction(const CapturedStmt &S);
->>>>>>> ec81a0dc
   llvm::Value *GenerateCapturedStmtArgument(const CapturedStmt &S);
 
   void EmitOMPParallelDirective(const OMPParallelDirective &S);
   void EmitOMPSimdDirective(const OMPSimdDirective &S);
-<<<<<<< HEAD
-=======
   void EmitOMPForDirective(const OMPForDirective &S);
   void EmitOMPSectionsDirective(const OMPSectionsDirective &S);
   void EmitOMPSectionDirective(const OMPSectionDirective &S);
   void EmitOMPSingleDirective(const OMPSingleDirective &S);
   void EmitOMPParallelForDirective(const OMPParallelForDirective &S);
   void EmitOMPParallelSectionsDirective(const OMPParallelSectionsDirective &S);
->>>>>>> ec81a0dc
 
   //===--------------------------------------------------------------------===//
   //                         LValue Expression Emission
@@ -2245,12 +2236,6 @@
                                    bool negateForRightShift);
   llvm::Value *EmitNeonRShiftImm(llvm::Value *Vec, llvm::Value *Amt,
                                  llvm::Type *Ty, bool usgn, const char *name);
-<<<<<<< HEAD
-  llvm::Value *EmitConcatVectors(llvm::Value *Lo, llvm::Value *Hi,
-                                 llvm::Type *ArgTy);
-  llvm::Value *EmitExtractHigh(llvm::Value *In, llvm::Type *ResTy);
-=======
->>>>>>> ec81a0dc
   // Helper functions for EmitAArch64BuiltinExpr.
   llvm::Value *vectorWrapScalar8(llvm::Value *Op);
   llvm::Value *vectorWrapScalar16(llvm::Value *Op);
