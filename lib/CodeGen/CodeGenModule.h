//===--- CodeGenModule.h - Per-Module state for LLVM CodeGen ----*- C++ -*-===//
//
//                     The LLVM Compiler Infrastructure
//
// This file is distributed under the University of Illinois Open Source
// License. See LICENSE.TXT for details.
//
//===----------------------------------------------------------------------===//
//
// This is the internal per-translation-unit state used for llvm translation.
//
//===----------------------------------------------------------------------===//

#ifndef CLANG_CODEGEN_CODEGENMODULE_H
#define CLANG_CODEGEN_CODEGENMODULE_H

#include "CGVTables.h"
#include "CodeGenTypes.h"
#include "SanitizerBlacklist.h"
#include "clang/AST/Attr.h"
#include "clang/AST/DeclCXX.h"
#include "clang/AST/DeclObjC.h"
#include "clang/AST/GlobalDecl.h"
#include "clang/AST/Mangle.h"
#include "clang/Basic/ABI.h"
#include "clang/Basic/LangOptions.h"
#include "clang/Basic/Module.h"
#include "llvm/ADT/DenseMap.h"
#include "llvm/ADT/SetVector.h"
#include "llvm/ADT/SmallPtrSet.h"
#include "llvm/ADT/StringMap.h"
#include "llvm/IR/CallingConv.h"
#include "llvm/IR/Module.h"
#include "llvm/IR/ValueHandle.h"

namespace llvm {
class Module;
class Constant;
class ConstantInt;
class Function;
class GlobalValue;
class DataLayout;
class FunctionType;
class LLVMContext;
class IndexedInstrProfReader;
}

namespace clang {
class TargetCodeGenInfo;
class ASTContext;
class AtomicType;
class FunctionDecl;
class IdentifierInfo;
class ObjCMethodDecl;
class ObjCImplementationDecl;
class ObjCCategoryImplDecl;
class ObjCProtocolDecl;
class ObjCEncodeExpr;
class BlockExpr;
class CharUnits;
class Decl;
class Expr;
class Stmt;
class InitListExpr;
class StringLiteral;
class NamedDecl;
class ValueDecl;
class VarDecl;
class LangOptions;
class CodeGenOptions;
class DiagnosticsEngine;
class AnnotateAttr;
class CXXDestructorDecl;
<<<<<<< HEAD
class MangleBuffer;
=======
>>>>>>> ec81a0dc
class Module;

namespace CodeGen {

class CallArgList;
class CodeGenFunction;
class CodeGenTBAA;
class CGCXXABI;
class CGDebugInfo;
class CGObjCRuntime;
class CGOpenCLRuntime;
class CGOpenMPRuntime;
class CGCUDARuntime;
class BlockFieldFlags;
class FunctionArgList;

struct OrderGlobalInits {
  unsigned int priority;
  unsigned int lex_order;
  OrderGlobalInits(unsigned int p, unsigned int l)
      : priority(p), lex_order(l) {}

  bool operator==(const OrderGlobalInits &RHS) const {
    return priority == RHS.priority && lex_order == RHS.lex_order;
  }

  bool operator<(const OrderGlobalInits &RHS) const {
    return std::tie(priority, lex_order) <
           std::tie(RHS.priority, RHS.lex_order);
  }
};

struct CodeGenTypeCache {
  /// void
  llvm::Type *VoidTy;

  /// i8, i16, i32, and i64
  llvm::IntegerType *Int8Ty, *Int16Ty, *Int32Ty, *Int64Ty;
  /// float, double
  llvm::Type *FloatTy, *DoubleTy;

  /// int
  llvm::IntegerType *IntTy;

  /// intptr_t, size_t, and ptrdiff_t, which we assume are the same size.
  union {
    llvm::IntegerType *IntPtrTy;
    llvm::IntegerType *SizeTy;
    llvm::IntegerType *PtrDiffTy;
  };

  /// void* in address space 0
  union {
    llvm::PointerType *VoidPtrTy;
    llvm::PointerType *Int8PtrTy;
<<<<<<< HEAD
  };

  /// void** in address space 0
  union {
    llvm::PointerType *VoidPtrPtrTy;
    llvm::PointerType *Int8PtrPtrTy;
  };

=======
  };

  /// void** in address space 0
  union {
    llvm::PointerType *VoidPtrPtrTy;
    llvm::PointerType *Int8PtrPtrTy;
  };

>>>>>>> ec81a0dc
  /// The width of a pointer into the generic address space.
  unsigned char PointerWidthInBits;

  /// The size and alignment of a pointer into the generic address
  /// space.
  union {
    unsigned char PointerAlignInBytes;
    unsigned char PointerSizeInBytes;
    unsigned char SizeSizeInBytes; // sizeof(size_t)
  };

  llvm::CallingConv::ID RuntimeCC;
  llvm::CallingConv::ID getRuntimeCC() const { return RuntimeCC; }
};

struct RREntrypoints {
  RREntrypoints() { memset(this, 0, sizeof(*this)); }
  /// void objc_autoreleasePoolPop(void*);
  llvm::Constant *objc_autoreleasePoolPop;

  /// void *objc_autoreleasePoolPush(void);
  llvm::Constant *objc_autoreleasePoolPush;
};

struct ARCEntrypoints {
  ARCEntrypoints() { memset(this, 0, sizeof(*this)); }

  /// id objc_autorelease(id);
  llvm::Constant *objc_autorelease;

  /// id objc_autoreleaseReturnValue(id);
  llvm::Constant *objc_autoreleaseReturnValue;

  /// void objc_copyWeak(id *dest, id *src);
  llvm::Constant *objc_copyWeak;

  /// void objc_destroyWeak(id*);
  llvm::Constant *objc_destroyWeak;

  /// id objc_initWeak(id*, id);
  llvm::Constant *objc_initWeak;

  /// id objc_loadWeak(id*);
  llvm::Constant *objc_loadWeak;

  /// id objc_loadWeakRetained(id*);
  llvm::Constant *objc_loadWeakRetained;

  /// void objc_moveWeak(id *dest, id *src);
  llvm::Constant *objc_moveWeak;

  /// id objc_retain(id);
  llvm::Constant *objc_retain;

  /// id objc_retainAutorelease(id);
  llvm::Constant *objc_retainAutorelease;

  /// id objc_retainAutoreleaseReturnValue(id);
  llvm::Constant *objc_retainAutoreleaseReturnValue;

  /// id objc_retainAutoreleasedReturnValue(id);
  llvm::Constant *objc_retainAutoreleasedReturnValue;

  /// id objc_retainBlock(id);
  llvm::Constant *objc_retainBlock;

  /// void objc_release(id);
  llvm::Constant *objc_release;

  /// id objc_storeStrong(id*, id);
  llvm::Constant *objc_storeStrong;

  /// id objc_storeWeak(id*, id);
  llvm::Constant *objc_storeWeak;

  /// A void(void) inline asm to use to mark that the return value of
  /// a call will be immediately retain.
  llvm::InlineAsm *retainAutoreleasedReturnValueMarker;

  /// void clang.arc.use(...);
  llvm::Constant *clang_arc_use;
};

/// This class records statistics on instrumentation based profiling.
class InstrProfStats {
  uint32_t VisitedInMainFile;
  uint32_t MissingInMainFile;
  uint32_t Visited;
  uint32_t Missing;
  uint32_t Mismatched;

public:
  InstrProfStats()
      : VisitedInMainFile(0), MissingInMainFile(0), Visited(0), Missing(0),
        Mismatched(0) {}
  /// Record that we've visited a function and whether or not that function was
  /// in the main source file.
  void addVisited(bool MainFile) {
    if (MainFile)
      ++VisitedInMainFile;
    ++Visited;
  }
  /// Record that a function we've visited has no profile data.
  void addMissing(bool MainFile) {
    if (MainFile)
      ++MissingInMainFile;
    ++Missing;
  }
  /// Record that a function we've visited has mismatched profile data.
  void addMismatched(bool MainFile) { ++Mismatched; }
  /// Whether or not the stats we've gathered indicate any potential problems.
  bool hasDiagnostics() { return Missing || Mismatched; }
  /// Report potential problems we've found to \c Diags.
  void reportDiagnostics(DiagnosticsEngine &Diags, StringRef MainFile);
};

/// This class organizes the cross-function state that is used while generating
/// LLVM code.
class CodeGenModule : public CodeGenTypeCache {
  CodeGenModule(const CodeGenModule &) LLVM_DELETED_FUNCTION;
  void operator=(const CodeGenModule &) LLVM_DELETED_FUNCTION;

  struct Structor {
    Structor() : Priority(0), Initializer(nullptr), AssociatedData(nullptr) {}
    Structor(int Priority, llvm::Constant *Initializer,
             llvm::Constant *AssociatedData)
        : Priority(Priority), Initializer(Initializer),
          AssociatedData(AssociatedData) {}
    int Priority;
    llvm::Constant *Initializer;
    llvm::Constant *AssociatedData;
  };

  typedef std::vector<Structor> CtorList;

  ASTContext &Context;
  const LangOptions &LangOpts;
  const CodeGenOptions &CodeGenOpts;
  llvm::Module &TheModule;
  DiagnosticsEngine &Diags;
  const llvm::DataLayout &TheDataLayout;
  const TargetInfo &Target;
  std::unique_ptr<CGCXXABI> ABI;
  llvm::LLVMContext &VMContext;

  CodeGenTBAA *TBAA;
  
  mutable const TargetCodeGenInfo *TheTargetCodeGenInfo;
  
  // This should not be moved earlier, since its initialization depends on some
  // of the previous reference members being already initialized and also checks
  // if TheTargetCodeGenInfo is NULL
  CodeGenTypes Types;
 
  /// Holds information about C++ vtables.
  CodeGenVTables VTables;

  CGObjCRuntime* ObjCRuntime;
  CGOpenCLRuntime* OpenCLRuntime;
  CGOpenMPRuntime* OpenMPRuntime;
  CGCUDARuntime* CUDARuntime;
  CGDebugInfo* DebugInfo;
  ARCEntrypoints *ARCData;
  llvm::MDNode *NoObjCARCExceptionsMetadata;
  RREntrypoints *RRData;
  std::unique_ptr<llvm::IndexedInstrProfReader> PGOReader;
  InstrProfStats PGOStats;

  // A set of references that have only been seen via a weakref so far. This is
  // used to remove the weak of the reference if we ever see a direct reference
  // or a definition.
  llvm::SmallPtrSet<llvm::GlobalValue*, 10> WeakRefReferences;

  /// This contains all the decls which have definitions but/ which are deferred
  /// for emission and therefore should only be output if they are actually
  /// used. If a decl is in this, then it is known to have not been referenced
  /// yet.
<<<<<<< HEAD
  llvm::StringMap<GlobalDecl> DeferredDecls;
=======
  std::map<StringRef, GlobalDecl> DeferredDecls;
>>>>>>> ec81a0dc

  /// This is a list of deferred decls which we have seen that *are* actually
  /// referenced. These get code generated when the module is done.
  struct DeferredGlobal {
    DeferredGlobal(llvm::GlobalValue *GV, GlobalDecl GD) : GV(GV), GD(GD) {}
    llvm::AssertingVH<llvm::GlobalValue> GV;
    GlobalDecl GD;
  };
  std::vector<DeferredGlobal> DeferredDeclsToEmit;
  void addDeferredDeclToEmit(llvm::GlobalValue *GV, GlobalDecl GD) {
    DeferredDeclsToEmit.push_back(DeferredGlobal(GV, GD));
  }

  /// List of alias we have emitted. Used to make sure that what they point to
  /// is defined once we get to the end of the of the translation unit.
  std::vector<GlobalDecl> Aliases;

  typedef llvm::StringMap<llvm::TrackingVH<llvm::Constant> > ReplacementsTy;
  ReplacementsTy Replacements;

  /// A queue of (optional) vtables to consider emitting.
  std::vector<const CXXRecordDecl*> DeferredVTables;

  /// List of global values which are required to be present in the object file;
  /// bitcast to i8*. This is used for forcing visibility of symbols which may
  /// otherwise be optimized out.
  std::vector<llvm::WeakVH> LLVMUsed;
  std::vector<llvm::WeakVH> LLVMCompilerUsed;

  /// Store the list of global constructors and their respective priorities to
  /// be emitted when the translation unit is complete.
  CtorList GlobalCtors;

  /// Store the list of global destructors and their respective priorities to be
  /// emitted when the translation unit is complete.
  CtorList GlobalDtors;

<<<<<<< HEAD
  /// A map of canonical GlobalDecls to their mangled names.
  llvm::DenseMap<GlobalDecl, StringRef> MangledDeclNames;
  llvm::BumpPtrAllocator MangledNamesAllocator;
  
=======
  /// An ordered map of canonical GlobalDecls to their mangled names.
  llvm::MapVector<GlobalDecl, StringRef> MangledDeclNames;
  llvm::StringMap<GlobalDecl, llvm::BumpPtrAllocator> Manglings;

>>>>>>> ec81a0dc
  /// Global annotations.
  std::vector<llvm::Constant*> Annotations;

  /// Map used to get unique annotation strings.
  llvm::StringMap<llvm::Constant*> AnnotationStrings;

  llvm::StringMap<llvm::Constant*> CFConstantStringMap;

  llvm::StringMap<llvm::GlobalVariable *> Constant1ByteStringMap;
  llvm::StringMap<llvm::GlobalVariable *> Constant2ByteStringMap;
  llvm::StringMap<llvm::GlobalVariable *> Constant4ByteStringMap;
  llvm::DenseMap<const Decl*, llvm::Constant *> StaticLocalDeclMap;
  llvm::DenseMap<const Decl*, llvm::GlobalVariable*> StaticLocalDeclGuardMap;
  llvm::DenseMap<const Expr*, llvm::Constant *> MaterializedGlobalTemporaryMap;

  llvm::DenseMap<QualType, llvm::Constant *> AtomicSetterHelperFnMap;
  llvm::DenseMap<QualType, llvm::Constant *> AtomicGetterHelperFnMap;

  /// Map used to get unique type descriptor constants for sanitizers.
  llvm::DenseMap<QualType, llvm::Constant *> TypeDescriptorMap;

  /// Map used to track internal linkage functions declared within
  /// extern "C" regions.
  typedef llvm::MapVector<IdentifierInfo *,
                          llvm::GlobalValue *> StaticExternCMap;
  StaticExternCMap StaticExternCValues;

  /// \brief thread_local variables defined or used in this TU.
  std::vector<std::pair<const VarDecl *, llvm::GlobalVariable *> >
    CXXThreadLocals;

  /// \brief thread_local variables with initializers that need to run
  /// before any thread_local variable in this TU is odr-used.
  std::vector<llvm::Constant*> CXXThreadLocalInits;

  /// Global variables with initializers that need to run before main.
  std::vector<llvm::Constant*> CXXGlobalInits;

  /// When a C++ decl with an initializer is deferred, null is
  /// appended to CXXGlobalInits, and the index of that null is placed
  /// here so that the initializer will be performed in the correct
  /// order.
  llvm::DenseMap<const Decl*, unsigned> DelayedCXXInitPosition;
  
  typedef std::pair<OrderGlobalInits, llvm::Function*> GlobalInitData;

  struct GlobalInitPriorityCmp {
    bool operator()(const GlobalInitData &LHS,
                    const GlobalInitData &RHS) const {
      return LHS.first.priority < RHS.first.priority;
    }
  };

  /// Global variables with initializers whose order of initialization is set by
  /// init_priority attribute.
  SmallVector<GlobalInitData, 8> PrioritizedCXXGlobalInits;

  /// Global destructor functions and arguments that need to run on termination.
  std::vector<std::pair<llvm::WeakVH,llvm::Constant*> > CXXGlobalDtors;

  /// \brief The complete set of modules that has been imported.
  llvm::SetVector<clang::Module *> ImportedModules;

  /// \brief A vector of metadata strings.
  SmallVector<llvm::Value *, 16> LinkerOptionsMetadata;

  /// @name Cache for Objective-C runtime types
  /// @{

  /// Cached reference to the class for constant strings. This value has type
  /// int * but is actually an Obj-C class pointer.
  llvm::WeakVH CFConstantStringClassRef;

  /// Cached reference to the class for constant strings. This value has type
  /// int * but is actually an Obj-C class pointer.
  llvm::WeakVH ConstantStringClassRef;

  /// \brief The LLVM type corresponding to NSConstantString.
  llvm::StructType *NSConstantStringType;
  
  /// \brief The type used to describe the state of a fast enumeration in
  /// Objective-C's for..in loop.
  QualType ObjCFastEnumerationStateType;
  
  /// @}

  /// Lazily create the Objective-C runtime
  void createObjCRuntime();

  void createOpenCLRuntime();
  void createOpenMPRuntime();
  void createCUDARuntime();

  bool isTriviallyRecursive(const FunctionDecl *F);
  bool shouldEmitFunction(GlobalDecl GD);

  /// @name Cache for Blocks Runtime Globals
  /// @{

  llvm::Constant *NSConcreteGlobalBlock;
  llvm::Constant *NSConcreteStackBlock;

  llvm::Constant *BlockObjectAssign;
  llvm::Constant *BlockObjectDispose;

  llvm::Type *BlockDescriptorType;
  llvm::Type *GenericBlockLiteralType;

  struct {
    int GlobalUniqueCount;
  } Block;

  /// void @llvm.lifetime.start(i64 %size, i8* nocapture <ptr>)
  llvm::Constant *LifetimeStartFn;

  /// void @llvm.lifetime.end(i64 %size, i8* nocapture <ptr>)
  llvm::Constant *LifetimeEndFn;

  GlobalDecl initializedGlobalDecl;

  SanitizerBlacklist SanitizerBL;

  /// @}
public:
  CodeGenModule(ASTContext &C, const CodeGenOptions &CodeGenOpts,
                llvm::Module &M, const llvm::DataLayout &TD,
                DiagnosticsEngine &Diags);

  ~CodeGenModule();

  void clear();

  /// Finalize LLVM code generation.
  void Release();

  /// Return a reference to the configured Objective-C runtime.
  CGObjCRuntime &getObjCRuntime() {
    if (!ObjCRuntime) createObjCRuntime();
    return *ObjCRuntime;
  }

  /// Return true iff an Objective-C runtime has been configured.
  bool hasObjCRuntime() { return !!ObjCRuntime; }

  /// Return a reference to the configured OpenCL runtime.
  CGOpenCLRuntime &getOpenCLRuntime() {
    assert(OpenCLRuntime != nullptr);
    return *OpenCLRuntime;
  }

  /// Return a reference to the configured OpenMP runtime.
  CGOpenMPRuntime &getOpenMPRuntime() {
    assert(OpenMPRuntime != nullptr);
    return *OpenMPRuntime;
  }

  /// Return a reference to the configured CUDA runtime.
  CGCUDARuntime &getCUDARuntime() {
    assert(CUDARuntime != nullptr);
    return *CUDARuntime;
  }

  ARCEntrypoints &getARCEntrypoints() const {
    assert(getLangOpts().ObjCAutoRefCount && ARCData != nullptr);
    return *ARCData;
  }

  RREntrypoints &getRREntrypoints() const {
    assert(RRData != nullptr);
    return *RRData;
  }

  InstrProfStats &getPGOStats() { return PGOStats; }
  llvm::IndexedInstrProfReader *getPGOReader() const { return PGOReader.get(); }

  llvm::Constant *getStaticLocalDeclAddress(const VarDecl *D) {
    return StaticLocalDeclMap[D];
  }
  void setStaticLocalDeclAddress(const VarDecl *D, 
                                 llvm::Constant *C) {
    StaticLocalDeclMap[D] = C;
  }

  llvm::GlobalVariable *getStaticLocalDeclGuardAddress(const VarDecl *D) {
    return StaticLocalDeclGuardMap[D];
  }
  void setStaticLocalDeclGuardAddress(const VarDecl *D, 
                                      llvm::GlobalVariable *C) {
    StaticLocalDeclGuardMap[D] = C;
  }

  bool lookupRepresentativeDecl(StringRef MangledName,
                                GlobalDecl &Result) const;

  llvm::Constant *getAtomicSetterHelperFnMap(QualType Ty) {
    return AtomicSetterHelperFnMap[Ty];
  }
  void setAtomicSetterHelperFnMap(QualType Ty,
                            llvm::Constant *Fn) {
    AtomicSetterHelperFnMap[Ty] = Fn;
  }

  llvm::Constant *getAtomicGetterHelperFnMap(QualType Ty) {
    return AtomicGetterHelperFnMap[Ty];
  }
  void setAtomicGetterHelperFnMap(QualType Ty,
                            llvm::Constant *Fn) {
    AtomicGetterHelperFnMap[Ty] = Fn;
  }

  llvm::Constant *getTypeDescriptorFromMap(QualType Ty) {
    return TypeDescriptorMap[Ty];
  }
  void setTypeDescriptorInMap(QualType Ty, llvm::Constant *C) {
    TypeDescriptorMap[Ty] = C;
  }

  CGDebugInfo *getModuleDebugInfo() { return DebugInfo; }

  llvm::MDNode *getNoObjCARCExceptionsMetadata() {
    if (!NoObjCARCExceptionsMetadata)
      NoObjCARCExceptionsMetadata =
        llvm::MDNode::get(getLLVMContext(),
                          SmallVector<llvm::Value*,1>());
    return NoObjCARCExceptionsMetadata;
  }

  ASTContext &getContext() const { return Context; }
  const LangOptions &getLangOpts() const { return LangOpts; }
  const CodeGenOptions &getCodeGenOpts() const { return CodeGenOpts; }
  llvm::Module &getModule() const { return TheModule; }
  DiagnosticsEngine &getDiags() const { return Diags; }
  const llvm::DataLayout &getDataLayout() const { return TheDataLayout; }
  const TargetInfo &getTarget() const { return Target; }
  CGCXXABI &getCXXABI() const { return *ABI; }
  llvm::LLVMContext &getLLVMContext() { return VMContext; }

  bool shouldUseTBAA() const { return TBAA != nullptr; }

  const TargetCodeGenInfo &getTargetCodeGenInfo(); 
  
  CodeGenTypes &getTypes() { return Types; }
 
  CodeGenVTables &getVTables() { return VTables; }

  ItaniumVTableContext &getItaniumVTableContext() {
    return VTables.getItaniumVTableContext();
  }

  MicrosoftVTableContext &getMicrosoftVTableContext() {
    return VTables.getMicrosoftVTableContext();
  }

  llvm::MDNode *getTBAAInfo(QualType QTy);
  llvm::MDNode *getTBAAInfoForVTablePtr();
  llvm::MDNode *getTBAAStructInfo(QualType QTy);
  /// Return the MDNode in the type DAG for the given struct type.
  llvm::MDNode *getTBAAStructTypeInfo(QualType QTy);
  /// Return the path-aware tag for given base type, access node and offset.
  llvm::MDNode *getTBAAStructTagInfo(QualType BaseTy, llvm::MDNode *AccessN,
                                     uint64_t O);

  bool isTypeConstant(QualType QTy, bool ExcludeCtorDtor);

  bool isPaddedAtomicType(QualType type);
  bool isPaddedAtomicType(const AtomicType *type);

  /// Decorate the instruction with a TBAA tag. For scalar TBAA, the tag
  /// is the same as the type. For struct-path aware TBAA, the tag
  /// is different from the type: base type, access type and offset.
  /// When ConvertTypeToTag is true, we create a tag based on the scalar type.
  void DecorateInstruction(llvm::Instruction *Inst,
                           llvm::MDNode *TBAAInfo,
                           bool ConvertTypeToTag = true);

  /// Emit the given number of characters as a value of type size_t.
  llvm::ConstantInt *getSize(CharUnits numChars);

  /// Set the visibility for the given LLVM GlobalValue.
  void setGlobalVisibility(llvm::GlobalValue *GV, const NamedDecl *D) const;

  /// Set the TLS mode for the given LLVM GlobalVariable for the thread-local
  /// variable declaration D.
  void setTLSMode(llvm::GlobalVariable *GV, const VarDecl &D) const;

  static llvm::GlobalValue::VisibilityTypes GetLLVMVisibility(Visibility V) {
    switch (V) {
    case DefaultVisibility:   return llvm::GlobalValue::DefaultVisibility;
    case HiddenVisibility:    return llvm::GlobalValue::HiddenVisibility;
    case ProtectedVisibility: return llvm::GlobalValue::ProtectedVisibility;
    }
    llvm_unreachable("unknown visibility!");
  }

  llvm::Constant *GetAddrOfGlobal(GlobalDecl GD) {
    if (isa<CXXConstructorDecl>(GD.getDecl()))
      return GetAddrOfCXXConstructor(cast<CXXConstructorDecl>(GD.getDecl()),
                                     GD.getCtorType());
    else if (isa<CXXDestructorDecl>(GD.getDecl()))
      return GetAddrOfCXXDestructor(cast<CXXDestructorDecl>(GD.getDecl()),
                                     GD.getDtorType());
    else if (isa<FunctionDecl>(GD.getDecl()))
      return GetAddrOfFunction(GD);
    else
      return GetAddrOfGlobalVar(cast<VarDecl>(GD.getDecl()));
  }

  /// Will return a global variable of the given type. If a variable with a
  /// different type already exists then a new  variable with the right type
  /// will be created and all uses of the old variable will be replaced with a
  /// bitcast to the new variable.
  llvm::GlobalVariable *
  CreateOrReplaceCXXRuntimeVariable(StringRef Name, llvm::Type *Ty,
                                    llvm::GlobalValue::LinkageTypes Linkage);

  /// Return the address space of the underlying global variable for D, as
  /// determined by its declaration. Normally this is the same as the address
  /// space of D's type, but in CUDA, address spaces are associated with
  /// declarations, not types.
  unsigned GetGlobalVarAddressSpace(const VarDecl *D, unsigned AddrSpace);

  /// Return the llvm::Constant for the address of the given global variable.
  /// If Ty is non-null and if the global doesn't exist, then it will be greated
  /// with the specified type instead of whatever the normal requested type
  /// would be.
  llvm::Constant *GetAddrOfGlobalVar(const VarDecl *D,
                                     llvm::Type *Ty = nullptr);

  /// Return the address of the given function. If Ty is non-null, then this
  /// function will use the specified type if it has to create it.
  llvm::Constant *GetAddrOfFunction(GlobalDecl GD, llvm::Type *Ty = 0,
                                    bool ForVTable = false,
                                    bool DontDefer = false);

  /// Get the address of the RTTI descriptor for the given type.
  llvm::Constant *GetAddrOfRTTIDescriptor(QualType Ty, bool ForEH = false);

  /// Get the address of a uuid descriptor .
  llvm::Constant *GetAddrOfUuidDescriptor(const CXXUuidofExpr* E);

  /// Get the address of the thunk for the given global decl.
  llvm::Constant *GetAddrOfThunk(GlobalDecl GD, const ThunkInfo &Thunk);

  /// Get a reference to the target of VD.
  llvm::Constant *GetWeakRefReference(const ValueDecl *VD);

  /// Returns the offset from a derived class to  a class. Returns null if the
  /// offset is 0.
  llvm::Constant *
  GetNonVirtualBaseClassOffset(const CXXRecordDecl *ClassDecl,
                               CastExpr::path_const_iterator PathBegin,
                               CastExpr::path_const_iterator PathEnd);

  /// A pair of helper functions for a __block variable.
  class ByrefHelpers : public llvm::FoldingSetNode {
  public:
    llvm::Constant *CopyHelper;
    llvm::Constant *DisposeHelper;

    /// The alignment of the field.  This is important because
    /// different offsets to the field within the byref struct need to
    /// have different helper functions.
    CharUnits Alignment;

    ByrefHelpers(CharUnits alignment) : Alignment(alignment) {}
    virtual ~ByrefHelpers();

    void Profile(llvm::FoldingSetNodeID &id) const {
      id.AddInteger(Alignment.getQuantity());
      profileImpl(id);
    }
    virtual void profileImpl(llvm::FoldingSetNodeID &id) const = 0;

    virtual bool needsCopy() const { return true; }
    virtual void emitCopy(CodeGenFunction &CGF,
                          llvm::Value *dest, llvm::Value *src) = 0;

    virtual bool needsDispose() const { return true; }
    virtual void emitDispose(CodeGenFunction &CGF, llvm::Value *field) = 0;
  };

  llvm::FoldingSet<ByrefHelpers> ByrefHelpersCache;

  /// Fetches the global unique block count.
  int getUniqueBlockCount() { return ++Block.GlobalUniqueCount; }
  
  /// Fetches the type of a generic block descriptor.
  llvm::Type *getBlockDescriptorType();

  /// The type of a generic block literal.
  llvm::Type *getGenericBlockLiteralType();

<<<<<<< HEAD
  /// \brief Gets or a creats a Microsoft TypeDescriptor.
  llvm::Constant *getMSTypeDescriptor(QualType Ty);
  /// \brief Gets or a creats a Microsoft CompleteObjectLocator.
  llvm::GlobalVariable *getMSCompleteObjectLocator(const CXXRecordDecl *RD,
                                                   const VPtrInfo *Info);

=======
>>>>>>> ec81a0dc
  /// Gets the address of a block which requires no captures.
  llvm::Constant *GetAddrOfGlobalBlock(const BlockExpr *BE, const char *);
  
  /// Return a pointer to a constant CFString object for the given string.
  llvm::Constant *GetAddrOfConstantCFString(const StringLiteral *Literal);

  /// Return a pointer to a constant NSString object for the given string. Or a
  /// user defined String object as defined via
  /// -fconstant-string-class=class_name option.
  llvm::Constant *GetAddrOfConstantString(const StringLiteral *Literal);

  /// Return a constant array for the given string.
  llvm::Constant *GetConstantArrayFromStringLiteral(const StringLiteral *E);

  /// Return a pointer to a constant array for the given string literal.
  llvm::Constant *GetAddrOfConstantStringFromLiteral(const StringLiteral *S);

  /// Return a pointer to a constant array for the given ObjCEncodeExpr node.
  llvm::Constant *GetAddrOfConstantStringFromObjCEncode(const ObjCEncodeExpr *);

<<<<<<< HEAD
  /// Returns a pointer to a character array containing the literal. This
  /// contents are exactly that of the given string, i.e. it will not be null
  /// terminated automatically; see GetAddrOfConstantCString. Note that whether
  /// the result is actually a pointer to an LLVM constant depends on
  /// Feature.WriteableStrings.
  ///
  /// The result has pointer to array type.
  ///
  /// \param GlobalName If provided, the name to use for the global
  /// (if one is created).
  llvm::Constant *GetAddrOfConstantString(StringRef Str,
                                          const char *GlobalName=nullptr,
                                          unsigned Alignment=0);

=======
>>>>>>> ec81a0dc
  /// Returns a pointer to a character array containing the literal and a
  /// terminating '\0' character. The result has pointer to array type.
  ///
  /// \param GlobalName If provided, the name to use for the global (if one is
  /// created).
  llvm::Constant *GetAddrOfConstantCString(const std::string &str,
<<<<<<< HEAD
                                           const char *GlobalName=nullptr,
                                           unsigned Alignment=0);
=======
                                           const char *GlobalName = nullptr,
                                           unsigned Alignment = 0);
>>>>>>> ec81a0dc

  /// Returns a pointer to a constant global variable for the given file-scope
  /// compound literal expression.
  llvm::Constant *GetAddrOfConstantCompoundLiteral(const CompoundLiteralExpr*E);

  /// \brief Returns a pointer to a global variable representing a temporary
  /// with static or thread storage duration.
  llvm::Constant *GetAddrOfGlobalTemporary(const MaterializeTemporaryExpr *E,
                                           const Expr *Inner);

  /// \brief Retrieve the record type that describes the state of an
  /// Objective-C fast enumeration loop (for..in).
  QualType getObjCFastEnumerationStateType();
  
  /// Return the address of the constructor of the given type.
  llvm::GlobalValue *
  GetAddrOfCXXConstructor(const CXXConstructorDecl *ctor, CXXCtorType ctorType,
                          const CGFunctionInfo *fnInfo = nullptr,
                          bool DontDefer = false);

  /// Return the address of the constructor of the given type.
  llvm::GlobalValue *
  GetAddrOfCXXDestructor(const CXXDestructorDecl *dtor,
                         CXXDtorType dtorType,
                         const CGFunctionInfo *fnInfo = nullptr,
                         llvm::FunctionType *fnType = nullptr,
                         bool DontDefer = false);

  /// Given a builtin id for a function like "__builtin_fabsf", return a
  /// Function* for "fabsf".
  llvm::Value *getBuiltinLibFunction(const FunctionDecl *FD,
                                     unsigned BuiltinID);

  llvm::Function *getIntrinsic(unsigned IID, ArrayRef<llvm::Type*> Tys = None);

  /// Emit code for a single top level declaration.
  void EmitTopLevelDecl(Decl *D);

  /// Tell the consumer that this variable has been instantiated.
  void HandleCXXStaticMemberVarInstantiation(VarDecl *VD);

  /// \brief If the declaration has internal linkage but is inside an
  /// extern "C" linkage specification, prepare to emit an alias for it
  /// to the expected name.
  template<typename SomeDecl>
  void MaybeHandleStaticInExternC(const SomeDecl *D, llvm::GlobalValue *GV);

  /// Add a global to a list to be added to the llvm.used metadata.
  void addUsedGlobal(llvm::GlobalValue *GV);

  /// Add a global to a list to be added to the llvm.compiler.used metadata.
  void addCompilerUsedGlobal(llvm::GlobalValue *GV);

  /// Add a destructor and object to add to the C++ global destructor function.
  void AddCXXDtorEntry(llvm::Constant *DtorFn, llvm::Constant *Object) {
    CXXGlobalDtors.push_back(std::make_pair(DtorFn, Object));
  }

  /// Create a new runtime function with the specified type and name.
  llvm::Constant *CreateRuntimeFunction(llvm::FunctionType *Ty,
                                        StringRef Name,
                                        llvm::AttributeSet ExtraAttrs =
                                          llvm::AttributeSet());
  /// Create a new runtime global variable with the specified type and name.
  llvm::Constant *CreateRuntimeVariable(llvm::Type *Ty,
                                        StringRef Name);

  ///@name Custom Blocks Runtime Interfaces
  ///@{

  llvm::Constant *getNSConcreteGlobalBlock();
  llvm::Constant *getNSConcreteStackBlock();
  llvm::Constant *getBlockObjectAssign();
  llvm::Constant *getBlockObjectDispose();

  ///@}

  llvm::Constant *getLLVMLifetimeStartFn();
  llvm::Constant *getLLVMLifetimeEndFn();

  // Make sure that this type is translated.
  void UpdateCompletedType(const TagDecl *TD);

  llvm::Constant *getMemberPointerConstant(const UnaryOperator *e);

  /// Try to emit the initializer for the given declaration as a constant;
  /// returns 0 if the expression cannot be emitted as a constant.
  llvm::Constant *EmitConstantInit(const VarDecl &D,
                                   CodeGenFunction *CGF = nullptr);

  /// Try to emit the given expression as a constant; returns 0 if the
  /// expression cannot be emitted as a constant.
  llvm::Constant *EmitConstantExpr(const Expr *E, QualType DestType,
                                   CodeGenFunction *CGF = nullptr);

  /// Emit the given constant value as a constant, in the type's scalar
  /// representation.
  llvm::Constant *EmitConstantValue(const APValue &Value, QualType DestType,
                                    CodeGenFunction *CGF = nullptr);

  /// Emit the given constant value as a constant, in the type's memory
  /// representation.
  llvm::Constant *EmitConstantValueForMemory(const APValue &Value,
                                             QualType DestType,
                                             CodeGenFunction *CGF = nullptr);

  /// Return the result of value-initializing the given type, i.e. a null
  /// expression of the given type.  This is usually, but not always, an LLVM
  /// null constant.
  llvm::Constant *EmitNullConstant(QualType T);

  /// Return a null constant appropriate for zero-initializing a base class with
  /// the given type. This is usually, but not always, an LLVM null constant.
  llvm::Constant *EmitNullConstantForBase(const CXXRecordDecl *Record);

  /// Emit a general error that something can't be done.
  void Error(SourceLocation loc, StringRef error);

  /// Print out an error that codegen doesn't support the specified stmt yet.
  void ErrorUnsupported(const Stmt *S, const char *Type);

  /// Print out an error that codegen doesn't support the specified decl yet.
  void ErrorUnsupported(const Decl *D, const char *Type);

  /// Set the attributes on the LLVM function for the given decl and function
  /// info. This applies attributes necessary for handling the ABI as well as
  /// user specified attributes like section.
  void SetInternalFunctionAttributes(const Decl *D, llvm::Function *F,
                                     const CGFunctionInfo &FI);

  /// Set the LLVM function attributes (sext, zext, etc).
  void SetLLVMFunctionAttributes(const Decl *D,
                                 const CGFunctionInfo &Info,
                                 llvm::Function *F);

  /// Set the LLVM function attributes which only apply to a function
  /// definintion.
  void SetLLVMFunctionAttributesForDefinition(const Decl *D, llvm::Function *F);

  /// Return true iff the given type uses 'sret' when used as a return type.
  bool ReturnTypeUsesSRet(const CGFunctionInfo &FI);

  /// Return true iff the given type uses an argument slot when 'sret' is used
  /// as a return type.
  bool ReturnSlotInterferesWithArgs(const CGFunctionInfo &FI);

  /// Return true iff the given type uses 'fpret' when used as a return type.
  bool ReturnTypeUsesFPRet(QualType ResultType);

  /// Return true iff the given type uses 'fp2ret' when used as a return type.
  bool ReturnTypeUsesFP2Ret(QualType ResultType);

  /// Get the LLVM attributes and calling convention to use for a particular
  /// function type.
  ///
  /// \param Info - The function type information.
  /// \param TargetDecl - The decl these attributes are being constructed
  /// for. If supplied the attributes applied to this decl may contribute to the
  /// function attributes and calling convention.
  /// \param PAL [out] - On return, the attribute list to use.
  /// \param CallingConv [out] - On return, the LLVM calling convention to use.
  void ConstructAttributeList(const CGFunctionInfo &Info,
                              const Decl *TargetDecl,
                              AttributeListType &PAL,
                              unsigned &CallingConv,
                              bool AttrOnCallSite);

  StringRef getMangledName(GlobalDecl GD);
  StringRef getBlockMangledName(GlobalDecl GD, const BlockDecl *BD);

  void EmitTentativeDefinition(const VarDecl *D);

  void EmitVTable(CXXRecordDecl *Class, bool DefinitionRequired);

  /// Emit the RTTI descriptors for the builtin types.
  void EmitFundamentalRTTIDescriptors();

  /// \brief Appends Opts to the "Linker Options" metadata value.
  void AppendLinkerOptions(StringRef Opts);

  /// \brief Appends a detect mismatch command to the linker options.
  void AddDetectMismatch(StringRef Name, StringRef Value);

  /// \brief Appends a dependent lib to the "Linker Options" metadata value.
  void AddDependentLib(StringRef Lib);

  llvm::GlobalVariable::LinkageTypes getFunctionLinkage(GlobalDecl GD);

  void setFunctionLinkage(GlobalDecl GD, llvm::Function *F) {
    F->setLinkage(getFunctionLinkage(GD));
  }

<<<<<<< HEAD
  /// \brief Returns the appropriate linkage for the TypeInfo struct for a type.
  llvm::GlobalVariable::LinkageTypes getTypeInfoLinkage(QualType Ty);

=======
>>>>>>> ec81a0dc
  /// Return the appropriate linkage for the vtable, VTT, and type information
  /// of the given class.
  llvm::GlobalVariable::LinkageTypes getVTableLinkage(const CXXRecordDecl *RD);

  /// Return the store size, in character units, of the given LLVM type.
  CharUnits GetTargetTypeStoreSize(llvm::Type *Ty) const;
  
  /// Returns LLVM linkage for a declarator.
  llvm::GlobalValue::LinkageTypes
  getLLVMLinkageForDeclarator(const DeclaratorDecl *D, GVALinkage Linkage,
                              bool IsConstantVariable);

  /// Returns LLVM linkage for a declarator.
  llvm::GlobalValue::LinkageTypes
  getLLVMLinkageVarDefinition(const VarDecl *VD, bool IsConstant);

  /// Emit all the global annotations.
  void EmitGlobalAnnotations();

  /// Emit an annotation string.
  llvm::Constant *EmitAnnotationString(StringRef Str);

  /// Emit the annotation's translation unit.
  llvm::Constant *EmitAnnotationUnit(SourceLocation Loc);

  /// Emit the annotation line number.
  llvm::Constant *EmitAnnotationLineNo(SourceLocation L);

  /// Generate the llvm::ConstantStruct which contains the annotation
  /// information for a given GlobalValue. The annotation struct is
  /// {i8 *, i8 *, i8 *, i32}. The first field is a constant expression, the
  /// GlobalValue being annotated. The second field is the constant string
  /// created from the AnnotateAttr's annotation. The third field is a constant
  /// string containing the name of the translation unit. The fourth field is
  /// the line number in the file of the annotated value declaration.
  llvm::Constant *EmitAnnotateAttr(llvm::GlobalValue *GV,
                                   const AnnotateAttr *AA,
                                   SourceLocation L);

  /// Add global annotations that are set on D, for the global GV. Those
  /// annotations are emitted during finalization of the LLVM code.
  void AddGlobalAnnotations(const ValueDecl *D, llvm::GlobalValue *GV);

  const SanitizerBlacklist &getSanitizerBlacklist() const {
    return SanitizerBL;
  }

  void reportGlobalToASan(llvm::GlobalVariable *GV, SourceLocation Loc,
                          bool IsDynInit = false);

  void addDeferredVTable(const CXXRecordDecl *RD) {
    DeferredVTables.push_back(RD);
  }

  /// Emit code for a singal global function or var decl. Forward declarations
  /// are emitted lazily.
  void EmitGlobal(GlobalDecl D);

private:
  llvm::GlobalValue *GetGlobalValue(StringRef Ref);

  llvm::Constant *
  GetOrCreateLLVMFunction(StringRef MangledName, llvm::Type *Ty, GlobalDecl D,
                          bool ForVTable, bool DontDefer = false,
                          llvm::AttributeSet ExtraAttrs = llvm::AttributeSet());

  llvm::Constant *GetOrCreateLLVMGlobal(StringRef MangledName,
                                        llvm::PointerType *PTy,
                                        const VarDecl *D);
<<<<<<< HEAD
=======

  llvm::StringMapEntry<llvm::GlobalVariable *> *
  getConstantStringMapEntry(StringRef Str, int CharByteWidth);
>>>>>>> ec81a0dc

  /// Set attributes which are common to any form of a global definition (alias,
  /// Objective-C method, function, global variable).
  ///
  /// NOTE: This should only be called for definitions.
  void SetCommonAttributes(const Decl *D, llvm::GlobalValue *GV);

  void setNonAliasAttributes(const Decl *D, llvm::GlobalObject *GO);
<<<<<<< HEAD

  /// Set attributes for a global definition.
  void setFunctionDefinitionAttributes(const FunctionDecl *D,
                                       llvm::Function *F);

=======

  /// Set attributes for a global definition.
  void setFunctionDefinitionAttributes(const FunctionDecl *D,
                                       llvm::Function *F);

>>>>>>> ec81a0dc
  /// Set function attributes for a function declaration.
  void SetFunctionAttributes(GlobalDecl GD,
                             llvm::Function *F,
                             bool IsIncompleteFunction);

  void EmitGlobalDefinition(GlobalDecl D, llvm::GlobalValue *GV = nullptr);

  void EmitGlobalFunctionDefinition(GlobalDecl GD, llvm::GlobalValue *GV);
  void EmitGlobalVarDefinition(const VarDecl *D);
  void EmitAliasDefinition(GlobalDecl GD);
  void EmitObjCPropertyImplementations(const ObjCImplementationDecl *D);
  void EmitObjCIvarInitializations(ObjCImplementationDecl *D);
  
  // C++ related functions.

  bool TryEmitDefinitionAsAlias(GlobalDecl Alias, GlobalDecl Target,
                                bool InEveryTU);
  bool TryEmitBaseDestructorAsAlias(const CXXDestructorDecl *D);

  void EmitNamespace(const NamespaceDecl *D);
  void EmitLinkageSpec(const LinkageSpecDecl *D);
  void CompleteDIClassType(const CXXMethodDecl* D);

  /// Emit a single constructor with the given type from a C++ constructor Decl.
  void EmitCXXConstructor(const CXXConstructorDecl *D, CXXCtorType Type);

  /// Emit a single destructor with the given type from a C++ destructor Decl.
  void EmitCXXDestructor(const CXXDestructorDecl *D, CXXDtorType Type);

  /// \brief Emit the function that initializes C++ thread_local variables.
  void EmitCXXThreadLocalInitFunc();

  /// Emit the function that initializes C++ globals.
  void EmitCXXGlobalInitFunc();

  /// Emit the function that destroys C++ globals.
  void EmitCXXGlobalDtorFunc();

  /// Emit the function that initializes the specified global (if PerformInit is
  /// true) and registers its destructor.
  void EmitCXXGlobalVarDeclInitFunc(const VarDecl *D,
                                    llvm::GlobalVariable *Addr,
                                    bool PerformInit);

  // FIXME: Hardcoding priority here is gross.
  void AddGlobalCtor(llvm::Function *Ctor, int Priority = 65535,
                     llvm::Constant *AssociatedData = 0);
  void AddGlobalDtor(llvm::Function *Dtor, int Priority = 65535);

  /// Generates a global array of functions and priorities using the given list
  /// and name. This array will have appending linkage and is suitable for use
  /// as a LLVM constructor or destructor array.
  void EmitCtorList(const CtorList &Fns, const char *GlobalName);

  /// Emit the RTTI descriptors for the given type.
  void EmitFundamentalRTTIDescriptor(QualType Type);

  /// Emit any needed decls for which code generation was deferred.
  void EmitDeferred();

  /// Call replaceAllUsesWith on all pairs in Replacements.
  void applyReplacements();

  void checkAliases();

  /// Emit any vtables which we deferred and still have a use for.
  void EmitDeferredVTables();

  /// Emit the llvm.used and llvm.compiler.used metadata.
  void emitLLVMUsed();

  /// \brief Emit the link options introduced by imported modules.
  void EmitModuleLinkOptions();

  /// \brief Emit aliases for internal-linkage declarations inside "C" language
  /// linkage specifications, giving them the "expected" name where possible.
  void EmitStaticExternCAliases();

  void EmitDeclMetadata();

  /// \brief Emit the Clang version as llvm.ident metadata.
  void EmitVersionIdentMetadata();

<<<<<<< HEAD
=======
  /// Emits target specific Metadata for global declarations.
  void EmitTargetMetadata();

>>>>>>> ec81a0dc
  /// Emit the llvm.gcov metadata used to tell LLVM where to emit the .gcno and
  /// .gcda files in a way that persists in .bc files.
  void EmitCoverageFile();

  /// Emits the initializer for a uuidof string.
  llvm::Constant *EmitUuidofInitializer(StringRef uuidstr, QualType IIDType);

  /// Determine if the given decl can be emitted lazily; this is only relevant
  /// for definitions. The given decl must be either a function or var decl.
  bool MayDeferGeneration(const ValueDecl *D);

  /// Check whether we can use a "simpler", more core exceptions personality
  /// function.
  void SimplifyPersonality();
};
}  // end namespace CodeGen
}  // end namespace clang

#endif<|MERGE_RESOLUTION|>--- conflicted
+++ resolved
@@ -71,10 +71,6 @@
 class DiagnosticsEngine;
 class AnnotateAttr;
 class CXXDestructorDecl;
-<<<<<<< HEAD
-class MangleBuffer;
-=======
->>>>>>> ec81a0dc
 class Module;
 
 namespace CodeGen {
@@ -130,7 +126,6 @@
   union {
     llvm::PointerType *VoidPtrTy;
     llvm::PointerType *Int8PtrTy;
-<<<<<<< HEAD
   };
 
   /// void** in address space 0
@@ -139,16 +134,6 @@
     llvm::PointerType *Int8PtrPtrTy;
   };
 
-=======
-  };
-
-  /// void** in address space 0
-  union {
-    llvm::PointerType *VoidPtrPtrTy;
-    llvm::PointerType *Int8PtrPtrTy;
-  };
-
->>>>>>> ec81a0dc
   /// The width of a pointer into the generic address space.
   unsigned char PointerWidthInBits;
 
@@ -326,11 +311,7 @@
   /// for emission and therefore should only be output if they are actually
   /// used. If a decl is in this, then it is known to have not been referenced
   /// yet.
-<<<<<<< HEAD
-  llvm::StringMap<GlobalDecl> DeferredDecls;
-=======
   std::map<StringRef, GlobalDecl> DeferredDecls;
->>>>>>> ec81a0dc
 
   /// This is a list of deferred decls which we have seen that *are* actually
   /// referenced. These get code generated when the module is done.
@@ -368,17 +349,10 @@
   /// emitted when the translation unit is complete.
   CtorList GlobalDtors;
 
-<<<<<<< HEAD
-  /// A map of canonical GlobalDecls to their mangled names.
-  llvm::DenseMap<GlobalDecl, StringRef> MangledDeclNames;
-  llvm::BumpPtrAllocator MangledNamesAllocator;
-  
-=======
   /// An ordered map of canonical GlobalDecls to their mangled names.
   llvm::MapVector<GlobalDecl, StringRef> MangledDeclNames;
   llvm::StringMap<GlobalDecl, llvm::BumpPtrAllocator> Manglings;
 
->>>>>>> ec81a0dc
   /// Global annotations.
   std::vector<llvm::Constant*> Annotations;
 
@@ -771,15 +745,6 @@
   /// The type of a generic block literal.
   llvm::Type *getGenericBlockLiteralType();
 
-<<<<<<< HEAD
-  /// \brief Gets or a creats a Microsoft TypeDescriptor.
-  llvm::Constant *getMSTypeDescriptor(QualType Ty);
-  /// \brief Gets or a creats a Microsoft CompleteObjectLocator.
-  llvm::GlobalVariable *getMSCompleteObjectLocator(const CXXRecordDecl *RD,
-                                                   const VPtrInfo *Info);
-
-=======
->>>>>>> ec81a0dc
   /// Gets the address of a block which requires no captures.
   llvm::Constant *GetAddrOfGlobalBlock(const BlockExpr *BE, const char *);
   
@@ -800,36 +765,14 @@
   /// Return a pointer to a constant array for the given ObjCEncodeExpr node.
   llvm::Constant *GetAddrOfConstantStringFromObjCEncode(const ObjCEncodeExpr *);
 
-<<<<<<< HEAD
-  /// Returns a pointer to a character array containing the literal. This
-  /// contents are exactly that of the given string, i.e. it will not be null
-  /// terminated automatically; see GetAddrOfConstantCString. Note that whether
-  /// the result is actually a pointer to an LLVM constant depends on
-  /// Feature.WriteableStrings.
-  ///
-  /// The result has pointer to array type.
-  ///
-  /// \param GlobalName If provided, the name to use for the global
-  /// (if one is created).
-  llvm::Constant *GetAddrOfConstantString(StringRef Str,
-                                          const char *GlobalName=nullptr,
-                                          unsigned Alignment=0);
-
-=======
->>>>>>> ec81a0dc
   /// Returns a pointer to a character array containing the literal and a
   /// terminating '\0' character. The result has pointer to array type.
   ///
   /// \param GlobalName If provided, the name to use for the global (if one is
   /// created).
   llvm::Constant *GetAddrOfConstantCString(const std::string &str,
-<<<<<<< HEAD
-                                           const char *GlobalName=nullptr,
-                                           unsigned Alignment=0);
-=======
                                            const char *GlobalName = nullptr,
                                            unsigned Alignment = 0);
->>>>>>> ec81a0dc
 
   /// Returns a pointer to a constant global variable for the given file-scope
   /// compound literal expression.
@@ -1022,12 +965,6 @@
     F->setLinkage(getFunctionLinkage(GD));
   }
 
-<<<<<<< HEAD
-  /// \brief Returns the appropriate linkage for the TypeInfo struct for a type.
-  llvm::GlobalVariable::LinkageTypes getTypeInfoLinkage(QualType Ty);
-
-=======
->>>>>>> ec81a0dc
   /// Return the appropriate linkage for the vtable, VTT, and type information
   /// of the given class.
   llvm::GlobalVariable::LinkageTypes getVTableLinkage(const CXXRecordDecl *RD);
@@ -1097,12 +1034,9 @@
   llvm::Constant *GetOrCreateLLVMGlobal(StringRef MangledName,
                                         llvm::PointerType *PTy,
                                         const VarDecl *D);
-<<<<<<< HEAD
-=======
 
   llvm::StringMapEntry<llvm::GlobalVariable *> *
   getConstantStringMapEntry(StringRef Str, int CharByteWidth);
->>>>>>> ec81a0dc
 
   /// Set attributes which are common to any form of a global definition (alias,
   /// Objective-C method, function, global variable).
@@ -1111,19 +1045,11 @@
   void SetCommonAttributes(const Decl *D, llvm::GlobalValue *GV);
 
   void setNonAliasAttributes(const Decl *D, llvm::GlobalObject *GO);
-<<<<<<< HEAD
 
   /// Set attributes for a global definition.
   void setFunctionDefinitionAttributes(const FunctionDecl *D,
                                        llvm::Function *F);
 
-=======
-
-  /// Set attributes for a global definition.
-  void setFunctionDefinitionAttributes(const FunctionDecl *D,
-                                       llvm::Function *F);
-
->>>>>>> ec81a0dc
   /// Set function attributes for a function declaration.
   void SetFunctionAttributes(GlobalDecl GD,
                              llvm::Function *F,
@@ -1207,12 +1133,9 @@
   /// \brief Emit the Clang version as llvm.ident metadata.
   void EmitVersionIdentMetadata();
 
-<<<<<<< HEAD
-=======
   /// Emits target specific Metadata for global declarations.
   void EmitTargetMetadata();
 
->>>>>>> ec81a0dc
   /// Emit the llvm.gcov metadata used to tell LLVM where to emit the .gcno and
   /// .gcda files in a way that persists in .bc files.
   void EmitCoverageFile();
