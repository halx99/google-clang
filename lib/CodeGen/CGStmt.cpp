//===--- CGStmt.cpp - Emit LLVM Code from Statements ----------------------===//
//
//                     The LLVM Compiler Infrastructure
//
// This file is distributed under the University of Illinois Open Source
// License. See LICENSE.TXT for details.
//
//===----------------------------------------------------------------------===//
//
// This contains code to emit Stmt nodes as LLVM code.
//
//===----------------------------------------------------------------------===//

#include "CodeGenFunction.h"
#include "CGDebugInfo.h"
#include "CodeGenModule.h"
#include "TargetInfo.h"
#include "clang/AST/StmtVisitor.h"
#include "clang/Basic/PrettyStackTrace.h"
#include "clang/Basic/TargetInfo.h"
#include "clang/Sema/LoopHint.h"
#include "clang/Sema/SemaDiagnostic.h"
#include "llvm/ADT/StringExtras.h"
#include "llvm/IR/CallSite.h"
#include "llvm/IR/DataLayout.h"
#include "llvm/IR/InlineAsm.h"
#include "llvm/IR/Intrinsics.h"
using namespace clang;
using namespace CodeGen;

//===----------------------------------------------------------------------===//
//                              Statement Emission
//===----------------------------------------------------------------------===//

void CodeGenFunction::EmitStopPoint(const Stmt *S) {
  if (CGDebugInfo *DI = getDebugInfo()) {
    SourceLocation Loc;
    Loc = S->getLocStart();
    DI->EmitLocation(Builder, Loc);

    LastStopPoint = Loc;
  }
}

void CodeGenFunction::EmitStmt(const Stmt *S) {
  assert(S && "Null statement?");
  PGO.setCurrentStmt(S);

  // These statements have their own debug info handling.
  if (EmitSimpleStmt(S))
    return;

  // Check if we are generating unreachable code.
  if (!HaveInsertPoint()) {
    // If so, and the statement doesn't contain a label, then we do not need to
    // generate actual code. This is safe because (1) the current point is
    // unreachable, so we don't need to execute the code, and (2) we've already
    // handled the statements which update internal data structures (like the
    // local variable map) which could be used by subsequent statements.
    if (!ContainsLabel(S)) {
      // Verify that any decl statements were handled as simple, they may be in
      // scope of subsequent reachable statements.
      assert(!isa<DeclStmt>(*S) && "Unexpected DeclStmt!");
      return;
    }

    // Otherwise, make a new block to hold the code.
    EnsureInsertPoint();
  }

  // Generate a stoppoint if we are emitting debug info.
  EmitStopPoint(S);

  switch (S->getStmtClass()) {
  case Stmt::NoStmtClass:
  case Stmt::CXXCatchStmtClass:
  case Stmt::SEHExceptStmtClass:
  case Stmt::SEHFinallyStmtClass:
  case Stmt::MSDependentExistsStmtClass:
    llvm_unreachable("invalid statement class to emit generically");
  case Stmt::NullStmtClass:
  case Stmt::CompoundStmtClass:
  case Stmt::DeclStmtClass:
  case Stmt::LabelStmtClass:
  case Stmt::AttributedStmtClass:
  case Stmt::GotoStmtClass:
  case Stmt::BreakStmtClass:
  case Stmt::ContinueStmtClass:
  case Stmt::DefaultStmtClass:
  case Stmt::CaseStmtClass:
    llvm_unreachable("should have emitted these statements as simple");

#define STMT(Type, Base)
#define ABSTRACT_STMT(Op)
#define EXPR(Type, Base) \
  case Stmt::Type##Class:
#include "clang/AST/StmtNodes.inc"
  {
    // Remember the block we came in on.
    llvm::BasicBlock *incoming = Builder.GetInsertBlock();
    assert(incoming && "expression emission must have an insertion point");

    EmitIgnoredExpr(cast<Expr>(S));

    llvm::BasicBlock *outgoing = Builder.GetInsertBlock();
    assert(outgoing && "expression emission cleared block!");

    // The expression emitters assume (reasonably!) that the insertion
    // point is always set.  To maintain that, the call-emission code
    // for noreturn functions has to enter a new block with no
    // predecessors.  We want to kill that block and mark the current
    // insertion point unreachable in the common case of a call like
    // "exit();".  Since expression emission doesn't otherwise create
    // blocks with no predecessors, we can just test for that.
    // However, we must be careful not to do this to our incoming
    // block, because *statement* emission does sometimes create
    // reachable blocks which will have no predecessors until later in
    // the function.  This occurs with, e.g., labels that are not
    // reachable by fallthrough.
    if (incoming != outgoing && outgoing->use_empty()) {
      outgoing->eraseFromParent();
      Builder.ClearInsertionPoint();
    }
    break;
  }

  case Stmt::IndirectGotoStmtClass:
    EmitIndirectGotoStmt(cast<IndirectGotoStmt>(*S)); break;

  case Stmt::IfStmtClass:       EmitIfStmt(cast<IfStmt>(*S));             break;
  case Stmt::WhileStmtClass:    EmitWhileStmt(cast<WhileStmt>(*S));       break;
  case Stmt::DoStmtClass:       EmitDoStmt(cast<DoStmt>(*S));             break;
  case Stmt::ForStmtClass:      EmitForStmt(cast<ForStmt>(*S));           break;

  case Stmt::ReturnStmtClass:   EmitReturnStmt(cast<ReturnStmt>(*S));     break;

  case Stmt::SwitchStmtClass:   EmitSwitchStmt(cast<SwitchStmt>(*S));     break;
  case Stmt::GCCAsmStmtClass:   // Intentional fall-through.
  case Stmt::MSAsmStmtClass:    EmitAsmStmt(cast<AsmStmt>(*S));           break;
  case Stmt::CapturedStmtClass: {
    const CapturedStmt *CS = cast<CapturedStmt>(S);
    EmitCapturedStmt(*CS, CS->getCapturedRegionKind());
    }
    break;
  case Stmt::ObjCAtTryStmtClass:
    EmitObjCAtTryStmt(cast<ObjCAtTryStmt>(*S));
    break;
  case Stmt::ObjCAtCatchStmtClass:
    llvm_unreachable(
                    "@catch statements should be handled by EmitObjCAtTryStmt");
  case Stmt::ObjCAtFinallyStmtClass:
    llvm_unreachable(
                  "@finally statements should be handled by EmitObjCAtTryStmt");
  case Stmt::ObjCAtThrowStmtClass:
    EmitObjCAtThrowStmt(cast<ObjCAtThrowStmt>(*S));
    break;
  case Stmt::ObjCAtSynchronizedStmtClass:
    EmitObjCAtSynchronizedStmt(cast<ObjCAtSynchronizedStmt>(*S));
    break;
  case Stmt::ObjCForCollectionStmtClass:
    EmitObjCForCollectionStmt(cast<ObjCForCollectionStmt>(*S));
    break;
  case Stmt::ObjCAutoreleasePoolStmtClass:
    EmitObjCAutoreleasePoolStmt(cast<ObjCAutoreleasePoolStmt>(*S));
    break;

  case Stmt::CXXTryStmtClass:
    EmitCXXTryStmt(cast<CXXTryStmt>(*S));
    break;
  case Stmt::CXXForRangeStmtClass:
    EmitCXXForRangeStmt(cast<CXXForRangeStmt>(*S));
    break;
  case Stmt::SEHTryStmtClass:
    EmitSEHTryStmt(cast<SEHTryStmt>(*S));
    break;
<<<<<<< HEAD
=======
  case Stmt::SEHLeaveStmtClass:
    EmitSEHLeaveStmt(cast<SEHLeaveStmt>(*S));
    break;
>>>>>>> ec81a0dc
  case Stmt::OMPParallelDirectiveClass:
    EmitOMPParallelDirective(cast<OMPParallelDirective>(*S));
    break;
  case Stmt::OMPSimdDirectiveClass:
    EmitOMPSimdDirective(cast<OMPSimdDirective>(*S));
    break;
<<<<<<< HEAD
=======
  case Stmt::OMPForDirectiveClass:
    EmitOMPForDirective(cast<OMPForDirective>(*S));
    break;
  case Stmt::OMPSectionsDirectiveClass:
    EmitOMPSectionsDirective(cast<OMPSectionsDirective>(*S));
    break;
  case Stmt::OMPSectionDirectiveClass:
    EmitOMPSectionDirective(cast<OMPSectionDirective>(*S));
    break;
  case Stmt::OMPSingleDirectiveClass:
    EmitOMPSingleDirective(cast<OMPSingleDirective>(*S));
    break;
  case Stmt::OMPParallelForDirectiveClass:
    EmitOMPParallelForDirective(cast<OMPParallelForDirective>(*S));
    break;
  case Stmt::OMPParallelSectionsDirectiveClass:
    EmitOMPParallelSectionsDirective(cast<OMPParallelSectionsDirective>(*S));
    break;
>>>>>>> ec81a0dc
  }
}

bool CodeGenFunction::EmitSimpleStmt(const Stmt *S) {
  switch (S->getStmtClass()) {
  default: return false;
  case Stmt::NullStmtClass: break;
  case Stmt::CompoundStmtClass: EmitCompoundStmt(cast<CompoundStmt>(*S)); break;
  case Stmt::DeclStmtClass:     EmitDeclStmt(cast<DeclStmt>(*S));         break;
  case Stmt::LabelStmtClass:    EmitLabelStmt(cast<LabelStmt>(*S));       break;
  case Stmt::AttributedStmtClass:
                            EmitAttributedStmt(cast<AttributedStmt>(*S)); break;
  case Stmt::GotoStmtClass:     EmitGotoStmt(cast<GotoStmt>(*S));         break;
  case Stmt::BreakStmtClass:    EmitBreakStmt(cast<BreakStmt>(*S));       break;
  case Stmt::ContinueStmtClass: EmitContinueStmt(cast<ContinueStmt>(*S)); break;
  case Stmt::DefaultStmtClass:  EmitDefaultStmt(cast<DefaultStmt>(*S));   break;
  case Stmt::CaseStmtClass:     EmitCaseStmt(cast<CaseStmt>(*S));         break;
  }

  return true;
}

/// EmitCompoundStmt - Emit a compound statement {..} node.  If GetLast is true,
/// this captures the expression result of the last sub-statement and returns it
/// (for use by the statement expression extension).
llvm::Value* CodeGenFunction::EmitCompoundStmt(const CompoundStmt &S, bool GetLast,
                                               AggValueSlot AggSlot) {
  PrettyStackTraceLoc CrashInfo(getContext().getSourceManager(),S.getLBracLoc(),
                             "LLVM IR generation of compound statement ('{}')");

  // Keep track of the current cleanup stack depth, including debug scopes.
  LexicalScope Scope(*this, S.getSourceRange());

  return EmitCompoundStmtWithoutScope(S, GetLast, AggSlot);
}

llvm::Value*
CodeGenFunction::EmitCompoundStmtWithoutScope(const CompoundStmt &S,
                                              bool GetLast,
                                              AggValueSlot AggSlot) {

  for (CompoundStmt::const_body_iterator I = S.body_begin(),
       E = S.body_end()-GetLast; I != E; ++I)
    EmitStmt(*I);

  llvm::Value *RetAlloca = nullptr;
  if (GetLast) {
    // We have to special case labels here.  They are statements, but when put
    // at the end of a statement expression, they yield the value of their
    // subexpression.  Handle this by walking through all labels we encounter,
    // emitting them before we evaluate the subexpr.
    const Stmt *LastStmt = S.body_back();
    while (const LabelStmt *LS = dyn_cast<LabelStmt>(LastStmt)) {
      EmitLabel(LS->getDecl());
      LastStmt = LS->getSubStmt();
    }

    EnsureInsertPoint();

    QualType ExprTy = cast<Expr>(LastStmt)->getType();
    if (hasAggregateEvaluationKind(ExprTy)) {
      EmitAggExpr(cast<Expr>(LastStmt), AggSlot);
    } else {
      // We can't return an RValue here because there might be cleanups at
      // the end of the StmtExpr.  Because of that, we have to emit the result
      // here into a temporary alloca.
      RetAlloca = CreateMemTemp(ExprTy);
      EmitAnyExprToMem(cast<Expr>(LastStmt), RetAlloca, Qualifiers(),
                       /*IsInit*/false);
    }

  }

  return RetAlloca;
}

void CodeGenFunction::SimplifyForwardingBlocks(llvm::BasicBlock *BB) {
  llvm::BranchInst *BI = dyn_cast<llvm::BranchInst>(BB->getTerminator());

  // If there is a cleanup stack, then we it isn't worth trying to
  // simplify this block (we would need to remove it from the scope map
  // and cleanup entry).
  if (!EHStack.empty())
    return;

  // Can only simplify direct branches.
  if (!BI || !BI->isUnconditional())
    return;

  // Can only simplify empty blocks.
  if (BI != BB->begin())
    return;

  BB->replaceAllUsesWith(BI->getSuccessor(0));
  BI->eraseFromParent();
  BB->eraseFromParent();
}

void CodeGenFunction::EmitBlock(llvm::BasicBlock *BB, bool IsFinished) {
  llvm::BasicBlock *CurBB = Builder.GetInsertBlock();

  // Fall out of the current block (if necessary).
  EmitBranch(BB);

  if (IsFinished && BB->use_empty()) {
    delete BB;
    return;
  }

  // Place the block after the current block, if possible, or else at
  // the end of the function.
  if (CurBB && CurBB->getParent())
    CurFn->getBasicBlockList().insertAfter(CurBB, BB);
  else
    CurFn->getBasicBlockList().push_back(BB);
  Builder.SetInsertPoint(BB);
}

void CodeGenFunction::EmitBranch(llvm::BasicBlock *Target) {
  // Emit a branch from the current block to the target one if this
  // was a real block.  If this was just a fall-through block after a
  // terminator, don't emit it.
  llvm::BasicBlock *CurBB = Builder.GetInsertBlock();

  if (!CurBB || CurBB->getTerminator()) {
    // If there is no insert point or the previous block is already
    // terminated, don't touch it.
  } else {
    // Otherwise, create a fall-through branch.
    Builder.CreateBr(Target);
  }

  Builder.ClearInsertionPoint();
}

void CodeGenFunction::EmitBlockAfterUses(llvm::BasicBlock *block) {
  bool inserted = false;
  for (llvm::User *u : block->users()) {
    if (llvm::Instruction *insn = dyn_cast<llvm::Instruction>(u)) {
      CurFn->getBasicBlockList().insertAfter(insn->getParent(), block);
      inserted = true;
      break;
    }
  }

  if (!inserted)
    CurFn->getBasicBlockList().push_back(block);

  Builder.SetInsertPoint(block);
}

CodeGenFunction::JumpDest
CodeGenFunction::getJumpDestForLabel(const LabelDecl *D) {
  JumpDest &Dest = LabelMap[D];
  if (Dest.isValid()) return Dest;

  // Create, but don't insert, the new block.
  Dest = JumpDest(createBasicBlock(D->getName()),
                  EHScopeStack::stable_iterator::invalid(),
                  NextCleanupDestIndex++);
  return Dest;
}

void CodeGenFunction::EmitLabel(const LabelDecl *D) {
  // Add this label to the current lexical scope if we're within any
  // normal cleanups.  Jumps "in" to this label --- when permitted by
  // the language --- may need to be routed around such cleanups.
  if (EHStack.hasNormalCleanups() && CurLexicalScope)
    CurLexicalScope->addLabel(D);

  JumpDest &Dest = LabelMap[D];

  // If we didn't need a forward reference to this label, just go
  // ahead and create a destination at the current scope.
  if (!Dest.isValid()) {
    Dest = getJumpDestInCurrentScope(D->getName());

  // Otherwise, we need to give this label a target depth and remove
  // it from the branch-fixups list.
  } else {
    assert(!Dest.getScopeDepth().isValid() && "already emitted label!");
    Dest.setScopeDepth(EHStack.stable_begin());
    ResolveBranchFixups(Dest.getBlock());
  }

  RegionCounter Cnt = getPGORegionCounter(D->getStmt());
  EmitBlock(Dest.getBlock());
  Cnt.beginRegion(Builder);
}

/// Change the cleanup scope of the labels in this lexical scope to
/// match the scope of the enclosing context.
void CodeGenFunction::LexicalScope::rescopeLabels() {
  assert(!Labels.empty());
  EHScopeStack::stable_iterator innermostScope
    = CGF.EHStack.getInnermostNormalCleanup();

  // Change the scope depth of all the labels.
  for (SmallVectorImpl<const LabelDecl*>::const_iterator
         i = Labels.begin(), e = Labels.end(); i != e; ++i) {
    assert(CGF.LabelMap.count(*i));
    JumpDest &dest = CGF.LabelMap.find(*i)->second;
    assert(dest.getScopeDepth().isValid());
    assert(innermostScope.encloses(dest.getScopeDepth()));
    dest.setScopeDepth(innermostScope);
  }

  // Reparent the labels if the new scope also has cleanups.
  if (innermostScope != EHScopeStack::stable_end() && ParentScope) {
    ParentScope->Labels.append(Labels.begin(), Labels.end());
  }
}


void CodeGenFunction::EmitLabelStmt(const LabelStmt &S) {
  EmitLabel(S.getDecl());
  EmitStmt(S.getSubStmt());
}

void CodeGenFunction::EmitAttributedStmt(const AttributedStmt &S) {
  const Stmt *SubStmt = S.getSubStmt();
  switch (SubStmt->getStmtClass()) {
  case Stmt::DoStmtClass:
    EmitDoStmt(cast<DoStmt>(*SubStmt), S.getAttrs());
    break;
  case Stmt::ForStmtClass:
    EmitForStmt(cast<ForStmt>(*SubStmt), S.getAttrs());
    break;
  case Stmt::WhileStmtClass:
    EmitWhileStmt(cast<WhileStmt>(*SubStmt), S.getAttrs());
    break;
  case Stmt::CXXForRangeStmtClass:
    EmitCXXForRangeStmt(cast<CXXForRangeStmt>(*SubStmt), S.getAttrs());
    break;
  default:
    EmitStmt(SubStmt);
  }
}

void CodeGenFunction::EmitGotoStmt(const GotoStmt &S) {
  // If this code is reachable then emit a stop point (if generating
  // debug info). We have to do this ourselves because we are on the
  // "simple" statement path.
  if (HaveInsertPoint())
    EmitStopPoint(&S);

  EmitBranchThroughCleanup(getJumpDestForLabel(S.getLabel()));
}


void CodeGenFunction::EmitIndirectGotoStmt(const IndirectGotoStmt &S) {
  if (const LabelDecl *Target = S.getConstantTarget()) {
    EmitBranchThroughCleanup(getJumpDestForLabel(Target));
    return;
  }

  // Ensure that we have an i8* for our PHI node.
  llvm::Value *V = Builder.CreateBitCast(EmitScalarExpr(S.getTarget()),
                                         Int8PtrTy, "addr");
  llvm::BasicBlock *CurBB = Builder.GetInsertBlock();

  // Get the basic block for the indirect goto.
  llvm::BasicBlock *IndGotoBB = GetIndirectGotoBlock();

  // The first instruction in the block has to be the PHI for the switch dest,
  // add an entry for this branch.
  cast<llvm::PHINode>(IndGotoBB->begin())->addIncoming(V, CurBB);

  EmitBranch(IndGotoBB);
}

void CodeGenFunction::EmitIfStmt(const IfStmt &S) {
  // C99 6.8.4.1: The first substatement is executed if the expression compares
  // unequal to 0.  The condition must be a scalar type.
  LexicalScope ConditionScope(*this, S.getCond()->getSourceRange());
  RegionCounter Cnt = getPGORegionCounter(&S);

  if (S.getConditionVariable())
    EmitAutoVarDecl(*S.getConditionVariable());

  // If the condition constant folds and can be elided, try to avoid emitting
  // the condition and the dead arm of the if/else.
  bool CondConstant;
  if (ConstantFoldsToSimpleInteger(S.getCond(), CondConstant)) {
    // Figure out which block (then or else) is executed.
    const Stmt *Executed = S.getThen();
    const Stmt *Skipped  = S.getElse();
    if (!CondConstant)  // Condition false?
      std::swap(Executed, Skipped);

    // If the skipped block has no labels in it, just emit the executed block.
    // This avoids emitting dead code and simplifies the CFG substantially.
    if (!ContainsLabel(Skipped)) {
      if (CondConstant)
        Cnt.beginRegion(Builder);
      if (Executed) {
        RunCleanupsScope ExecutedScope(*this);
        EmitStmt(Executed);
      }
      return;
    }
  }

  // Otherwise, the condition did not fold, or we couldn't elide it.  Just emit
  // the conditional branch.
  llvm::BasicBlock *ThenBlock = createBasicBlock("if.then");
  llvm::BasicBlock *ContBlock = createBasicBlock("if.end");
  llvm::BasicBlock *ElseBlock = ContBlock;
  if (S.getElse())
    ElseBlock = createBasicBlock("if.else");

  EmitBranchOnBoolExpr(S.getCond(), ThenBlock, ElseBlock, Cnt.getCount());

  // Emit the 'then' code.
  EmitBlock(ThenBlock);
  Cnt.beginRegion(Builder);
  {
    RunCleanupsScope ThenScope(*this);
    EmitStmt(S.getThen());
  }
  EmitBranch(ContBlock);

  // Emit the 'else' code if present.
  if (const Stmt *Else = S.getElse()) {
    // There is no need to emit line number for unconditional branch.
    if (getDebugInfo())
      Builder.SetCurrentDebugLocation(llvm::DebugLoc());
    EmitBlock(ElseBlock);
    {
      RunCleanupsScope ElseScope(*this);
      EmitStmt(Else);
    }
    // There is no need to emit line number for unconditional branch.
    if (getDebugInfo())
      Builder.SetCurrentDebugLocation(llvm::DebugLoc());
    EmitBranch(ContBlock);
  }

  // Emit the continuation block for code after the if.
  EmitBlock(ContBlock, true);
}

void CodeGenFunction::EmitCondBrHints(llvm::LLVMContext &Context,
                                      llvm::BranchInst *CondBr,
                                      const ArrayRef<const Attr *> &Attrs) {
  // Return if there are no hints.
  if (Attrs.empty())
    return;

  // Add vectorize and unroll hints to the metadata on the conditional branch.
  SmallVector<llvm::Value *, 2> Metadata(1);
  for (const auto *Attr : Attrs) {
    const LoopHintAttr *LH = dyn_cast<LoopHintAttr>(Attr);

    // Skip non loop hint attributes
    if (!LH)
      continue;

    LoopHintAttr::OptionType Option = LH->getOption();
    int ValueInt = LH->getValue();

    const char *MetadataName;
    switch (Option) {
    case LoopHintAttr::Vectorize:
    case LoopHintAttr::VectorizeWidth:
      MetadataName = "llvm.loop.vectorize.width";
      break;
    case LoopHintAttr::Interleave:
    case LoopHintAttr::InterleaveCount:
      MetadataName = "llvm.loop.vectorize.unroll";
      break;
    case LoopHintAttr::Unroll:
      MetadataName = "llvm.loop.unroll.enable";
      break;
    case LoopHintAttr::UnrollCount:
      MetadataName = "llvm.loop.unroll.count";
      break;
    }

    llvm::Value *Value;
    llvm::MDString *Name;
    switch (Option) {
    case LoopHintAttr::Vectorize:
    case LoopHintAttr::Interleave:
      if (ValueInt == 1) {
        // FIXME: In the future I will modifiy the behavior of the metadata
        // so we can enable/disable vectorization and interleaving separately.
        Name = llvm::MDString::get(Context, "llvm.loop.vectorize.enable");
        Value = Builder.getTrue();
        break;
      }
      // Vectorization/interleaving is disabled, set width/count to 1.
      ValueInt = 1;
      // Fallthrough.
    case LoopHintAttr::VectorizeWidth:
    case LoopHintAttr::InterleaveCount:
      Name = llvm::MDString::get(Context, MetadataName);
      Value = llvm::ConstantInt::get(Int32Ty, ValueInt);
      break;
    case LoopHintAttr::Unroll:
      Name = llvm::MDString::get(Context, MetadataName);
      Value = (ValueInt == 0) ? Builder.getFalse() : Builder.getTrue();
      break;
    case LoopHintAttr::UnrollCount:
      Name = llvm::MDString::get(Context, MetadataName);
      Value = llvm::ConstantInt::get(Int32Ty, ValueInt);
      break;
    }

    SmallVector<llvm::Value *, 2> OpValues;
    OpValues.push_back(Name);
    OpValues.push_back(Value);

    // Set or overwrite metadata indicated by Name.
    Metadata.push_back(llvm::MDNode::get(Context, OpValues));
  }

  if (!Metadata.empty()) {
    // Add llvm.loop MDNode to CondBr.
    llvm::MDNode *LoopID = llvm::MDNode::get(Context, Metadata);
    LoopID->replaceOperandWith(0, LoopID); // First op points to itself.

    CondBr->setMetadata("llvm.loop", LoopID);
  }
}

void CodeGenFunction::EmitWhileStmt(const WhileStmt &S,
                                    const ArrayRef<const Attr *> &WhileAttrs) {
  RegionCounter Cnt = getPGORegionCounter(&S);

  // Emit the header for the loop, which will also become
  // the continue target.
  JumpDest LoopHeader = getJumpDestInCurrentScope("while.cond");
  EmitBlock(LoopHeader.getBlock());

  LoopStack.push(LoopHeader.getBlock());

  // Create an exit block for when the condition fails, which will
  // also become the break target.
  JumpDest LoopExit = getJumpDestInCurrentScope("while.end");

  // Store the blocks to use for break and continue.
  BreakContinueStack.push_back(BreakContinue(LoopExit, LoopHeader));

  // C++ [stmt.while]p2:
  //   When the condition of a while statement is a declaration, the
  //   scope of the variable that is declared extends from its point
  //   of declaration (3.3.2) to the end of the while statement.
  //   [...]
  //   The object created in a condition is destroyed and created
  //   with each iteration of the loop.
  RunCleanupsScope ConditionScope(*this);

  if (S.getConditionVariable())
    EmitAutoVarDecl(*S.getConditionVariable());

  // Evaluate the conditional in the while header.  C99 6.8.5.1: The
  // evaluation of the controlling expression takes place before each
  // execution of the loop body.
  llvm::Value *BoolCondVal = EvaluateExprAsBool(S.getCond());

  // while(1) is common, avoid extra exit blocks.  Be sure
  // to correctly handle break/continue though.
  bool EmitBoolCondBranch = true;
  if (llvm::ConstantInt *C = dyn_cast<llvm::ConstantInt>(BoolCondVal))
    if (C->isOne())
      EmitBoolCondBranch = false;

  // As long as the condition is true, go to the loop body.
  llvm::BasicBlock *LoopBody = createBasicBlock("while.body");
  if (EmitBoolCondBranch) {
    llvm::BasicBlock *ExitBlock = LoopExit.getBlock();
    if (ConditionScope.requiresCleanups())
      ExitBlock = createBasicBlock("while.exit");
    llvm::BranchInst *CondBr =
        Builder.CreateCondBr(BoolCondVal, LoopBody, ExitBlock,
                             PGO.createLoopWeights(S.getCond(), Cnt));

    if (ExitBlock != LoopExit.getBlock()) {
      EmitBlock(ExitBlock);
      EmitBranchThroughCleanup(LoopExit);
    }

    // Attach metadata to loop body conditional branch.
    EmitCondBrHints(LoopBody->getContext(), CondBr, WhileAttrs);
  }

  // Emit the loop body.  We have to emit this in a cleanup scope
  // because it might be a singleton DeclStmt.
  {
    RunCleanupsScope BodyScope(*this);
    EmitBlock(LoopBody);
    Cnt.beginRegion(Builder);
    EmitStmt(S.getBody());
  }

  BreakContinueStack.pop_back();

  // Immediately force cleanup.
  ConditionScope.ForceCleanup();

  // Branch to the loop header again.
  EmitBranch(LoopHeader.getBlock());

  LoopStack.pop();

  // Emit the exit block.
  EmitBlock(LoopExit.getBlock(), true);

  // The LoopHeader typically is just a branch if we skipped emitting
  // a branch, try to erase it.
  if (!EmitBoolCondBranch)
    SimplifyForwardingBlocks(LoopHeader.getBlock());
}

void CodeGenFunction::EmitDoStmt(const DoStmt &S,
                                 const ArrayRef<const Attr *> &DoAttrs) {
  JumpDest LoopExit = getJumpDestInCurrentScope("do.end");
  JumpDest LoopCond = getJumpDestInCurrentScope("do.cond");

  RegionCounter Cnt = getPGORegionCounter(&S);

  // Store the blocks to use for break and continue.
  BreakContinueStack.push_back(BreakContinue(LoopExit, LoopCond));

  // Emit the body of the loop.
  llvm::BasicBlock *LoopBody = createBasicBlock("do.body");

  LoopStack.push(LoopBody);

  EmitBlockWithFallThrough(LoopBody, Cnt);
  {
    RunCleanupsScope BodyScope(*this);
    EmitStmt(S.getBody());
  }

  EmitBlock(LoopCond.getBlock());

  // C99 6.8.5.2: "The evaluation of the controlling expression takes place
  // after each execution of the loop body."

  // Evaluate the conditional in the while header.
  // C99 6.8.5p2/p4: The first substatement is executed if the expression
  // compares unequal to 0.  The condition must be a scalar type.
  llvm::Value *BoolCondVal = EvaluateExprAsBool(S.getCond());

  BreakContinueStack.pop_back();

  // "do {} while (0)" is common in macros, avoid extra blocks.  Be sure
  // to correctly handle break/continue though.
  bool EmitBoolCondBranch = true;
  if (llvm::ConstantInt *C = dyn_cast<llvm::ConstantInt>(BoolCondVal))
    if (C->isZero())
      EmitBoolCondBranch = false;

  // As long as the condition is true, iterate the loop.
  if (EmitBoolCondBranch) {
    llvm::BranchInst *CondBr =
        Builder.CreateCondBr(BoolCondVal, LoopBody, LoopExit.getBlock(),
                             PGO.createLoopWeights(S.getCond(), Cnt));

    // Attach metadata to loop body conditional branch.
    EmitCondBrHints(LoopBody->getContext(), CondBr, DoAttrs);
  }

  LoopStack.pop();

  LoopStack.pop();

  // Emit the exit block.
  EmitBlock(LoopExit.getBlock());

  // The DoCond block typically is just a branch if we skipped
  // emitting a branch, try to erase it.
  if (!EmitBoolCondBranch)
    SimplifyForwardingBlocks(LoopCond.getBlock());
}

void CodeGenFunction::EmitForStmt(const ForStmt &S,
                                  const ArrayRef<const Attr *> &ForAttrs) {
  JumpDest LoopExit = getJumpDestInCurrentScope("for.end");

  RunCleanupsScope ForScope(*this);

  CGDebugInfo *DI = getDebugInfo();
  if (DI)
    DI->EmitLexicalBlockStart(Builder, S.getSourceRange().getBegin());

  // Evaluate the first part before the loop.
  if (S.getInit())
    EmitStmt(S.getInit());

  RegionCounter Cnt = getPGORegionCounter(&S);

  // Start the loop with a block that tests the condition.
  // If there's an increment, the continue scope will be overwritten
  // later.
  JumpDest Continue = getJumpDestInCurrentScope("for.cond");
  llvm::BasicBlock *CondBlock = Continue.getBlock();
  EmitBlock(CondBlock);

  LoopStack.push(CondBlock);

  // If the for loop doesn't have an increment we can just use the
  // condition as the continue block.  Otherwise we'll need to create
  // a block for it (in the current scope, i.e. in the scope of the
  // condition), and that we will become our continue block.
  if (S.getInc())
    Continue = getJumpDestInCurrentScope("for.inc");

  // Store the blocks to use for break and continue.
  BreakContinueStack.push_back(BreakContinue(LoopExit, Continue));

  // Create a cleanup scope for the condition variable cleanups.
  RunCleanupsScope ConditionScope(*this);

  if (S.getCond()) {
    // If the for statement has a condition scope, emit the local variable
    // declaration.
    if (S.getConditionVariable()) {
      EmitAutoVarDecl(*S.getConditionVariable());
    }

    llvm::BasicBlock *ExitBlock = LoopExit.getBlock();
    // If there are any cleanups between here and the loop-exit scope,
    // create a block to stage a loop exit along.
    if (ForScope.requiresCleanups())
      ExitBlock = createBasicBlock("for.cond.cleanup");

    // As long as the condition is true, iterate the loop.
    llvm::BasicBlock *ForBody = createBasicBlock("for.body");

    // C99 6.8.5p2/p4: The first substatement is executed if the expression
    // compares unequal to 0.  The condition must be a scalar type.
    llvm::Value *BoolCondVal = EvaluateExprAsBool(S.getCond());
    llvm::BranchInst *CondBr =
        Builder.CreateCondBr(BoolCondVal, ForBody, ExitBlock,
                             PGO.createLoopWeights(S.getCond(), Cnt));

    // Attach metadata to loop body conditional branch.
    EmitCondBrHints(ForBody->getContext(), CondBr, ForAttrs);

    if (ExitBlock != LoopExit.getBlock()) {
      EmitBlock(ExitBlock);
      EmitBranchThroughCleanup(LoopExit);
    }

    EmitBlock(ForBody);
  } else {
    // Treat it as a non-zero constant.  Don't even create a new block for the
    // body, just fall into it.
  }
  Cnt.beginRegion(Builder);

  {
    // Create a separate cleanup scope for the body, in case it is not
    // a compound statement.
    RunCleanupsScope BodyScope(*this);
    EmitStmt(S.getBody());
  }

  // If there is an increment, emit it next.
  if (S.getInc()) {
    EmitBlock(Continue.getBlock());
    EmitStmt(S.getInc());
  }

  BreakContinueStack.pop_back();

  ConditionScope.ForceCleanup();
  EmitBranch(CondBlock);

  ForScope.ForceCleanup();

  if (DI)
    DI->EmitLexicalBlockEnd(Builder, S.getSourceRange().getEnd());

  LoopStack.pop();

  // Emit the fall-through block.
  EmitBlock(LoopExit.getBlock(), true);
}

void
CodeGenFunction::EmitCXXForRangeStmt(const CXXForRangeStmt &S,
                                     const ArrayRef<const Attr *> &ForAttrs) {
  JumpDest LoopExit = getJumpDestInCurrentScope("for.end");

  RunCleanupsScope ForScope(*this);

  CGDebugInfo *DI = getDebugInfo();
  if (DI)
    DI->EmitLexicalBlockStart(Builder, S.getSourceRange().getBegin());

  // Evaluate the first pieces before the loop.
  EmitStmt(S.getRangeStmt());
  EmitStmt(S.getBeginEndStmt());

  RegionCounter Cnt = getPGORegionCounter(&S);

  // Start the loop with a block that tests the condition.
  // If there's an increment, the continue scope will be overwritten
  // later.
  llvm::BasicBlock *CondBlock = createBasicBlock("for.cond");
  EmitBlock(CondBlock);

  LoopStack.push(CondBlock);

  // If there are any cleanups between here and the loop-exit scope,
  // create a block to stage a loop exit along.
  llvm::BasicBlock *ExitBlock = LoopExit.getBlock();
  if (ForScope.requiresCleanups())
    ExitBlock = createBasicBlock("for.cond.cleanup");

  // The loop body, consisting of the specified body and the loop variable.
  llvm::BasicBlock *ForBody = createBasicBlock("for.body");

  // The body is executed if the expression, contextually converted
  // to bool, is true.
  llvm::Value *BoolCondVal = EvaluateExprAsBool(S.getCond());
  llvm::BranchInst *CondBr = Builder.CreateCondBr(
      BoolCondVal, ForBody, ExitBlock, PGO.createLoopWeights(S.getCond(), Cnt));

  // Attach metadata to loop body conditional branch.
  EmitCondBrHints(ForBody->getContext(), CondBr, ForAttrs);

  if (ExitBlock != LoopExit.getBlock()) {
    EmitBlock(ExitBlock);
    EmitBranchThroughCleanup(LoopExit);
  }

  EmitBlock(ForBody);
  Cnt.beginRegion(Builder);

  // Create a block for the increment. In case of a 'continue', we jump there.
  JumpDest Continue = getJumpDestInCurrentScope("for.inc");

  // Store the blocks to use for break and continue.
  BreakContinueStack.push_back(BreakContinue(LoopExit, Continue));

  {
    // Create a separate cleanup scope for the loop variable and body.
    RunCleanupsScope BodyScope(*this);
    EmitStmt(S.getLoopVarStmt());
    EmitStmt(S.getBody());
  }

  // If there is an increment, emit it next.
  EmitBlock(Continue.getBlock());
  EmitStmt(S.getInc());

  BreakContinueStack.pop_back();

  EmitBranch(CondBlock);

  ForScope.ForceCleanup();

  if (DI)
    DI->EmitLexicalBlockEnd(Builder, S.getSourceRange().getEnd());

  LoopStack.pop();

  // Emit the fall-through block.
  EmitBlock(LoopExit.getBlock(), true);
}

void CodeGenFunction::EmitReturnOfRValue(RValue RV, QualType Ty) {
  if (RV.isScalar()) {
    Builder.CreateStore(RV.getScalarVal(), ReturnValue);
  } else if (RV.isAggregate()) {
    EmitAggregateCopy(ReturnValue, RV.getAggregateAddr(), Ty);
  } else {
    EmitStoreOfComplex(RV.getComplexVal(),
                       MakeNaturalAlignAddrLValue(ReturnValue, Ty),
                       /*init*/ true);
  }
  EmitBranchThroughCleanup(ReturnBlock);
}

/// EmitReturnStmt - Note that due to GCC extensions, this can have an operand
/// if the function returns void, or may be missing one if the function returns
/// non-void.  Fun stuff :).
void CodeGenFunction::EmitReturnStmt(const ReturnStmt &S) {
  // Emit the result value, even if unused, to evalute the side effects.
  const Expr *RV = S.getRetValue();

  // Treat block literals in a return expression as if they appeared
  // in their own scope.  This permits a small, easily-implemented
  // exception to our over-conservative rules about not jumping to
  // statements following block literals with non-trivial cleanups.
  RunCleanupsScope cleanupScope(*this);
  if (const ExprWithCleanups *cleanups =
        dyn_cast_or_null<ExprWithCleanups>(RV)) {
    enterFullExpression(cleanups);
    RV = cleanups->getSubExpr();
  }

  // FIXME: Clean this up by using an LValue for ReturnTemp,
  // EmitStoreThroughLValue, and EmitAnyExpr.
  if (getLangOpts().ElideConstructors &&
      S.getNRVOCandidate() && S.getNRVOCandidate()->isNRVOVariable()) {
    // Apply the named return value optimization for this return statement,
    // which means doing nothing: the appropriate result has already been
    // constructed into the NRVO variable.

    // If there is an NRVO flag for this variable, set it to 1 into indicate
    // that the cleanup code should not destroy the variable.
    if (llvm::Value *NRVOFlag = NRVOFlags[S.getNRVOCandidate()])
      Builder.CreateStore(Builder.getTrue(), NRVOFlag);
  } else if (!ReturnValue || (RV && RV->getType()->isVoidType())) {
    // Make sure not to return anything, but evaluate the expression
    // for side effects.
    if (RV)
      EmitAnyExpr(RV);
  } else if (!RV) {
    // Do nothing (return value is left uninitialized)
  } else if (FnRetTy->isReferenceType()) {
    // If this function returns a reference, take the address of the expression
    // rather than the value.
    RValue Result = EmitReferenceBindingToExpr(RV);
    Builder.CreateStore(Result.getScalarVal(), ReturnValue);
  } else {
    switch (getEvaluationKind(RV->getType())) {
    case TEK_Scalar:
      Builder.CreateStore(EmitScalarExpr(RV), ReturnValue);
      break;
    case TEK_Complex:
      EmitComplexExprIntoLValue(RV,
                     MakeNaturalAlignAddrLValue(ReturnValue, RV->getType()),
                                /*isInit*/ true);
      break;
    case TEK_Aggregate: {
      CharUnits Alignment = getContext().getTypeAlignInChars(RV->getType());
      EmitAggExpr(RV, AggValueSlot::forAddr(ReturnValue, Alignment,
                                            Qualifiers(),
                                            AggValueSlot::IsDestructed,
                                            AggValueSlot::DoesNotNeedGCBarriers,
                                            AggValueSlot::IsNotAliased));
      break;
    }
    }
  }

  ++NumReturnExprs;
  if (!RV || RV->isEvaluatable(getContext()))
    ++NumSimpleReturnExprs;

  cleanupScope.ForceCleanup();
  EmitBranchThroughCleanup(ReturnBlock);
}

void CodeGenFunction::EmitDeclStmt(const DeclStmt &S) {
  // As long as debug info is modeled with instructions, we have to ensure we
  // have a place to insert here and write the stop point here.
  if (HaveInsertPoint())
    EmitStopPoint(&S);

  for (const auto *I : S.decls())
    EmitDecl(*I);
}

void CodeGenFunction::EmitBreakStmt(const BreakStmt &S) {
  assert(!BreakContinueStack.empty() && "break stmt not in a loop or switch!");

  // If this code is reachable then emit a stop point (if generating
  // debug info). We have to do this ourselves because we are on the
  // "simple" statement path.
  if (HaveInsertPoint())
    EmitStopPoint(&S);

  EmitBranchThroughCleanup(BreakContinueStack.back().BreakBlock);
}

void CodeGenFunction::EmitContinueStmt(const ContinueStmt &S) {
  assert(!BreakContinueStack.empty() && "continue stmt not in a loop!");

  // If this code is reachable then emit a stop point (if generating
  // debug info). We have to do this ourselves because we are on the
  // "simple" statement path.
  if (HaveInsertPoint())
    EmitStopPoint(&S);

  EmitBranchThroughCleanup(BreakContinueStack.back().ContinueBlock);
}

/// EmitCaseStmtRange - If case statement range is not too big then
/// add multiple cases to switch instruction, one for each value within
/// the range. If range is too big then emit "if" condition check.
void CodeGenFunction::EmitCaseStmtRange(const CaseStmt &S) {
  assert(S.getRHS() && "Expected RHS value in CaseStmt");

  llvm::APSInt LHS = S.getLHS()->EvaluateKnownConstInt(getContext());
  llvm::APSInt RHS = S.getRHS()->EvaluateKnownConstInt(getContext());

  RegionCounter CaseCnt = getPGORegionCounter(&S);

  // Emit the code for this case. We do this first to make sure it is
  // properly chained from our predecessor before generating the
  // switch machinery to enter this block.
  llvm::BasicBlock *CaseDest = createBasicBlock("sw.bb");
  EmitBlockWithFallThrough(CaseDest, CaseCnt);
  EmitStmt(S.getSubStmt());

  // If range is empty, do nothing.
  if (LHS.isSigned() ? RHS.slt(LHS) : RHS.ult(LHS))
    return;

  llvm::APInt Range = RHS - LHS;
  // FIXME: parameters such as this should not be hardcoded.
  if (Range.ult(llvm::APInt(Range.getBitWidth(), 64))) {
    // Range is small enough to add multiple switch instruction cases.
    uint64_t Total = CaseCnt.getCount();
    unsigned NCases = Range.getZExtValue() + 1;
    // We only have one region counter for the entire set of cases here, so we
    // need to divide the weights evenly between the generated cases, ensuring
    // that the total weight is preserved. E.g., a weight of 5 over three cases
    // will be distributed as weights of 2, 2, and 1.
    uint64_t Weight = Total / NCases, Rem = Total % NCases;
    for (unsigned I = 0; I != NCases; ++I) {
      if (SwitchWeights)
        SwitchWeights->push_back(Weight + (Rem ? 1 : 0));
      if (Rem)
        Rem--;
      SwitchInsn->addCase(Builder.getInt(LHS), CaseDest);
      LHS++;
    }
    return;
  }

  // The range is too big. Emit "if" condition into a new block,
  // making sure to save and restore the current insertion point.
  llvm::BasicBlock *RestoreBB = Builder.GetInsertBlock();

  // Push this test onto the chain of range checks (which terminates
  // in the default basic block). The switch's default will be changed
  // to the top of this chain after switch emission is complete.
  llvm::BasicBlock *FalseDest = CaseRangeBlock;
  CaseRangeBlock = createBasicBlock("sw.caserange");

  CurFn->getBasicBlockList().push_back(CaseRangeBlock);
  Builder.SetInsertPoint(CaseRangeBlock);

  // Emit range check.
  llvm::Value *Diff =
    Builder.CreateSub(SwitchInsn->getCondition(), Builder.getInt(LHS));
  llvm::Value *Cond =
    Builder.CreateICmpULE(Diff, Builder.getInt(Range), "inbounds");

  llvm::MDNode *Weights = nullptr;
  if (SwitchWeights) {
    uint64_t ThisCount = CaseCnt.getCount();
    uint64_t DefaultCount = (*SwitchWeights)[0];
    Weights = PGO.createBranchWeights(ThisCount, DefaultCount);

    // Since we're chaining the switch default through each large case range, we
    // need to update the weight for the default, ie, the first case, to include
    // this case.
    (*SwitchWeights)[0] += ThisCount;
  }
  Builder.CreateCondBr(Cond, CaseDest, FalseDest, Weights);

  // Restore the appropriate insertion point.
  if (RestoreBB)
    Builder.SetInsertPoint(RestoreBB);
  else
    Builder.ClearInsertionPoint();
}

void CodeGenFunction::EmitCaseStmt(const CaseStmt &S) {
  // If there is no enclosing switch instance that we're aware of, then this
  // case statement and its block can be elided.  This situation only happens
  // when we've constant-folded the switch, are emitting the constant case,
  // and part of the constant case includes another case statement.  For
  // instance: switch (4) { case 4: do { case 5: } while (1); }
  if (!SwitchInsn) {
    EmitStmt(S.getSubStmt());
    return;
  }

  // Handle case ranges.
  if (S.getRHS()) {
    EmitCaseStmtRange(S);
    return;
  }

  RegionCounter CaseCnt = getPGORegionCounter(&S);
  llvm::ConstantInt *CaseVal =
    Builder.getInt(S.getLHS()->EvaluateKnownConstInt(getContext()));

  // If the body of the case is just a 'break', try to not emit an empty block.
  // If we're profiling or we're not optimizing, leave the block in for better
  // debug and coverage analysis.
  if (!CGM.getCodeGenOpts().ProfileInstrGenerate &&
      CGM.getCodeGenOpts().OptimizationLevel > 0 &&
      isa<BreakStmt>(S.getSubStmt())) {
    JumpDest Block = BreakContinueStack.back().BreakBlock;

    // Only do this optimization if there are no cleanups that need emitting.
    if (isObviouslyBranchWithoutCleanups(Block)) {
      if (SwitchWeights)
        SwitchWeights->push_back(CaseCnt.getCount());
      SwitchInsn->addCase(CaseVal, Block.getBlock());

      // If there was a fallthrough into this case, make sure to redirect it to
      // the end of the switch as well.
      if (Builder.GetInsertBlock()) {
        Builder.CreateBr(Block.getBlock());
        Builder.ClearInsertionPoint();
      }
      return;
    }
  }

  llvm::BasicBlock *CaseDest = createBasicBlock("sw.bb");
  EmitBlockWithFallThrough(CaseDest, CaseCnt);
  if (SwitchWeights)
    SwitchWeights->push_back(CaseCnt.getCount());
  SwitchInsn->addCase(CaseVal, CaseDest);

  // Recursively emitting the statement is acceptable, but is not wonderful for
  // code where we have many case statements nested together, i.e.:
  //  case 1:
  //    case 2:
  //      case 3: etc.
  // Handling this recursively will create a new block for each case statement
  // that falls through to the next case which is IR intensive.  It also causes
  // deep recursion which can run into stack depth limitations.  Handle
  // sequential non-range case statements specially.
  const CaseStmt *CurCase = &S;
  const CaseStmt *NextCase = dyn_cast<CaseStmt>(S.getSubStmt());

  // Otherwise, iteratively add consecutive cases to this switch stmt.
  while (NextCase && NextCase->getRHS() == nullptr) {
    CurCase = NextCase;
    llvm::ConstantInt *CaseVal =
      Builder.getInt(CurCase->getLHS()->EvaluateKnownConstInt(getContext()));

    CaseCnt = getPGORegionCounter(NextCase);
    if (SwitchWeights)
      SwitchWeights->push_back(CaseCnt.getCount());
    if (CGM.getCodeGenOpts().ProfileInstrGenerate) {
      CaseDest = createBasicBlock("sw.bb");
      EmitBlockWithFallThrough(CaseDest, CaseCnt);
    }

    SwitchInsn->addCase(CaseVal, CaseDest);
    NextCase = dyn_cast<CaseStmt>(CurCase->getSubStmt());
  }

  // Normal default recursion for non-cases.
  EmitStmt(CurCase->getSubStmt());
}

void CodeGenFunction::EmitDefaultStmt(const DefaultStmt &S) {
  llvm::BasicBlock *DefaultBlock = SwitchInsn->getDefaultDest();
  assert(DefaultBlock->empty() &&
         "EmitDefaultStmt: Default block already defined?");

  RegionCounter Cnt = getPGORegionCounter(&S);
  EmitBlockWithFallThrough(DefaultBlock, Cnt);

  EmitStmt(S.getSubStmt());
}

/// CollectStatementsForCase - Given the body of a 'switch' statement and a
/// constant value that is being switched on, see if we can dead code eliminate
/// the body of the switch to a simple series of statements to emit.  Basically,
/// on a switch (5) we want to find these statements:
///    case 5:
///      printf(...);    <--
///      ++i;            <--
///      break;
///
/// and add them to the ResultStmts vector.  If it is unsafe to do this
/// transformation (for example, one of the elided statements contains a label
/// that might be jumped to), return CSFC_Failure.  If we handled it and 'S'
/// should include statements after it (e.g. the printf() line is a substmt of
/// the case) then return CSFC_FallThrough.  If we handled it and found a break
/// statement, then return CSFC_Success.
///
/// If Case is non-null, then we are looking for the specified case, checking
/// that nothing we jump over contains labels.  If Case is null, then we found
/// the case and are looking for the break.
///
/// If the recursive walk actually finds our Case, then we set FoundCase to
/// true.
///
enum CSFC_Result { CSFC_Failure, CSFC_FallThrough, CSFC_Success };
static CSFC_Result CollectStatementsForCase(const Stmt *S,
                                            const SwitchCase *Case,
                                            bool &FoundCase,
                              SmallVectorImpl<const Stmt*> &ResultStmts) {
  // If this is a null statement, just succeed.
  if (!S)
    return Case ? CSFC_Success : CSFC_FallThrough;

  // If this is the switchcase (case 4: or default) that we're looking for, then
  // we're in business.  Just add the substatement.
  if (const SwitchCase *SC = dyn_cast<SwitchCase>(S)) {
    if (S == Case) {
      FoundCase = true;
      return CollectStatementsForCase(SC->getSubStmt(), nullptr, FoundCase,
                                      ResultStmts);
    }

    // Otherwise, this is some other case or default statement, just ignore it.
    return CollectStatementsForCase(SC->getSubStmt(), Case, FoundCase,
                                    ResultStmts);
  }

  // If we are in the live part of the code and we found our break statement,
  // return a success!
  if (!Case && isa<BreakStmt>(S))
    return CSFC_Success;

  // If this is a switch statement, then it might contain the SwitchCase, the
  // break, or neither.
  if (const CompoundStmt *CS = dyn_cast<CompoundStmt>(S)) {
    // Handle this as two cases: we might be looking for the SwitchCase (if so
    // the skipped statements must be skippable) or we might already have it.
    CompoundStmt::const_body_iterator I = CS->body_begin(), E = CS->body_end();
    if (Case) {
      // Keep track of whether we see a skipped declaration.  The code could be
      // using the declaration even if it is skipped, so we can't optimize out
      // the decl if the kept statements might refer to it.
      bool HadSkippedDecl = false;

      // If we're looking for the case, just see if we can skip each of the
      // substatements.
      for (; Case && I != E; ++I) {
        HadSkippedDecl |= isa<DeclStmt>(*I);

        switch (CollectStatementsForCase(*I, Case, FoundCase, ResultStmts)) {
        case CSFC_Failure: return CSFC_Failure;
        case CSFC_Success:
          // A successful result means that either 1) that the statement doesn't
          // have the case and is skippable, or 2) does contain the case value
          // and also contains the break to exit the switch.  In the later case,
          // we just verify the rest of the statements are elidable.
          if (FoundCase) {
            // If we found the case and skipped declarations, we can't do the
            // optimization.
            if (HadSkippedDecl)
              return CSFC_Failure;

            for (++I; I != E; ++I)
              if (CodeGenFunction::ContainsLabel(*I, true))
                return CSFC_Failure;
            return CSFC_Success;
          }
          break;
        case CSFC_FallThrough:
          // If we have a fallthrough condition, then we must have found the
          // case started to include statements.  Consider the rest of the
          // statements in the compound statement as candidates for inclusion.
          assert(FoundCase && "Didn't find case but returned fallthrough?");
          // We recursively found Case, so we're not looking for it anymore.
          Case = nullptr;

          // If we found the case and skipped declarations, we can't do the
          // optimization.
          if (HadSkippedDecl)
            return CSFC_Failure;
          break;
        }
      }
    }

    // If we have statements in our range, then we know that the statements are
    // live and need to be added to the set of statements we're tracking.
    for (; I != E; ++I) {
      switch (CollectStatementsForCase(*I, nullptr, FoundCase, ResultStmts)) {
      case CSFC_Failure: return CSFC_Failure;
      case CSFC_FallThrough:
        // A fallthrough result means that the statement was simple and just
        // included in ResultStmt, keep adding them afterwards.
        break;
      case CSFC_Success:
        // A successful result means that we found the break statement and
        // stopped statement inclusion.  We just ensure that any leftover stmts
        // are skippable and return success ourselves.
        for (++I; I != E; ++I)
          if (CodeGenFunction::ContainsLabel(*I, true))
            return CSFC_Failure;
        return CSFC_Success;
      }
    }

    return Case ? CSFC_Success : CSFC_FallThrough;
  }

  // Okay, this is some other statement that we don't handle explicitly, like a
  // for statement or increment etc.  If we are skipping over this statement,
  // just verify it doesn't have labels, which would make it invalid to elide.
  if (Case) {
    if (CodeGenFunction::ContainsLabel(S, true))
      return CSFC_Failure;
    return CSFC_Success;
  }

  // Otherwise, we want to include this statement.  Everything is cool with that
  // so long as it doesn't contain a break out of the switch we're in.
  if (CodeGenFunction::containsBreak(S)) return CSFC_Failure;

  // Otherwise, everything is great.  Include the statement and tell the caller
  // that we fall through and include the next statement as well.
  ResultStmts.push_back(S);
  return CSFC_FallThrough;
}

/// FindCaseStatementsForValue - Find the case statement being jumped to and
/// then invoke CollectStatementsForCase to find the list of statements to emit
/// for a switch on constant.  See the comment above CollectStatementsForCase
/// for more details.
static bool FindCaseStatementsForValue(const SwitchStmt &S,
                                       const llvm::APSInt &ConstantCondValue,
                                SmallVectorImpl<const Stmt*> &ResultStmts,
                                       ASTContext &C,
                                       const SwitchCase *&ResultCase) {
  // First step, find the switch case that is being branched to.  We can do this
  // efficiently by scanning the SwitchCase list.
  const SwitchCase *Case = S.getSwitchCaseList();
  const DefaultStmt *DefaultCase = nullptr;

  for (; Case; Case = Case->getNextSwitchCase()) {
    // It's either a default or case.  Just remember the default statement in
    // case we're not jumping to any numbered cases.
    if (const DefaultStmt *DS = dyn_cast<DefaultStmt>(Case)) {
      DefaultCase = DS;
      continue;
    }

    // Check to see if this case is the one we're looking for.
    const CaseStmt *CS = cast<CaseStmt>(Case);
    // Don't handle case ranges yet.
    if (CS->getRHS()) return false;

    // If we found our case, remember it as 'case'.
    if (CS->getLHS()->EvaluateKnownConstInt(C) == ConstantCondValue)
      break;
  }

  // If we didn't find a matching case, we use a default if it exists, or we
  // elide the whole switch body!
  if (!Case) {
    // It is safe to elide the body of the switch if it doesn't contain labels
    // etc.  If it is safe, return successfully with an empty ResultStmts list.
    if (!DefaultCase)
      return !CodeGenFunction::ContainsLabel(&S);
    Case = DefaultCase;
  }

  // Ok, we know which case is being jumped to, try to collect all the
  // statements that follow it.  This can fail for a variety of reasons.  Also,
  // check to see that the recursive walk actually found our case statement.
  // Insane cases like this can fail to find it in the recursive walk since we
  // don't handle every stmt kind:
  // switch (4) {
  //   while (1) {
  //     case 4: ...
  bool FoundCase = false;
  ResultCase = Case;
  return CollectStatementsForCase(S.getBody(), Case, FoundCase,
                                  ResultStmts) != CSFC_Failure &&
         FoundCase;
}

void CodeGenFunction::EmitSwitchStmt(const SwitchStmt &S) {
  // Handle nested switch statements.
  llvm::SwitchInst *SavedSwitchInsn = SwitchInsn;
  SmallVector<uint64_t, 16> *SavedSwitchWeights = SwitchWeights;
  llvm::BasicBlock *SavedCRBlock = CaseRangeBlock;

  // See if we can constant fold the condition of the switch and therefore only
  // emit the live case statement (if any) of the switch.
  llvm::APSInt ConstantCondValue;
  if (ConstantFoldsToSimpleInteger(S.getCond(), ConstantCondValue)) {
    SmallVector<const Stmt*, 4> CaseStmts;
    const SwitchCase *Case = nullptr;
    if (FindCaseStatementsForValue(S, ConstantCondValue, CaseStmts,
                                   getContext(), Case)) {
      if (Case) {
        RegionCounter CaseCnt = getPGORegionCounter(Case);
        CaseCnt.beginRegion(Builder);
      }
      RunCleanupsScope ExecutedScope(*this);

      // Emit the condition variable if needed inside the entire cleanup scope
      // used by this special case for constant folded switches.
      if (S.getConditionVariable())
        EmitAutoVarDecl(*S.getConditionVariable());

      // At this point, we are no longer "within" a switch instance, so
      // we can temporarily enforce this to ensure that any embedded case
      // statements are not emitted.
      SwitchInsn = nullptr;

      // Okay, we can dead code eliminate everything except this case.  Emit the
      // specified series of statements and we're good.
      for (unsigned i = 0, e = CaseStmts.size(); i != e; ++i)
        EmitStmt(CaseStmts[i]);
      RegionCounter ExitCnt = getPGORegionCounter(&S);
      ExitCnt.beginRegion(Builder);

      // Now we want to restore the saved switch instance so that nested
      // switches continue to function properly
      SwitchInsn = SavedSwitchInsn;

      return;
    }
  }

  JumpDest SwitchExit = getJumpDestInCurrentScope("sw.epilog");

  RunCleanupsScope ConditionScope(*this);
  if (S.getConditionVariable())
    EmitAutoVarDecl(*S.getConditionVariable());
  llvm::Value *CondV = EmitScalarExpr(S.getCond());

  // Create basic block to hold stuff that comes after switch
  // statement. We also need to create a default block now so that
  // explicit case ranges tests can have a place to jump to on
  // failure.
  llvm::BasicBlock *DefaultBlock = createBasicBlock("sw.default");
  SwitchInsn = Builder.CreateSwitch(CondV, DefaultBlock);
  if (PGO.haveRegionCounts()) {
    // Walk the SwitchCase list to find how many there are.
    uint64_t DefaultCount = 0;
    unsigned NumCases = 0;
    for (const SwitchCase *Case = S.getSwitchCaseList();
         Case;
         Case = Case->getNextSwitchCase()) {
      if (isa<DefaultStmt>(Case))
        DefaultCount = getPGORegionCounter(Case).getCount();
      NumCases += 1;
    }
    SwitchWeights = new SmallVector<uint64_t, 16>();
    SwitchWeights->reserve(NumCases);
    // The default needs to be first. We store the edge count, so we already
    // know the right weight.
    SwitchWeights->push_back(DefaultCount);
  }
  CaseRangeBlock = DefaultBlock;

  // Clear the insertion point to indicate we are in unreachable code.
  Builder.ClearInsertionPoint();

  // All break statements jump to NextBlock. If BreakContinueStack is non-empty
  // then reuse last ContinueBlock.
  JumpDest OuterContinue;
  if (!BreakContinueStack.empty())
    OuterContinue = BreakContinueStack.back().ContinueBlock;

  BreakContinueStack.push_back(BreakContinue(SwitchExit, OuterContinue));

  // Emit switch body.
  EmitStmt(S.getBody());

  BreakContinueStack.pop_back();

  // Update the default block in case explicit case range tests have
  // been chained on top.
  SwitchInsn->setDefaultDest(CaseRangeBlock);

  // If a default was never emitted:
  if (!DefaultBlock->getParent()) {
    // If we have cleanups, emit the default block so that there's a
    // place to jump through the cleanups from.
    if (ConditionScope.requiresCleanups()) {
      EmitBlock(DefaultBlock);

    // Otherwise, just forward the default block to the switch end.
    } else {
      DefaultBlock->replaceAllUsesWith(SwitchExit.getBlock());
      delete DefaultBlock;
    }
  }

  ConditionScope.ForceCleanup();

  // Emit continuation.
  EmitBlock(SwitchExit.getBlock(), true);
  RegionCounter ExitCnt = getPGORegionCounter(&S);
  ExitCnt.beginRegion(Builder);

  if (SwitchWeights) {
    assert(SwitchWeights->size() == 1 + SwitchInsn->getNumCases() &&
           "switch weights do not match switch cases");
    // If there's only one jump destination there's no sense weighting it.
    if (SwitchWeights->size() > 1)
      SwitchInsn->setMetadata(llvm::LLVMContext::MD_prof,
                              PGO.createBranchWeights(*SwitchWeights));
    delete SwitchWeights;
  }
  SwitchInsn = SavedSwitchInsn;
  SwitchWeights = SavedSwitchWeights;
  CaseRangeBlock = SavedCRBlock;
}

static std::string
SimplifyConstraint(const char *Constraint, const TargetInfo &Target,
                 SmallVectorImpl<TargetInfo::ConstraintInfo> *OutCons=nullptr) {
  std::string Result;

  while (*Constraint) {
    switch (*Constraint) {
    default:
      Result += Target.convertConstraint(Constraint);
      break;
    // Ignore these
    case '*':
    case '?':
    case '!':
    case '=': // Will see this and the following in mult-alt constraints.
    case '+':
      break;
    case '#': // Ignore the rest of the constraint alternative.
      while (Constraint[1] && Constraint[1] != ',')
        Constraint++;
      break;
    case ',':
      Result += "|";
      break;
    case 'g':
      Result += "imr";
      break;
    case '[': {
      assert(OutCons &&
             "Must pass output names to constraints with a symbolic name");
      unsigned Index;
      bool result = Target.resolveSymbolicName(Constraint,
                                               &(*OutCons)[0],
                                               OutCons->size(), Index);
      assert(result && "Could not resolve symbolic name"); (void)result;
      Result += llvm::utostr(Index);
      break;
    }
    }

    Constraint++;
  }

  return Result;
}

/// AddVariableConstraints - Look at AsmExpr and if it is a variable declared
/// as using a particular register add that as a constraint that will be used
/// in this asm stmt.
static std::string
AddVariableConstraints(const std::string &Constraint, const Expr &AsmExpr,
                       const TargetInfo &Target, CodeGenModule &CGM,
                       const AsmStmt &Stmt) {
  const DeclRefExpr *AsmDeclRef = dyn_cast<DeclRefExpr>(&AsmExpr);
  if (!AsmDeclRef)
    return Constraint;
  const ValueDecl &Value = *AsmDeclRef->getDecl();
  const VarDecl *Variable = dyn_cast<VarDecl>(&Value);
  if (!Variable)
    return Constraint;
  if (Variable->getStorageClass() != SC_Register)
    return Constraint;
  AsmLabelAttr *Attr = Variable->getAttr<AsmLabelAttr>();
  if (!Attr)
    return Constraint;
  StringRef Register = Attr->getLabel();
  assert(Target.isValidGCCRegisterName(Register));
  // We're using validateOutputConstraint here because we only care if
  // this is a register constraint.
  TargetInfo::ConstraintInfo Info(Constraint, "");
  if (Target.validateOutputConstraint(Info) &&
      !Info.allowsRegister()) {
    CGM.ErrorUnsupported(&Stmt, "__asm__");
    return Constraint;
  }
  // Canonicalize the register here before returning it.
  Register = Target.getNormalizedGCCRegisterName(Register);
  return "{" + Register.str() + "}";
}

llvm::Value*
CodeGenFunction::EmitAsmInputLValue(const TargetInfo::ConstraintInfo &Info,
                                    LValue InputValue, QualType InputType,
                                    std::string &ConstraintStr,
                                    SourceLocation Loc) {
  llvm::Value *Arg;
  if (Info.allowsRegister() || !Info.allowsMemory()) {
    if (CodeGenFunction::hasScalarEvaluationKind(InputType)) {
      Arg = EmitLoadOfLValue(InputValue, Loc).getScalarVal();
    } else {
      llvm::Type *Ty = ConvertType(InputType);
      uint64_t Size = CGM.getDataLayout().getTypeSizeInBits(Ty);
      if (Size <= 64 && llvm::isPowerOf2_64(Size)) {
        Ty = llvm::IntegerType::get(getLLVMContext(), Size);
        Ty = llvm::PointerType::getUnqual(Ty);

        Arg = Builder.CreateLoad(Builder.CreateBitCast(InputValue.getAddress(),
                                                       Ty));
      } else {
        Arg = InputValue.getAddress();
        ConstraintStr += '*';
      }
    }
  } else {
    Arg = InputValue.getAddress();
    ConstraintStr += '*';
  }

  return Arg;
}

llvm::Value* CodeGenFunction::EmitAsmInput(
                                         const TargetInfo::ConstraintInfo &Info,
                                           const Expr *InputExpr,
                                           std::string &ConstraintStr) {
  if (Info.allowsRegister() || !Info.allowsMemory())
    if (CodeGenFunction::hasScalarEvaluationKind(InputExpr->getType()))
      return EmitScalarExpr(InputExpr);

  InputExpr = InputExpr->IgnoreParenNoopCasts(getContext());
  LValue Dest = EmitLValue(InputExpr);
  return EmitAsmInputLValue(Info, Dest, InputExpr->getType(), ConstraintStr,
                            InputExpr->getExprLoc());
}

/// getAsmSrcLocInfo - Return the !srcloc metadata node to attach to an inline
/// asm call instruction.  The !srcloc MDNode contains a list of constant
/// integers which are the source locations of the start of each line in the
/// asm.
static llvm::MDNode *getAsmSrcLocInfo(const StringLiteral *Str,
                                      CodeGenFunction &CGF) {
  SmallVector<llvm::Value *, 8> Locs;
  // Add the location of the first line to the MDNode.
  Locs.push_back(llvm::ConstantInt::get(CGF.Int32Ty,
                                        Str->getLocStart().getRawEncoding()));
  StringRef StrVal = Str->getString();
  if (!StrVal.empty()) {
    const SourceManager &SM = CGF.CGM.getContext().getSourceManager();
    const LangOptions &LangOpts = CGF.CGM.getLangOpts();

    // Add the location of the start of each subsequent line of the asm to the
    // MDNode.
    for (unsigned i = 0, e = StrVal.size()-1; i != e; ++i) {
      if (StrVal[i] != '\n') continue;
      SourceLocation LineLoc = Str->getLocationOfByte(i+1, SM, LangOpts,
                                                      CGF.getTarget());
      Locs.push_back(llvm::ConstantInt::get(CGF.Int32Ty,
                                            LineLoc.getRawEncoding()));
    }
  }

  return llvm::MDNode::get(CGF.getLLVMContext(), Locs);
}

void CodeGenFunction::EmitAsmStmt(const AsmStmt &S) {
  // Assemble the final asm string.
  std::string AsmString = S.generateAsmString(getContext());

  // Get all the output and input constraints together.
  SmallVector<TargetInfo::ConstraintInfo, 4> OutputConstraintInfos;
  SmallVector<TargetInfo::ConstraintInfo, 4> InputConstraintInfos;

  for (unsigned i = 0, e = S.getNumOutputs(); i != e; i++) {
    StringRef Name;
    if (const GCCAsmStmt *GAS = dyn_cast<GCCAsmStmt>(&S))
      Name = GAS->getOutputName(i);
    TargetInfo::ConstraintInfo Info(S.getOutputConstraint(i), Name);
    bool IsValid = getTarget().validateOutputConstraint(Info); (void)IsValid;
    assert(IsValid && "Failed to parse output constraint");
    OutputConstraintInfos.push_back(Info);
  }

  for (unsigned i = 0, e = S.getNumInputs(); i != e; i++) {
    StringRef Name;
    if (const GCCAsmStmt *GAS = dyn_cast<GCCAsmStmt>(&S))
      Name = GAS->getInputName(i);
    TargetInfo::ConstraintInfo Info(S.getInputConstraint(i), Name);
    bool IsValid =
      getTarget().validateInputConstraint(OutputConstraintInfos.data(),
                                          S.getNumOutputs(), Info);
    assert(IsValid && "Failed to parse input constraint"); (void)IsValid;
    InputConstraintInfos.push_back(Info);
  }

  std::string Constraints;

  std::vector<LValue> ResultRegDests;
  std::vector<QualType> ResultRegQualTys;
  std::vector<llvm::Type *> ResultRegTypes;
  std::vector<llvm::Type *> ResultTruncRegTypes;
  std::vector<llvm::Type *> ArgTypes;
  std::vector<llvm::Value*> Args;

  // Keep track of inout constraints.
  std::string InOutConstraints;
  std::vector<llvm::Value*> InOutArgs;
  std::vector<llvm::Type*> InOutArgTypes;

  for (unsigned i = 0, e = S.getNumOutputs(); i != e; i++) {
    TargetInfo::ConstraintInfo &Info = OutputConstraintInfos[i];

    // Simplify the output constraint.
    std::string OutputConstraint(S.getOutputConstraint(i));
    OutputConstraint = SimplifyConstraint(OutputConstraint.c_str() + 1,
                                          getTarget());

    const Expr *OutExpr = S.getOutputExpr(i);
    OutExpr = OutExpr->IgnoreParenNoopCasts(getContext());

    OutputConstraint = AddVariableConstraints(OutputConstraint, *OutExpr,
                                              getTarget(), CGM, S);

    LValue Dest = EmitLValue(OutExpr);
    if (!Constraints.empty())
      Constraints += ',';

    // If this is a register output, then make the inline asm return it
    // by-value.  If this is a memory result, return the value by-reference.
    if (!Info.allowsMemory() && hasScalarEvaluationKind(OutExpr->getType())) {
      Constraints += "=" + OutputConstraint;
      ResultRegQualTys.push_back(OutExpr->getType());
      ResultRegDests.push_back(Dest);
      ResultRegTypes.push_back(ConvertTypeForMem(OutExpr->getType()));
      ResultTruncRegTypes.push_back(ResultRegTypes.back());

      // If this output is tied to an input, and if the input is larger, then
      // we need to set the actual result type of the inline asm node to be the
      // same as the input type.
      if (Info.hasMatchingInput()) {
        unsigned InputNo;
        for (InputNo = 0; InputNo != S.getNumInputs(); ++InputNo) {
          TargetInfo::ConstraintInfo &Input = InputConstraintInfos[InputNo];
          if (Input.hasTiedOperand() && Input.getTiedOperand() == i)
            break;
        }
        assert(InputNo != S.getNumInputs() && "Didn't find matching input!");

        QualType InputTy = S.getInputExpr(InputNo)->getType();
        QualType OutputType = OutExpr->getType();

        uint64_t InputSize = getContext().getTypeSize(InputTy);
        if (getContext().getTypeSize(OutputType) < InputSize) {
          // Form the asm to return the value as a larger integer or fp type.
          ResultRegTypes.back() = ConvertType(InputTy);
        }
      }
      if (llvm::Type* AdjTy =
            getTargetHooks().adjustInlineAsmType(*this, OutputConstraint,
                                                 ResultRegTypes.back()))
        ResultRegTypes.back() = AdjTy;
      else {
        CGM.getDiags().Report(S.getAsmLoc(),
                              diag::err_asm_invalid_type_in_input)
            << OutExpr->getType() << OutputConstraint;
      }
    } else {
      ArgTypes.push_back(Dest.getAddress()->getType());
      Args.push_back(Dest.getAddress());
      Constraints += "=*";
      Constraints += OutputConstraint;
    }

    if (Info.isReadWrite()) {
      InOutConstraints += ',';

      const Expr *InputExpr = S.getOutputExpr(i);
      llvm::Value *Arg = EmitAsmInputLValue(Info, Dest, InputExpr->getType(),
                                            InOutConstraints,
                                            InputExpr->getExprLoc());

      if (llvm::Type* AdjTy =
          getTargetHooks().adjustInlineAsmType(*this, OutputConstraint,
                                               Arg->getType()))
        Arg = Builder.CreateBitCast(Arg, AdjTy);

      if (Info.allowsRegister())
        InOutConstraints += llvm::utostr(i);
      else
        InOutConstraints += OutputConstraint;

      InOutArgTypes.push_back(Arg->getType());
      InOutArgs.push_back(Arg);
    }
  }

  unsigned NumConstraints = S.getNumOutputs() + S.getNumInputs();

  for (unsigned i = 0, e = S.getNumInputs(); i != e; i++) {
    const Expr *InputExpr = S.getInputExpr(i);

    TargetInfo::ConstraintInfo &Info = InputConstraintInfos[i];

    if (!Constraints.empty())
      Constraints += ',';

    // Simplify the input constraint.
    std::string InputConstraint(S.getInputConstraint(i));
    InputConstraint = SimplifyConstraint(InputConstraint.c_str(), getTarget(),
                                         &OutputConstraintInfos);

    InputConstraint =
      AddVariableConstraints(InputConstraint,
                            *InputExpr->IgnoreParenNoopCasts(getContext()),
                            getTarget(), CGM, S);

    llvm::Value *Arg = EmitAsmInput(Info, InputExpr, Constraints);

    // If this input argument is tied to a larger output result, extend the
    // input to be the same size as the output.  The LLVM backend wants to see
    // the input and output of a matching constraint be the same size.  Note
    // that GCC does not define what the top bits are here.  We use zext because
    // that is usually cheaper, but LLVM IR should really get an anyext someday.
    if (Info.hasTiedOperand()) {
      unsigned Output = Info.getTiedOperand();
      QualType OutputType = S.getOutputExpr(Output)->getType();
      QualType InputTy = InputExpr->getType();

      if (getContext().getTypeSize(OutputType) >
          getContext().getTypeSize(InputTy)) {
        // Use ptrtoint as appropriate so that we can do our extension.
        if (isa<llvm::PointerType>(Arg->getType()))
          Arg = Builder.CreatePtrToInt(Arg, IntPtrTy);
        llvm::Type *OutputTy = ConvertType(OutputType);
        if (isa<llvm::IntegerType>(OutputTy))
          Arg = Builder.CreateZExt(Arg, OutputTy);
        else if (isa<llvm::PointerType>(OutputTy))
          Arg = Builder.CreateZExt(Arg, IntPtrTy);
        else {
          assert(OutputTy->isFloatingPointTy() && "Unexpected output type");
          Arg = Builder.CreateFPExt(Arg, OutputTy);
        }
      }
    }
    if (llvm::Type* AdjTy =
              getTargetHooks().adjustInlineAsmType(*this, InputConstraint,
                                                   Arg->getType()))
      Arg = Builder.CreateBitCast(Arg, AdjTy);
    else
      CGM.getDiags().Report(S.getAsmLoc(), diag::err_asm_invalid_type_in_input)
          << InputExpr->getType() << InputConstraint;

    ArgTypes.push_back(Arg->getType());
    Args.push_back(Arg);
    Constraints += InputConstraint;
  }

  // Append the "input" part of inout constraints last.
  for (unsigned i = 0, e = InOutArgs.size(); i != e; i++) {
    ArgTypes.push_back(InOutArgTypes[i]);
    Args.push_back(InOutArgs[i]);
  }
  Constraints += InOutConstraints;

  // Clobbers
  for (unsigned i = 0, e = S.getNumClobbers(); i != e; i++) {
    StringRef Clobber = S.getClobber(i);

    if (Clobber != "memory" && Clobber != "cc")
    Clobber = getTarget().getNormalizedGCCRegisterName(Clobber);

    if (i != 0 || NumConstraints != 0)
      Constraints += ',';

    Constraints += "~{";
    Constraints += Clobber;
    Constraints += '}';
  }

  // Add machine specific clobbers
  std::string MachineClobbers = getTarget().getClobbers();
  if (!MachineClobbers.empty()) {
    if (!Constraints.empty())
      Constraints += ',';
    Constraints += MachineClobbers;
  }

  llvm::Type *ResultType;
  if (ResultRegTypes.empty())
    ResultType = VoidTy;
  else if (ResultRegTypes.size() == 1)
    ResultType = ResultRegTypes[0];
  else
    ResultType = llvm::StructType::get(getLLVMContext(), ResultRegTypes);

  llvm::FunctionType *FTy =
    llvm::FunctionType::get(ResultType, ArgTypes, false);

  bool HasSideEffect = S.isVolatile() || S.getNumOutputs() == 0;
  llvm::InlineAsm::AsmDialect AsmDialect = isa<MSAsmStmt>(&S) ?
    llvm::InlineAsm::AD_Intel : llvm::InlineAsm::AD_ATT;
  llvm::InlineAsm *IA =
    llvm::InlineAsm::get(FTy, AsmString, Constraints, HasSideEffect,
                         /* IsAlignStack */ false, AsmDialect);
  llvm::CallInst *Result = Builder.CreateCall(IA, Args);
  Result->addAttribute(llvm::AttributeSet::FunctionIndex,
                       llvm::Attribute::NoUnwind);

  // Slap the source location of the inline asm into a !srcloc metadata on the
  // call.  FIXME: Handle metadata for MS-style inline asms.
  if (const GCCAsmStmt *gccAsmStmt = dyn_cast<GCCAsmStmt>(&S))
    Result->setMetadata("srcloc", getAsmSrcLocInfo(gccAsmStmt->getAsmString(),
                                                   *this));

  // Extract all of the register value results from the asm.
  std::vector<llvm::Value*> RegResults;
  if (ResultRegTypes.size() == 1) {
    RegResults.push_back(Result);
  } else {
    for (unsigned i = 0, e = ResultRegTypes.size(); i != e; ++i) {
      llvm::Value *Tmp = Builder.CreateExtractValue(Result, i, "asmresult");
      RegResults.push_back(Tmp);
    }
  }

  for (unsigned i = 0, e = RegResults.size(); i != e; ++i) {
    llvm::Value *Tmp = RegResults[i];

    // If the result type of the LLVM IR asm doesn't match the result type of
    // the expression, do the conversion.
    if (ResultRegTypes[i] != ResultTruncRegTypes[i]) {
      llvm::Type *TruncTy = ResultTruncRegTypes[i];

      // Truncate the integer result to the right size, note that TruncTy can be
      // a pointer.
      if (TruncTy->isFloatingPointTy())
        Tmp = Builder.CreateFPTrunc(Tmp, TruncTy);
      else if (TruncTy->isPointerTy() && Tmp->getType()->isIntegerTy()) {
        uint64_t ResSize = CGM.getDataLayout().getTypeSizeInBits(TruncTy);
        Tmp = Builder.CreateTrunc(Tmp,
                   llvm::IntegerType::get(getLLVMContext(), (unsigned)ResSize));
        Tmp = Builder.CreateIntToPtr(Tmp, TruncTy);
      } else if (Tmp->getType()->isPointerTy() && TruncTy->isIntegerTy()) {
        uint64_t TmpSize =CGM.getDataLayout().getTypeSizeInBits(Tmp->getType());
        Tmp = Builder.CreatePtrToInt(Tmp,
                   llvm::IntegerType::get(getLLVMContext(), (unsigned)TmpSize));
        Tmp = Builder.CreateTrunc(Tmp, TruncTy);
      } else if (TruncTy->isIntegerTy()) {
        Tmp = Builder.CreateTrunc(Tmp, TruncTy);
      } else if (TruncTy->isVectorTy()) {
        Tmp = Builder.CreateBitCast(Tmp, TruncTy);
      }
    }

    EmitStoreThroughLValue(RValue::get(Tmp), ResultRegDests[i]);
  }
}

static LValue InitCapturedStruct(CodeGenFunction &CGF, const CapturedStmt &S) {
  const RecordDecl *RD = S.getCapturedRecordDecl();
  QualType RecordTy = CGF.getContext().getRecordType(RD);

  // Initialize the captured struct.
  LValue SlotLV = CGF.MakeNaturalAlignAddrLValue(
                    CGF.CreateMemTemp(RecordTy, "agg.captured"), RecordTy);

  RecordDecl::field_iterator CurField = RD->field_begin();
  for (CapturedStmt::capture_init_iterator I = S.capture_init_begin(),
                                           E = S.capture_init_end();
       I != E; ++I, ++CurField) {
    LValue LV = CGF.EmitLValueForFieldInitialization(SlotLV, *CurField);
    CGF.EmitInitializerForField(*CurField, LV, *I, ArrayRef<VarDecl *>());
  }

  return SlotLV;
}

static void InitVLACaptures(CodeGenFunction &CGF, const CapturedStmt &S) {
  for (auto &C : S.captures()) {
    if (C.capturesVariable()) {
      QualType QTy;
      auto VD = C.getCapturedVar();
      if (const ParmVarDecl *PVD = dyn_cast<ParmVarDecl>(VD))
        QTy = PVD->getOriginalType();
      else
        QTy = VD->getType();
      if (QTy->isVariablyModifiedType()) {
        CGF.EmitVariablyModifiedType(QTy);
      }
    }
  }
}

/// Generate an outlined function for the body of a CapturedStmt, store any
/// captured variables into the captured struct, and call the outlined function.
llvm::Function *
CodeGenFunction::EmitCapturedStmt(const CapturedStmt &S, CapturedRegionKind K) {
  LValue CapStruct = InitCapturedStruct(*this, S);

  // Emit the CapturedDecl
  CodeGenFunction CGF(CGM, true);
  CGF.CapturedStmtInfo = new CGCapturedStmtInfo(S, K);
  llvm::Function *F = CGF.GenerateCapturedStmtFunction(S);
  delete CGF.CapturedStmtInfo;

  // Emit call to the helper function.
  EmitCallOrInvoke(F, CapStruct.getAddress());

  return F;
}

llvm::Value *
CodeGenFunction::GenerateCapturedStmtArgument(const CapturedStmt &S) {
  LValue CapStruct = InitCapturedStruct(*this, S);
  return CapStruct.getAddress();
}

/// Creates the outlined function for a CapturedStmt.
llvm::Function *
CodeGenFunction::GenerateCapturedStmtFunction(const CapturedStmt &S) {
  assert(CapturedStmtInfo &&
    "CapturedStmtInfo should be set when generating the captured function");
  const CapturedDecl *CD = S.getCapturedDecl();
  const RecordDecl *RD = S.getCapturedRecordDecl();
  SourceLocation Loc = S.getLocStart();
  assert(CD->hasBody() && "missing CapturedDecl body");

  // Build the argument list.
  ASTContext &Ctx = CGM.getContext();
  FunctionArgList Args;
  Args.append(CD->param_begin(), CD->param_end());

  // Create the function declaration.
  FunctionType::ExtInfo ExtInfo;
  const CGFunctionInfo &FuncInfo =
      CGM.getTypes().arrangeFreeFunctionDeclaration(Ctx.VoidTy, Args, ExtInfo,
                                                    /*IsVariadic=*/false);
  llvm::FunctionType *FuncLLVMTy = CGM.getTypes().GetFunctionType(FuncInfo);

  llvm::Function *F =
    llvm::Function::Create(FuncLLVMTy, llvm::GlobalValue::InternalLinkage,
                           CapturedStmtInfo->getHelperName(), &CGM.getModule());
  CGM.SetInternalFunctionAttributes(CD, F, FuncInfo);

  // Generate the function.
  StartFunction(CD, Ctx.VoidTy, F, FuncInfo, Args,
                CD->getLocation(),
                CD->getBody()->getLocStart());
  // Set the context parameter in CapturedStmtInfo.
  llvm::Value *DeclPtr = LocalDeclMap[CD->getContextParam()];
  assert(DeclPtr && "missing context parameter for CapturedStmt");
  CapturedStmtInfo->setContextValue(Builder.CreateLoad(DeclPtr));

  // Initialize variable-length arrays.
  InitVLACaptures(*this, S);

  // If 'this' is captured, load it into CXXThisValue.
  if (CapturedStmtInfo->isCXXThisExprCaptured()) {
    FieldDecl *FD = CapturedStmtInfo->getThisFieldDecl();
    LValue LV = MakeNaturalAlignAddrLValue(CapturedStmtInfo->getContextValue(),
                                           Ctx.getTagDeclType(RD));
    LValue ThisLValue = EmitLValueForField(LV, FD);
    CXXThisValue = EmitLoadOfLValue(ThisLValue, Loc).getScalarVal();
  }

  PGO.assignRegionCounters(CD, F);
  CapturedStmtInfo->EmitBody(*this, CD->getBody());
  FinishFunction(CD->getBodyRBrace());
  PGO.emitInstrumentationData();
  PGO.destroyRegionCounters();

  return F;
}<|MERGE_RESOLUTION|>--- conflicted
+++ resolved
@@ -173,20 +173,15 @@
   case Stmt::SEHTryStmtClass:
     EmitSEHTryStmt(cast<SEHTryStmt>(*S));
     break;
-<<<<<<< HEAD
-=======
   case Stmt::SEHLeaveStmtClass:
     EmitSEHLeaveStmt(cast<SEHLeaveStmt>(*S));
     break;
->>>>>>> ec81a0dc
   case Stmt::OMPParallelDirectiveClass:
     EmitOMPParallelDirective(cast<OMPParallelDirective>(*S));
     break;
   case Stmt::OMPSimdDirectiveClass:
     EmitOMPSimdDirective(cast<OMPSimdDirective>(*S));
     break;
-<<<<<<< HEAD
-=======
   case Stmt::OMPForDirectiveClass:
     EmitOMPForDirective(cast<OMPForDirective>(*S));
     break;
@@ -205,7 +200,6 @@
   case Stmt::OMPParallelSectionsDirectiveClass:
     EmitOMPParallelSectionsDirective(cast<OMPParallelSectionsDirective>(*S));
     break;
->>>>>>> ec81a0dc
   }
 }
 
@@ -770,8 +764,6 @@
     // Attach metadata to loop body conditional branch.
     EmitCondBrHints(LoopBody->getContext(), CondBr, DoAttrs);
   }
-
-  LoopStack.pop();
 
   LoopStack.pop();
 
