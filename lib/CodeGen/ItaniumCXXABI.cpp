--- conflicted
+++ resolved
@@ -1858,16 +1858,9 @@
     RetTy = RetTy->getPointerElementType();
 
   llvm::FunctionType *FnTy = llvm::FunctionType::get(RetTy, false);
-<<<<<<< HEAD
-  llvm::Function *Wrapper = llvm::Function::Create(
-      FnTy, getThreadLocalWrapperLinkage(
-                CGM.getLLVMLinkageVarDefinition(VD, /*isConstant=*/false)),
-      WrapperName.str(), &CGM.getModule());
-=======
   llvm::Function *Wrapper =
       llvm::Function::Create(FnTy, getThreadLocalWrapperLinkage(VD, CGM),
                              WrapperName.str(), &CGM.getModule());
->>>>>>> ec81a0dc
   // Always resolve references to the wrapper at link time.
   if (!Wrapper->hasLocalLinkage())
     Wrapper->setVisibility(llvm::GlobalValue::HiddenVisibility);
