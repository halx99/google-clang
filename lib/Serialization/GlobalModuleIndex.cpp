//===--- GlobalModuleIndex.cpp - Global Module Index ------------*- C++ -*-===//
//
//                     The LLVM Compiler Infrastructure
//
// This file is distributed under the University of Illinois Open Source
// License. See LICENSE.TXT for details.
//
//===----------------------------------------------------------------------===//
//
// This file implements the GlobalModuleIndex class.
//
//===----------------------------------------------------------------------===//

#include "ASTReaderInternals.h"
#include "clang/Basic/FileManager.h"
#include "clang/Lex/HeaderSearch.h"
#include "clang/Serialization/ASTBitCodes.h"
#include "clang/Serialization/GlobalModuleIndex.h"
#include "clang/Serialization/Module.h"
#include "llvm/ADT/DenseMap.h"
#include "llvm/ADT/MapVector.h"
#include "llvm/ADT/SmallString.h"
#include "llvm/ADT/StringExtras.h"
#include "llvm/Bitcode/BitstreamReader.h"
#include "llvm/Bitcode/BitstreamWriter.h"
#include "llvm/Support/FileSystem.h"
#include "llvm/Support/LockFileManager.h"
#include "llvm/Support/MemoryBuffer.h"
#include "llvm/Support/OnDiskHashTable.h"
#include "llvm/Support/Path.h"
#include <cstdio>
using namespace clang;
using namespace serialization;

//----------------------------------------------------------------------------//
// Shared constants
//----------------------------------------------------------------------------//
namespace {
  enum {
    /// \brief The block containing the index.
    GLOBAL_INDEX_BLOCK_ID = llvm::bitc::FIRST_APPLICATION_BLOCKID
  };

  /// \brief Describes the record types in the index.
  enum IndexRecordTypes {
    /// \brief Contains version information and potentially other metadata,
    /// used to determine if we can read this global index file.
    INDEX_METADATA,
    /// \brief Describes a module, including its file name and dependencies.
    MODULE,
    /// \brief The index for identifiers.
    IDENTIFIER_INDEX
  };
}

/// \brief The name of the global index file.
static const char * const IndexFileName = "modules.idx";

/// \brief The global index file version.
static const unsigned CurrentVersion = 1;

//----------------------------------------------------------------------------//
// Global module index reader.
//----------------------------------------------------------------------------//

namespace {

/// \brief Trait used to read the identifier index from the on-disk hash
/// table.
class IdentifierIndexReaderTrait {
public:
  typedef StringRef external_key_type;
  typedef StringRef internal_key_type;
  typedef SmallVector<unsigned, 2> data_type;
  typedef unsigned hash_value_type;
  typedef unsigned offset_type;

  static bool EqualKey(const internal_key_type& a, const internal_key_type& b) {
    return a == b;
  }

  static hash_value_type ComputeHash(const internal_key_type& a) {
    return llvm::HashString(a);
  }

  static std::pair<unsigned, unsigned>
  ReadKeyDataLength(const unsigned char*& d) {
    using namespace llvm::support;
    unsigned KeyLen = endian::readNext<uint16_t, little, unaligned>(d);
    unsigned DataLen = endian::readNext<uint16_t, little, unaligned>(d);
    return std::make_pair(KeyLen, DataLen);
  }

  static const internal_key_type&
  GetInternalKey(const external_key_type& x) { return x; }

  static const external_key_type&
  GetExternalKey(const internal_key_type& x) { return x; }

  static internal_key_type ReadKey(const unsigned char* d, unsigned n) {
    return StringRef((const char *)d, n);
  }

  static data_type ReadData(const internal_key_type& k,
                            const unsigned char* d,
                            unsigned DataLen) {
    using namespace llvm::support;

    data_type Result;
    while (DataLen > 0) {
      unsigned ID = endian::readNext<uint32_t, little, unaligned>(d);
      Result.push_back(ID);
      DataLen -= 4;
    }

    return Result;
  }
};

typedef llvm::OnDiskIterableChainedHashTable<IdentifierIndexReaderTrait>
    IdentifierIndexTable;

}

GlobalModuleIndex::GlobalModuleIndex(llvm::MemoryBuffer *Buffer,
                                     llvm::BitstreamCursor Cursor)
  : Buffer(Buffer), IdentifierIndex(),
    NumIdentifierLookups(), NumIdentifierLookupHits()
{
  // Read the global index.
  bool InGlobalIndexBlock = false;
  bool Done = false;
  while (!Done) {
    llvm::BitstreamEntry Entry = Cursor.advance();

    switch (Entry.Kind) {
    case llvm::BitstreamEntry::Error:
      return;

    case llvm::BitstreamEntry::EndBlock:
      if (InGlobalIndexBlock) {
        InGlobalIndexBlock = false;
        Done = true;
        continue;
      }
      return;


    case llvm::BitstreamEntry::Record:
      // Entries in the global index block are handled below.
      if (InGlobalIndexBlock)
        break;

      return;

    case llvm::BitstreamEntry::SubBlock:
      if (!InGlobalIndexBlock && Entry.ID == GLOBAL_INDEX_BLOCK_ID) {
        if (Cursor.EnterSubBlock(GLOBAL_INDEX_BLOCK_ID))
          return;

        InGlobalIndexBlock = true;
      } else if (Cursor.SkipBlock()) {
        return;
      }
      continue;
    }

    SmallVector<uint64_t, 64> Record;
    StringRef Blob;
    switch ((IndexRecordTypes)Cursor.readRecord(Entry.ID, Record, &Blob)) {
    case INDEX_METADATA:
      // Make sure that the version matches.
      if (Record.size() < 1 || Record[0] != CurrentVersion)
        return;
      break;

    case MODULE: {
      unsigned Idx = 0;
      unsigned ID = Record[Idx++];

      // Make room for this module's information.
      if (ID == Modules.size())
        Modules.push_back(ModuleInfo());
      else
        Modules.resize(ID + 1);

      // Size/modification time for this module file at the time the
      // global index was built.
      Modules[ID].Size = Record[Idx++];
      Modules[ID].ModTime = Record[Idx++];

      // File name.
      unsigned NameLen = Record[Idx++];
      Modules[ID].FileName.assign(Record.begin() + Idx,
                                  Record.begin() + Idx + NameLen);
      Idx += NameLen;

      // Dependencies
      unsigned NumDeps = Record[Idx++];
      Modules[ID].Dependencies.insert(Modules[ID].Dependencies.end(),
                                      Record.begin() + Idx,
                                      Record.begin() + Idx + NumDeps);
      Idx += NumDeps;

      // Make sure we're at the end of the record.
      assert(Idx == Record.size() && "More module info?");

      // Record this module as an unresolved module.
      // FIXME: this doesn't work correctly for module names containing path
      // separators.
      StringRef ModuleName = llvm::sys::path::stem(Modules[ID].FileName);
      // Remove the -<hash of ModuleMapPath>
      ModuleName = ModuleName.rsplit('-').first;
      UnresolvedModules[ModuleName] = ID;
      break;
    }

    case IDENTIFIER_INDEX:
      // Wire up the identifier index.
      if (Record[0]) {
        IdentifierIndex = IdentifierIndexTable::Create(
            (const unsigned char *)Blob.data() + Record[0],
            (const unsigned char *)Blob.data() + sizeof(uint32_t),
            (const unsigned char *)Blob.data(), IdentifierIndexReaderTrait());
      }
      break;
    }
  }
}

GlobalModuleIndex::~GlobalModuleIndex() {
  delete static_cast<IdentifierIndexTable *>(IdentifierIndex);
}

std::pair<GlobalModuleIndex *, GlobalModuleIndex::ErrorCode>
GlobalModuleIndex::readIndex(StringRef Path) {
  // Load the index file, if it's there.
  llvm::SmallString<128> IndexPath;
  IndexPath += Path;
  llvm::sys::path::append(IndexPath, IndexFileName);

<<<<<<< HEAD
  std::unique_ptr<llvm::MemoryBuffer> Buffer;
  if (llvm::MemoryBuffer::getFile(IndexPath.c_str(), Buffer) !=
      llvm::errc::success)
    return std::make_pair(nullptr, EC_NotFound);
=======
  llvm::ErrorOr<std::unique_ptr<llvm::MemoryBuffer>> BufferOrErr =
      llvm::MemoryBuffer::getFile(IndexPath.c_str());
  if (!BufferOrErr)
    return std::make_pair(nullptr, EC_NotFound);
  std::unique_ptr<llvm::MemoryBuffer> Buffer = std::move(BufferOrErr.get());
>>>>>>> ec81a0dc

  /// \brief The bitstream reader from which we'll read the AST file.
  llvm::BitstreamReader Reader((const unsigned char *)Buffer->getBufferStart(),
                               (const unsigned char *)Buffer->getBufferEnd());

  /// \brief The main bitstream cursor for the main block.
  llvm::BitstreamCursor Cursor(Reader);

  // Sniff for the signature.
  if (Cursor.Read(8) != 'B' ||
      Cursor.Read(8) != 'C' ||
      Cursor.Read(8) != 'G' ||
      Cursor.Read(8) != 'I') {
    return std::make_pair(nullptr, EC_IOError);
  }

  return std::make_pair(new GlobalModuleIndex(Buffer.release(), Cursor),
                        EC_None);
}

void
GlobalModuleIndex::getKnownModules(SmallVectorImpl<ModuleFile *> &ModuleFiles) {
  ModuleFiles.clear();
  for (unsigned I = 0, N = Modules.size(); I != N; ++I) {
    if (ModuleFile *MF = Modules[I].File)
      ModuleFiles.push_back(MF);
  }
}

void GlobalModuleIndex::getModuleDependencies(
       ModuleFile *File,
       SmallVectorImpl<ModuleFile *> &Dependencies) {
  // Look for information about this module file.
  llvm::DenseMap<ModuleFile *, unsigned>::iterator Known
    = ModulesByFile.find(File);
  if (Known == ModulesByFile.end())
    return;

  // Record dependencies.
  Dependencies.clear();
  ArrayRef<unsigned> StoredDependencies = Modules[Known->second].Dependencies;
  for (unsigned I = 0, N = StoredDependencies.size(); I != N; ++I) {
    if (ModuleFile *MF = Modules[I].File)
      Dependencies.push_back(MF);
  }
}

bool GlobalModuleIndex::lookupIdentifier(StringRef Name, HitSet &Hits) {
  Hits.clear();
  
  // If there's no identifier index, there is nothing we can do.
  if (!IdentifierIndex)
    return false;

  // Look into the identifier index.
  ++NumIdentifierLookups;
  IdentifierIndexTable &Table
    = *static_cast<IdentifierIndexTable *>(IdentifierIndex);
  IdentifierIndexTable::iterator Known = Table.find(Name);
  if (Known == Table.end()) {
    return true;
  }

  SmallVector<unsigned, 2> ModuleIDs = *Known;
  for (unsigned I = 0, N = ModuleIDs.size(); I != N; ++I) {
    if (ModuleFile *MF = Modules[ModuleIDs[I]].File)
      Hits.insert(MF);
  }

  ++NumIdentifierLookupHits;
  return true;
}

bool GlobalModuleIndex::loadedModuleFile(ModuleFile *File) {
  // Look for the module in the global module index based on the module name.
  StringRef Name = File->ModuleName;
  llvm::StringMap<unsigned>::iterator Known = UnresolvedModules.find(Name);
  if (Known == UnresolvedModules.end()) {
    return true;
  }

  // Rectify this module with the global module index.
  ModuleInfo &Info = Modules[Known->second];

  //  If the size and modification time match what we expected, record this
  // module file.
  bool Failed = true;
  if (File->File->getSize() == Info.Size &&
      File->File->getModificationTime() == Info.ModTime) {
    Info.File = File;
    ModulesByFile[File] = Known->second;

    Failed = false;
  }

  // One way or another, we have resolved this module file.
  UnresolvedModules.erase(Known);
  return Failed;
}

void GlobalModuleIndex::printStats() {
  std::fprintf(stderr, "*** Global Module Index Statistics:\n");
  if (NumIdentifierLookups) {
    fprintf(stderr, "  %u / %u identifier lookups succeeded (%f%%)\n",
            NumIdentifierLookupHits, NumIdentifierLookups,
            (double)NumIdentifierLookupHits*100.0/NumIdentifierLookups);
  }
  std::fprintf(stderr, "\n");
}

void GlobalModuleIndex::dump() {
  llvm::errs() << "*** Global Module Index Dump:\n";
  llvm::errs() << "Module files:\n";
  for (auto &MI : Modules) {
    llvm::errs() << "** " << MI.FileName << "\n";
    if (MI.File)
      MI.File->dump();
    else
      llvm::errs() << "\n";
  }
  llvm::errs() << "\n";
}

//----------------------------------------------------------------------------//
// Global module index writer.
//----------------------------------------------------------------------------//

namespace {
  /// \brief Provides information about a specific module file.
  struct ModuleFileInfo {
    /// \brief The numberic ID for this module file.
    unsigned ID;

    /// \brief The set of modules on which this module depends. Each entry is
    /// a module ID.
    SmallVector<unsigned, 4> Dependencies;
  };

  /// \brief Builder that generates the global module index file.
  class GlobalModuleIndexBuilder {
    FileManager &FileMgr;

    /// \brief Mapping from files to module file information.
    typedef llvm::MapVector<const FileEntry *, ModuleFileInfo> ModuleFilesMap;

    /// \brief Information about each of the known module files.
    ModuleFilesMap ModuleFiles;

    /// \brief Mapping from identifiers to the list of module file IDs that
    /// consider this identifier to be interesting.
    typedef llvm::StringMap<SmallVector<unsigned, 2> > InterestingIdentifierMap;

    /// \brief A mapping from all interesting identifiers to the set of module
    /// files in which those identifiers are considered interesting.
    InterestingIdentifierMap InterestingIdentifiers;
    
    /// \brief Write the block-info block for the global module index file.
    void emitBlockInfoBlock(llvm::BitstreamWriter &Stream);

    /// \brief Retrieve the module file information for the given file.
    ModuleFileInfo &getModuleFileInfo(const FileEntry *File) {
      llvm::MapVector<const FileEntry *, ModuleFileInfo>::iterator Known
        = ModuleFiles.find(File);
      if (Known != ModuleFiles.end())
        return Known->second;

      unsigned NewID = ModuleFiles.size();
      ModuleFileInfo &Info = ModuleFiles[File];
      Info.ID = NewID;
      return Info;
    }

  public:
    explicit GlobalModuleIndexBuilder(FileManager &FileMgr) : FileMgr(FileMgr){}

    /// \brief Load the contents of the given module file into the builder.
    ///
    /// \returns true if an error occurred, false otherwise.
    bool loadModuleFile(const FileEntry *File);

    /// \brief Write the index to the given bitstream.
    void writeIndex(llvm::BitstreamWriter &Stream);
  };
}

static void emitBlockID(unsigned ID, const char *Name,
                        llvm::BitstreamWriter &Stream,
                        SmallVectorImpl<uint64_t> &Record) {
  Record.clear();
  Record.push_back(ID);
  Stream.EmitRecord(llvm::bitc::BLOCKINFO_CODE_SETBID, Record);

  // Emit the block name if present.
  if (!Name || Name[0] == 0) return;
  Record.clear();
  while (*Name)
    Record.push_back(*Name++);
  Stream.EmitRecord(llvm::bitc::BLOCKINFO_CODE_BLOCKNAME, Record);
}

static void emitRecordID(unsigned ID, const char *Name,
                         llvm::BitstreamWriter &Stream,
                         SmallVectorImpl<uint64_t> &Record) {
  Record.clear();
  Record.push_back(ID);
  while (*Name)
    Record.push_back(*Name++);
  Stream.EmitRecord(llvm::bitc::BLOCKINFO_CODE_SETRECORDNAME, Record);
}

void
GlobalModuleIndexBuilder::emitBlockInfoBlock(llvm::BitstreamWriter &Stream) {
  SmallVector<uint64_t, 64> Record;
  Stream.EnterSubblock(llvm::bitc::BLOCKINFO_BLOCK_ID, 3);

#define BLOCK(X) emitBlockID(X ## _ID, #X, Stream, Record)
#define RECORD(X) emitRecordID(X, #X, Stream, Record)
  BLOCK(GLOBAL_INDEX_BLOCK);
  RECORD(INDEX_METADATA);
  RECORD(MODULE);
  RECORD(IDENTIFIER_INDEX);
#undef RECORD
#undef BLOCK

  Stream.ExitBlock();
}

namespace {
  class InterestingASTIdentifierLookupTrait
    : public serialization::reader::ASTIdentifierLookupTraitBase {

  public:
    /// \brief The identifier and whether it is "interesting".
    typedef std::pair<StringRef, bool> data_type;

    data_type ReadData(const internal_key_type& k,
                       const unsigned char* d,
                       unsigned DataLen) {
      // The first bit indicates whether this identifier is interesting.
      // That's all we care about.
      using namespace llvm::support;
      unsigned RawID = endian::readNext<uint32_t, little, unaligned>(d);
      bool IsInteresting = RawID & 0x01;
      return std::make_pair(k, IsInteresting);
    }
  };
}

bool GlobalModuleIndexBuilder::loadModuleFile(const FileEntry *File) {
  // Open the module file.
  std::unique_ptr<llvm::MemoryBuffer> Buffer;
  std::string ErrorStr;
  Buffer.reset(FileMgr.getBufferForFile(File, &ErrorStr, /*isVolatile=*/true));
  if (!Buffer) {
    return true;
  }

  // Initialize the input stream
  llvm::BitstreamReader InStreamFile;
  llvm::BitstreamCursor InStream;
  InStreamFile.init((const unsigned char *)Buffer->getBufferStart(),
                  (const unsigned char *)Buffer->getBufferEnd());
  InStream.init(InStreamFile);

  // Sniff for the signature.
  if (InStream.Read(8) != 'C' ||
      InStream.Read(8) != 'P' ||
      InStream.Read(8) != 'C' ||
      InStream.Read(8) != 'H') {
    return true;
  }

  // Record this module file and assign it a unique ID (if it doesn't have
  // one already).
  unsigned ID = getModuleFileInfo(File).ID;

  // Search for the blocks and records we care about.
  enum { Other, ControlBlock, ASTBlock } State = Other;
  bool Done = false;
  while (!Done) {
    llvm::BitstreamEntry Entry = InStream.advance();
    switch (Entry.Kind) {
    case llvm::BitstreamEntry::Error:
      Done = true;
      continue;

    case llvm::BitstreamEntry::Record:
      // In the 'other' state, just skip the record. We don't care.
      if (State == Other) {
        InStream.skipRecord(Entry.ID);
        continue;
      }

      // Handle potentially-interesting records below.
      break;

    case llvm::BitstreamEntry::SubBlock:
      if (Entry.ID == CONTROL_BLOCK_ID) {
        if (InStream.EnterSubBlock(CONTROL_BLOCK_ID))
          return true;

        // Found the control block.
        State = ControlBlock;
        continue;
      }

      if (Entry.ID == AST_BLOCK_ID) {
        if (InStream.EnterSubBlock(AST_BLOCK_ID))
          return true;

        // Found the AST block.
        State = ASTBlock;
        continue;
      }

      if (InStream.SkipBlock())
        return true;

      continue;

    case llvm::BitstreamEntry::EndBlock:
      State = Other;
      continue;
    }

    // Read the given record.
    SmallVector<uint64_t, 64> Record;
    StringRef Blob;
    unsigned Code = InStream.readRecord(Entry.ID, Record, &Blob);

    // Handle module dependencies.
    if (State == ControlBlock && Code == IMPORTS) {
      // Load each of the imported PCH files.
      unsigned Idx = 0, N = Record.size();
      while (Idx < N) {
        // Read information about the AST file.

        // Skip the imported kind
        ++Idx;

        // Skip the import location
        ++Idx;

        // Load stored size/modification time. 
        off_t StoredSize = (off_t)Record[Idx++];
        time_t StoredModTime = (time_t)Record[Idx++];

        // Retrieve the imported file name.
        unsigned Length = Record[Idx++];
        SmallString<128> ImportedFile(Record.begin() + Idx,
                                      Record.begin() + Idx + Length);
        Idx += Length;

        // Find the imported module file.
        const FileEntry *DependsOnFile
          = FileMgr.getFile(ImportedFile, /*openFile=*/false,
                            /*cacheFailure=*/false);
        if (!DependsOnFile ||
            (StoredSize != DependsOnFile->getSize()) ||
            (StoredModTime != DependsOnFile->getModificationTime()))
          return true;

        // Record the dependency.
        unsigned DependsOnID = getModuleFileInfo(DependsOnFile).ID;
        getModuleFileInfo(File).Dependencies.push_back(DependsOnID);
      }

      continue;
    }

    // Handle the identifier table
    if (State == ASTBlock && Code == IDENTIFIER_TABLE && Record[0] > 0) {
      typedef llvm::OnDiskIterableChainedHashTable<
          InterestingASTIdentifierLookupTrait> InterestingIdentifierTable;
      std::unique_ptr<InterestingIdentifierTable> Table(
          InterestingIdentifierTable::Create(
              (const unsigned char *)Blob.data() + Record[0],
              (const unsigned char *)Blob.data() + sizeof(uint32_t),
              (const unsigned char *)Blob.data()));
      for (InterestingIdentifierTable::data_iterator D = Table->data_begin(),
                                                     DEnd = Table->data_end();
           D != DEnd; ++D) {
        std::pair<StringRef, bool> Ident = *D;
        if (Ident.second)
          InterestingIdentifiers[Ident.first].push_back(ID);
        else
          (void)InterestingIdentifiers[Ident.first];
      }
    }

    // We don't care about this record.
  }

  return false;
}

namespace {

/// \brief Trait used to generate the identifier index as an on-disk hash
/// table.
class IdentifierIndexWriterTrait {
public:
  typedef StringRef key_type;
  typedef StringRef key_type_ref;
  typedef SmallVector<unsigned, 2> data_type;
  typedef const SmallVector<unsigned, 2> &data_type_ref;
  typedef unsigned hash_value_type;
  typedef unsigned offset_type;

  static hash_value_type ComputeHash(key_type_ref Key) {
    return llvm::HashString(Key);
  }

  std::pair<unsigned,unsigned>
  EmitKeyDataLength(raw_ostream& Out, key_type_ref Key, data_type_ref Data) {
    using namespace llvm::support;
    endian::Writer<little> LE(Out);
    unsigned KeyLen = Key.size();
    unsigned DataLen = Data.size() * 4;
    LE.write<uint16_t>(KeyLen);
    LE.write<uint16_t>(DataLen);
    return std::make_pair(KeyLen, DataLen);
  }
  
  void EmitKey(raw_ostream& Out, key_type_ref Key, unsigned KeyLen) {
    Out.write(Key.data(), KeyLen);
  }

  void EmitData(raw_ostream& Out, key_type_ref Key, data_type_ref Data,
                unsigned DataLen) {
    using namespace llvm::support;
    for (unsigned I = 0, N = Data.size(); I != N; ++I)
      endian::Writer<little>(Out).write<uint32_t>(Data[I]);
  }
};

}

void GlobalModuleIndexBuilder::writeIndex(llvm::BitstreamWriter &Stream) {
  using namespace llvm;
  
  // Emit the file header.
  Stream.Emit((unsigned)'B', 8);
  Stream.Emit((unsigned)'C', 8);
  Stream.Emit((unsigned)'G', 8);
  Stream.Emit((unsigned)'I', 8);

  // Write the block-info block, which describes the records in this bitcode
  // file.
  emitBlockInfoBlock(Stream);

  Stream.EnterSubblock(GLOBAL_INDEX_BLOCK_ID, 3);

  // Write the metadata.
  SmallVector<uint64_t, 2> Record;
  Record.push_back(CurrentVersion);
  Stream.EmitRecord(INDEX_METADATA, Record);

  // Write the set of known module files.
  for (ModuleFilesMap::iterator M = ModuleFiles.begin(),
                                MEnd = ModuleFiles.end();
       M != MEnd; ++M) {
    Record.clear();
    Record.push_back(M->second.ID);
    Record.push_back(M->first->getSize());
    Record.push_back(M->first->getModificationTime());

    // File name
    StringRef Name(M->first->getName());
    Record.push_back(Name.size());
    Record.append(Name.begin(), Name.end());

    // Dependencies
    Record.push_back(M->second.Dependencies.size());
    Record.append(M->second.Dependencies.begin(), M->second.Dependencies.end());
    Stream.EmitRecord(MODULE, Record);
  }

  // Write the identifier -> module file mapping.
  {
    llvm::OnDiskChainedHashTableGenerator<IdentifierIndexWriterTrait> Generator;
    IdentifierIndexWriterTrait Trait;

    // Populate the hash table.
    for (InterestingIdentifierMap::iterator I = InterestingIdentifiers.begin(),
                                            IEnd = InterestingIdentifiers.end();
         I != IEnd; ++I) {
      Generator.insert(I->first(), I->second, Trait);
    }
    
    // Create the on-disk hash table in a buffer.
    SmallString<4096> IdentifierTable;
    uint32_t BucketOffset;
    {
      using namespace llvm::support;
      llvm::raw_svector_ostream Out(IdentifierTable);
      // Make sure that no bucket is at offset 0
      endian::Writer<little>(Out).write<uint32_t>(0);
      BucketOffset = Generator.Emit(Out, Trait);
    }

    // Create a blob abbreviation
    BitCodeAbbrev *Abbrev = new BitCodeAbbrev();
    Abbrev->Add(BitCodeAbbrevOp(IDENTIFIER_INDEX));
    Abbrev->Add(BitCodeAbbrevOp(BitCodeAbbrevOp::Fixed, 32));
    Abbrev->Add(BitCodeAbbrevOp(BitCodeAbbrevOp::Blob));
    unsigned IDTableAbbrev = Stream.EmitAbbrev(Abbrev);

    // Write the identifier table
    Record.clear();
    Record.push_back(IDENTIFIER_INDEX);
    Record.push_back(BucketOffset);
    Stream.EmitRecordWithBlob(IDTableAbbrev, Record, IdentifierTable.str());
  }

  Stream.ExitBlock();
}

GlobalModuleIndex::ErrorCode
GlobalModuleIndex::writeIndex(FileManager &FileMgr, StringRef Path) {
  llvm::SmallString<128> IndexPath;
  IndexPath += Path;
  llvm::sys::path::append(IndexPath, IndexFileName);

  // Coordinate building the global index file with other processes that might
  // try to do the same.
  llvm::LockFileManager Locked(IndexPath);
  switch (Locked) {
  case llvm::LockFileManager::LFS_Error:
    return EC_IOError;

  case llvm::LockFileManager::LFS_Owned:
    // We're responsible for building the index ourselves. Do so below.
    break;

  case llvm::LockFileManager::LFS_Shared:
    // Someone else is responsible for building the index. We don't care
    // when they finish, so we're done.
    return EC_Building;
  }

  // The module index builder.
  GlobalModuleIndexBuilder Builder(FileMgr);
  
  // Load each of the module files.
  std::error_code EC;
  for (llvm::sys::fs::directory_iterator D(Path, EC), DEnd;
       D != DEnd && !EC;
       D.increment(EC)) {
    // If this isn't a module file, we don't care.
    if (llvm::sys::path::extension(D->path()) != ".pcm") {
      // ... unless it's a .pcm.lock file, which indicates that someone is
      // in the process of rebuilding a module. They'll rebuild the index
      // at the end of that translation unit, so we don't have to.
      if (llvm::sys::path::extension(D->path()) == ".pcm.lock")
        return EC_Building;

      continue;
    }

    // If we can't find the module file, skip it.
    const FileEntry *ModuleFile = FileMgr.getFile(D->path());
    if (!ModuleFile)
      continue;

    // Load this module file.
    if (Builder.loadModuleFile(ModuleFile))
      return EC_IOError;
  }

  // The output buffer, into which the global index will be written.
  SmallVector<char, 16> OutputBuffer;
  {
    llvm::BitstreamWriter OutputStream(OutputBuffer);
    Builder.writeIndex(OutputStream);
  }

  // Write the global index file to a temporary file.
  llvm::SmallString<128> IndexTmpPath;
  int TmpFD;
  if (llvm::sys::fs::createUniqueFile(IndexPath + "-%%%%%%%%", TmpFD,
                                      IndexTmpPath))
    return EC_IOError;

  // Open the temporary global index file for output.
  llvm::raw_fd_ostream Out(TmpFD, true);
  if (Out.has_error())
    return EC_IOError;

  // Write the index.
  Out.write(OutputBuffer.data(), OutputBuffer.size());
  Out.close();
  if (Out.has_error())
    return EC_IOError;

  // Remove the old index file. It isn't relevant any more.
  llvm::sys::fs::remove(IndexPath.str());

  // Rename the newly-written index file to the proper name.
  if (llvm::sys::fs::rename(IndexTmpPath.str(), IndexPath.str())) {
    // Rename failed; just remove the 
    llvm::sys::fs::remove(IndexTmpPath.str());
    return EC_IOError;
  }

  // We're done.
  return EC_None;
}

namespace {
  class GlobalIndexIdentifierIterator : public IdentifierIterator {
    /// \brief The current position within the identifier lookup table.
    IdentifierIndexTable::key_iterator Current;

    /// \brief The end position within the identifier lookup table.
    IdentifierIndexTable::key_iterator End;

  public:
    explicit GlobalIndexIdentifierIterator(IdentifierIndexTable &Idx) {
      Current = Idx.key_begin();
      End = Idx.key_end();
    }

    StringRef Next() override {
      if (Current == End)
        return StringRef();

      StringRef Result = *Current;
      ++Current;
      return Result;
    }
  };
}

IdentifierIterator *GlobalModuleIndex::createIdentifierIterator() const {
  IdentifierIndexTable &Table =
    *static_cast<IdentifierIndexTable *>(IdentifierIndex);
  return new GlobalIndexIdentifierIterator(Table);
}<|MERGE_RESOLUTION|>--- conflicted
+++ resolved
@@ -239,18 +239,11 @@
   IndexPath += Path;
   llvm::sys::path::append(IndexPath, IndexFileName);
 
-<<<<<<< HEAD
-  std::unique_ptr<llvm::MemoryBuffer> Buffer;
-  if (llvm::MemoryBuffer::getFile(IndexPath.c_str(), Buffer) !=
-      llvm::errc::success)
-    return std::make_pair(nullptr, EC_NotFound);
-=======
   llvm::ErrorOr<std::unique_ptr<llvm::MemoryBuffer>> BufferOrErr =
       llvm::MemoryBuffer::getFile(IndexPath.c_str());
   if (!BufferOrErr)
     return std::make_pair(nullptr, EC_NotFound);
   std::unique_ptr<llvm::MemoryBuffer> Buffer = std::move(BufferOrErr.get());
->>>>>>> ec81a0dc
 
   /// \brief The bitstream reader from which we'll read the AST file.
   llvm::BitstreamReader Reader((const unsigned char *)Buffer->getBufferStart(),
