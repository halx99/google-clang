--- conflicted
+++ resolved
@@ -1405,11 +1405,7 @@
 
     // FIXME: Try this before emitting the fixit, and suppress diagnostics
     // while doing so.
-<<<<<<< HEAD
-    E = ActOnCallExpr(nullptr, E.take(), Range.getEnd(), None,
-=======
     E = ActOnCallExpr(nullptr, E.get(), Range.getEnd(), None,
->>>>>>> ec81a0dc
                       Range.getEnd().getLocWithOffset(1));
     return true;
   }
