//===--- SemaType.cpp - Semantic Analysis for Types -----------------------===//
//
//                     The LLVM Compiler Infrastructure
//
// This file is distributed under the University of Illinois Open Source
// License. See LICENSE.TXT for details.
//
//===----------------------------------------------------------------------===//
//
//  This file implements type-related semantic analysis.
//
//===----------------------------------------------------------------------===//

#include "clang/Sema/SemaInternal.h"
#include "TypeLocBuilder.h"
#include "clang/AST/ASTConsumer.h"
#include "clang/AST/ASTContext.h"
#include "clang/AST/ASTMutationListener.h"
#include "clang/AST/CXXInheritance.h"
#include "clang/AST/DeclObjC.h"
#include "clang/AST/DeclTemplate.h"
#include "clang/AST/Expr.h"
#include "clang/AST/TypeLoc.h"
#include "clang/AST/TypeLocVisitor.h"
#include "clang/Basic/PartialDiagnostic.h"
#include "clang/Basic/TargetInfo.h"
#include "clang/Parse/ParseDiagnostic.h"
#include "clang/Sema/DeclSpec.h"
#include "clang/Sema/DelayedDiagnostic.h"
#include "clang/Sema/Lookup.h"
#include "clang/Sema/ScopeInfo.h"
#include "clang/Sema/Template.h"
#include "llvm/ADT/SmallPtrSet.h"
#include "llvm/ADT/SmallString.h"
#include "llvm/Support/ErrorHandling.h"

using namespace clang;

enum TypeDiagSelector {
  TDS_Function,
  TDS_Pointer,
  TDS_ObjCObjOrBlock
};

/// isOmittedBlockReturnType - Return true if this declarator is missing a
/// return type because this is a omitted return type on a block literal.
static bool isOmittedBlockReturnType(const Declarator &D) {
  if (D.getContext() != Declarator::BlockLiteralContext ||
      D.getDeclSpec().hasTypeSpecifier())
    return false;

  if (D.getNumTypeObjects() == 0)
    return true;   // ^{ ... }

  if (D.getNumTypeObjects() == 1 &&
      D.getTypeObject(0).Kind == DeclaratorChunk::Function)
    return true;   // ^(int X, float Y) { ... }

  return false;
}

/// diagnoseBadTypeAttribute - Diagnoses a type attribute which
/// doesn't apply to the given type.
static void diagnoseBadTypeAttribute(Sema &S, const AttributeList &attr,
                                     QualType type) {
  TypeDiagSelector WhichType;
  bool useExpansionLoc = true;
  switch (attr.getKind()) {
  case AttributeList::AT_ObjCGC:        WhichType = TDS_Pointer; break;
  case AttributeList::AT_ObjCOwnership: WhichType = TDS_ObjCObjOrBlock; break;
  default:
    // Assume everything else was a function attribute.
    WhichType = TDS_Function;
    useExpansionLoc = false;
    break;
  }

  SourceLocation loc = attr.getLoc();
  StringRef name = attr.getName()->getName();

  // The GC attributes are usually written with macros;  special-case them.
  IdentifierInfo *II = attr.isArgIdent(0) ? attr.getArgAsIdent(0)->Ident
                                          : nullptr;
  if (useExpansionLoc && loc.isMacroID() && II) {
    if (II->isStr("strong")) {
      if (S.findMacroSpelling(loc, "__strong")) name = "__strong";
    } else if (II->isStr("weak")) {
      if (S.findMacroSpelling(loc, "__weak")) name = "__weak";
    }
  }

  S.Diag(loc, diag::warn_type_attribute_wrong_type) << name << WhichType
    << type;
}

// objc_gc applies to Objective-C pointers or, otherwise, to the
// smallest available pointer type (i.e. 'void*' in 'void**').
#define OBJC_POINTER_TYPE_ATTRS_CASELIST \
    case AttributeList::AT_ObjCGC: \
    case AttributeList::AT_ObjCOwnership

// Function type attributes.
#define FUNCTION_TYPE_ATTRS_CASELIST \
    case AttributeList::AT_NoReturn: \
    case AttributeList::AT_CDecl: \
    case AttributeList::AT_FastCall: \
    case AttributeList::AT_StdCall: \
    case AttributeList::AT_ThisCall: \
    case AttributeList::AT_Pascal: \
    case AttributeList::AT_MSABI: \
    case AttributeList::AT_SysVABI: \
    case AttributeList::AT_Regparm: \
    case AttributeList::AT_Pcs: \
    case AttributeList::AT_PnaclCall: \
    case AttributeList::AT_IntelOclBicc

// Microsoft-specific type qualifiers.
#define MS_TYPE_ATTRS_CASELIST  \
    case AttributeList::AT_Ptr32: \
    case AttributeList::AT_Ptr64: \
    case AttributeList::AT_SPtr: \
    case AttributeList::AT_UPtr

namespace {
  /// An object which stores processing state for the entire
  /// GetTypeForDeclarator process.
  class TypeProcessingState {
    Sema &sema;

    /// The declarator being processed.
    Declarator &declarator;

    /// The index of the declarator chunk we're currently processing.
    /// May be the total number of valid chunks, indicating the
    /// DeclSpec.
    unsigned chunkIndex;

    /// Whether there are non-trivial modifications to the decl spec.
    bool trivial;

    /// Whether we saved the attributes in the decl spec.
    bool hasSavedAttrs;

    /// The original set of attributes on the DeclSpec.
    SmallVector<AttributeList*, 2> savedAttrs;

    /// A list of attributes to diagnose the uselessness of when the
    /// processing is complete.
    SmallVector<AttributeList*, 2> ignoredTypeAttrs;

  public:
    TypeProcessingState(Sema &sema, Declarator &declarator)
      : sema(sema), declarator(declarator),
        chunkIndex(declarator.getNumTypeObjects()),
        trivial(true), hasSavedAttrs(false) {}

    Sema &getSema() const {
      return sema;
    }

    Declarator &getDeclarator() const {
      return declarator;
    }

    bool isProcessingDeclSpec() const {
      return chunkIndex == declarator.getNumTypeObjects();
    }

    unsigned getCurrentChunkIndex() const {
      return chunkIndex;
    }

    void setCurrentChunkIndex(unsigned idx) {
      assert(idx <= declarator.getNumTypeObjects());
      chunkIndex = idx;
    }

    AttributeList *&getCurrentAttrListRef() const {
      if (isProcessingDeclSpec())
        return getMutableDeclSpec().getAttributes().getListRef();
      return declarator.getTypeObject(chunkIndex).getAttrListRef();
    }

    /// Save the current set of attributes on the DeclSpec.
    void saveDeclSpecAttrs() {
      // Don't try to save them multiple times.
      if (hasSavedAttrs) return;

      DeclSpec &spec = getMutableDeclSpec();
      for (AttributeList *attr = spec.getAttributes().getList(); attr;
             attr = attr->getNext())
        savedAttrs.push_back(attr);
      trivial &= savedAttrs.empty();
      hasSavedAttrs = true;
    }

    /// Record that we had nowhere to put the given type attribute.
    /// We will diagnose such attributes later.
    void addIgnoredTypeAttr(AttributeList &attr) {
      ignoredTypeAttrs.push_back(&attr);
    }

    /// Diagnose all the ignored type attributes, given that the
    /// declarator worked out to the given type.
    void diagnoseIgnoredTypeAttrs(QualType type) const {
      for (SmallVectorImpl<AttributeList*>::const_iterator
             i = ignoredTypeAttrs.begin(), e = ignoredTypeAttrs.end();
           i != e; ++i)
        diagnoseBadTypeAttribute(getSema(), **i, type);
    }

    ~TypeProcessingState() {
      if (trivial) return;

      restoreDeclSpecAttrs();
    }

  private:
    DeclSpec &getMutableDeclSpec() const {
      return const_cast<DeclSpec&>(declarator.getDeclSpec());
    }

    void restoreDeclSpecAttrs() {
      assert(hasSavedAttrs);

      if (savedAttrs.empty()) {
        getMutableDeclSpec().getAttributes().set(nullptr);
        return;
      }

      getMutableDeclSpec().getAttributes().set(savedAttrs[0]);
      for (unsigned i = 0, e = savedAttrs.size() - 1; i != e; ++i)
        savedAttrs[i]->setNext(savedAttrs[i+1]);
      savedAttrs.back()->setNext(nullptr);
    }
  };
}

static void spliceAttrIntoList(AttributeList &attr, AttributeList *&head) {
  attr.setNext(head);
  head = &attr;
}

static void spliceAttrOutOfList(AttributeList &attr, AttributeList *&head) {
  if (head == &attr) {
    head = attr.getNext();
    return;
  }

  AttributeList *cur = head;
  while (true) {
    assert(cur && cur->getNext() && "ran out of attrs?");
    if (cur->getNext() == &attr) {
      cur->setNext(attr.getNext());
      return;
    }
    cur = cur->getNext();
  }
}

static void moveAttrFromListToList(AttributeList &attr,
                                   AttributeList *&fromList,
                                   AttributeList *&toList) {
  spliceAttrOutOfList(attr, fromList);
  spliceAttrIntoList(attr, toList);
}

/// The location of a type attribute.
enum TypeAttrLocation {
  /// The attribute is in the decl-specifier-seq.
  TAL_DeclSpec,
  /// The attribute is part of a DeclaratorChunk.
  TAL_DeclChunk,
  /// The attribute is immediately after the declaration's name.
  TAL_DeclName
};

static void processTypeAttrs(TypeProcessingState &state,
                             QualType &type, TypeAttrLocation TAL,
                             AttributeList *attrs);

static bool handleFunctionTypeAttr(TypeProcessingState &state,
                                   AttributeList &attr,
                                   QualType &type);

static bool handleMSPointerTypeQualifierAttr(TypeProcessingState &state,
                                             AttributeList &attr,
                                             QualType &type);

static bool handleObjCGCTypeAttr(TypeProcessingState &state,
                                 AttributeList &attr, QualType &type);

static bool handleObjCOwnershipTypeAttr(TypeProcessingState &state,
                                       AttributeList &attr, QualType &type);

static bool handleObjCPointerTypeAttr(TypeProcessingState &state,
                                      AttributeList &attr, QualType &type) {
  if (attr.getKind() == AttributeList::AT_ObjCGC)
    return handleObjCGCTypeAttr(state, attr, type);
  assert(attr.getKind() == AttributeList::AT_ObjCOwnership);
  return handleObjCOwnershipTypeAttr(state, attr, type);
}

/// Given the index of a declarator chunk, check whether that chunk
/// directly specifies the return type of a function and, if so, find
/// an appropriate place for it.
///
/// \param i - a notional index which the search will start
///   immediately inside
static DeclaratorChunk *maybeMovePastReturnType(Declarator &declarator,
                                                unsigned i) {
  assert(i <= declarator.getNumTypeObjects());

  DeclaratorChunk *result = nullptr;

  // First, look inwards past parens for a function declarator.
  for (; i != 0; --i) {
    DeclaratorChunk &fnChunk = declarator.getTypeObject(i-1);
    switch (fnChunk.Kind) {
    case DeclaratorChunk::Paren:
      continue;

    // If we find anything except a function, bail out.
    case DeclaratorChunk::Pointer:
    case DeclaratorChunk::BlockPointer:
    case DeclaratorChunk::Array:
    case DeclaratorChunk::Reference:
    case DeclaratorChunk::MemberPointer:
      return result;

    // If we do find a function declarator, scan inwards from that,
    // looking for a block-pointer declarator.
    case DeclaratorChunk::Function:
      for (--i; i != 0; --i) {
        DeclaratorChunk &blockChunk = declarator.getTypeObject(i-1);
        switch (blockChunk.Kind) {
        case DeclaratorChunk::Paren:
        case DeclaratorChunk::Pointer:
        case DeclaratorChunk::Array:
        case DeclaratorChunk::Function:
        case DeclaratorChunk::Reference:
        case DeclaratorChunk::MemberPointer:
          continue;
        case DeclaratorChunk::BlockPointer:
          result = &blockChunk;
          goto continue_outer;
        }
        llvm_unreachable("bad declarator chunk kind");
      }

      // If we run out of declarators doing that, we're done.
      return result;
    }
    llvm_unreachable("bad declarator chunk kind");

    // Okay, reconsider from our new point.
  continue_outer: ;
  }

  // Ran out of chunks, bail out.
  return result;
}

/// Given that an objc_gc attribute was written somewhere on a
/// declaration *other* than on the declarator itself (for which, use
/// distributeObjCPointerTypeAttrFromDeclarator), and given that it
/// didn't apply in whatever position it was written in, try to move
/// it to a more appropriate position.
static void distributeObjCPointerTypeAttr(TypeProcessingState &state,
                                          AttributeList &attr,
                                          QualType type) {
  Declarator &declarator = state.getDeclarator();

  // Move it to the outermost normal or block pointer declarator.
  for (unsigned i = state.getCurrentChunkIndex(); i != 0; --i) {
    DeclaratorChunk &chunk = declarator.getTypeObject(i-1);
    switch (chunk.Kind) {
    case DeclaratorChunk::Pointer:
    case DeclaratorChunk::BlockPointer: {
      // But don't move an ARC ownership attribute to the return type
      // of a block.
      DeclaratorChunk *destChunk = nullptr;
      if (state.isProcessingDeclSpec() &&
          attr.getKind() == AttributeList::AT_ObjCOwnership)
        destChunk = maybeMovePastReturnType(declarator, i - 1);
      if (!destChunk) destChunk = &chunk;

      moveAttrFromListToList(attr, state.getCurrentAttrListRef(),
                             destChunk->getAttrListRef());
      return;
    }

    case DeclaratorChunk::Paren:
    case DeclaratorChunk::Array:
      continue;

    // We may be starting at the return type of a block.
    case DeclaratorChunk::Function:
      if (state.isProcessingDeclSpec() &&
          attr.getKind() == AttributeList::AT_ObjCOwnership) {
        if (DeclaratorChunk *dest = maybeMovePastReturnType(declarator, i)) {
          moveAttrFromListToList(attr, state.getCurrentAttrListRef(),
                                 dest->getAttrListRef());
          return;
        }
      }
      goto error;

    // Don't walk through these.
    case DeclaratorChunk::Reference:
    case DeclaratorChunk::MemberPointer:
      goto error;
    }
  }
 error:

  diagnoseBadTypeAttribute(state.getSema(), attr, type);
}

/// Distribute an objc_gc type attribute that was written on the
/// declarator.
static void
distributeObjCPointerTypeAttrFromDeclarator(TypeProcessingState &state,
                                            AttributeList &attr,
                                            QualType &declSpecType) {
  Declarator &declarator = state.getDeclarator();

  // objc_gc goes on the innermost pointer to something that's not a
  // pointer.
  unsigned innermost = -1U;
  bool considerDeclSpec = true;
  for (unsigned i = 0, e = declarator.getNumTypeObjects(); i != e; ++i) {
    DeclaratorChunk &chunk = declarator.getTypeObject(i);
    switch (chunk.Kind) {
    case DeclaratorChunk::Pointer:
    case DeclaratorChunk::BlockPointer:
      innermost = i;
      continue;

    case DeclaratorChunk::Reference:
    case DeclaratorChunk::MemberPointer:
    case DeclaratorChunk::Paren:
    case DeclaratorChunk::Array:
      continue;

    case DeclaratorChunk::Function:
      considerDeclSpec = false;
      goto done;
    }
  }
 done:

  // That might actually be the decl spec if we weren't blocked by
  // anything in the declarator.
  if (considerDeclSpec) {
    if (handleObjCPointerTypeAttr(state, attr, declSpecType)) {
      // Splice the attribute into the decl spec.  Prevents the
      // attribute from being applied multiple times and gives
      // the source-location-filler something to work with.
      state.saveDeclSpecAttrs();
      moveAttrFromListToList(attr, declarator.getAttrListRef(),
               declarator.getMutableDeclSpec().getAttributes().getListRef());
      return;
    }
  }

  // Otherwise, if we found an appropriate chunk, splice the attribute
  // into it.
  if (innermost != -1U) {
    moveAttrFromListToList(attr, declarator.getAttrListRef(),
                       declarator.getTypeObject(innermost).getAttrListRef());
    return;
  }

  // Otherwise, diagnose when we're done building the type.
  spliceAttrOutOfList(attr, declarator.getAttrListRef());
  state.addIgnoredTypeAttr(attr);
}

/// A function type attribute was written somewhere in a declaration
/// *other* than on the declarator itself or in the decl spec.  Given
/// that it didn't apply in whatever position it was written in, try
/// to move it to a more appropriate position.
static void distributeFunctionTypeAttr(TypeProcessingState &state,
                                       AttributeList &attr,
                                       QualType type) {
  Declarator &declarator = state.getDeclarator();

  // Try to push the attribute from the return type of a function to
  // the function itself.
  for (unsigned i = state.getCurrentChunkIndex(); i != 0; --i) {
    DeclaratorChunk &chunk = declarator.getTypeObject(i-1);
    switch (chunk.Kind) {
    case DeclaratorChunk::Function:
      moveAttrFromListToList(attr, state.getCurrentAttrListRef(),
                             chunk.getAttrListRef());
      return;

    case DeclaratorChunk::Paren:
    case DeclaratorChunk::Pointer:
    case DeclaratorChunk::BlockPointer:
    case DeclaratorChunk::Array:
    case DeclaratorChunk::Reference:
    case DeclaratorChunk::MemberPointer:
      continue;
    }
  }

  diagnoseBadTypeAttribute(state.getSema(), attr, type);
}

/// Try to distribute a function type attribute to the innermost
/// function chunk or type.  Returns true if the attribute was
/// distributed, false if no location was found.
static bool
distributeFunctionTypeAttrToInnermost(TypeProcessingState &state,
                                      AttributeList &attr,
                                      AttributeList *&attrList,
                                      QualType &declSpecType) {
  Declarator &declarator = state.getDeclarator();

  // Put it on the innermost function chunk, if there is one.
  for (unsigned i = 0, e = declarator.getNumTypeObjects(); i != e; ++i) {
    DeclaratorChunk &chunk = declarator.getTypeObject(i);
    if (chunk.Kind != DeclaratorChunk::Function) continue;

    moveAttrFromListToList(attr, attrList, chunk.getAttrListRef());
    return true;
  }

  return handleFunctionTypeAttr(state, attr, declSpecType);
}

/// A function type attribute was written in the decl spec.  Try to
/// apply it somewhere.
static void
distributeFunctionTypeAttrFromDeclSpec(TypeProcessingState &state,
                                       AttributeList &attr,
                                       QualType &declSpecType) {
  state.saveDeclSpecAttrs();

  // C++11 attributes before the decl specifiers actually appertain to
  // the declarators. Move them straight there. We don't support the
  // 'put them wherever you like' semantics we allow for GNU attributes.
  if (attr.isCXX11Attribute()) {
    moveAttrFromListToList(attr, state.getCurrentAttrListRef(),
                           state.getDeclarator().getAttrListRef());
    return;
  }

  // Try to distribute to the innermost.
  if (distributeFunctionTypeAttrToInnermost(state, attr,
                                            state.getCurrentAttrListRef(),
                                            declSpecType))
    return;

  // If that failed, diagnose the bad attribute when the declarator is
  // fully built.
  state.addIgnoredTypeAttr(attr);
}

/// A function type attribute was written on the declarator.  Try to
/// apply it somewhere.
static void
distributeFunctionTypeAttrFromDeclarator(TypeProcessingState &state,
                                         AttributeList &attr,
                                         QualType &declSpecType) {
  Declarator &declarator = state.getDeclarator();

  // Try to distribute to the innermost.
  if (distributeFunctionTypeAttrToInnermost(state, attr,
                                            declarator.getAttrListRef(),
                                            declSpecType))
    return;

  // If that failed, diagnose the bad attribute when the declarator is
  // fully built.
  spliceAttrOutOfList(attr, declarator.getAttrListRef());
  state.addIgnoredTypeAttr(attr);
}

/// \brief Given that there are attributes written on the declarator
/// itself, try to distribute any type attributes to the appropriate
/// declarator chunk.
///
/// These are attributes like the following:
///   int f ATTR;
///   int (f ATTR)();
/// but not necessarily this:
///   int f() ATTR;
static void distributeTypeAttrsFromDeclarator(TypeProcessingState &state,
                                              QualType &declSpecType) {
  // Collect all the type attributes from the declarator itself.
  assert(state.getDeclarator().getAttributes() && "declarator has no attrs!");
  AttributeList *attr = state.getDeclarator().getAttributes();
  AttributeList *next;
  do {
    next = attr->getNext();

    // Do not distribute C++11 attributes. They have strict rules for what
    // they appertain to.
    if (attr->isCXX11Attribute())
      continue;

    switch (attr->getKind()) {
    OBJC_POINTER_TYPE_ATTRS_CASELIST:
      distributeObjCPointerTypeAttrFromDeclarator(state, *attr, declSpecType);
      break;

    case AttributeList::AT_NSReturnsRetained:
      if (!state.getSema().getLangOpts().ObjCAutoRefCount)
        break;
      // fallthrough

    FUNCTION_TYPE_ATTRS_CASELIST:
      distributeFunctionTypeAttrFromDeclarator(state, *attr, declSpecType);
      break;

    MS_TYPE_ATTRS_CASELIST:
      // Microsoft type attributes cannot go after the declarator-id.
      continue;

    default:
      break;
    }
  } while ((attr = next));
}

/// Add a synthetic '()' to a block-literal declarator if it is
/// required, given the return type.
static void maybeSynthesizeBlockSignature(TypeProcessingState &state,
                                          QualType declSpecType) {
  Declarator &declarator = state.getDeclarator();

  // First, check whether the declarator would produce a function,
  // i.e. whether the innermost semantic chunk is a function.
  if (declarator.isFunctionDeclarator()) {
    // If so, make that declarator a prototyped declarator.
    declarator.getFunctionTypeInfo().hasPrototype = true;
    return;
  }

  // If there are any type objects, the type as written won't name a
  // function, regardless of the decl spec type.  This is because a
  // block signature declarator is always an abstract-declarator, and
  // abstract-declarators can't just be parentheses chunks.  Therefore
  // we need to build a function chunk unless there are no type
  // objects and the decl spec type is a function.
  if (!declarator.getNumTypeObjects() && declSpecType->isFunctionType())
    return;

  // Note that there *are* cases with invalid declarators where
  // declarators consist solely of parentheses.  In general, these
  // occur only in failed efforts to make function declarators, so
  // faking up the function chunk is still the right thing to do.

  // Otherwise, we need to fake up a function declarator.
  SourceLocation loc = declarator.getLocStart();

  // ...and *prepend* it to the declarator.
  SourceLocation NoLoc;
  declarator.AddInnermostTypeInfo(DeclaratorChunk::getFunction(
                             /*HasProto=*/true,
                             /*IsAmbiguous=*/false,
                             /*LParenLoc=*/NoLoc,
                             /*ArgInfo=*/nullptr,
                             /*NumArgs=*/0,
                             /*EllipsisLoc=*/NoLoc,
                             /*RParenLoc=*/NoLoc,
                             /*TypeQuals=*/0,
                             /*RefQualifierIsLvalueRef=*/true,
                             /*RefQualifierLoc=*/NoLoc,
                             /*ConstQualifierLoc=*/NoLoc,
                             /*VolatileQualifierLoc=*/NoLoc,
                             /*MutableLoc=*/NoLoc,
                             EST_None,
                             /*ESpecLoc=*/NoLoc,
                             /*Exceptions=*/nullptr,
                             /*ExceptionRanges=*/nullptr,
                             /*NumExceptions=*/0,
                             /*NoexceptExpr=*/nullptr,
                             loc, loc, declarator));

  // For consistency, make sure the state still has us as processing
  // the decl spec.
  assert(state.getCurrentChunkIndex() == declarator.getNumTypeObjects() - 1);
  state.setCurrentChunkIndex(declarator.getNumTypeObjects());
}

/// \brief Convert the specified declspec to the appropriate type
/// object.
/// \param state Specifies the declarator containing the declaration specifier
/// to be converted, along with other associated processing state.
/// \returns The type described by the declaration specifiers.  This function
/// never returns null.
static QualType ConvertDeclSpecToType(TypeProcessingState &state) {
  // FIXME: Should move the logic from DeclSpec::Finish to here for validity
  // checking.

  Sema &S = state.getSema();
  Declarator &declarator = state.getDeclarator();
  const DeclSpec &DS = declarator.getDeclSpec();
  SourceLocation DeclLoc = declarator.getIdentifierLoc();
  if (DeclLoc.isInvalid())
    DeclLoc = DS.getLocStart();

  ASTContext &Context = S.Context;

  QualType Result;
  switch (DS.getTypeSpecType()) {
  case DeclSpec::TST_void:
    Result = Context.VoidTy;
    break;
  case DeclSpec::TST_char:
    if (DS.getTypeSpecSign() == DeclSpec::TSS_unspecified)
      Result = Context.CharTy;
    else if (DS.getTypeSpecSign() == DeclSpec::TSS_signed)
      Result = Context.SignedCharTy;
    else {
      assert(DS.getTypeSpecSign() == DeclSpec::TSS_unsigned &&
             "Unknown TSS value");
      Result = Context.UnsignedCharTy;
    }
    break;
  case DeclSpec::TST_wchar:
    if (DS.getTypeSpecSign() == DeclSpec::TSS_unspecified)
      Result = Context.WCharTy;
    else if (DS.getTypeSpecSign() == DeclSpec::TSS_signed) {
      S.Diag(DS.getTypeSpecSignLoc(), diag::ext_invalid_sign_spec)
        << DS.getSpecifierName(DS.getTypeSpecType(),
                               Context.getPrintingPolicy());
      Result = Context.getSignedWCharType();
    } else {
      assert(DS.getTypeSpecSign() == DeclSpec::TSS_unsigned &&
        "Unknown TSS value");
      S.Diag(DS.getTypeSpecSignLoc(), diag::ext_invalid_sign_spec)
        << DS.getSpecifierName(DS.getTypeSpecType(),
                               Context.getPrintingPolicy());
      Result = Context.getUnsignedWCharType();
    }
    break;
  case DeclSpec::TST_char16:
      assert(DS.getTypeSpecSign() == DeclSpec::TSS_unspecified &&
        "Unknown TSS value");
      Result = Context.Char16Ty;
    break;
  case DeclSpec::TST_char32:
      assert(DS.getTypeSpecSign() == DeclSpec::TSS_unspecified &&
        "Unknown TSS value");
      Result = Context.Char32Ty;
    break;
  case DeclSpec::TST_unspecified:
    // "<proto1,proto2>" is an objc qualified ID with a missing id.
    if (DeclSpec::ProtocolQualifierListTy PQ = DS.getProtocolQualifiers()) {
      Result = Context.getObjCObjectType(Context.ObjCBuiltinIdTy,
                                         (ObjCProtocolDecl*const*)PQ,
                                         DS.getNumProtocolQualifiers());
      Result = Context.getObjCObjectPointerType(Result);
      break;
    }

    // If this is a missing declspec in a block literal return context, then it
    // is inferred from the return statements inside the block.
    // The declspec is always missing in a lambda expr context; it is either
    // specified with a trailing return type or inferred.
    if (S.getLangOpts().CPlusPlus1y &&
        declarator.getContext() == Declarator::LambdaExprContext) {
      // In C++1y, a lambda's implicit return type is 'auto'.
      Result = Context.getAutoDeductType();
      break;
    } else if (declarator.getContext() == Declarator::LambdaExprContext ||
               isOmittedBlockReturnType(declarator)) {
      Result = Context.DependentTy;
      break;
    }

    // Unspecified typespec defaults to int in C90.  However, the C90 grammar
    // [C90 6.5] only allows a decl-spec if there was *some* type-specifier,
    // type-qualifier, or storage-class-specifier.  If not, emit an extwarn.
    // Note that the one exception to this is function definitions, which are
    // allowed to be completely missing a declspec.  This is handled in the
    // parser already though by it pretending to have seen an 'int' in this
    // case.
    if (S.getLangOpts().ImplicitInt) {
      // In C89 mode, we only warn if there is a completely missing declspec
      // when one is not allowed.
      if (DS.isEmpty()) {
        S.Diag(DeclLoc, diag::ext_missing_declspec)
          << DS.getSourceRange()
        << FixItHint::CreateInsertion(DS.getLocStart(), "int");
      }
    } else if (!DS.hasTypeSpecifier()) {
      // C99 and C++ require a type specifier.  For example, C99 6.7.2p2 says:
      // "At least one type specifier shall be given in the declaration
      // specifiers in each declaration, and in the specifier-qualifier list in
      // each struct declaration and type name."
      if (S.getLangOpts().CPlusPlus) {
        S.Diag(DeclLoc, diag::err_missing_type_specifier)
          << DS.getSourceRange();

        // When this occurs in C++ code, often something is very broken with the
        // value being declared, poison it as invalid so we don't get chains of
        // errors.
        declarator.setInvalidType(true);
      } else {
        S.Diag(DeclLoc, diag::ext_missing_type_specifier)
          << DS.getSourceRange();
      }
    }

    // FALL THROUGH.
  case DeclSpec::TST_int: {
    if (DS.getTypeSpecSign() != DeclSpec::TSS_unsigned) {
      switch (DS.getTypeSpecWidth()) {
      case DeclSpec::TSW_unspecified: Result = Context.IntTy; break;
      case DeclSpec::TSW_short:       Result = Context.ShortTy; break;
      case DeclSpec::TSW_long:        Result = Context.LongTy; break;
      case DeclSpec::TSW_longlong:
        Result = Context.LongLongTy;

        // 'long long' is a C99 or C++11 feature.
        if (!S.getLangOpts().C99) {
          if (S.getLangOpts().CPlusPlus)
            S.Diag(DS.getTypeSpecWidthLoc(),
                   S.getLangOpts().CPlusPlus11 ?
                   diag::warn_cxx98_compat_longlong : diag::ext_cxx11_longlong);
          else
            S.Diag(DS.getTypeSpecWidthLoc(), diag::ext_c99_longlong);
        }
        break;
      }
    } else {
      switch (DS.getTypeSpecWidth()) {
      case DeclSpec::TSW_unspecified: Result = Context.UnsignedIntTy; break;
      case DeclSpec::TSW_short:       Result = Context.UnsignedShortTy; break;
      case DeclSpec::TSW_long:        Result = Context.UnsignedLongTy; break;
      case DeclSpec::TSW_longlong:
        Result = Context.UnsignedLongLongTy;

        // 'long long' is a C99 or C++11 feature.
        if (!S.getLangOpts().C99) {
          if (S.getLangOpts().CPlusPlus)
            S.Diag(DS.getTypeSpecWidthLoc(),
                   S.getLangOpts().CPlusPlus11 ?
                   diag::warn_cxx98_compat_longlong : diag::ext_cxx11_longlong);
          else
            S.Diag(DS.getTypeSpecWidthLoc(), diag::ext_c99_longlong);
        }
        break;
      }
    }
    break;
  }
  case DeclSpec::TST_int128:
    if (!S.Context.getTargetInfo().hasInt128Type())
      S.Diag(DS.getTypeSpecTypeLoc(), diag::err_int128_unsupported);
    if (DS.getTypeSpecSign() == DeclSpec::TSS_unsigned)
      Result = Context.UnsignedInt128Ty;
    else
      Result = Context.Int128Ty;
    break;
  case DeclSpec::TST_half: Result = Context.HalfTy; break;
  case DeclSpec::TST_float: Result = Context.FloatTy; break;
  case DeclSpec::TST_double:
    if (DS.getTypeSpecWidth() == DeclSpec::TSW_long)
      Result = Context.LongDoubleTy;
    else
      Result = Context.DoubleTy;

    if (S.getLangOpts().OpenCL && !S.getOpenCLOptions().cl_khr_fp64) {
      S.Diag(DS.getTypeSpecTypeLoc(), diag::err_double_requires_fp64);
      declarator.setInvalidType(true);
    }
    break;
  case DeclSpec::TST_bool: Result = Context.BoolTy; break; // _Bool or bool
  case DeclSpec::TST_decimal32:    // _Decimal32
  case DeclSpec::TST_decimal64:    // _Decimal64
  case DeclSpec::TST_decimal128:   // _Decimal128
    S.Diag(DS.getTypeSpecTypeLoc(), diag::err_decimal_unsupported);
    Result = Context.IntTy;
    declarator.setInvalidType(true);
    break;
  case DeclSpec::TST_class:
  case DeclSpec::TST_enum:
  case DeclSpec::TST_union:
  case DeclSpec::TST_struct:
  case DeclSpec::TST_interface: {
    TypeDecl *D = dyn_cast_or_null<TypeDecl>(DS.getRepAsDecl());
    if (!D) {
      // This can happen in C++ with ambiguous lookups.
      Result = Context.IntTy;
      declarator.setInvalidType(true);
      break;
    }

    // If the type is deprecated or unavailable, diagnose it.
    S.DiagnoseUseOfDecl(D, DS.getTypeSpecTypeNameLoc());

    assert(DS.getTypeSpecWidth() == 0 && DS.getTypeSpecComplex() == 0 &&
           DS.getTypeSpecSign() == 0 && "No qualifiers on tag names!");

    // TypeQuals handled by caller.
    Result = Context.getTypeDeclType(D);

    // In both C and C++, make an ElaboratedType.
    ElaboratedTypeKeyword Keyword
      = ElaboratedType::getKeywordForTypeSpec(DS.getTypeSpecType());
    Result = S.getElaboratedType(Keyword, DS.getTypeSpecScope(), Result);
    break;
  }
  case DeclSpec::TST_typename: {
    assert(DS.getTypeSpecWidth() == 0 && DS.getTypeSpecComplex() == 0 &&
           DS.getTypeSpecSign() == 0 &&
           "Can't handle qualifiers on typedef names yet!");
    Result = S.GetTypeFromParser(DS.getRepAsType());
    if (Result.isNull())
      declarator.setInvalidType(true);
    else if (DeclSpec::ProtocolQualifierListTy PQ
               = DS.getProtocolQualifiers()) {
      if (const ObjCObjectType *ObjT = Result->getAs<ObjCObjectType>()) {
        // Silently drop any existing protocol qualifiers.
        // TODO: determine whether that's the right thing to do.
        if (ObjT->getNumProtocols())
          Result = ObjT->getBaseType();

        if (DS.getNumProtocolQualifiers())
          Result = Context.getObjCObjectType(Result,
                                             (ObjCProtocolDecl*const*) PQ,
                                             DS.getNumProtocolQualifiers());
      } else if (Result->isObjCIdType()) {
        // id<protocol-list>
        Result = Context.getObjCObjectType(Context.ObjCBuiltinIdTy,
                                           (ObjCProtocolDecl*const*) PQ,
                                           DS.getNumProtocolQualifiers());
        Result = Context.getObjCObjectPointerType(Result);
      } else if (Result->isObjCClassType()) {
        // Class<protocol-list>
        Result = Context.getObjCObjectType(Context.ObjCBuiltinClassTy,
                                           (ObjCProtocolDecl*const*) PQ,
                                           DS.getNumProtocolQualifiers());
        Result = Context.getObjCObjectPointerType(Result);
      } else {
        S.Diag(DeclLoc, diag::err_invalid_protocol_qualifiers)
          << DS.getSourceRange();
        declarator.setInvalidType(true);
      }
    }

    // TypeQuals handled by caller.
    break;
  }
  case DeclSpec::TST_typeofType:
    // FIXME: Preserve type source info.
    Result = S.GetTypeFromParser(DS.getRepAsType());
    assert(!Result.isNull() && "Didn't get a type for typeof?");
    if (!Result->isDependentType())
      if (const TagType *TT = Result->getAs<TagType>())
        S.DiagnoseUseOfDecl(TT->getDecl(), DS.getTypeSpecTypeLoc());
    // TypeQuals handled by caller.
    Result = Context.getTypeOfType(Result);
    break;
  case DeclSpec::TST_typeofExpr: {
    Expr *E = DS.getRepAsExpr();
    assert(E && "Didn't get an expression for typeof?");
    // TypeQuals handled by caller.
    Result = S.BuildTypeofExprType(E, DS.getTypeSpecTypeLoc());
    if (Result.isNull()) {
      Result = Context.IntTy;
      declarator.setInvalidType(true);
    }
    break;
  }
  case DeclSpec::TST_decltype: {
    Expr *E = DS.getRepAsExpr();
    assert(E && "Didn't get an expression for decltype?");
    // TypeQuals handled by caller.
    Result = S.BuildDecltypeType(E, DS.getTypeSpecTypeLoc());
    if (Result.isNull()) {
      Result = Context.IntTy;
      declarator.setInvalidType(true);
    }
    break;
  }
  case DeclSpec::TST_underlyingType:
    Result = S.GetTypeFromParser(DS.getRepAsType());
    assert(!Result.isNull() && "Didn't get a type for __underlying_type?");
    Result = S.BuildUnaryTransformType(Result,
                                       UnaryTransformType::EnumUnderlyingType,
                                       DS.getTypeSpecTypeLoc());
    if (Result.isNull()) {
      Result = Context.IntTy;
      declarator.setInvalidType(true);
    }
    break;

  case DeclSpec::TST_auto:
    // TypeQuals handled by caller.
    // If auto is mentioned in a lambda parameter context, convert it to a 
    // template parameter type immediately, with the appropriate depth and 
    // index, and update sema's state (LambdaScopeInfo) for the current lambda 
    // being analyzed (which tracks the invented type template parameter).
    if (declarator.getContext() == Declarator::LambdaExprParameterContext) {
      sema::LambdaScopeInfo *LSI = S.getCurLambda();
      assert(LSI && "No LambdaScopeInfo on the stack!");
      const unsigned TemplateParameterDepth = LSI->AutoTemplateParameterDepth;
      const unsigned AutoParameterPosition = LSI->AutoTemplateParams.size();
      const bool IsParameterPack = declarator.hasEllipsis();
      
      // Create a name for the invented template parameter type.
      std::string InventedTemplateParamName = "$auto-";
      llvm::raw_string_ostream ss(InventedTemplateParamName);
      ss << TemplateParameterDepth; 
      ss << "-" << AutoParameterPosition;
      ss.flush();

      IdentifierInfo& TemplateParamII = Context.Idents.get(
                                        InventedTemplateParamName.c_str());
      // Turns out we must create the TemplateTypeParmDecl here to 
      // retrieve the corresponding template parameter type. 
      TemplateTypeParmDecl *CorrespondingTemplateParam =
        TemplateTypeParmDecl::Create(Context, 
        // Temporarily add to the TranslationUnit DeclContext.  When the 
        // associated TemplateParameterList is attached to a template
        // declaration (such as FunctionTemplateDecl), the DeclContext 
        // for each template parameter gets updated appropriately via
        // a call to AdoptTemplateParameterList. 
        Context.getTranslationUnitDecl(), 
        /*KeyLoc*/ SourceLocation(), 
        /*NameLoc*/ declarator.getLocStart(),  
        TemplateParameterDepth, 
        AutoParameterPosition,  // our template param index 
        /* Identifier*/ &TemplateParamII, false, IsParameterPack);
      LSI->AutoTemplateParams.push_back(CorrespondingTemplateParam);
      // Replace the 'auto' in the function parameter with this invented 
      // template type parameter.
      Result = QualType(CorrespondingTemplateParam->getTypeForDecl(), 0);  
    } else {
      Result = Context.getAutoType(QualType(), /*decltype(auto)*/false, false);
    }
    break;

  case DeclSpec::TST_decltype_auto:
    Result = Context.getAutoType(QualType(), 
                                 /*decltype(auto)*/true, 
                                 /*IsDependent*/   false);
    break;

  case DeclSpec::TST_unknown_anytype:
    Result = Context.UnknownAnyTy;
    break;

  case DeclSpec::TST_atomic:
    Result = S.GetTypeFromParser(DS.getRepAsType());
    assert(!Result.isNull() && "Didn't get a type for _Atomic?");
    Result = S.BuildAtomicType(Result, DS.getTypeSpecTypeLoc());
    if (Result.isNull()) {
      Result = Context.IntTy;
      declarator.setInvalidType(true);
    }
    break;

  case DeclSpec::TST_error:
    Result = Context.IntTy;
    declarator.setInvalidType(true);
    break;
  }

  // Handle complex types.
  if (DS.getTypeSpecComplex() == DeclSpec::TSC_complex) {
    if (S.getLangOpts().Freestanding)
      S.Diag(DS.getTypeSpecComplexLoc(), diag::ext_freestanding_complex);
    Result = Context.getComplexType(Result);
  } else if (DS.isTypeAltiVecVector()) {
    unsigned typeSize = static_cast<unsigned>(Context.getTypeSize(Result));
    assert(typeSize > 0 && "type size for vector must be greater than 0 bits");
    VectorType::VectorKind VecKind = VectorType::AltiVecVector;
    if (DS.isTypeAltiVecPixel())
      VecKind = VectorType::AltiVecPixel;
    else if (DS.isTypeAltiVecBool())
      VecKind = VectorType::AltiVecBool;
    Result = Context.getVectorType(Result, 128/typeSize, VecKind);
  }

  // FIXME: Imaginary.
  if (DS.getTypeSpecComplex() == DeclSpec::TSC_imaginary)
    S.Diag(DS.getTypeSpecComplexLoc(), diag::err_imaginary_not_supported);

  // Before we process any type attributes, synthesize a block literal
  // function declarator if necessary.
  if (declarator.getContext() == Declarator::BlockLiteralContext)
    maybeSynthesizeBlockSignature(state, Result);

  // Apply any type attributes from the decl spec.  This may cause the
  // list of type attributes to be temporarily saved while the type
  // attributes are pushed around.
  if (AttributeList *attrs = DS.getAttributes().getList())
    processTypeAttrs(state, Result, TAL_DeclSpec, attrs);

  // Apply const/volatile/restrict qualifiers to T.
  if (unsigned TypeQuals = DS.getTypeQualifiers()) {

    // Warn about CV qualifiers on functions: C99 6.7.3p8: "If the specification
    // of a function type includes any type qualifiers, the behavior is
    // undefined."
    if (Result->isFunctionType() && TypeQuals) {
      if (TypeQuals & DeclSpec::TQ_const)
        S.Diag(DS.getConstSpecLoc(), diag::warn_typecheck_function_qualifiers)
          << Result << DS.getSourceRange();
      else if (TypeQuals & DeclSpec::TQ_volatile)
        S.Diag(DS.getVolatileSpecLoc(), diag::warn_typecheck_function_qualifiers)
          << Result << DS.getSourceRange();
      else {
        assert((TypeQuals & (DeclSpec::TQ_restrict | DeclSpec::TQ_atomic)) &&
               "Has CVRA quals but not C, V, R, or A?");
        // No diagnostic; we'll diagnose 'restrict' or '_Atomic' applied to a
        // function type later, in BuildQualifiedType.
      }
    }

    // C++11 [dcl.ref]p1:
    //   Cv-qualified references are ill-formed except when the
    //   cv-qualifiers are introduced through the use of a typedef-name
    //   or decltype-specifier, in which case the cv-qualifiers are ignored.
    //
    // There don't appear to be any other contexts in which a cv-qualified
    // reference type could be formed, so the 'ill-formed' clause here appears
    // to never happen.
    if (DS.getTypeSpecType() == DeclSpec::TST_typename &&
        TypeQuals && Result->isReferenceType()) {
      // If this occurs outside a template instantiation, warn the user about
      // it; they probably didn't mean to specify a redundant qualifier.
      typedef std::pair<DeclSpec::TQ, SourceLocation> QualLoc;
      QualLoc Quals[] = {
        QualLoc(DeclSpec::TQ_const, DS.getConstSpecLoc()),
        QualLoc(DeclSpec::TQ_volatile, DS.getVolatileSpecLoc()),
        QualLoc(DeclSpec::TQ_atomic, DS.getAtomicSpecLoc())
      };
      for (unsigned I = 0, N = llvm::array_lengthof(Quals); I != N; ++I) {
        if (S.ActiveTemplateInstantiations.empty()) {
          if (TypeQuals & Quals[I].first)
            S.Diag(Quals[I].second, diag::warn_typecheck_reference_qualifiers)
              << DeclSpec::getSpecifierName(Quals[I].first) << Result
              << FixItHint::CreateRemoval(Quals[I].second);
        }
        TypeQuals &= ~Quals[I].first;
      }
    }

    // C90 6.5.3 constraints: "The same type qualifier shall not appear more
    // than once in the same specifier-list or qualifier-list, either directly
    // or via one or more typedefs."
    if (!S.getLangOpts().C99 && !S.getLangOpts().CPlusPlus
        && TypeQuals & Result.getCVRQualifiers()) {
      if (TypeQuals & DeclSpec::TQ_const && Result.isConstQualified()) {
        S.Diag(DS.getConstSpecLoc(), diag::ext_duplicate_declspec)
          << "const";
      }

      if (TypeQuals & DeclSpec::TQ_volatile && Result.isVolatileQualified()) {
        S.Diag(DS.getVolatileSpecLoc(), diag::ext_duplicate_declspec)
          << "volatile";
      }

      // C90 doesn't have restrict nor _Atomic, so it doesn't force us to
      // produce a warning in this case.
    }

    QualType Qualified = S.BuildQualifiedType(Result, DeclLoc, TypeQuals, &DS);

    // If adding qualifiers fails, just use the unqualified type.
    if (Qualified.isNull())
      declarator.setInvalidType(true);
    else
      Result = Qualified;
  }

  return Result;
}

static std::string getPrintableNameForEntity(DeclarationName Entity) {
  if (Entity)
    return Entity.getAsString();

  return "type name";
}

QualType Sema::BuildQualifiedType(QualType T, SourceLocation Loc,
                                  Qualifiers Qs, const DeclSpec *DS) {
  // Enforce C99 6.7.3p2: "Types other than pointer types derived from
  // object or incomplete types shall not be restrict-qualified."
  if (Qs.hasRestrict()) {
    unsigned DiagID = 0;
    QualType ProblemTy;

    if (T->isAnyPointerType() || T->isReferenceType() ||
        T->isMemberPointerType()) {
      QualType EltTy;
      if (T->isObjCObjectPointerType())
        EltTy = T;
      else if (const MemberPointerType *PTy = T->getAs<MemberPointerType>())
        EltTy = PTy->getPointeeType();
      else
        EltTy = T->getPointeeType();

      // If we have a pointer or reference, the pointee must have an object
      // incomplete type.
      if (!EltTy->isIncompleteOrObjectType()) {
        DiagID = diag::err_typecheck_invalid_restrict_invalid_pointee;
        ProblemTy = EltTy;
      }
    } else if (!T->isDependentType()) {
      DiagID = diag::err_typecheck_invalid_restrict_not_pointer;
      ProblemTy = T;
    }

    if (DiagID) {
      Diag(DS ? DS->getRestrictSpecLoc() : Loc, DiagID) << ProblemTy;
      Qs.removeRestrict();
    }
  }

  return Context.getQualifiedType(T, Qs);
}

QualType Sema::BuildQualifiedType(QualType T, SourceLocation Loc,
                                  unsigned CVRA, const DeclSpec *DS) {
  // Convert from DeclSpec::TQ to Qualifiers::TQ by just dropping TQ_atomic.
  unsigned CVR = CVRA & ~DeclSpec::TQ_atomic;

  // C11 6.7.3/5:
  //   If the same qualifier appears more than once in the same
  //   specifier-qualifier-list, either directly or via one or more typedefs,
  //   the behavior is the same as if it appeared only once.
  //
  // It's not specified what happens when the _Atomic qualifier is applied to
  // a type specified with the _Atomic specifier, but we assume that this
  // should be treated as if the _Atomic qualifier appeared multiple times.
  if (CVRA & DeclSpec::TQ_atomic && !T->isAtomicType()) {
    // C11 6.7.3/5:
    //   If other qualifiers appear along with the _Atomic qualifier in a
    //   specifier-qualifier-list, the resulting type is the so-qualified
    //   atomic type.
    //
    // Don't need to worry about array types here, since _Atomic can't be
    // applied to such types.
    SplitQualType Split = T.getSplitUnqualifiedType();
    T = BuildAtomicType(QualType(Split.Ty, 0),
                        DS ? DS->getAtomicSpecLoc() : Loc);
    if (T.isNull())
      return T;
    Split.Quals.addCVRQualifiers(CVR);
    return BuildQualifiedType(T, Loc, Split.Quals);
  }

  return BuildQualifiedType(T, Loc, Qualifiers::fromCVRMask(CVR), DS);
}

/// \brief Build a paren type including \p T.
QualType Sema::BuildParenType(QualType T) {
  return Context.getParenType(T);
}

/// Given that we're building a pointer or reference to the given
static QualType inferARCLifetimeForPointee(Sema &S, QualType type,
                                           SourceLocation loc,
                                           bool isReference) {
  // Bail out if retention is unrequired or already specified.
  if (!type->isObjCLifetimeType() ||
      type.getObjCLifetime() != Qualifiers::OCL_None)
    return type;

  Qualifiers::ObjCLifetime implicitLifetime = Qualifiers::OCL_None;

  // If the object type is const-qualified, we can safely use
  // __unsafe_unretained.  This is safe (because there are no read
  // barriers), and it'll be safe to coerce anything but __weak* to
  // the resulting type.
  if (type.isConstQualified()) {
    implicitLifetime = Qualifiers::OCL_ExplicitNone;

  // Otherwise, check whether the static type does not require
  // retaining.  This currently only triggers for Class (possibly
  // protocol-qualifed, and arrays thereof).
  } else if (type->isObjCARCImplicitlyUnretainedType()) {
    implicitLifetime = Qualifiers::OCL_ExplicitNone;

  // If we are in an unevaluated context, like sizeof, skip adding a
  // qualification.
  } else if (S.isUnevaluatedContext()) {
    return type;

  // If that failed, give an error and recover using __strong.  __strong
  // is the option most likely to prevent spurious second-order diagnostics,
  // like when binding a reference to a field.
  } else {
    // These types can show up in private ivars in system headers, so
    // we need this to not be an error in those cases.  Instead we
    // want to delay.
    if (S.DelayedDiagnostics.shouldDelayDiagnostics()) {
      S.DelayedDiagnostics.add(
          sema::DelayedDiagnostic::makeForbiddenType(loc,
              diag::err_arc_indirect_no_ownership, type, isReference));
    } else {
      S.Diag(loc, diag::err_arc_indirect_no_ownership) << type << isReference;
    }
    implicitLifetime = Qualifiers::OCL_Strong;
  }
  assert(implicitLifetime && "didn't infer any lifetime!");

  Qualifiers qs;
  qs.addObjCLifetime(implicitLifetime);
  return S.Context.getQualifiedType(type, qs);
}

static std::string getFunctionQualifiersAsString(const FunctionProtoType *FnTy){
  std::string Quals =
    Qualifiers::fromCVRMask(FnTy->getTypeQuals()).getAsString();

  switch (FnTy->getRefQualifier()) {
  case RQ_None:
    break;

  case RQ_LValue:
    if (!Quals.empty())
      Quals += ' ';
    Quals += '&';
    break;

  case RQ_RValue:
    if (!Quals.empty())
      Quals += ' ';
    Quals += "&&";
    break;
  }

  return Quals;
}

namespace {
/// Kinds of declarator that cannot contain a qualified function type.
///
/// C++98 [dcl.fct]p4 / C++11 [dcl.fct]p6:
///     a function type with a cv-qualifier or a ref-qualifier can only appear
///     at the topmost level of a type.
///
/// Parens and member pointers are permitted. We don't diagnose array and
/// function declarators, because they don't allow function types at all.
///
/// The values of this enum are used in diagnostics.
enum QualifiedFunctionKind { QFK_BlockPointer, QFK_Pointer, QFK_Reference };
}

/// Check whether the type T is a qualified function type, and if it is,
/// diagnose that it cannot be contained within the given kind of declarator.
static bool checkQualifiedFunction(Sema &S, QualType T, SourceLocation Loc,
                                   QualifiedFunctionKind QFK) {
  // Does T refer to a function type with a cv-qualifier or a ref-qualifier?
  const FunctionProtoType *FPT = T->getAs<FunctionProtoType>();
  if (!FPT || (FPT->getTypeQuals() == 0 && FPT->getRefQualifier() == RQ_None))
    return false;

  S.Diag(Loc, diag::err_compound_qualified_function_type)
    << QFK << isa<FunctionType>(T.IgnoreParens()) << T
    << getFunctionQualifiersAsString(FPT);
  return true;
}

/// \brief Build a pointer type.
///
/// \param T The type to which we'll be building a pointer.
///
/// \param Loc The location of the entity whose type involves this
/// pointer type or, if there is no such entity, the location of the
/// type that will have pointer type.
///
/// \param Entity The name of the entity that involves the pointer
/// type, if known.
///
/// \returns A suitable pointer type, if there are no
/// errors. Otherwise, returns a NULL type.
QualType Sema::BuildPointerType(QualType T,
                                SourceLocation Loc, DeclarationName Entity) {
  if (T->isReferenceType()) {
    // C++ 8.3.2p4: There shall be no ... pointers to references ...
    Diag(Loc, diag::err_illegal_decl_pointer_to_reference)
      << getPrintableNameForEntity(Entity) << T;
    return QualType();
  }

  if (checkQualifiedFunction(*this, T, Loc, QFK_Pointer))
    return QualType();

  assert(!T->isObjCObjectType() && "Should build ObjCObjectPointerType");

  // In ARC, it is forbidden to build pointers to unqualified pointers.
  if (getLangOpts().ObjCAutoRefCount)
    T = inferARCLifetimeForPointee(*this, T, Loc, /*reference*/ false);

  // Build the pointer type.
  return Context.getPointerType(T);
}

/// \brief Build a reference type.
///
/// \param T The type to which we'll be building a reference.
///
/// \param Loc The location of the entity whose type involves this
/// reference type or, if there is no such entity, the location of the
/// type that will have reference type.
///
/// \param Entity The name of the entity that involves the reference
/// type, if known.
///
/// \returns A suitable reference type, if there are no
/// errors. Otherwise, returns a NULL type.
QualType Sema::BuildReferenceType(QualType T, bool SpelledAsLValue,
                                  SourceLocation Loc,
                                  DeclarationName Entity) {
  assert(Context.getCanonicalType(T) != Context.OverloadTy &&
         "Unresolved overloaded function type");

  // C++0x [dcl.ref]p6:
  //   If a typedef (7.1.3), a type template-parameter (14.3.1), or a
  //   decltype-specifier (7.1.6.2) denotes a type TR that is a reference to a
  //   type T, an attempt to create the type "lvalue reference to cv TR" creates
  //   the type "lvalue reference to T", while an attempt to create the type
  //   "rvalue reference to cv TR" creates the type TR.
  bool LValueRef = SpelledAsLValue || T->getAs<LValueReferenceType>();

  // C++ [dcl.ref]p4: There shall be no references to references.
  //
  // According to C++ DR 106, references to references are only
  // diagnosed when they are written directly (e.g., "int & &"),
  // but not when they happen via a typedef:
  //
  //   typedef int& intref;
  //   typedef intref& intref2;
  //
  // Parser::ParseDeclaratorInternal diagnoses the case where
  // references are written directly; here, we handle the
  // collapsing of references-to-references as described in C++0x.
  // DR 106 and 540 introduce reference-collapsing into C++98/03.

  // C++ [dcl.ref]p1:
  //   A declarator that specifies the type "reference to cv void"
  //   is ill-formed.
  if (T->isVoidType()) {
    Diag(Loc, diag::err_reference_to_void);
    return QualType();
  }

  if (checkQualifiedFunction(*this, T, Loc, QFK_Reference))
    return QualType();

  // In ARC, it is forbidden to build references to unqualified pointers.
  if (getLangOpts().ObjCAutoRefCount)
    T = inferARCLifetimeForPointee(*this, T, Loc, /*reference*/ true);

  // Handle restrict on references.
  if (LValueRef)
    return Context.getLValueReferenceType(T, SpelledAsLValue);
  return Context.getRValueReferenceType(T);
}

/// Check whether the specified array size makes the array type a VLA.  If so,
/// return true, if not, return the size of the array in SizeVal.
static bool isArraySizeVLA(Sema &S, Expr *ArraySize, llvm::APSInt &SizeVal) {
  // If the size is an ICE, it certainly isn't a VLA. If we're in a GNU mode
  // (like gnu99, but not c99) accept any evaluatable value as an extension.
  class VLADiagnoser : public Sema::VerifyICEDiagnoser {
  public:
    VLADiagnoser() : Sema::VerifyICEDiagnoser(true) {}

    void diagnoseNotICE(Sema &S, SourceLocation Loc, SourceRange SR) override {
    }

    void diagnoseFold(Sema &S, SourceLocation Loc, SourceRange SR) override {
      S.Diag(Loc, diag::ext_vla_folded_to_constant) << SR;
    }
  } Diagnoser;

  return S.VerifyIntegerConstantExpression(ArraySize, &SizeVal, Diagnoser,
                                           S.LangOpts.GNUMode).isInvalid();
}


/// \brief Build an array type.
///
/// \param T The type of each element in the array.
///
/// \param ASM C99 array size modifier (e.g., '*', 'static').
///
/// \param ArraySize Expression describing the size of the array.
///
/// \param Brackets The range from the opening '[' to the closing ']'.
///
/// \param Entity The name of the entity that involves the array
/// type, if known.
///
/// \returns A suitable array type, if there are no errors. Otherwise,
/// returns a NULL type.
QualType Sema::BuildArrayType(QualType T, ArrayType::ArraySizeModifier ASM,
                              Expr *ArraySize, unsigned Quals,
                              SourceRange Brackets, DeclarationName Entity) {

  SourceLocation Loc = Brackets.getBegin();
  if (getLangOpts().CPlusPlus) {
    // C++ [dcl.array]p1:
    //   T is called the array element type; this type shall not be a reference
    //   type, the (possibly cv-qualified) type void, a function type or an
    //   abstract class type.
    //
    // C++ [dcl.array]p3:
    //   When several "array of" specifications are adjacent, [...] only the
    //   first of the constant expressions that specify the bounds of the arrays
    //   may be omitted.
    //
    // Note: function types are handled in the common path with C.
    if (T->isReferenceType()) {
      Diag(Loc, diag::err_illegal_decl_array_of_references)
      << getPrintableNameForEntity(Entity) << T;
      return QualType();
    }

    if (T->isVoidType() || T->isIncompleteArrayType()) {
      Diag(Loc, diag::err_illegal_decl_array_incomplete_type) << T;
      return QualType();
    }

    if (RequireNonAbstractType(Brackets.getBegin(), T,
                               diag::err_array_of_abstract_type))
      return QualType();

    // Mentioning a member pointer type for an array type causes us to lock in
    // an inheritance model, even if it's inside an unused typedef.
    if (Context.getTargetInfo().getCXXABI().isMicrosoft())
      if (const MemberPointerType *MPTy = T->getAs<MemberPointerType>())
        if (!MPTy->getClass()->isDependentType())
          RequireCompleteType(Loc, T, 0);

  } else {
    // C99 6.7.5.2p1: If the element type is an incomplete or function type,
    // reject it (e.g. void ary[7], struct foo ary[7], void ary[7]())
    if (RequireCompleteType(Loc, T,
                            diag::err_illegal_decl_array_incomplete_type))
      return QualType();
  }

  if (T->isFunctionType()) {
    Diag(Loc, diag::err_illegal_decl_array_of_functions)
      << getPrintableNameForEntity(Entity) << T;
    return QualType();
  }

  if (const RecordType *EltTy = T->getAs<RecordType>()) {
    // If the element type is a struct or union that contains a variadic
    // array, accept it as a GNU extension: C99 6.7.2.1p2.
    if (EltTy->getDecl()->hasFlexibleArrayMember())
      Diag(Loc, diag::ext_flexible_array_in_array) << T;
  } else if (T->isObjCObjectType()) {
    Diag(Loc, diag::err_objc_array_of_interfaces) << T;
    return QualType();
  }

  // Do placeholder conversions on the array size expression.
  if (ArraySize && ArraySize->hasPlaceholderType()) {
    ExprResult Result = CheckPlaceholderExpr(ArraySize);
    if (Result.isInvalid()) return QualType();
    ArraySize = Result.get();
  }

  // Do lvalue-to-rvalue conversions on the array size expression.
  if (ArraySize && !ArraySize->isRValue()) {
    ExprResult Result = DefaultLvalueConversion(ArraySize);
    if (Result.isInvalid())
      return QualType();

    ArraySize = Result.get();
  }

  // C99 6.7.5.2p1: The size expression shall have integer type.
  // C++11 allows contextual conversions to such types.
  if (!getLangOpts().CPlusPlus11 &&
      ArraySize && !ArraySize->isTypeDependent() &&
      !ArraySize->getType()->isIntegralOrUnscopedEnumerationType()) {
    Diag(ArraySize->getLocStart(), diag::err_array_size_non_int)
      << ArraySize->getType() << ArraySize->getSourceRange();
    return QualType();
  }

  llvm::APSInt ConstVal(Context.getTypeSize(Context.getSizeType()));
  if (!ArraySize) {
    if (ASM == ArrayType::Star)
      T = Context.getVariableArrayType(T, nullptr, ASM, Quals, Brackets);
    else
      T = Context.getIncompleteArrayType(T, ASM, Quals);
  } else if (ArraySize->isTypeDependent() || ArraySize->isValueDependent()) {
    T = Context.getDependentSizedArrayType(T, ArraySize, ASM, Quals, Brackets);
  } else if ((!T->isDependentType() && !T->isIncompleteType() &&
              !T->isConstantSizeType()) ||
             isArraySizeVLA(*this, ArraySize, ConstVal)) {
    // Even in C++11, don't allow contextual conversions in the array bound
    // of a VLA.
    if (getLangOpts().CPlusPlus11 &&
        !ArraySize->getType()->isIntegralOrUnscopedEnumerationType()) {
      Diag(ArraySize->getLocStart(), diag::err_array_size_non_int)
        << ArraySize->getType() << ArraySize->getSourceRange();
      return QualType();
    }

    // C99: an array with an element type that has a non-constant-size is a VLA.
    // C99: an array with a non-ICE size is a VLA.  We accept any expression
    // that we can fold to a non-zero positive value as an extension.
    T = Context.getVariableArrayType(T, ArraySize, ASM, Quals, Brackets);
  } else {
    // C99 6.7.5.2p1: If the expression is a constant expression, it shall
    // have a value greater than zero.
    if (ConstVal.isSigned() && ConstVal.isNegative()) {
      if (Entity)
        Diag(ArraySize->getLocStart(), diag::err_decl_negative_array_size)
          << getPrintableNameForEntity(Entity) << ArraySize->getSourceRange();
      else
        Diag(ArraySize->getLocStart(), diag::err_typecheck_negative_array_size)
          << ArraySize->getSourceRange();
      return QualType();
    }
    if (ConstVal == 0) {
      // GCC accepts zero sized static arrays. We allow them when
      // we're not in a SFINAE context.
      Diag(ArraySize->getLocStart(),
           isSFINAEContext()? diag::err_typecheck_zero_array_size
                            : diag::ext_typecheck_zero_array_size)
        << ArraySize->getSourceRange();

      if (ASM == ArrayType::Static) {
        Diag(ArraySize->getLocStart(),
             diag::warn_typecheck_zero_static_array_size)
          << ArraySize->getSourceRange();
        ASM = ArrayType::Normal;
      }
    } else if (!T->isDependentType() && !T->isVariablyModifiedType() &&
               !T->isIncompleteType() && !T->isUndeducedType()) {
      // Is the array too large?
      unsigned ActiveSizeBits
        = ConstantArrayType::getNumAddressingBits(Context, T, ConstVal);
      if (ActiveSizeBits > ConstantArrayType::getMaxSizeBits(Context)) {
        Diag(ArraySize->getLocStart(), diag::err_array_too_large)
          << ConstVal.toString(10)
          << ArraySize->getSourceRange();
        return QualType();
      }
    }

    T = Context.getConstantArrayType(T, ConstVal, ASM, Quals);
  }

  // OpenCL v1.2 s6.9.d: variable length arrays are not supported.
  if (getLangOpts().OpenCL && T->isVariableArrayType()) {
    Diag(Loc, diag::err_opencl_vla);
    return QualType();
  }
  // If this is not C99, extwarn about VLA's and C99 array size modifiers.
  if (!getLangOpts().C99) {
    if (T->isVariableArrayType()) {
      // Prohibit the use of non-POD types in VLAs.
      QualType BaseT = Context.getBaseElementType(T);
      if (!T->isDependentType() &&
          !RequireCompleteType(Loc, BaseT, 0) &&
          !BaseT.isPODType(Context) &&
          !BaseT->isObjCLifetimeType()) {
        Diag(Loc, diag::err_vla_non_pod)
          << BaseT;
        return QualType();
      }
      // Prohibit the use of VLAs during template argument deduction.
      else if (isSFINAEContext()) {
        Diag(Loc, diag::err_vla_in_sfinae);
        return QualType();
      }
      // Just extwarn about VLAs.
      else
        Diag(Loc, diag::ext_vla);
    } else if (ASM != ArrayType::Normal || Quals != 0)
      Diag(Loc,
           getLangOpts().CPlusPlus? diag::err_c99_array_usage_cxx
                                     : diag::ext_c99_array_usage) << ASM;
  }

  if (T->isVariableArrayType()) {
    // Warn about VLAs for -Wvla.
    Diag(Loc, diag::warn_vla_used);
  }

  return T;
}

/// \brief Build an ext-vector type.
///
/// Run the required checks for the extended vector type.
QualType Sema::BuildExtVectorType(QualType T, Expr *ArraySize,
                                  SourceLocation AttrLoc) {
  // unlike gcc's vector_size attribute, we do not allow vectors to be defined
  // in conjunction with complex types (pointers, arrays, functions, etc.).
  if (!T->isDependentType() &&
      !T->isIntegerType() && !T->isRealFloatingType()) {
    Diag(AttrLoc, diag::err_attribute_invalid_vector_type) << T;
    return QualType();
  }

  if (!ArraySize->isTypeDependent() && !ArraySize->isValueDependent()) {
    llvm::APSInt vecSize(32);
    if (!ArraySize->isIntegerConstantExpr(vecSize, Context)) {
      Diag(AttrLoc, diag::err_attribute_argument_type)
        << "ext_vector_type" << AANT_ArgumentIntegerConstant
        << ArraySize->getSourceRange();
      return QualType();
    }

    // unlike gcc's vector_size attribute, the size is specified as the
    // number of elements, not the number of bytes.
    unsigned vectorSize = static_cast<unsigned>(vecSize.getZExtValue());

    if (vectorSize == 0) {
      Diag(AttrLoc, diag::err_attribute_zero_size)
      << ArraySize->getSourceRange();
      return QualType();
    }

    if (VectorType::isVectorSizeTooLarge(vectorSize)) {
      Diag(AttrLoc, diag::err_attribute_size_too_large)
        << ArraySize->getSourceRange();
      return QualType();
    }

    return Context.getExtVectorType(T, vectorSize);
  }

  return Context.getDependentSizedExtVectorType(T, ArraySize, AttrLoc);
}

bool Sema::CheckFunctionReturnType(QualType T, SourceLocation Loc) {
  if (T->isArrayType() || T->isFunctionType()) {
    Diag(Loc, diag::err_func_returning_array_function)
      << T->isFunctionType() << T;
    return true;
  }

  // Functions cannot return half FP.
  if (T->isHalfType()) {
    Diag(Loc, diag::err_parameters_retval_cannot_have_fp16_type) << 1 <<
      FixItHint::CreateInsertion(Loc, "*");
    return true;
  }

  // Methods cannot return interface types. All ObjC objects are
  // passed by reference.
  if (T->isObjCObjectType()) {
    Diag(Loc, diag::err_object_cannot_be_passed_returned_by_value) << 0 << T;
    return 0;
  }

  return false;
}

QualType Sema::BuildFunctionType(QualType T,
                                 MutableArrayRef<QualType> ParamTypes,
                                 SourceLocation Loc, DeclarationName Entity,
                                 const FunctionProtoType::ExtProtoInfo &EPI) {
  bool Invalid = false;

  Invalid |= CheckFunctionReturnType(T, Loc);

  for (unsigned Idx = 0, Cnt = ParamTypes.size(); Idx < Cnt; ++Idx) {
    // FIXME: Loc is too inprecise here, should use proper locations for args.
    QualType ParamType = Context.getAdjustedParameterType(ParamTypes[Idx]);
    if (ParamType->isVoidType()) {
      Diag(Loc, diag::err_param_with_void_type);
      Invalid = true;
    } else if (ParamType->isHalfType()) {
      // Disallow half FP arguments.
      Diag(Loc, diag::err_parameters_retval_cannot_have_fp16_type) << 0 <<
        FixItHint::CreateInsertion(Loc, "*");
      Invalid = true;
    }

    ParamTypes[Idx] = ParamType;
  }

  if (Invalid)
    return QualType();

  return Context.getFunctionType(T, ParamTypes, EPI);
}

/// \brief Build a member pointer type \c T Class::*.
///
/// \param T the type to which the member pointer refers.
/// \param Class the class type into which the member pointer points.
/// \param Loc the location where this type begins
/// \param Entity the name of the entity that will have this member pointer type
///
/// \returns a member pointer type, if successful, or a NULL type if there was
/// an error.
QualType Sema::BuildMemberPointerType(QualType T, QualType Class,
                                      SourceLocation Loc,
                                      DeclarationName Entity) {
  // Verify that we're not building a pointer to pointer to function with
  // exception specification.
  if (CheckDistantExceptionSpec(T)) {
    Diag(Loc, diag::err_distant_exception_spec);

    // FIXME: If we're doing this as part of template instantiation,
    // we should return immediately.

    // Build the type anyway, but use the canonical type so that the
    // exception specifiers are stripped off.
    T = Context.getCanonicalType(T);
  }

  // C++ 8.3.3p3: A pointer to member shall not point to ... a member
  //   with reference type, or "cv void."
  if (T->isReferenceType()) {
    Diag(Loc, diag::err_illegal_decl_mempointer_to_reference)
      << getPrintableNameForEntity(Entity) << T;
    return QualType();
  }

  if (T->isVoidType()) {
    Diag(Loc, diag::err_illegal_decl_mempointer_to_void)
      << getPrintableNameForEntity(Entity);
    return QualType();
  }

  if (!Class->isDependentType() && !Class->isRecordType()) {
    Diag(Loc, diag::err_mempointer_in_nonclass_type) << Class;
    return QualType();
  }

  // Adjust the default free function calling convention to the default method
  // calling convention.
  if (T->isFunctionType())
    adjustMemberFunctionCC(T, /*IsStatic=*/false);

  return Context.getMemberPointerType(T, Class.getTypePtr());
}

/// \brief Build a block pointer type.
///
/// \param T The type to which we'll be building a block pointer.
///
/// \param Loc The source location, used for diagnostics.
///
/// \param Entity The name of the entity that involves the block pointer
/// type, if known.
///
/// \returns A suitable block pointer type, if there are no
/// errors. Otherwise, returns a NULL type.
QualType Sema::BuildBlockPointerType(QualType T,
                                     SourceLocation Loc,
                                     DeclarationName Entity) {
  if (!T->isFunctionType()) {
    Diag(Loc, diag::err_nonfunction_block_type);
    return QualType();
  }

  if (checkQualifiedFunction(*this, T, Loc, QFK_BlockPointer))
    return QualType();

  return Context.getBlockPointerType(T);
}

QualType Sema::GetTypeFromParser(ParsedType Ty, TypeSourceInfo **TInfo) {
  QualType QT = Ty.get();
  if (QT.isNull()) {
    if (TInfo) *TInfo = nullptr;
    return QualType();
  }

  TypeSourceInfo *DI = nullptr;
  if (const LocInfoType *LIT = dyn_cast<LocInfoType>(QT)) {
    QT = LIT->getType();
    DI = LIT->getTypeSourceInfo();
  }

  if (TInfo) *TInfo = DI;
  return QT;
}

static void transferARCOwnershipToDeclaratorChunk(TypeProcessingState &state,
                                            Qualifiers::ObjCLifetime ownership,
                                            unsigned chunkIndex);

/// Given that this is the declaration of a parameter under ARC,
/// attempt to infer attributes and such for pointer-to-whatever
/// types.
static void inferARCWriteback(TypeProcessingState &state,
                              QualType &declSpecType) {
  Sema &S = state.getSema();
  Declarator &declarator = state.getDeclarator();

  // TODO: should we care about decl qualifiers?

  // Check whether the declarator has the expected form.  We walk
  // from the inside out in order to make the block logic work.
  unsigned outermostPointerIndex = 0;
  bool isBlockPointer = false;
  unsigned numPointers = 0;
  for (unsigned i = 0, e = declarator.getNumTypeObjects(); i != e; ++i) {
    unsigned chunkIndex = i;
    DeclaratorChunk &chunk = declarator.getTypeObject(chunkIndex);
    switch (chunk.Kind) {
    case DeclaratorChunk::Paren:
      // Ignore parens.
      break;

    case DeclaratorChunk::Reference:
    case DeclaratorChunk::Pointer:
      // Count the number of pointers.  Treat references
      // interchangeably as pointers; if they're mis-ordered, normal
      // type building will discover that.
      outermostPointerIndex = chunkIndex;
      numPointers++;
      break;

    case DeclaratorChunk::BlockPointer:
      // If we have a pointer to block pointer, that's an acceptable
      // indirect reference; anything else is not an application of
      // the rules.
      if (numPointers != 1) return;
      numPointers++;
      outermostPointerIndex = chunkIndex;
      isBlockPointer = true;

      // We don't care about pointer structure in return values here.
      goto done;

    case DeclaratorChunk::Array: // suppress if written (id[])?
    case DeclaratorChunk::Function:
    case DeclaratorChunk::MemberPointer:
      return;
    }
  }
 done:

  // If we have *one* pointer, then we want to throw the qualifier on
  // the declaration-specifiers, which means that it needs to be a
  // retainable object type.
  if (numPointers == 1) {
    // If it's not a retainable object type, the rule doesn't apply.
    if (!declSpecType->isObjCRetainableType()) return;

    // If it already has lifetime, don't do anything.
    if (declSpecType.getObjCLifetime()) return;

    // Otherwise, modify the type in-place.
    Qualifiers qs;

    if (declSpecType->isObjCARCImplicitlyUnretainedType())
      qs.addObjCLifetime(Qualifiers::OCL_ExplicitNone);
    else
      qs.addObjCLifetime(Qualifiers::OCL_Autoreleasing);
    declSpecType = S.Context.getQualifiedType(declSpecType, qs);

  // If we have *two* pointers, then we want to throw the qualifier on
  // the outermost pointer.
  } else if (numPointers == 2) {
    // If we don't have a block pointer, we need to check whether the
    // declaration-specifiers gave us something that will turn into a
    // retainable object pointer after we slap the first pointer on it.
    if (!isBlockPointer && !declSpecType->isObjCObjectType())
      return;

    // Look for an explicit lifetime attribute there.
    DeclaratorChunk &chunk = declarator.getTypeObject(outermostPointerIndex);
    if (chunk.Kind != DeclaratorChunk::Pointer &&
        chunk.Kind != DeclaratorChunk::BlockPointer)
      return;
    for (const AttributeList *attr = chunk.getAttrs(); attr;
           attr = attr->getNext())
      if (attr->getKind() == AttributeList::AT_ObjCOwnership)
        return;

    transferARCOwnershipToDeclaratorChunk(state, Qualifiers::OCL_Autoreleasing,
                                          outermostPointerIndex);

  // Any other number of pointers/references does not trigger the rule.
  } else return;

  // TODO: mark whether we did this inference?
}

void Sema::diagnoseIgnoredQualifiers(unsigned DiagID, unsigned Quals,
                                     SourceLocation FallbackLoc,
                                     SourceLocation ConstQualLoc,
                                     SourceLocation VolatileQualLoc,
                                     SourceLocation RestrictQualLoc,
                                     SourceLocation AtomicQualLoc) {
  if (!Quals)
    return;

  struct Qual {
    unsigned Mask;
    const char *Name;
    SourceLocation Loc;
  } const QualKinds[4] = {
    { DeclSpec::TQ_const, "const", ConstQualLoc },
    { DeclSpec::TQ_volatile, "volatile", VolatileQualLoc },
    { DeclSpec::TQ_restrict, "restrict", RestrictQualLoc },
    { DeclSpec::TQ_atomic, "_Atomic", AtomicQualLoc }
  };

  SmallString<32> QualStr;
  unsigned NumQuals = 0;
  SourceLocation Loc;
  FixItHint FixIts[4];

  // Build a string naming the redundant qualifiers.
  for (unsigned I = 0; I != 4; ++I) {
    if (Quals & QualKinds[I].Mask) {
      if (!QualStr.empty()) QualStr += ' ';
      QualStr += QualKinds[I].Name;

      // If we have a location for the qualifier, offer a fixit.
      SourceLocation QualLoc = QualKinds[I].Loc;
      if (!QualLoc.isInvalid()) {
        FixIts[NumQuals] = FixItHint::CreateRemoval(QualLoc);
        if (Loc.isInvalid() ||
            getSourceManager().isBeforeInTranslationUnit(QualLoc, Loc))
          Loc = QualLoc;
      }

      ++NumQuals;
    }
  }

  Diag(Loc.isInvalid() ? FallbackLoc : Loc, DiagID)
    << QualStr << NumQuals << FixIts[0] << FixIts[1] << FixIts[2] << FixIts[3];
}

// Diagnose pointless type qualifiers on the return type of a function.
static void diagnoseRedundantReturnTypeQualifiers(Sema &S, QualType RetTy,
                                                  Declarator &D,
                                                  unsigned FunctionChunkIndex) {
  if (D.getTypeObject(FunctionChunkIndex).Fun.hasTrailingReturnType()) {
    // FIXME: TypeSourceInfo doesn't preserve location information for
    // qualifiers.
    S.diagnoseIgnoredQualifiers(diag::warn_qual_return_type,
                                RetTy.getLocalCVRQualifiers(),
                                D.getIdentifierLoc());
    return;
  }

  for (unsigned OuterChunkIndex = FunctionChunkIndex + 1,
                End = D.getNumTypeObjects();
       OuterChunkIndex != End; ++OuterChunkIndex) {
    DeclaratorChunk &OuterChunk = D.getTypeObject(OuterChunkIndex);
    switch (OuterChunk.Kind) {
    case DeclaratorChunk::Paren:
      continue;

    case DeclaratorChunk::Pointer: {
      DeclaratorChunk::PointerTypeInfo &PTI = OuterChunk.Ptr;
      S.diagnoseIgnoredQualifiers(
          diag::warn_qual_return_type,
          PTI.TypeQuals,
          SourceLocation(),
          SourceLocation::getFromRawEncoding(PTI.ConstQualLoc),
          SourceLocation::getFromRawEncoding(PTI.VolatileQualLoc),
          SourceLocation::getFromRawEncoding(PTI.RestrictQualLoc),
          SourceLocation::getFromRawEncoding(PTI.AtomicQualLoc));
      return;
    }

    case DeclaratorChunk::Function:
    case DeclaratorChunk::BlockPointer:
    case DeclaratorChunk::Reference:
    case DeclaratorChunk::Array:
    case DeclaratorChunk::MemberPointer:
      // FIXME: We can't currently provide an accurate source location and a
      // fix-it hint for these.
      unsigned AtomicQual = RetTy->isAtomicType() ? DeclSpec::TQ_atomic : 0;
      S.diagnoseIgnoredQualifiers(diag::warn_qual_return_type,
                                  RetTy.getCVRQualifiers() | AtomicQual,
                                  D.getIdentifierLoc());
      return;
    }

    llvm_unreachable("unknown declarator chunk kind");
  }

  // If the qualifiers come from a conversion function type, don't diagnose
  // them -- they're not necessarily redundant, since such a conversion
  // operator can be explicitly called as "x.operator const int()".
  if (D.getName().getKind() == UnqualifiedId::IK_ConversionFunctionId)
    return;

  // Just parens all the way out to the decl specifiers. Diagnose any qualifiers
  // which are present there.
  S.diagnoseIgnoredQualifiers(diag::warn_qual_return_type,
                              D.getDeclSpec().getTypeQualifiers(),
                              D.getIdentifierLoc(),
                              D.getDeclSpec().getConstSpecLoc(),
                              D.getDeclSpec().getVolatileSpecLoc(),
                              D.getDeclSpec().getRestrictSpecLoc(),
                              D.getDeclSpec().getAtomicSpecLoc());
}

static QualType GetDeclSpecTypeForDeclarator(TypeProcessingState &state,
                                             TypeSourceInfo *&ReturnTypeInfo) {
  Sema &SemaRef = state.getSema();
  Declarator &D = state.getDeclarator();
  QualType T;
  ReturnTypeInfo = nullptr;

  // The TagDecl owned by the DeclSpec.
  TagDecl *OwnedTagDecl = nullptr;

  bool ContainsPlaceholderType = false;

  switch (D.getName().getKind()) {
  case UnqualifiedId::IK_ImplicitSelfParam:
  case UnqualifiedId::IK_OperatorFunctionId:
  case UnqualifiedId::IK_Identifier:
  case UnqualifiedId::IK_LiteralOperatorId:
  case UnqualifiedId::IK_TemplateId:
    T = ConvertDeclSpecToType(state);
    ContainsPlaceholderType = D.getDeclSpec().containsPlaceholderType();

    if (!D.isInvalidType() && D.getDeclSpec().isTypeSpecOwned()) {
      OwnedTagDecl = cast<TagDecl>(D.getDeclSpec().getRepAsDecl());
      // Owned declaration is embedded in declarator.
      OwnedTagDecl->setEmbeddedInDeclarator(true);
    }
    break;

  case UnqualifiedId::IK_ConstructorName:
  case UnqualifiedId::IK_ConstructorTemplateId:
  case UnqualifiedId::IK_DestructorName:
    // Constructors and destructors don't have return types. Use
    // "void" instead.
    T = SemaRef.Context.VoidTy;
    if (AttributeList *attrs = D.getDeclSpec().getAttributes().getList())
      processTypeAttrs(state, T, TAL_DeclSpec, attrs);
    break;

  case UnqualifiedId::IK_ConversionFunctionId:
    // The result type of a conversion function is the type that it
    // converts to.
    T = SemaRef.GetTypeFromParser(D.getName().ConversionFunctionId,
                                  &ReturnTypeInfo);
    ContainsPlaceholderType = T->getContainedAutoType();
    break;
  }

  if (D.getAttributes())
    distributeTypeAttrsFromDeclarator(state, T);

  // C++11 [dcl.spec.auto]p5: reject 'auto' if it is not in an allowed context.
  // In C++11, a function declarator using 'auto' must have a trailing return
  // type (this is checked later) and we can skip this. In other languages
  // using auto, we need to check regardless.
  // C++14 In generic lambdas allow 'auto' in their parameters.
  if (ContainsPlaceholderType &&
      (!SemaRef.getLangOpts().CPlusPlus11 || !D.isFunctionDeclarator())) {
    int Error = -1;

    switch (D.getContext()) {
    case Declarator::KNRTypeListContext:
      llvm_unreachable("K&R type lists aren't allowed in C++");
    case Declarator::LambdaExprContext:
      llvm_unreachable("Can't specify a type specifier in lambda grammar");
    case Declarator::ObjCParameterContext:
    case Declarator::ObjCResultContext:
    case Declarator::PrototypeContext:
      Error = 0;  
      break;
    case Declarator::LambdaExprParameterContext:
      if (!(SemaRef.getLangOpts().CPlusPlus1y 
              && D.getDeclSpec().getTypeSpecType() == DeclSpec::TST_auto))
        Error = 14;
      break;
    case Declarator::MemberContext:
      if (D.getDeclSpec().getStorageClassSpec() == DeclSpec::SCS_static)
        break;
      switch (cast<TagDecl>(SemaRef.CurContext)->getTagKind()) {
      case TTK_Enum: llvm_unreachable("unhandled tag kind");
      case TTK_Struct: Error = 1; /* Struct member */ break;
      case TTK_Union:  Error = 2; /* Union member */ break;
      case TTK_Class:  Error = 3; /* Class member */ break;
      case TTK_Interface: Error = 4; /* Interface member */ break;
      }
      break;
    case Declarator::CXXCatchContext:
    case Declarator::ObjCCatchContext:
      Error = 5; // Exception declaration
      break;
    case Declarator::TemplateParamContext:
      Error = 6; // Template parameter
      break;
    case Declarator::BlockLiteralContext:
      Error = 7; // Block literal
      break;
    case Declarator::TemplateTypeArgContext:
      Error = 8; // Template type argument
      break;
    case Declarator::AliasDeclContext:
    case Declarator::AliasTemplateContext:
      Error = 10; // Type alias
      break;
    case Declarator::TrailingReturnContext:
      if (!SemaRef.getLangOpts().CPlusPlus1y)
        Error = 11; // Function return type
      break;
    case Declarator::ConversionIdContext:
      if (!SemaRef.getLangOpts().CPlusPlus1y)
        Error = 12; // conversion-type-id
      break;
    case Declarator::TypeNameContext:
      Error = 13; // Generic
      break;
    case Declarator::FileContext:
    case Declarator::BlockContext:
    case Declarator::ForContext:
    case Declarator::ConditionContext:
    case Declarator::CXXNewContext:
      break;
    }

    if (D.getDeclSpec().getStorageClassSpec() == DeclSpec::SCS_typedef)
      Error = 9;

    // In Objective-C it is an error to use 'auto' on a function declarator.
    if (D.isFunctionDeclarator())
      Error = 11;

    // C++11 [dcl.spec.auto]p2: 'auto' is always fine if the declarator
    // contains a trailing return type. That is only legal at the outermost
    // level. Check all declarator chunks (outermost first) anyway, to give
    // better diagnostics.
    if (SemaRef.getLangOpts().CPlusPlus11 && Error != -1) {
      for (unsigned i = 0, e = D.getNumTypeObjects(); i != e; ++i) {
        unsigned chunkIndex = e - i - 1;
        state.setCurrentChunkIndex(chunkIndex);
        DeclaratorChunk &DeclType = D.getTypeObject(chunkIndex);
        if (DeclType.Kind == DeclaratorChunk::Function) {
          const DeclaratorChunk::FunctionTypeInfo &FTI = DeclType.Fun;
          if (FTI.hasTrailingReturnType()) {
            Error = -1;
            break;
          }
        }
      }
    }

    SourceRange AutoRange = D.getDeclSpec().getTypeSpecTypeLoc();
    if (D.getName().getKind() == UnqualifiedId::IK_ConversionFunctionId)
      AutoRange = D.getName().getSourceRange();

    if (Error != -1) {
      const bool IsDeclTypeAuto = 
          D.getDeclSpec().getTypeSpecType() == DeclSpec::TST_decltype_auto;
      SemaRef.Diag(AutoRange.getBegin(), diag::err_auto_not_allowed)
        << IsDeclTypeAuto << Error << AutoRange;
      T = SemaRef.Context.IntTy;
      D.setInvalidType(true);
    } else
      SemaRef.Diag(AutoRange.getBegin(),
                   diag::warn_cxx98_compat_auto_type_specifier)
        << AutoRange;
  }

  if (SemaRef.getLangOpts().CPlusPlus &&
      OwnedTagDecl && OwnedTagDecl->isCompleteDefinition()) {
    // Check the contexts where C++ forbids the declaration of a new class
    // or enumeration in a type-specifier-seq.
    switch (D.getContext()) {
    case Declarator::TrailingReturnContext:
      // Class and enumeration definitions are syntactically not allowed in
      // trailing return types.
      llvm_unreachable("parser should not have allowed this");
      break;
    case Declarator::FileContext:
    case Declarator::MemberContext:
    case Declarator::BlockContext:
    case Declarator::ForContext:
    case Declarator::BlockLiteralContext:
    case Declarator::LambdaExprContext:
      // C++11 [dcl.type]p3:
      //   A type-specifier-seq shall not define a class or enumeration unless
      //   it appears in the type-id of an alias-declaration (7.1.3) that is not
      //   the declaration of a template-declaration.
    case Declarator::AliasDeclContext:
      break;
    case Declarator::AliasTemplateContext:
      SemaRef.Diag(OwnedTagDecl->getLocation(),
             diag::err_type_defined_in_alias_template)
        << SemaRef.Context.getTypeDeclType(OwnedTagDecl);
      D.setInvalidType(true);
      break;
    case Declarator::TypeNameContext:
    case Declarator::ConversionIdContext:
    case Declarator::TemplateParamContext:
    case Declarator::CXXNewContext:
    case Declarator::CXXCatchContext:
    case Declarator::ObjCCatchContext:
    case Declarator::TemplateTypeArgContext:
      SemaRef.Diag(OwnedTagDecl->getLocation(),
             diag::err_type_defined_in_type_specifier)
        << SemaRef.Context.getTypeDeclType(OwnedTagDecl);
      D.setInvalidType(true);
      break;
    case Declarator::PrototypeContext:
    case Declarator::LambdaExprParameterContext:
    case Declarator::ObjCParameterContext:
    case Declarator::ObjCResultContext:
    case Declarator::KNRTypeListContext:
      // C++ [dcl.fct]p6:
      //   Types shall not be defined in return or parameter types.
      SemaRef.Diag(OwnedTagDecl->getLocation(),
                   diag::err_type_defined_in_param_type)
        << SemaRef.Context.getTypeDeclType(OwnedTagDecl);
      D.setInvalidType(true);
      break;
    case Declarator::ConditionContext:
      // C++ 6.4p2:
      // The type-specifier-seq shall not contain typedef and shall not declare
      // a new class or enumeration.
      SemaRef.Diag(OwnedTagDecl->getLocation(),
                   diag::err_type_defined_in_condition);
      D.setInvalidType(true);
      break;
    }
  }

  return T;
}

/// Produce an appropriate diagnostic for an ambiguity between a function
/// declarator and a C++ direct-initializer.
static void warnAboutAmbiguousFunction(Sema &S, Declarator &D,
                                       DeclaratorChunk &DeclType, QualType RT) {
  const DeclaratorChunk::FunctionTypeInfo &FTI = DeclType.Fun;
  assert(FTI.isAmbiguous && "no direct-initializer / function ambiguity");

  // If the return type is void there is no ambiguity.
  if (RT->isVoidType())
    return;

  // An initializer for a non-class type can have at most one argument.
  if (!RT->isRecordType() && FTI.NumParams > 1)
    return;

  // An initializer for a reference must have exactly one argument.
  if (RT->isReferenceType() && FTI.NumParams != 1)
    return;

  // Only warn if this declarator is declaring a function at block scope, and
  // doesn't have a storage class (such as 'extern') specified.
  if (!D.isFunctionDeclarator() ||
      D.getFunctionDefinitionKind() != FDK_Declaration ||
      !S.CurContext->isFunctionOrMethod() ||
      D.getDeclSpec().getStorageClassSpec()
        != DeclSpec::SCS_unspecified)
    return;

  // Inside a condition, a direct initializer is not permitted. We allow one to
  // be parsed in order to give better diagnostics in condition parsing.
  if (D.getContext() == Declarator::ConditionContext)
    return;

  SourceRange ParenRange(DeclType.Loc, DeclType.EndLoc);

  S.Diag(DeclType.Loc,
         FTI.NumParams ? diag::warn_parens_disambiguated_as_function_declaration
                       : diag::warn_empty_parens_are_function_decl)
      << ParenRange;

  // If the declaration looks like:
  //   T var1,
  //   f();
  // and name lookup finds a function named 'f', then the ',' was
  // probably intended to be a ';'.
  if (!D.isFirstDeclarator() && D.getIdentifier()) {
    FullSourceLoc Comma(D.getCommaLoc(), S.SourceMgr);
    FullSourceLoc Name(D.getIdentifierLoc(), S.SourceMgr);
    if (Comma.getFileID() != Name.getFileID() ||
        Comma.getSpellingLineNumber() != Name.getSpellingLineNumber()) {
      LookupResult Result(S, D.getIdentifier(), SourceLocation(),
                          Sema::LookupOrdinaryName);
      if (S.LookupName(Result, S.getCurScope()))
        S.Diag(D.getCommaLoc(), diag::note_empty_parens_function_call)
          << FixItHint::CreateReplacement(D.getCommaLoc(), ";")
          << D.getIdentifier();
    }
  }

  if (FTI.NumParams > 0) {
    // For a declaration with parameters, eg. "T var(T());", suggest adding
    // parens around the first parameter to turn the declaration into a
    // variable declaration.
    SourceRange Range = FTI.Params[0].Param->getSourceRange();
    SourceLocation B = Range.getBegin();
    SourceLocation E = S.getLocForEndOfToken(Range.getEnd());
    // FIXME: Maybe we should suggest adding braces instead of parens
    // in C++11 for classes that don't have an initializer_list constructor.
    S.Diag(B, diag::note_additional_parens_for_variable_declaration)
      << FixItHint::CreateInsertion(B, "(")
      << FixItHint::CreateInsertion(E, ")");
  } else {
    // For a declaration without parameters, eg. "T var();", suggest replacing
    // the parens with an initializer to turn the declaration into a variable
    // declaration.
    const CXXRecordDecl *RD = RT->getAsCXXRecordDecl();

    // Empty parens mean value-initialization, and no parens mean
    // default initialization. These are equivalent if the default
    // constructor is user-provided or if zero-initialization is a
    // no-op.
    if (RD && RD->hasDefinition() &&
        (RD->isEmpty() || RD->hasUserProvidedDefaultConstructor()))
      S.Diag(DeclType.Loc, diag::note_empty_parens_default_ctor)
        << FixItHint::CreateRemoval(ParenRange);
    else {
      std::string Init =
          S.getFixItZeroInitializerForType(RT, ParenRange.getBegin());
      if (Init.empty() && S.LangOpts.CPlusPlus11)
        Init = "{}";
      if (!Init.empty())
        S.Diag(DeclType.Loc, diag::note_empty_parens_zero_initialize)
          << FixItHint::CreateReplacement(ParenRange, Init);
    }
  }
}

/// Helper for figuring out the default CC for a function declarator type.  If
/// this is the outermost chunk, then we can determine the CC from the
/// declarator context.  If not, then this could be either a member function
/// type or normal function type.
static CallingConv
getCCForDeclaratorChunk(Sema &S, Declarator &D,
                        const DeclaratorChunk::FunctionTypeInfo &FTI,
                        unsigned ChunkIndex) {
  assert(D.getTypeObject(ChunkIndex).Kind == DeclaratorChunk::Function);

  bool IsCXXInstanceMethod = false;

  if (S.getLangOpts().CPlusPlus) {
    // Look inwards through parentheses to see if this chunk will form a
    // member pointer type or if we're the declarator.  Any type attributes
    // between here and there will override the CC we choose here.
    unsigned I = ChunkIndex;
    bool FoundNonParen = false;
    while (I && !FoundNonParen) {
      --I;
      if (D.getTypeObject(I).Kind != DeclaratorChunk::Paren)
        FoundNonParen = true;
    }

    if (FoundNonParen) {
      // If we're not the declarator, we're a regular function type unless we're
      // in a member pointer.
      IsCXXInstanceMethod =
          D.getTypeObject(I).Kind == DeclaratorChunk::MemberPointer;
    } else {
      // We're the innermost decl chunk, so must be a function declarator.
      assert(D.isFunctionDeclarator());

      // If we're inside a record, we're declaring a method, but it could be
      // explicitly or implicitly static.
      IsCXXInstanceMethod =
          D.isFirstDeclarationOfMember() &&
          D.getDeclSpec().getStorageClassSpec() != DeclSpec::SCS_typedef &&
          !D.isStaticMember();
    }
  }

  return S.Context.getDefaultCallingConvention(FTI.isVariadic,
                                               IsCXXInstanceMethod);
}

static TypeSourceInfo *GetFullTypeForDeclarator(TypeProcessingState &state,
                                                QualType declSpecType,
                                                TypeSourceInfo *TInfo) {

  QualType T = declSpecType;
  Declarator &D = state.getDeclarator();
  Sema &S = state.getSema();
  ASTContext &Context = S.Context;
  const LangOptions &LangOpts = S.getLangOpts();

  // The name we're declaring, if any.
  DeclarationName Name;
  if (D.getIdentifier())
    Name = D.getIdentifier();

  // Does this declaration declare a typedef-name?
  bool IsTypedefName =
    D.getDeclSpec().getStorageClassSpec() == DeclSpec::SCS_typedef ||
    D.getContext() == Declarator::AliasDeclContext ||
    D.getContext() == Declarator::AliasTemplateContext;

  // Does T refer to a function type with a cv-qualifier or a ref-qualifier?
  bool IsQualifiedFunction = T->isFunctionProtoType() &&
      (T->castAs<FunctionProtoType>()->getTypeQuals() != 0 ||
       T->castAs<FunctionProtoType>()->getRefQualifier() != RQ_None);

  // If T is 'decltype(auto)', the only declarators we can have are parens
  // and at most one function declarator if this is a function declaration.
  if (const AutoType *AT = T->getAs<AutoType>()) {
    if (AT->isDecltypeAuto()) {
      for (unsigned I = 0, E = D.getNumTypeObjects(); I != E; ++I) {
        unsigned Index = E - I - 1;
        DeclaratorChunk &DeclChunk = D.getTypeObject(Index);
        unsigned DiagId = diag::err_decltype_auto_compound_type;
        unsigned DiagKind = 0;
        switch (DeclChunk.Kind) {
        case DeclaratorChunk::Paren:
          continue;
        case DeclaratorChunk::Function: {
          unsigned FnIndex;
          if (D.isFunctionDeclarationContext() &&
              D.isFunctionDeclarator(FnIndex) && FnIndex == Index)
            continue;
          DiagId = diag::err_decltype_auto_function_declarator_not_declaration;
          break;
        }
        case DeclaratorChunk::Pointer:
        case DeclaratorChunk::BlockPointer:
        case DeclaratorChunk::MemberPointer:
          DiagKind = 0;
          break;
        case DeclaratorChunk::Reference:
          DiagKind = 1;
          break;
        case DeclaratorChunk::Array:
          DiagKind = 2;
          break;
        }

        S.Diag(DeclChunk.Loc, DiagId) << DiagKind;
        D.setInvalidType(true);
        break;
      }
    }
  }

  // Walk the DeclTypeInfo, building the recursive type as we go.
  // DeclTypeInfos are ordered from the identifier out, which is
  // opposite of what we want :).
  for (unsigned i = 0, e = D.getNumTypeObjects(); i != e; ++i) {
    unsigned chunkIndex = e - i - 1;
    state.setCurrentChunkIndex(chunkIndex);
    DeclaratorChunk &DeclType = D.getTypeObject(chunkIndex);
    IsQualifiedFunction &= DeclType.Kind == DeclaratorChunk::Paren;
    switch (DeclType.Kind) {
    case DeclaratorChunk::Paren:
      T = S.BuildParenType(T);
      break;
    case DeclaratorChunk::BlockPointer:
      // If blocks are disabled, emit an error.
      if (!LangOpts.Blocks)
        S.Diag(DeclType.Loc, diag::err_blocks_disable);

      T = S.BuildBlockPointerType(T, D.getIdentifierLoc(), Name);
      if (DeclType.Cls.TypeQuals)
        T = S.BuildQualifiedType(T, DeclType.Loc, DeclType.Cls.TypeQuals);
      break;
    case DeclaratorChunk::Pointer:
      // Verify that we're not building a pointer to pointer to function with
      // exception specification.
      if (LangOpts.CPlusPlus && S.CheckDistantExceptionSpec(T)) {
        S.Diag(D.getIdentifierLoc(), diag::err_distant_exception_spec);
        D.setInvalidType(true);
        // Build the type anyway.
      }
      if (LangOpts.ObjC1 && T->getAs<ObjCObjectType>()) {
        T = Context.getObjCObjectPointerType(T);
        if (DeclType.Ptr.TypeQuals)
          T = S.BuildQualifiedType(T, DeclType.Loc, DeclType.Ptr.TypeQuals);
        break;
      }
      T = S.BuildPointerType(T, DeclType.Loc, Name);
      if (DeclType.Ptr.TypeQuals)
        T = S.BuildQualifiedType(T, DeclType.Loc, DeclType.Ptr.TypeQuals);

      break;
    case DeclaratorChunk::Reference: {
      // Verify that we're not building a reference to pointer to function with
      // exception specification.
      if (LangOpts.CPlusPlus && S.CheckDistantExceptionSpec(T)) {
        S.Diag(D.getIdentifierLoc(), diag::err_distant_exception_spec);
        D.setInvalidType(true);
        // Build the type anyway.
      }
      T = S.BuildReferenceType(T, DeclType.Ref.LValueRef, DeclType.Loc, Name);

      if (DeclType.Ref.HasRestrict)
        T = S.BuildQualifiedType(T, DeclType.Loc, Qualifiers::Restrict);
      break;
    }
    case DeclaratorChunk::Array: {
      // Verify that we're not building an array of pointers to function with
      // exception specification.
      if (LangOpts.CPlusPlus && S.CheckDistantExceptionSpec(T)) {
        S.Diag(D.getIdentifierLoc(), diag::err_distant_exception_spec);
        D.setInvalidType(true);
        // Build the type anyway.
      }
      DeclaratorChunk::ArrayTypeInfo &ATI = DeclType.Arr;
      Expr *ArraySize = static_cast<Expr*>(ATI.NumElts);
      ArrayType::ArraySizeModifier ASM;
      if (ATI.isStar)
        ASM = ArrayType::Star;
      else if (ATI.hasStatic)
        ASM = ArrayType::Static;
      else
        ASM = ArrayType::Normal;
      if (ASM == ArrayType::Star && !D.isPrototypeContext()) {
        // FIXME: This check isn't quite right: it allows star in prototypes
        // for function definitions, and disallows some edge cases detailed
        // in http://gcc.gnu.org/ml/gcc-patches/2009-02/msg00133.html
        S.Diag(DeclType.Loc, diag::err_array_star_outside_prototype);
        ASM = ArrayType::Normal;
        D.setInvalidType(true);
      }

      // C99 6.7.5.2p1: The optional type qualifiers and the keyword static
      // shall appear only in a declaration of a function parameter with an
      // array type, ...
      if (ASM == ArrayType::Static || ATI.TypeQuals) {
        if (!(D.isPrototypeContext() ||
              D.getContext() == Declarator::KNRTypeListContext)) {
          S.Diag(DeclType.Loc, diag::err_array_static_outside_prototype) <<
              (ASM == ArrayType::Static ? "'static'" : "type qualifier");
          // Remove the 'static' and the type qualifiers.
          if (ASM == ArrayType::Static)
            ASM = ArrayType::Normal;
          ATI.TypeQuals = 0;
          D.setInvalidType(true);
        }

        // C99 6.7.5.2p1: ... and then only in the outermost array type
        // derivation.
        unsigned x = chunkIndex;
        while (x != 0) {
          // Walk outwards along the declarator chunks.
          x--;
          const DeclaratorChunk &DC = D.getTypeObject(x);
          switch (DC.Kind) {
          case DeclaratorChunk::Paren:
            continue;
          case DeclaratorChunk::Array:
          case DeclaratorChunk::Pointer:
          case DeclaratorChunk::Reference:
          case DeclaratorChunk::MemberPointer:
            S.Diag(DeclType.Loc, diag::err_array_static_not_outermost) <<
              (ASM == ArrayType::Static ? "'static'" : "type qualifier");
            if (ASM == ArrayType::Static)
              ASM = ArrayType::Normal;
            ATI.TypeQuals = 0;
            D.setInvalidType(true);
            break;
          case DeclaratorChunk::Function:
          case DeclaratorChunk::BlockPointer:
            // These are invalid anyway, so just ignore.
            break;
          }
        }
      }
      const AutoType *AT = T->getContainedAutoType();
      // Allow arrays of auto if we are a generic lambda parameter.
      // i.e. [](auto (&array)[5]) { return array[0]; }; OK
      if (AT && D.getContext() != Declarator::LambdaExprParameterContext) {
        // We've already diagnosed this for decltype(auto).
        if (!AT->isDecltypeAuto())
          S.Diag(DeclType.Loc, diag::err_illegal_decl_array_of_auto)
            << getPrintableNameForEntity(Name) << T;
        T = QualType();
        break;
      }

      T = S.BuildArrayType(T, ASM, ArraySize, ATI.TypeQuals,
                           SourceRange(DeclType.Loc, DeclType.EndLoc), Name);
      break;
    }
    case DeclaratorChunk::Function: {
      // If the function declarator has a prototype (i.e. it is not () and
      // does not have a K&R-style identifier list), then the arguments are part
      // of the type, otherwise the argument list is ().
      const DeclaratorChunk::FunctionTypeInfo &FTI = DeclType.Fun;
      IsQualifiedFunction = FTI.TypeQuals || FTI.hasRefQualifier();

      // Check for auto functions and trailing return type and adjust the
      // return type accordingly.
      if (!D.isInvalidType()) {
        // trailing-return-type is only required if we're declaring a function,
        // and not, for instance, a pointer to a function.
        if (D.getDeclSpec().containsPlaceholderType() &&
            !FTI.hasTrailingReturnType() && chunkIndex == 0 &&
            !S.getLangOpts().CPlusPlus1y) {
          S.Diag(D.getDeclSpec().getTypeSpecTypeLoc(),
                 D.getDeclSpec().getTypeSpecType() == DeclSpec::TST_auto
                     ? diag::err_auto_missing_trailing_return
                     : diag::err_deduced_return_type);
          T = Context.IntTy;
          D.setInvalidType(true);
        } else if (FTI.hasTrailingReturnType()) {
          // T must be exactly 'auto' at this point. See CWG issue 681.
          if (isa<ParenType>(T)) {
            S.Diag(D.getDeclSpec().getTypeSpecTypeLoc(),
                 diag::err_trailing_return_in_parens)
              << T << D.getDeclSpec().getSourceRange();
            D.setInvalidType(true);
          } else if (D.getContext() != Declarator::LambdaExprContext &&
                     (T.hasQualifiers() || !isa<AutoType>(T) ||
                      cast<AutoType>(T)->isDecltypeAuto())) {
            S.Diag(D.getDeclSpec().getTypeSpecTypeLoc(),
                 diag::err_trailing_return_without_auto)
              << T << D.getDeclSpec().getSourceRange();
            D.setInvalidType(true);
          }
          T = S.GetTypeFromParser(FTI.getTrailingReturnType(), &TInfo);
          if (T.isNull()) {
            // An error occurred parsing the trailing return type.
            T = Context.IntTy;
            D.setInvalidType(true);
          }
        }
      }

      // C99 6.7.5.3p1: The return type may not be a function or array type.
      // For conversion functions, we'll diagnose this particular error later.
      if ((T->isArrayType() || T->isFunctionType()) &&
          (D.getName().getKind() != UnqualifiedId::IK_ConversionFunctionId)) {
        unsigned diagID = diag::err_func_returning_array_function;
        // Last processing chunk in block context means this function chunk
        // represents the block.
        if (chunkIndex == 0 &&
            D.getContext() == Declarator::BlockLiteralContext)
          diagID = diag::err_block_returning_array_function;
        S.Diag(DeclType.Loc, diagID) << T->isFunctionType() << T;
        T = Context.IntTy;
        D.setInvalidType(true);
      }

      // Do not allow returning half FP value.
      // FIXME: This really should be in BuildFunctionType.
      if (T->isHalfType()) {
        if (S.getLangOpts().OpenCL) {
          if (!S.getOpenCLOptions().cl_khr_fp16) {
            S.Diag(D.getIdentifierLoc(), diag::err_opencl_half_return) << T;
            D.setInvalidType(true);
          } 
        } else {
          S.Diag(D.getIdentifierLoc(),
            diag::err_parameters_retval_cannot_have_fp16_type) << 1;
          D.setInvalidType(true);
        }
      }

      // Methods cannot return interface types. All ObjC objects are
      // passed by reference.
      if (T->isObjCObjectType()) {
        SourceLocation DiagLoc, FixitLoc;
        if (TInfo) {
          DiagLoc = TInfo->getTypeLoc().getLocStart();
          FixitLoc = S.getLocForEndOfToken(TInfo->getTypeLoc().getLocEnd());
        } else {
          DiagLoc = D.getDeclSpec().getTypeSpecTypeLoc();
          FixitLoc = S.getLocForEndOfToken(D.getDeclSpec().getLocEnd());
        }
        S.Diag(DiagLoc, diag::err_object_cannot_be_passed_returned_by_value)
          << 0 << T
          << FixItHint::CreateInsertion(FixitLoc, "*");

        T = Context.getObjCObjectPointerType(T);
        if (TInfo) {
          TypeLocBuilder TLB;
          TLB.pushFullCopy(TInfo->getTypeLoc());
          ObjCObjectPointerTypeLoc TLoc = TLB.push<ObjCObjectPointerTypeLoc>(T);
          TLoc.setStarLoc(FixitLoc);
          TInfo = TLB.getTypeSourceInfo(Context, T);
        }

        D.setInvalidType(true);
      }

      // cv-qualifiers on return types are pointless except when the type is a
      // class type in C++.
      if ((T.getCVRQualifiers() || T->isAtomicType()) &&
          !(S.getLangOpts().CPlusPlus &&
            (T->isDependentType() || T->isRecordType())))
        diagnoseRedundantReturnTypeQualifiers(S, T, D, chunkIndex);

      // Objective-C ARC ownership qualifiers are ignored on the function
      // return type (by type canonicalization). Complain if this attribute
      // was written here.
      if (T.getQualifiers().hasObjCLifetime()) {
        SourceLocation AttrLoc;
        if (chunkIndex + 1 < D.getNumTypeObjects()) {
          DeclaratorChunk ReturnTypeChunk = D.getTypeObject(chunkIndex + 1);
          for (const AttributeList *Attr = ReturnTypeChunk.getAttrs();
               Attr; Attr = Attr->getNext()) {
            if (Attr->getKind() == AttributeList::AT_ObjCOwnership) {
              AttrLoc = Attr->getLoc();
              break;
            }
          }
        }
        if (AttrLoc.isInvalid()) {
          for (const AttributeList *Attr
                 = D.getDeclSpec().getAttributes().getList();
               Attr; Attr = Attr->getNext()) {
            if (Attr->getKind() == AttributeList::AT_ObjCOwnership) {
              AttrLoc = Attr->getLoc();
              break;
            }
          }
        }

        if (AttrLoc.isValid()) {
          // The ownership attributes are almost always written via
          // the predefined
          // __strong/__weak/__autoreleasing/__unsafe_unretained.
          if (AttrLoc.isMacroID())
            AttrLoc = S.SourceMgr.getImmediateExpansionRange(AttrLoc).first;

          S.Diag(AttrLoc, diag::warn_arc_lifetime_result_type)
            << T.getQualifiers().getObjCLifetime();
        }
      }

      if (LangOpts.CPlusPlus && D.getDeclSpec().hasTagDefinition()) {
        // C++ [dcl.fct]p6:
        //   Types shall not be defined in return or parameter types.
        TagDecl *Tag = cast<TagDecl>(D.getDeclSpec().getRepAsDecl());
        S.Diag(Tag->getLocation(), diag::err_type_defined_in_result_type)
          << Context.getTypeDeclType(Tag);
      }

      // Exception specs are not allowed in typedefs. Complain, but add it
      // anyway.
      if (IsTypedefName && FTI.getExceptionSpecType())
        S.Diag(FTI.getExceptionSpecLoc(), diag::err_exception_spec_in_typedef)
          << (D.getContext() == Declarator::AliasDeclContext ||
              D.getContext() == Declarator::AliasTemplateContext);

      // If we see "T var();" or "T var(T());" at block scope, it is probably
      // an attempt to initialize a variable, not a function declaration.
      if (FTI.isAmbiguous)
        warnAboutAmbiguousFunction(S, D, DeclType, T);

      FunctionType::ExtInfo EI(getCCForDeclaratorChunk(S, D, FTI, chunkIndex));

      if (!FTI.NumParams && !FTI.isVariadic && !LangOpts.CPlusPlus) {
        // Simple void foo(), where the incoming T is the result type.
        T = Context.getFunctionNoProtoType(T, EI);
      } else {
        // We allow a zero-parameter variadic function in C if the
        // function is marked with the "overloadable" attribute. Scan
        // for this attribute now.
        if (!FTI.NumParams && FTI.isVariadic && !LangOpts.CPlusPlus) {
          bool Overloadable = false;
          for (const AttributeList *Attrs = D.getAttributes();
               Attrs; Attrs = Attrs->getNext()) {
            if (Attrs->getKind() == AttributeList::AT_Overloadable) {
              Overloadable = true;
              break;
            }
          }

          if (!Overloadable)
            S.Diag(FTI.getEllipsisLoc(), diag::err_ellipsis_first_param);
        }

        if (FTI.NumParams && FTI.Params[0].Param == nullptr) {
          // C99 6.7.5.3p3: Reject int(x,y,z) when it's not a function
          // definition.
          S.Diag(FTI.Params[0].IdentLoc,
                 diag::err_ident_list_in_fn_declaration);
          D.setInvalidType(true);
          // Recover by creating a K&R-style function type.
          T = Context.getFunctionNoProtoType(T, EI);
          break;
        }

        FunctionProtoType::ExtProtoInfo EPI;
        EPI.ExtInfo = EI;
        EPI.Variadic = FTI.isVariadic;
        EPI.HasTrailingReturn = FTI.hasTrailingReturnType();
        EPI.TypeQuals = FTI.TypeQuals;
        EPI.RefQualifier = !FTI.hasRefQualifier()? RQ_None
                    : FTI.RefQualifierIsLValueRef? RQ_LValue
                    : RQ_RValue;

        // Otherwise, we have a function with a parameter list that is
        // potentially variadic.
        SmallVector<QualType, 16> ParamTys;
        ParamTys.reserve(FTI.NumParams);

        SmallVector<bool, 16> ConsumedParameters;
        ConsumedParameters.reserve(FTI.NumParams);
        bool HasAnyConsumedParameters = false;

        for (unsigned i = 0, e = FTI.NumParams; i != e; ++i) {
          ParmVarDecl *Param = cast<ParmVarDecl>(FTI.Params[i].Param);
          QualType ParamTy = Param->getType();
          assert(!ParamTy.isNull() && "Couldn't parse type?");

          // Look for 'void'.  void is allowed only as a single parameter to a
          // function with no other parameters (C99 6.7.5.3p10).  We record
          // int(void) as a FunctionProtoType with an empty parameter list.
          if (ParamTy->isVoidType()) {
            // If this is something like 'float(int, void)', reject it.  'void'
            // is an incomplete type (C99 6.2.5p19) and function decls cannot
            // have parameters of incomplete type.
            if (FTI.NumParams != 1 || FTI.isVariadic) {
              S.Diag(DeclType.Loc, diag::err_void_only_param);
              ParamTy = Context.IntTy;
              Param->setType(ParamTy);
            } else if (FTI.Params[i].Ident) {
              // Reject, but continue to parse 'int(void abc)'.
              S.Diag(FTI.Params[i].IdentLoc, diag::err_param_with_void_type);
              ParamTy = Context.IntTy;
              Param->setType(ParamTy);
            } else {
              // Reject, but continue to parse 'float(const void)'.
              if (ParamTy.hasQualifiers())
                S.Diag(DeclType.Loc, diag::err_void_param_qualified);

              // Do not add 'void' to the list.
              break;
            }
          } else if (ParamTy->isHalfType()) {
            // Disallow half FP parameters.
            // FIXME: This really should be in BuildFunctionType.
            if (S.getLangOpts().OpenCL) {
              if (!S.getOpenCLOptions().cl_khr_fp16) {
                S.Diag(Param->getLocation(),
                  diag::err_opencl_half_param) << ParamTy;
                D.setInvalidType();
                Param->setInvalidDecl();
              }
            } else {
              S.Diag(Param->getLocation(),
                diag::err_parameters_retval_cannot_have_fp16_type) << 0;
              D.setInvalidType();
            }
          } else if (!FTI.hasPrototype) {
            if (ParamTy->isPromotableIntegerType()) {
              ParamTy = Context.getPromotedIntegerType(ParamTy);
              Param->setKNRPromoted(true);
            } else if (const BuiltinType* BTy = ParamTy->getAs<BuiltinType>()) {
              if (BTy->getKind() == BuiltinType::Float) {
                ParamTy = Context.DoubleTy;
                Param->setKNRPromoted(true);
              }
            }
          }

          if (LangOpts.ObjCAutoRefCount) {
            bool Consumed = Param->hasAttr<NSConsumedAttr>();
            ConsumedParameters.push_back(Consumed);
            HasAnyConsumedParameters |= Consumed;
          }

          ParamTys.push_back(ParamTy);
        }

        if (HasAnyConsumedParameters)
          EPI.ConsumedParameters = ConsumedParameters.data();

        SmallVector<QualType, 4> Exceptions;
        SmallVector<ParsedType, 2> DynamicExceptions;
        SmallVector<SourceRange, 2> DynamicExceptionRanges;
        Expr *NoexceptExpr = nullptr;

        if (FTI.getExceptionSpecType() == EST_Dynamic) {
          // FIXME: It's rather inefficient to have to split into two vectors
          // here.
          unsigned N = FTI.NumExceptions;
          DynamicExceptions.reserve(N);
          DynamicExceptionRanges.reserve(N);
          for (unsigned I = 0; I != N; ++I) {
            DynamicExceptions.push_back(FTI.Exceptions[I].Ty);
            DynamicExceptionRanges.push_back(FTI.Exceptions[I].Range);
          }
        } else if (FTI.getExceptionSpecType() == EST_ComputedNoexcept) {
          NoexceptExpr = FTI.NoexceptExpr;
        }

        S.checkExceptionSpecification(FTI.getExceptionSpecType(),
                                      DynamicExceptions,
                                      DynamicExceptionRanges,
                                      NoexceptExpr,
                                      Exceptions,
                                      EPI);

        T = Context.getFunctionType(T, ParamTys, EPI);
      }

      break;
    }
    case DeclaratorChunk::MemberPointer:
      // The scope spec must refer to a class, or be dependent.
      CXXScopeSpec &SS = DeclType.Mem.Scope();
      QualType ClsType;
      if (SS.isInvalid()) {
        // Avoid emitting extra errors if we already errored on the scope.
        D.setInvalidType(true);
      } else if (S.isDependentScopeSpecifier(SS) ||
                 dyn_cast_or_null<CXXRecordDecl>(S.computeDeclContext(SS))) {
        NestedNameSpecifier *NNS = SS.getScopeRep();
        NestedNameSpecifier *NNSPrefix = NNS->getPrefix();
        switch (NNS->getKind()) {
        case NestedNameSpecifier::Identifier:
          ClsType = Context.getDependentNameType(ETK_None, NNSPrefix,
                                                 NNS->getAsIdentifier());
          break;

        case NestedNameSpecifier::Namespace:
        case NestedNameSpecifier::NamespaceAlias:
        case NestedNameSpecifier::Global:
          llvm_unreachable("Nested-name-specifier must name a type");

        case NestedNameSpecifier::TypeSpec:
        case NestedNameSpecifier::TypeSpecWithTemplate:
          ClsType = QualType(NNS->getAsType(), 0);
          // Note: if the NNS has a prefix and ClsType is a nondependent
          // TemplateSpecializationType, then the NNS prefix is NOT included
          // in ClsType; hence we wrap ClsType into an ElaboratedType.
          // NOTE: in particular, no wrap occurs if ClsType already is an
          // Elaborated, DependentName, or DependentTemplateSpecialization.
          if (NNSPrefix && isa<TemplateSpecializationType>(NNS->getAsType()))
            ClsType = Context.getElaboratedType(ETK_None, NNSPrefix, ClsType);
          break;
        }
      } else {
        S.Diag(DeclType.Mem.Scope().getBeginLoc(),
             diag::err_illegal_decl_mempointer_in_nonclass)
          << (D.getIdentifier() ? D.getIdentifier()->getName() : "type name")
          << DeclType.Mem.Scope().getRange();
        D.setInvalidType(true);
      }

      if (!ClsType.isNull())
        T = S.BuildMemberPointerType(T, ClsType, DeclType.Loc, D.getIdentifier());
      if (T.isNull()) {
        T = Context.IntTy;
        D.setInvalidType(true);
      } else if (DeclType.Mem.TypeQuals) {
        T = S.BuildQualifiedType(T, DeclType.Loc, DeclType.Mem.TypeQuals);
      }
      break;
    }

    if (T.isNull()) {
      D.setInvalidType(true);
      T = Context.IntTy;
    }

    // See if there are any attributes on this declarator chunk.
    if (AttributeList *attrs = const_cast<AttributeList*>(DeclType.getAttrs()))
      processTypeAttrs(state, T, TAL_DeclChunk, attrs);
  }

  if (LangOpts.CPlusPlus && T->isFunctionType()) {
    const FunctionProtoType *FnTy = T->getAs<FunctionProtoType>();
    assert(FnTy && "Why oh why is there not a FunctionProtoType here?");

    // C++ 8.3.5p4:
    //   A cv-qualifier-seq shall only be part of the function type
    //   for a nonstatic member function, the function type to which a pointer
    //   to member refers, or the top-level function type of a function typedef
    //   declaration.
    //
    // Core issue 547 also allows cv-qualifiers on function types that are
    // top-level template type arguments.
    bool FreeFunction;
    if (!D.getCXXScopeSpec().isSet()) {
      FreeFunction = ((D.getContext() != Declarator::MemberContext &&
                       D.getContext() != Declarator::LambdaExprContext) ||
                      D.getDeclSpec().isFriendSpecified());
    } else {
      DeclContext *DC = S.computeDeclContext(D.getCXXScopeSpec());
      FreeFunction = (DC && !DC->isRecord());
    }

    // C++11 [dcl.fct]p6 (w/DR1417):
    // An attempt to specify a function type with a cv-qualifier-seq or a
    // ref-qualifier (including by typedef-name) is ill-formed unless it is:
    //  - the function type for a non-static member function,
    //  - the function type to which a pointer to member refers,
    //  - the top-level function type of a function typedef declaration or
    //    alias-declaration,
    //  - the type-id in the default argument of a type-parameter, or
    //  - the type-id of a template-argument for a type-parameter
    //
    // FIXME: Checking this here is insufficient. We accept-invalid on:
    //
    //   template<typename T> struct S { void f(T); };
    //   S<int() const> s;
    //
    // ... for instance.
    if (IsQualifiedFunction &&
        !(!FreeFunction &&
          D.getDeclSpec().getStorageClassSpec() != DeclSpec::SCS_static) &&
        !IsTypedefName &&
        D.getContext() != Declarator::TemplateTypeArgContext) {
      SourceLocation Loc = D.getLocStart();
      SourceRange RemovalRange;
      unsigned I;
      if (D.isFunctionDeclarator(I)) {
        SmallVector<SourceLocation, 4> RemovalLocs;
        const DeclaratorChunk &Chunk = D.getTypeObject(I);
        assert(Chunk.Kind == DeclaratorChunk::Function);
        if (Chunk.Fun.hasRefQualifier())
          RemovalLocs.push_back(Chunk.Fun.getRefQualifierLoc());
        if (Chunk.Fun.TypeQuals & Qualifiers::Const)
          RemovalLocs.push_back(Chunk.Fun.getConstQualifierLoc());
        if (Chunk.Fun.TypeQuals & Qualifiers::Volatile)
          RemovalLocs.push_back(Chunk.Fun.getVolatileQualifierLoc());
        // FIXME: We do not track the location of the __restrict qualifier.
        //if (Chunk.Fun.TypeQuals & Qualifiers::Restrict)
        //  RemovalLocs.push_back(Chunk.Fun.getRestrictQualifierLoc());
        if (!RemovalLocs.empty()) {
          std::sort(RemovalLocs.begin(), RemovalLocs.end(),
                    BeforeThanCompare<SourceLocation>(S.getSourceManager()));
          RemovalRange = SourceRange(RemovalLocs.front(), RemovalLocs.back());
          Loc = RemovalLocs.front();
        }
      }

      S.Diag(Loc, diag::err_invalid_qualified_function_type)
        << FreeFunction << D.isFunctionDeclarator() << T
        << getFunctionQualifiersAsString(FnTy)
        << FixItHint::CreateRemoval(RemovalRange);

      // Strip the cv-qualifiers and ref-qualifiers from the type.
      FunctionProtoType::ExtProtoInfo EPI = FnTy->getExtProtoInfo();
      EPI.TypeQuals = 0;
      EPI.RefQualifier = RQ_None;

      T = Context.getFunctionType(FnTy->getReturnType(), FnTy->getParamTypes(),
                                  EPI);
      // Rebuild any parens around the identifier in the function type.
      for (unsigned i = 0, e = D.getNumTypeObjects(); i != e; ++i) {
        if (D.getTypeObject(i).Kind != DeclaratorChunk::Paren)
          break;
        T = S.BuildParenType(T);
      }
    }
  }

  // Apply any undistributed attributes from the declarator.
  if (!T.isNull())
    if (AttributeList *attrs = D.getAttributes())
      processTypeAttrs(state, T, TAL_DeclName, attrs);

  // Diagnose any ignored type attributes.
  if (!T.isNull()) state.diagnoseIgnoredTypeAttrs(T);

  // C++0x [dcl.constexpr]p9:
  //  A constexpr specifier used in an object declaration declares the object
  //  as const.
  if (D.getDeclSpec().isConstexprSpecified() && T->isObjectType()) {
    T.addConst();
  }

  // If there was an ellipsis in the declarator, the declaration declares a
  // parameter pack whose type may be a pack expansion type.
  if (D.hasEllipsis() && !T.isNull()) {
    // C++0x [dcl.fct]p13:
    //   A declarator-id or abstract-declarator containing an ellipsis shall
    //   only be used in a parameter-declaration. Such a parameter-declaration
    //   is a parameter pack (14.5.3). [...]
    switch (D.getContext()) {
    case Declarator::PrototypeContext:
    case Declarator::LambdaExprParameterContext:
      // C++0x [dcl.fct]p13:
      //   [...] When it is part of a parameter-declaration-clause, the
      //   parameter pack is a function parameter pack (14.5.3). The type T
      //   of the declarator-id of the function parameter pack shall contain
      //   a template parameter pack; each template parameter pack in T is
      //   expanded by the function parameter pack.
      //
      // We represent function parameter packs as function parameters whose
      // type is a pack expansion.
      if (!T->containsUnexpandedParameterPack()) {
        S.Diag(D.getEllipsisLoc(),
             diag::err_function_parameter_pack_without_parameter_packs)
          << T <<  D.getSourceRange();
        D.setEllipsisLoc(SourceLocation());
      } else {
        T = Context.getPackExpansionType(T, None);
      }
      break;
    case Declarator::TemplateParamContext:
      // C++0x [temp.param]p15:
      //   If a template-parameter is a [...] is a parameter-declaration that
      //   declares a parameter pack (8.3.5), then the template-parameter is a
      //   template parameter pack (14.5.3).
      //
      // Note: core issue 778 clarifies that, if there are any unexpanded
      // parameter packs in the type of the non-type template parameter, then
      // it expands those parameter packs.
      if (T->containsUnexpandedParameterPack())
        T = Context.getPackExpansionType(T, None);
      else
        S.Diag(D.getEllipsisLoc(),
               LangOpts.CPlusPlus11
                 ? diag::warn_cxx98_compat_variadic_templates
                 : diag::ext_variadic_templates);
      break;

    case Declarator::FileContext:
    case Declarator::KNRTypeListContext:
    case Declarator::ObjCParameterContext:  // FIXME: special diagnostic here?
    case Declarator::ObjCResultContext:     // FIXME: special diagnostic here?
    case Declarator::TypeNameContext:
    case Declarator::CXXNewContext:
    case Declarator::AliasDeclContext:
    case Declarator::AliasTemplateContext:
    case Declarator::MemberContext:
    case Declarator::BlockContext:
    case Declarator::ForContext:
    case Declarator::ConditionContext:
    case Declarator::CXXCatchContext:
    case Declarator::ObjCCatchContext:
    case Declarator::BlockLiteralContext:
    case Declarator::LambdaExprContext:
    case Declarator::ConversionIdContext:
    case Declarator::TrailingReturnContext:
    case Declarator::TemplateTypeArgContext:
      // FIXME: We may want to allow parameter packs in block-literal contexts
      // in the future.
      S.Diag(D.getEllipsisLoc(), diag::err_ellipsis_in_declarator_not_parameter);
      D.setEllipsisLoc(SourceLocation());
      break;
    }
  }

  if (T.isNull())
    return Context.getNullTypeSourceInfo();
  else if (D.isInvalidType())
    return Context.getTrivialTypeSourceInfo(T);

  return S.GetTypeSourceInfoForDeclarator(D, T, TInfo);
}

/// GetTypeForDeclarator - Convert the type for the specified
/// declarator to Type instances.
///
/// The result of this call will never be null, but the associated
/// type may be a null type if there's an unrecoverable error.
TypeSourceInfo *Sema::GetTypeForDeclarator(Declarator &D, Scope *S) {
  // Determine the type of the declarator. Not all forms of declarator
  // have a type.

  TypeProcessingState state(*this, D);

  TypeSourceInfo *ReturnTypeInfo = nullptr;
  QualType T = GetDeclSpecTypeForDeclarator(state, ReturnTypeInfo);
  if (T.isNull())
    return Context.getNullTypeSourceInfo();

  if (D.isPrototypeContext() && getLangOpts().ObjCAutoRefCount)
    inferARCWriteback(state, T);

  return GetFullTypeForDeclarator(state, T, ReturnTypeInfo);
}

static void transferARCOwnershipToDeclSpec(Sema &S,
                                           QualType &declSpecTy,
                                           Qualifiers::ObjCLifetime ownership) {
  if (declSpecTy->isObjCRetainableType() &&
      declSpecTy.getObjCLifetime() == Qualifiers::OCL_None) {
    Qualifiers qs;
    qs.addObjCLifetime(ownership);
    declSpecTy = S.Context.getQualifiedType(declSpecTy, qs);
  }
}

static void transferARCOwnershipToDeclaratorChunk(TypeProcessingState &state,
                                            Qualifiers::ObjCLifetime ownership,
                                            unsigned chunkIndex) {
  Sema &S = state.getSema();
  Declarator &D = state.getDeclarator();

  // Look for an explicit lifetime attribute.
  DeclaratorChunk &chunk = D.getTypeObject(chunkIndex);
  for (const AttributeList *attr = chunk.getAttrs(); attr;
         attr = attr->getNext())
    if (attr->getKind() == AttributeList::AT_ObjCOwnership)
      return;

  const char *attrStr = nullptr;
  switch (ownership) {
  case Qualifiers::OCL_None: llvm_unreachable("no ownership!");
  case Qualifiers::OCL_ExplicitNone: attrStr = "none"; break;
  case Qualifiers::OCL_Strong: attrStr = "strong"; break;
  case Qualifiers::OCL_Weak: attrStr = "weak"; break;
  case Qualifiers::OCL_Autoreleasing: attrStr = "autoreleasing"; break;
  }

  IdentifierLoc *Arg = new (S.Context) IdentifierLoc;
  Arg->Ident = &S.Context.Idents.get(attrStr);
  Arg->Loc = SourceLocation();

  ArgsUnion Args(Arg);

  // If there wasn't one, add one (with an invalid source location
  // so that we don't make an AttributedType for it).
  AttributeList *attr = D.getAttributePool()
    .create(&S.Context.Idents.get("objc_ownership"), SourceLocation(),
            /*scope*/ nullptr, SourceLocation(),
            /*args*/ &Args, 1, AttributeList::AS_GNU);
  spliceAttrIntoList(*attr, chunk.getAttrListRef());

  // TODO: mark whether we did this inference?
}

/// \brief Used for transferring ownership in casts resulting in l-values.
static void transferARCOwnership(TypeProcessingState &state,
                                 QualType &declSpecTy,
                                 Qualifiers::ObjCLifetime ownership) {
  Sema &S = state.getSema();
  Declarator &D = state.getDeclarator();

  int inner = -1;
  bool hasIndirection = false;
  for (unsigned i = 0, e = D.getNumTypeObjects(); i != e; ++i) {
    DeclaratorChunk &chunk = D.getTypeObject(i);
    switch (chunk.Kind) {
    case DeclaratorChunk::Paren:
      // Ignore parens.
      break;

    case DeclaratorChunk::Array:
    case DeclaratorChunk::Reference:
    case DeclaratorChunk::Pointer:
      if (inner != -1)
        hasIndirection = true;
      inner = i;
      break;

    case DeclaratorChunk::BlockPointer:
      if (inner != -1)
        transferARCOwnershipToDeclaratorChunk(state, ownership, i);
      return;

    case DeclaratorChunk::Function:
    case DeclaratorChunk::MemberPointer:
      return;
    }
  }

  if (inner == -1)
    return;

  DeclaratorChunk &chunk = D.getTypeObject(inner);
  if (chunk.Kind == DeclaratorChunk::Pointer) {
    if (declSpecTy->isObjCRetainableType())
      return transferARCOwnershipToDeclSpec(S, declSpecTy, ownership);
    if (declSpecTy->isObjCObjectType() && hasIndirection)
      return transferARCOwnershipToDeclaratorChunk(state, ownership, inner);
  } else {
    assert(chunk.Kind == DeclaratorChunk::Array ||
           chunk.Kind == DeclaratorChunk::Reference);
    return transferARCOwnershipToDeclSpec(S, declSpecTy, ownership);
  }
}

TypeSourceInfo *Sema::GetTypeForDeclaratorCast(Declarator &D, QualType FromTy) {
  TypeProcessingState state(*this, D);

  TypeSourceInfo *ReturnTypeInfo = nullptr;
  QualType declSpecTy = GetDeclSpecTypeForDeclarator(state, ReturnTypeInfo);
  if (declSpecTy.isNull())
    return Context.getNullTypeSourceInfo();

  if (getLangOpts().ObjCAutoRefCount) {
    Qualifiers::ObjCLifetime ownership = Context.getInnerObjCOwnership(FromTy);
    if (ownership != Qualifiers::OCL_None)
      transferARCOwnership(state, declSpecTy, ownership);
  }

  return GetFullTypeForDeclarator(state, declSpecTy, ReturnTypeInfo);
}

/// Map an AttributedType::Kind to an AttributeList::Kind.
static AttributeList::Kind getAttrListKind(AttributedType::Kind kind) {
  switch (kind) {
  case AttributedType::attr_address_space:
    return AttributeList::AT_AddressSpace;
  case AttributedType::attr_regparm:
    return AttributeList::AT_Regparm;
  case AttributedType::attr_vector_size:
    return AttributeList::AT_VectorSize;
  case AttributedType::attr_neon_vector_type:
    return AttributeList::AT_NeonVectorType;
  case AttributedType::attr_neon_polyvector_type:
    return AttributeList::AT_NeonPolyVectorType;
  case AttributedType::attr_objc_gc:
    return AttributeList::AT_ObjCGC;
  case AttributedType::attr_objc_ownership:
    return AttributeList::AT_ObjCOwnership;
  case AttributedType::attr_noreturn:
    return AttributeList::AT_NoReturn;
  case AttributedType::attr_cdecl:
    return AttributeList::AT_CDecl;
  case AttributedType::attr_fastcall:
    return AttributeList::AT_FastCall;
  case AttributedType::attr_stdcall:
    return AttributeList::AT_StdCall;
  case AttributedType::attr_thiscall:
    return AttributeList::AT_ThisCall;
  case AttributedType::attr_pascal:
    return AttributeList::AT_Pascal;
  case AttributedType::attr_pcs:
  case AttributedType::attr_pcs_vfp:
    return AttributeList::AT_Pcs;
  case AttributedType::attr_pnaclcall:
    return AttributeList::AT_PnaclCall;
  case AttributedType::attr_inteloclbicc:
    return AttributeList::AT_IntelOclBicc;
  case AttributedType::attr_ms_abi:
    return AttributeList::AT_MSABI;
  case AttributedType::attr_sysv_abi:
    return AttributeList::AT_SysVABI;
  case AttributedType::attr_ptr32:
    return AttributeList::AT_Ptr32;
  case AttributedType::attr_ptr64:
    return AttributeList::AT_Ptr64;
  case AttributedType::attr_sptr:
    return AttributeList::AT_SPtr;
  case AttributedType::attr_uptr:
    return AttributeList::AT_UPtr;
  }
  llvm_unreachable("unexpected attribute kind!");
}

static void fillAttributedTypeLoc(AttributedTypeLoc TL,
                                  const AttributeList *attrs) {
  AttributedType::Kind kind = TL.getAttrKind();

  assert(attrs && "no type attributes in the expected location!");
  AttributeList::Kind parsedKind = getAttrListKind(kind);
  while (attrs->getKind() != parsedKind) {
    attrs = attrs->getNext();
    assert(attrs && "no matching attribute in expected location!");
  }

  TL.setAttrNameLoc(attrs->getLoc());
  if (TL.hasAttrExprOperand()) {
    assert(attrs->isArgExpr(0) && "mismatched attribute operand kind");
    TL.setAttrExprOperand(attrs->getArgAsExpr(0));
  } else if (TL.hasAttrEnumOperand()) {
    assert((attrs->isArgIdent(0) || attrs->isArgExpr(0)) &&
           "unexpected attribute operand kind");
    if (attrs->isArgIdent(0))
      TL.setAttrEnumOperandLoc(attrs->getArgAsIdent(0)->Loc);
    else
      TL.setAttrEnumOperandLoc(attrs->getArgAsExpr(0)->getExprLoc());
  }

  // FIXME: preserve this information to here.
  if (TL.hasAttrOperand())
    TL.setAttrOperandParensRange(SourceRange());
}

namespace {
  class TypeSpecLocFiller : public TypeLocVisitor<TypeSpecLocFiller> {
    ASTContext &Context;
    const DeclSpec &DS;

  public:
    TypeSpecLocFiller(ASTContext &Context, const DeclSpec &DS)
      : Context(Context), DS(DS) {}

    void VisitAttributedTypeLoc(AttributedTypeLoc TL) {
      fillAttributedTypeLoc(TL, DS.getAttributes().getList());
      Visit(TL.getModifiedLoc());
    }
    void VisitQualifiedTypeLoc(QualifiedTypeLoc TL) {
      Visit(TL.getUnqualifiedLoc());
    }
    void VisitTypedefTypeLoc(TypedefTypeLoc TL) {
      TL.setNameLoc(DS.getTypeSpecTypeLoc());
    }
    void VisitObjCInterfaceTypeLoc(ObjCInterfaceTypeLoc TL) {
      TL.setNameLoc(DS.getTypeSpecTypeLoc());
      // FIXME. We should have DS.getTypeSpecTypeEndLoc(). But, it requires
      // addition field. What we have is good enough for dispay of location
      // of 'fixit' on interface name.
      TL.setNameEndLoc(DS.getLocEnd());
    }
    void VisitObjCObjectTypeLoc(ObjCObjectTypeLoc TL) {
      // Handle the base type, which might not have been written explicitly.
      if (DS.getTypeSpecType() == DeclSpec::TST_unspecified) {
        TL.setHasBaseTypeAsWritten(false);
        TL.getBaseLoc().initialize(Context, SourceLocation());
      } else {
        TL.setHasBaseTypeAsWritten(true);
        Visit(TL.getBaseLoc());
      }

      // Protocol qualifiers.
      if (DS.getProtocolQualifiers()) {
        assert(TL.getNumProtocols() > 0);
        assert(TL.getNumProtocols() == DS.getNumProtocolQualifiers());
        TL.setLAngleLoc(DS.getProtocolLAngleLoc());
        TL.setRAngleLoc(DS.getSourceRange().getEnd());
        for (unsigned i = 0, e = DS.getNumProtocolQualifiers(); i != e; ++i)
          TL.setProtocolLoc(i, DS.getProtocolLocs()[i]);
      } else {
        assert(TL.getNumProtocols() == 0);
        TL.setLAngleLoc(SourceLocation());
        TL.setRAngleLoc(SourceLocation());
      }
    }
    void VisitObjCObjectPointerTypeLoc(ObjCObjectPointerTypeLoc TL) {
      TL.setStarLoc(SourceLocation());
      Visit(TL.getPointeeLoc());
    }
    void VisitTemplateSpecializationTypeLoc(TemplateSpecializationTypeLoc TL) {
      TypeSourceInfo *TInfo = nullptr;
      Sema::GetTypeFromParser(DS.getRepAsType(), &TInfo);

      // If we got no declarator info from previous Sema routines,
      // just fill with the typespec loc.
      if (!TInfo) {
        TL.initialize(Context, DS.getTypeSpecTypeNameLoc());
        return;
      }

      TypeLoc OldTL = TInfo->getTypeLoc();
      if (TInfo->getType()->getAs<ElaboratedType>()) {
        ElaboratedTypeLoc ElabTL = OldTL.castAs<ElaboratedTypeLoc>();
        TemplateSpecializationTypeLoc NamedTL = ElabTL.getNamedTypeLoc()
            .castAs<TemplateSpecializationTypeLoc>();
        TL.copy(NamedTL);
      } else {
        TL.copy(OldTL.castAs<TemplateSpecializationTypeLoc>());
        assert(TL.getRAngleLoc() == OldTL.castAs<TemplateSpecializationTypeLoc>().getRAngleLoc());
      }
        
    }
    void VisitTypeOfExprTypeLoc(TypeOfExprTypeLoc TL) {
      assert(DS.getTypeSpecType() == DeclSpec::TST_typeofExpr);
      TL.setTypeofLoc(DS.getTypeSpecTypeLoc());
      TL.setParensRange(DS.getTypeofParensRange());
    }
    void VisitTypeOfTypeLoc(TypeOfTypeLoc TL) {
      assert(DS.getTypeSpecType() == DeclSpec::TST_typeofType);
      TL.setTypeofLoc(DS.getTypeSpecTypeLoc());
      TL.setParensRange(DS.getTypeofParensRange());
      assert(DS.getRepAsType());
      TypeSourceInfo *TInfo = nullptr;
      Sema::GetTypeFromParser(DS.getRepAsType(), &TInfo);
      TL.setUnderlyingTInfo(TInfo);
    }
    void VisitUnaryTransformTypeLoc(UnaryTransformTypeLoc TL) {
      // FIXME: This holds only because we only have one unary transform.
      assert(DS.getTypeSpecType() == DeclSpec::TST_underlyingType);
      TL.setKWLoc(DS.getTypeSpecTypeLoc());
      TL.setParensRange(DS.getTypeofParensRange());
      assert(DS.getRepAsType());
      TypeSourceInfo *TInfo = nullptr;
      Sema::GetTypeFromParser(DS.getRepAsType(), &TInfo);
      TL.setUnderlyingTInfo(TInfo);
    }
    void VisitBuiltinTypeLoc(BuiltinTypeLoc TL) {
      // By default, use the source location of the type specifier.
      TL.setBuiltinLoc(DS.getTypeSpecTypeLoc());
      if (TL.needsExtraLocalData()) {
        // Set info for the written builtin specifiers.
        TL.getWrittenBuiltinSpecs() = DS.getWrittenBuiltinSpecs();
        // Try to have a meaningful source location.
        if (TL.getWrittenSignSpec() != TSS_unspecified)
          // Sign spec loc overrides the others (e.g., 'unsigned long').
          TL.setBuiltinLoc(DS.getTypeSpecSignLoc());
        else if (TL.getWrittenWidthSpec() != TSW_unspecified)
          // Width spec loc overrides type spec loc (e.g., 'short int').
          TL.setBuiltinLoc(DS.getTypeSpecWidthLoc());
      }
    }
    void VisitElaboratedTypeLoc(ElaboratedTypeLoc TL) {
      ElaboratedTypeKeyword Keyword
        = TypeWithKeyword::getKeywordForTypeSpec(DS.getTypeSpecType());
      if (DS.getTypeSpecType() == TST_typename) {
        TypeSourceInfo *TInfo = nullptr;
        Sema::GetTypeFromParser(DS.getRepAsType(), &TInfo);
        if (TInfo) {
          TL.copy(TInfo->getTypeLoc().castAs<ElaboratedTypeLoc>());
          return;
        }
      }
      TL.setElaboratedKeywordLoc(Keyword != ETK_None
                                 ? DS.getTypeSpecTypeLoc()
                                 : SourceLocation());
      const CXXScopeSpec& SS = DS.getTypeSpecScope();
      TL.setQualifierLoc(SS.getWithLocInContext(Context));
      Visit(TL.getNextTypeLoc().getUnqualifiedLoc());
    }
    void VisitDependentNameTypeLoc(DependentNameTypeLoc TL) {
      assert(DS.getTypeSpecType() == TST_typename);
      TypeSourceInfo *TInfo = nullptr;
      Sema::GetTypeFromParser(DS.getRepAsType(), &TInfo);
      assert(TInfo);
      TL.copy(TInfo->getTypeLoc().castAs<DependentNameTypeLoc>());
    }
    void VisitDependentTemplateSpecializationTypeLoc(
                                 DependentTemplateSpecializationTypeLoc TL) {
      assert(DS.getTypeSpecType() == TST_typename);
      TypeSourceInfo *TInfo = nullptr;
      Sema::GetTypeFromParser(DS.getRepAsType(), &TInfo);
      assert(TInfo);
      TL.copy(
          TInfo->getTypeLoc().castAs<DependentTemplateSpecializationTypeLoc>());
    }
    void VisitTagTypeLoc(TagTypeLoc TL) {
      TL.setNameLoc(DS.getTypeSpecTypeNameLoc());
    }
    void VisitAtomicTypeLoc(AtomicTypeLoc TL) {
      // An AtomicTypeLoc can come from either an _Atomic(...) type specifier
      // or an _Atomic qualifier.
      if (DS.getTypeSpecType() == DeclSpec::TST_atomic) {
        TL.setKWLoc(DS.getTypeSpecTypeLoc());
        TL.setParensRange(DS.getTypeofParensRange());

        TypeSourceInfo *TInfo = nullptr;
        Sema::GetTypeFromParser(DS.getRepAsType(), &TInfo);
        assert(TInfo);
        TL.getValueLoc().initializeFullCopy(TInfo->getTypeLoc());
      } else {
        TL.setKWLoc(DS.getAtomicSpecLoc());
        // No parens, to indicate this was spelled as an _Atomic qualifier.
        TL.setParensRange(SourceRange());
        Visit(TL.getValueLoc());
      }
    }

    void VisitTypeLoc(TypeLoc TL) {
      // FIXME: add other typespec types and change this to an assert.
      TL.initialize(Context, DS.getTypeSpecTypeLoc());
    }
  };

  class DeclaratorLocFiller : public TypeLocVisitor<DeclaratorLocFiller> {
    ASTContext &Context;
    const DeclaratorChunk &Chunk;

  public:
    DeclaratorLocFiller(ASTContext &Context, const DeclaratorChunk &Chunk)
      : Context(Context), Chunk(Chunk) {}

    void VisitQualifiedTypeLoc(QualifiedTypeLoc TL) {
      llvm_unreachable("qualified type locs not expected here!");
    }
    void VisitDecayedTypeLoc(DecayedTypeLoc TL) {
      llvm_unreachable("decayed type locs not expected here!");
    }

    void VisitAttributedTypeLoc(AttributedTypeLoc TL) {
      fillAttributedTypeLoc(TL, Chunk.getAttrs());
    }
    void VisitAdjustedTypeLoc(AdjustedTypeLoc TL) {
      // nothing
    }
    void VisitBlockPointerTypeLoc(BlockPointerTypeLoc TL) {
      assert(Chunk.Kind == DeclaratorChunk::BlockPointer);
      TL.setCaretLoc(Chunk.Loc);
    }
    void VisitPointerTypeLoc(PointerTypeLoc TL) {
      assert(Chunk.Kind == DeclaratorChunk::Pointer);
      TL.setStarLoc(Chunk.Loc);
    }
    void VisitObjCObjectPointerTypeLoc(ObjCObjectPointerTypeLoc TL) {
      assert(Chunk.Kind == DeclaratorChunk::Pointer);
      TL.setStarLoc(Chunk.Loc);
    }
    void VisitMemberPointerTypeLoc(MemberPointerTypeLoc TL) {
      assert(Chunk.Kind == DeclaratorChunk::MemberPointer);
      const CXXScopeSpec& SS = Chunk.Mem.Scope();
      NestedNameSpecifierLoc NNSLoc = SS.getWithLocInContext(Context);

      const Type* ClsTy = TL.getClass();
      QualType ClsQT = QualType(ClsTy, 0);
      TypeSourceInfo *ClsTInfo = Context.CreateTypeSourceInfo(ClsQT, 0);
      // Now copy source location info into the type loc component.
      TypeLoc ClsTL = ClsTInfo->getTypeLoc();
      switch (NNSLoc.getNestedNameSpecifier()->getKind()) {
      case NestedNameSpecifier::Identifier:
        assert(isa<DependentNameType>(ClsTy) && "Unexpected TypeLoc");
        {
          DependentNameTypeLoc DNTLoc = ClsTL.castAs<DependentNameTypeLoc>();
          DNTLoc.setElaboratedKeywordLoc(SourceLocation());
          DNTLoc.setQualifierLoc(NNSLoc.getPrefix());
          DNTLoc.setNameLoc(NNSLoc.getLocalBeginLoc());
        }
        break;

      case NestedNameSpecifier::TypeSpec:
      case NestedNameSpecifier::TypeSpecWithTemplate:
        if (isa<ElaboratedType>(ClsTy)) {
          ElaboratedTypeLoc ETLoc = ClsTL.castAs<ElaboratedTypeLoc>();
          ETLoc.setElaboratedKeywordLoc(SourceLocation());
          ETLoc.setQualifierLoc(NNSLoc.getPrefix());
          TypeLoc NamedTL = ETLoc.getNamedTypeLoc();
          NamedTL.initializeFullCopy(NNSLoc.getTypeLoc());
        } else {
          ClsTL.initializeFullCopy(NNSLoc.getTypeLoc());
        }
        break;

      case NestedNameSpecifier::Namespace:
      case NestedNameSpecifier::NamespaceAlias:
      case NestedNameSpecifier::Global:
        llvm_unreachable("Nested-name-specifier must name a type");
      }

      // Finally fill in MemberPointerLocInfo fields.
      TL.setStarLoc(Chunk.Loc);
      TL.setClassTInfo(ClsTInfo);
    }
    void VisitLValueReferenceTypeLoc(LValueReferenceTypeLoc TL) {
      assert(Chunk.Kind == DeclaratorChunk::Reference);
      // 'Amp' is misleading: this might have been originally
      /// spelled with AmpAmp.
      TL.setAmpLoc(Chunk.Loc);
    }
    void VisitRValueReferenceTypeLoc(RValueReferenceTypeLoc TL) {
      assert(Chunk.Kind == DeclaratorChunk::Reference);
      assert(!Chunk.Ref.LValueRef);
      TL.setAmpAmpLoc(Chunk.Loc);
    }
    void VisitArrayTypeLoc(ArrayTypeLoc TL) {
      assert(Chunk.Kind == DeclaratorChunk::Array);
      TL.setLBracketLoc(Chunk.Loc);
      TL.setRBracketLoc(Chunk.EndLoc);
      TL.setSizeExpr(static_cast<Expr*>(Chunk.Arr.NumElts));
    }
    void VisitFunctionTypeLoc(FunctionTypeLoc TL) {
      assert(Chunk.Kind == DeclaratorChunk::Function);
      TL.setLocalRangeBegin(Chunk.Loc);
      TL.setLocalRangeEnd(Chunk.EndLoc);

      const DeclaratorChunk::FunctionTypeInfo &FTI = Chunk.Fun;
      TL.setLParenLoc(FTI.getLParenLoc());
      TL.setRParenLoc(FTI.getRParenLoc());
      for (unsigned i = 0, e = TL.getNumParams(), tpi = 0; i != e; ++i) {
        ParmVarDecl *Param = cast<ParmVarDecl>(FTI.Params[i].Param);
        TL.setParam(tpi++, Param);
      }
      // FIXME: exception specs
    }
    void VisitParenTypeLoc(ParenTypeLoc TL) {
      assert(Chunk.Kind == DeclaratorChunk::Paren);
      TL.setLParenLoc(Chunk.Loc);
      TL.setRParenLoc(Chunk.EndLoc);
    }

    void VisitTypeLoc(TypeLoc TL) {
      llvm_unreachable("unsupported TypeLoc kind in declarator!");
    }
  };
}

static void fillAtomicQualLoc(AtomicTypeLoc ATL, const DeclaratorChunk &Chunk) {
  SourceLocation Loc;
  switch (Chunk.Kind) {
  case DeclaratorChunk::Function:
  case DeclaratorChunk::Array:
  case DeclaratorChunk::Paren:
    llvm_unreachable("cannot be _Atomic qualified");

  case DeclaratorChunk::Pointer:
    Loc = SourceLocation::getFromRawEncoding(Chunk.Ptr.AtomicQualLoc);
    break;

  case DeclaratorChunk::BlockPointer:
  case DeclaratorChunk::Reference:
  case DeclaratorChunk::MemberPointer:
    // FIXME: Provide a source location for the _Atomic keyword.
    break;
  }

  ATL.setKWLoc(Loc);
  ATL.setParensRange(SourceRange());
}

/// \brief Create and instantiate a TypeSourceInfo with type source information.
///
/// \param T QualType referring to the type as written in source code.
///
/// \param ReturnTypeInfo For declarators whose return type does not show
/// up in the normal place in the declaration specifiers (such as a C++
/// conversion function), this pointer will refer to a type source information
/// for that return type.
TypeSourceInfo *
Sema::GetTypeSourceInfoForDeclarator(Declarator &D, QualType T,
                                     TypeSourceInfo *ReturnTypeInfo) {
  TypeSourceInfo *TInfo = Context.CreateTypeSourceInfo(T);
  UnqualTypeLoc CurrTL = TInfo->getTypeLoc().getUnqualifiedLoc();

  // Handle parameter packs whose type is a pack expansion.
  if (isa<PackExpansionType>(T)) {
    CurrTL.castAs<PackExpansionTypeLoc>().setEllipsisLoc(D.getEllipsisLoc());
    CurrTL = CurrTL.getNextTypeLoc().getUnqualifiedLoc();
  }

  for (unsigned i = 0, e = D.getNumTypeObjects(); i != e; ++i) {
    // An AtomicTypeLoc might be produced by an atomic qualifier in this
    // declarator chunk.
    if (AtomicTypeLoc ATL = CurrTL.getAs<AtomicTypeLoc>()) {
      fillAtomicQualLoc(ATL, D.getTypeObject(i));
      CurrTL = ATL.getValueLoc().getUnqualifiedLoc();
    }

    while (AttributedTypeLoc TL = CurrTL.getAs<AttributedTypeLoc>()) {
      fillAttributedTypeLoc(TL, D.getTypeObject(i).getAttrs());
      CurrTL = TL.getNextTypeLoc().getUnqualifiedLoc();
    }

    // FIXME: Ordering here?
    while (AdjustedTypeLoc TL = CurrTL.getAs<AdjustedTypeLoc>())
      CurrTL = TL.getNextTypeLoc().getUnqualifiedLoc();

    DeclaratorLocFiller(Context, D.getTypeObject(i)).Visit(CurrTL);
    CurrTL = CurrTL.getNextTypeLoc().getUnqualifiedLoc();
  }

  // If we have different source information for the return type, use
  // that.  This really only applies to C++ conversion functions.
  if (ReturnTypeInfo) {
    TypeLoc TL = ReturnTypeInfo->getTypeLoc();
    assert(TL.getFullDataSize() == CurrTL.getFullDataSize());
    memcpy(CurrTL.getOpaqueData(), TL.getOpaqueData(), TL.getFullDataSize());
  } else {
    TypeSpecLocFiller(Context, D.getDeclSpec()).Visit(CurrTL);
  }

  return TInfo;
}

/// \brief Create a LocInfoType to hold the given QualType and TypeSourceInfo.
ParsedType Sema::CreateParsedType(QualType T, TypeSourceInfo *TInfo) {
  // FIXME: LocInfoTypes are "transient", only needed for passing to/from Parser
  // and Sema during declaration parsing. Try deallocating/caching them when
  // it's appropriate, instead of allocating them and keeping them around.
  LocInfoType *LocT = (LocInfoType*)BumpAlloc.Allocate(sizeof(LocInfoType),
                                                       TypeAlignment);
  new (LocT) LocInfoType(T, TInfo);
  assert(LocT->getTypeClass() != T->getTypeClass() &&
         "LocInfoType's TypeClass conflicts with an existing Type class");
  return ParsedType::make(QualType(LocT, 0));
}

void LocInfoType::getAsStringInternal(std::string &Str,
                                      const PrintingPolicy &Policy) const {
  llvm_unreachable("LocInfoType leaked into the type system; an opaque TypeTy*"
         " was used directly instead of getting the QualType through"
         " GetTypeFromParser");
}

TypeResult Sema::ActOnTypeName(Scope *S, Declarator &D) {
  // C99 6.7.6: Type names have no identifier.  This is already validated by
  // the parser.
  assert(D.getIdentifier() == nullptr &&
         "Type name should have no identifier!");

  TypeSourceInfo *TInfo = GetTypeForDeclarator(D, S);
  QualType T = TInfo->getType();
  if (D.isInvalidType())
    return true;

  // Make sure there are no unused decl attributes on the declarator.
  // We don't want to do this for ObjC parameters because we're going
  // to apply them to the actual parameter declaration.
  // Likewise, we don't want to do this for alias declarations, because
  // we are actually going to build a declaration from this eventually.
  if (D.getContext() != Declarator::ObjCParameterContext &&
      D.getContext() != Declarator::AliasDeclContext &&
      D.getContext() != Declarator::AliasTemplateContext)
    checkUnusedDeclAttributes(D);

  if (getLangOpts().CPlusPlus) {
    // Check that there are no default arguments (C++ only).
    CheckExtraCXXDefaultArguments(D);
  }

  return CreateParsedType(T, TInfo);
}

ParsedType Sema::ActOnObjCInstanceType(SourceLocation Loc) {
  QualType T = Context.getObjCInstanceType();
  TypeSourceInfo *TInfo = Context.getTrivialTypeSourceInfo(T, Loc);
  return CreateParsedType(T, TInfo);
}


//===----------------------------------------------------------------------===//
// Type Attribute Processing
//===----------------------------------------------------------------------===//

/// HandleAddressSpaceTypeAttribute - Process an address_space attribute on the
/// specified type.  The attribute contains 1 argument, the id of the address
/// space for the type.
static void HandleAddressSpaceTypeAttribute(QualType &Type,
                                            const AttributeList &Attr, Sema &S){

  // If this type is already address space qualified, reject it.
  // ISO/IEC TR 18037 S5.3 (amending C99 6.7.3): "No type shall be qualified by
  // qualifiers for two or more different address spaces."
  if (Type.getAddressSpace()) {
    S.Diag(Attr.getLoc(), diag::err_attribute_address_multiple_qualifiers);
    Attr.setInvalid();
    return;
  }

  // ISO/IEC TR 18037 S5.3 (amending C99 6.7.3): "A function type shall not be
  // qualified by an address-space qualifier."
  if (Type->isFunctionType()) {
    S.Diag(Attr.getLoc(), diag::err_attribute_address_function_type);
    Attr.setInvalid();
    return;
  }

  unsigned ASIdx;
  if (Attr.getKind() == AttributeList::AT_AddressSpace) {
    // Check the attribute arguments.
    if (Attr.getNumArgs() != 1) {
      S.Diag(Attr.getLoc(), diag::err_attribute_wrong_number_arguments)
        << Attr.getName() << 1;
      Attr.setInvalid();
      return;
    }
    Expr *ASArgExpr = static_cast<Expr *>(Attr.getArgAsExpr(0));
    llvm::APSInt addrSpace(32);
    if (ASArgExpr->isTypeDependent() || ASArgExpr->isValueDependent() ||
        !ASArgExpr->isIntegerConstantExpr(addrSpace, S.Context)) {
      S.Diag(Attr.getLoc(), diag::err_attribute_argument_type)
        << Attr.getName() << AANT_ArgumentIntegerConstant
        << ASArgExpr->getSourceRange();
      Attr.setInvalid();
      return;
    }

    // Bounds checking.
    if (addrSpace.isSigned()) {
      if (addrSpace.isNegative()) {
        S.Diag(Attr.getLoc(), diag::err_attribute_address_space_negative)
          << ASArgExpr->getSourceRange();
        Attr.setInvalid();
        return;
      }
      addrSpace.setIsSigned(false);
    }
    llvm::APSInt max(addrSpace.getBitWidth());
    max = Qualifiers::MaxAddressSpace;
    if (addrSpace > max) {
      S.Diag(Attr.getLoc(), diag::err_attribute_address_space_too_high)
        << int(Qualifiers::MaxAddressSpace) << ASArgExpr->getSourceRange();
      Attr.setInvalid();
      return;
    }
    ASIdx = static_cast<unsigned>(addrSpace.getZExtValue());
  } else {
    // The keyword-based type attributes imply which address space to use.
    switch (Attr.getKind()) {
    case AttributeList::AT_OpenCLGlobalAddressSpace:
      ASIdx = LangAS::opencl_global; break;
    case AttributeList::AT_OpenCLLocalAddressSpace:
      ASIdx = LangAS::opencl_local; break;
    case AttributeList::AT_OpenCLConstantAddressSpace:
      ASIdx = LangAS::opencl_constant; break;
    default:
      assert(Attr.getKind() == AttributeList::AT_OpenCLPrivateAddressSpace);
      ASIdx = 0; break;
    }
  }
  
  Type = S.Context.getAddrSpaceQualType(Type, ASIdx);
}

/// Does this type have a "direct" ownership qualifier?  That is,
/// is it written like "__strong id", as opposed to something like
/// "typeof(foo)", where that happens to be strong?
static bool hasDirectOwnershipQualifier(QualType type) {
  // Fast path: no qualifier at all.
  assert(type.getQualifiers().hasObjCLifetime());

  while (true) {
    // __strong id
    if (const AttributedType *attr = dyn_cast<AttributedType>(type)) {
      if (attr->getAttrKind() == AttributedType::attr_objc_ownership)
        return true;

      type = attr->getModifiedType();

    // X *__strong (...)
    } else if (const ParenType *paren = dyn_cast<ParenType>(type)) {
      type = paren->getInnerType();

    // That's it for things we want to complain about.  In particular,
    // we do not want to look through typedefs, typeof(expr),
    // typeof(type), or any other way that the type is somehow
    // abstracted.
    } else {

      return false;
    }
  }
}

/// handleObjCOwnershipTypeAttr - Process an objc_ownership
/// attribute on the specified type.
///
/// Returns 'true' if the attribute was handled.
static bool handleObjCOwnershipTypeAttr(TypeProcessingState &state,
                                       AttributeList &attr,
                                       QualType &type) {
  bool NonObjCPointer = false;

  if (!type->isDependentType() && !type->isUndeducedType()) {
    if (const PointerType *ptr = type->getAs<PointerType>()) {
      QualType pointee = ptr->getPointeeType();
      if (pointee->isObjCRetainableType() || pointee->isPointerType())
        return false;
      // It is important not to lose the source info that there was an attribute
      // applied to non-objc pointer. We will create an attributed type but
      // its type will be the same as the original type.
      NonObjCPointer = true;
    } else if (!type->isObjCRetainableType()) {
      return false;
    }

    // Don't accept an ownership attribute in the declspec if it would
    // just be the return type of a block pointer.
    if (state.isProcessingDeclSpec()) {
      Declarator &D = state.getDeclarator();
      if (maybeMovePastReturnType(D, D.getNumTypeObjects()))
        return false;
    }
  }

  Sema &S = state.getSema();
  SourceLocation AttrLoc = attr.getLoc();
  if (AttrLoc.isMacroID())
    AttrLoc = S.getSourceManager().getImmediateExpansionRange(AttrLoc).first;

  if (!attr.isArgIdent(0)) {
    S.Diag(AttrLoc, diag::err_attribute_argument_type)
      << attr.getName() << AANT_ArgumentString;
    attr.setInvalid();
    return true;
  }

  // Consume lifetime attributes without further comment outside of
  // ARC mode.
  if (!S.getLangOpts().ObjCAutoRefCount)
    return true;

  IdentifierInfo *II = attr.getArgAsIdent(0)->Ident;
  Qualifiers::ObjCLifetime lifetime;
  if (II->isStr("none"))
    lifetime = Qualifiers::OCL_ExplicitNone;
  else if (II->isStr("strong"))
    lifetime = Qualifiers::OCL_Strong;
  else if (II->isStr("weak"))
    lifetime = Qualifiers::OCL_Weak;
  else if (II->isStr("autoreleasing"))
    lifetime = Qualifiers::OCL_Autoreleasing;
  else {
    S.Diag(AttrLoc, diag::warn_attribute_type_not_supported)
      << attr.getName() << II;
    attr.setInvalid();
    return true;
  }

  SplitQualType underlyingType = type.split();

  // Check for redundant/conflicting ownership qualifiers.
  if (Qualifiers::ObjCLifetime previousLifetime
        = type.getQualifiers().getObjCLifetime()) {
    // If it's written directly, that's an error.
    if (hasDirectOwnershipQualifier(type)) {
      S.Diag(AttrLoc, diag::err_attr_objc_ownership_redundant)
        << type;
      return true;
    }

    // Otherwise, if the qualifiers actually conflict, pull sugar off
    // until we reach a type that is directly qualified.
    if (previousLifetime != lifetime) {
      // This should always terminate: the canonical type is
      // qualified, so some bit of sugar must be hiding it.
      while (!underlyingType.Quals.hasObjCLifetime()) {
        underlyingType = underlyingType.getSingleStepDesugaredType();
      }
      underlyingType.Quals.removeObjCLifetime();
    }
  }

  underlyingType.Quals.addObjCLifetime(lifetime);

  if (NonObjCPointer) {
    StringRef name = attr.getName()->getName();
    switch (lifetime) {
    case Qualifiers::OCL_None:
    case Qualifiers::OCL_ExplicitNone:
      break;
    case Qualifiers::OCL_Strong: name = "__strong"; break;
    case Qualifiers::OCL_Weak: name = "__weak"; break;
    case Qualifiers::OCL_Autoreleasing: name = "__autoreleasing"; break;
    }
    S.Diag(AttrLoc, diag::warn_type_attribute_wrong_type) << name
      << TDS_ObjCObjOrBlock << type;
  }

  QualType origType = type;
  if (!NonObjCPointer)
    type = S.Context.getQualifiedType(underlyingType);

  // If we have a valid source location for the attribute, use an
  // AttributedType instead.
  if (AttrLoc.isValid())
    type = S.Context.getAttributedType(AttributedType::attr_objc_ownership,
                                       origType, type);

  // Forbid __weak if the runtime doesn't support it.
  if (lifetime == Qualifiers::OCL_Weak &&
      !S.getLangOpts().ObjCARCWeak && !NonObjCPointer) {

    // Actually, delay this until we know what we're parsing.
    if (S.DelayedDiagnostics.shouldDelayDiagnostics()) {
      S.DelayedDiagnostics.add(
          sema::DelayedDiagnostic::makeForbiddenType(
              S.getSourceManager().getExpansionLoc(AttrLoc),
              diag::err_arc_weak_no_runtime, type, /*ignored*/ 0));
    } else {
      S.Diag(AttrLoc, diag::err_arc_weak_no_runtime);
    }

    attr.setInvalid();
    return true;
  }

  // Forbid __weak for class objects marked as
  // objc_arc_weak_reference_unavailable
  if (lifetime == Qualifiers::OCL_Weak) {
    if (const ObjCObjectPointerType *ObjT =
          type->getAs<ObjCObjectPointerType>()) {
      if (ObjCInterfaceDecl *Class = ObjT->getInterfaceDecl()) {
        if (Class->isArcWeakrefUnavailable()) {
            S.Diag(AttrLoc, diag::err_arc_unsupported_weak_class);
            S.Diag(ObjT->getInterfaceDecl()->getLocation(),
                   diag::note_class_declared);
        }
      }
    }
  }

  return true;
}

/// handleObjCGCTypeAttr - Process the __attribute__((objc_gc)) type
/// attribute on the specified type.  Returns true to indicate that
/// the attribute was handled, false to indicate that the type does
/// not permit the attribute.
static bool handleObjCGCTypeAttr(TypeProcessingState &state,
                                 AttributeList &attr,
                                 QualType &type) {
  Sema &S = state.getSema();

  // Delay if this isn't some kind of pointer.
  if (!type->isPointerType() &&
      !type->isObjCObjectPointerType() &&
      !type->isBlockPointerType())
    return false;

  if (type.getObjCGCAttr() != Qualifiers::GCNone) {
    S.Diag(attr.getLoc(), diag::err_attribute_multiple_objc_gc);
    attr.setInvalid();
    return true;
  }
  
  // Check the attribute arguments.
  if (!attr.isArgIdent(0)) {
    S.Diag(attr.getLoc(), diag::err_attribute_argument_type)
      << attr.getName() << AANT_ArgumentString;
    attr.setInvalid();
    return true;
  }
  Qualifiers::GC GCAttr;
  if (attr.getNumArgs() > 1) {
    S.Diag(attr.getLoc(), diag::err_attribute_wrong_number_arguments)
      << attr.getName() << 1;
    attr.setInvalid();
    return true;
  }

  IdentifierInfo *II = attr.getArgAsIdent(0)->Ident;
  if (II->isStr("weak"))
    GCAttr = Qualifiers::Weak;
  else if (II->isStr("strong"))
    GCAttr = Qualifiers::Strong;
  else {
    S.Diag(attr.getLoc(), diag::warn_attribute_type_not_supported)
      << attr.getName() << II;
    attr.setInvalid();
    return true;
  }

  QualType origType = type;
  type = S.Context.getObjCGCQualType(origType, GCAttr);

  // Make an attributed type to preserve the source information.
  if (attr.getLoc().isValid())
    type = S.Context.getAttributedType(AttributedType::attr_objc_gc,
                                       origType, type);

  return true;
}

namespace {
  /// A helper class to unwrap a type down to a function for the
  /// purposes of applying attributes there.
  ///
  /// Use:
  ///   FunctionTypeUnwrapper unwrapped(SemaRef, T);
  ///   if (unwrapped.isFunctionType()) {
  ///     const FunctionType *fn = unwrapped.get();
  ///     // change fn somehow
  ///     T = unwrapped.wrap(fn);
  ///   }
  struct FunctionTypeUnwrapper {
    enum WrapKind {
      Desugar,
      Parens,
      Pointer,
      BlockPointer,
      Reference,
      MemberPointer
    };

    QualType Original;
    const FunctionType *Fn;
    SmallVector<unsigned char /*WrapKind*/, 8> Stack;

    FunctionTypeUnwrapper(Sema &S, QualType T) : Original(T) {
      while (true) {
        const Type *Ty = T.getTypePtr();
        if (isa<FunctionType>(Ty)) {
          Fn = cast<FunctionType>(Ty);
          return;
        } else if (isa<ParenType>(Ty)) {
          T = cast<ParenType>(Ty)->getInnerType();
          Stack.push_back(Parens);
        } else if (isa<PointerType>(Ty)) {
          T = cast<PointerType>(Ty)->getPointeeType();
          Stack.push_back(Pointer);
        } else if (isa<BlockPointerType>(Ty)) {
          T = cast<BlockPointerType>(Ty)->getPointeeType();
          Stack.push_back(BlockPointer);
        } else if (isa<MemberPointerType>(Ty)) {
          T = cast<MemberPointerType>(Ty)->getPointeeType();
          Stack.push_back(MemberPointer);
        } else if (isa<ReferenceType>(Ty)) {
          T = cast<ReferenceType>(Ty)->getPointeeType();
          Stack.push_back(Reference);
        } else {
          const Type *DTy = Ty->getUnqualifiedDesugaredType();
          if (Ty == DTy) {
            Fn = nullptr;
            return;
          }

          T = QualType(DTy, 0);
          Stack.push_back(Desugar);
        }
      }
    }

    bool isFunctionType() const { return (Fn != nullptr); }
    const FunctionType *get() const { return Fn; }

    QualType wrap(Sema &S, const FunctionType *New) {
      // If T wasn't modified from the unwrapped type, do nothing.
      if (New == get()) return Original;

      Fn = New;
      return wrap(S.Context, Original, 0);
    }

  private:
    QualType wrap(ASTContext &C, QualType Old, unsigned I) {
      if (I == Stack.size())
        return C.getQualifiedType(Fn, Old.getQualifiers());

      // Build up the inner type, applying the qualifiers from the old
      // type to the new type.
      SplitQualType SplitOld = Old.split();

      // As a special case, tail-recurse if there are no qualifiers.
      if (SplitOld.Quals.empty())
        return wrap(C, SplitOld.Ty, I);
      return C.getQualifiedType(wrap(C, SplitOld.Ty, I), SplitOld.Quals);
    }

    QualType wrap(ASTContext &C, const Type *Old, unsigned I) {
      if (I == Stack.size()) return QualType(Fn, 0);

      switch (static_cast<WrapKind>(Stack[I++])) {
      case Desugar:
        // This is the point at which we potentially lose source
        // information.
        return wrap(C, Old->getUnqualifiedDesugaredType(), I);

      case Parens: {
        QualType New = wrap(C, cast<ParenType>(Old)->getInnerType(), I);
        return C.getParenType(New);
      }

      case Pointer: {
        QualType New = wrap(C, cast<PointerType>(Old)->getPointeeType(), I);
        return C.getPointerType(New);
      }

      case BlockPointer: {
        QualType New = wrap(C, cast<BlockPointerType>(Old)->getPointeeType(),I);
        return C.getBlockPointerType(New);
      }

      case MemberPointer: {
        const MemberPointerType *OldMPT = cast<MemberPointerType>(Old);
        QualType New = wrap(C, OldMPT->getPointeeType(), I);
        return C.getMemberPointerType(New, OldMPT->getClass());
      }

      case Reference: {
        const ReferenceType *OldRef = cast<ReferenceType>(Old);
        QualType New = wrap(C, OldRef->getPointeeType(), I);
        if (isa<LValueReferenceType>(OldRef))
          return C.getLValueReferenceType(New, OldRef->isSpelledAsLValue());
        else
          return C.getRValueReferenceType(New);
      }
      }

      llvm_unreachable("unknown wrapping kind");
    }
  };
}

static bool handleMSPointerTypeQualifierAttr(TypeProcessingState &State,
                                             AttributeList &Attr,
                                             QualType &Type) {
  Sema &S = State.getSema();

  AttributeList::Kind Kind = Attr.getKind();
  QualType Desugared = Type;
  const AttributedType *AT = dyn_cast<AttributedType>(Type);
  while (AT) {
    AttributedType::Kind CurAttrKind = AT->getAttrKind();

    // You cannot specify duplicate type attributes, so if the attribute has
    // already been applied, flag it.
    if (getAttrListKind(CurAttrKind) == Kind) {
      S.Diag(Attr.getLoc(), diag::warn_duplicate_attribute_exact)
        << Attr.getName();
      return true;
    }

    // You cannot have both __sptr and __uptr on the same type, nor can you
    // have __ptr32 and __ptr64.
    if ((CurAttrKind == AttributedType::attr_ptr32 &&
         Kind == AttributeList::AT_Ptr64) ||
        (CurAttrKind == AttributedType::attr_ptr64 &&
         Kind == AttributeList::AT_Ptr32)) {
      S.Diag(Attr.getLoc(), diag::err_attributes_are_not_compatible)
        << "'__ptr32'" << "'__ptr64'";
      return true;
    } else if ((CurAttrKind == AttributedType::attr_sptr &&
                Kind == AttributeList::AT_UPtr) ||
               (CurAttrKind == AttributedType::attr_uptr &&
                Kind == AttributeList::AT_SPtr)) {
      S.Diag(Attr.getLoc(), diag::err_attributes_are_not_compatible)
        << "'__sptr'" << "'__uptr'";
      return true;
    }
    
    Desugared = AT->getEquivalentType();
    AT = dyn_cast<AttributedType>(Desugared);
  }

  // Pointer type qualifiers can only operate on pointer types, but not
  // pointer-to-member types.
  if (!isa<PointerType>(Desugared)) {
    S.Diag(Attr.getLoc(), Type->isMemberPointerType() ?
                          diag::err_attribute_no_member_pointers :
                          diag::err_attribute_pointers_only) << Attr.getName();
    return true;
  }

  AttributedType::Kind TAK;
  switch (Kind) {
  default: llvm_unreachable("Unknown attribute kind");
  case AttributeList::AT_Ptr32: TAK = AttributedType::attr_ptr32; break;
  case AttributeList::AT_Ptr64: TAK = AttributedType::attr_ptr64; break;
  case AttributeList::AT_SPtr: TAK = AttributedType::attr_sptr; break;
  case AttributeList::AT_UPtr: TAK = AttributedType::attr_uptr; break;
  }

  Type = S.Context.getAttributedType(TAK, Type, Type);
  return false;
}

static AttributedType::Kind getCCTypeAttrKind(AttributeList &Attr) {
  assert(!Attr.isInvalid());
  switch (Attr.getKind()) {
  default:
    llvm_unreachable("not a calling convention attribute");
  case AttributeList::AT_CDecl:
    return AttributedType::attr_cdecl;
  case AttributeList::AT_FastCall:
    return AttributedType::attr_fastcall;
  case AttributeList::AT_StdCall:
    return AttributedType::attr_stdcall;
  case AttributeList::AT_ThisCall:
    return AttributedType::attr_thiscall;
  case AttributeList::AT_Pascal:
    return AttributedType::attr_pascal;
  case AttributeList::AT_Pcs: {
    // The attribute may have had a fixit applied where we treated an
    // identifier as a string literal.  The contents of the string are valid,
    // but the form may not be.
    StringRef Str;
    if (Attr.isArgExpr(0))
      Str = cast<StringLiteral>(Attr.getArgAsExpr(0))->getString();
    else
      Str = Attr.getArgAsIdent(0)->Ident->getName();
    return llvm::StringSwitch<AttributedType::Kind>(Str)
        .Case("aapcs", AttributedType::attr_pcs)
        .Case("aapcs-vfp", AttributedType::attr_pcs_vfp);
  }
  case AttributeList::AT_PnaclCall:
    return AttributedType::attr_pnaclcall;
  case AttributeList::AT_IntelOclBicc:
    return AttributedType::attr_inteloclbicc;
  case AttributeList::AT_MSABI:
    return AttributedType::attr_ms_abi;
  case AttributeList::AT_SysVABI:
    return AttributedType::attr_sysv_abi;
  }
  llvm_unreachable("unexpected attribute kind!");
}

/// Process an individual function attribute.  Returns true to
/// indicate that the attribute was handled, false if it wasn't.
static bool handleFunctionTypeAttr(TypeProcessingState &state,
                                   AttributeList &attr,
                                   QualType &type) {
  Sema &S = state.getSema();

  FunctionTypeUnwrapper unwrapped(S, type);

  if (attr.getKind() == AttributeList::AT_NoReturn) {
    if (S.CheckNoReturnAttr(attr))
      return true;

    // Delay if this is not a function type.
    if (!unwrapped.isFunctionType())
      return false;

    // Otherwise we can process right away.
    FunctionType::ExtInfo EI = unwrapped.get()->getExtInfo().withNoReturn(true);
    type = unwrapped.wrap(S, S.Context.adjustFunctionType(unwrapped.get(), EI));
    return true;
  }

  // ns_returns_retained is not always a type attribute, but if we got
  // here, we're treating it as one right now.
  if (attr.getKind() == AttributeList::AT_NSReturnsRetained) {
    assert(S.getLangOpts().ObjCAutoRefCount &&
           "ns_returns_retained treated as type attribute in non-ARC");
    if (attr.getNumArgs()) return true;

    // Delay if this is not a function type.
    if (!unwrapped.isFunctionType())
      return false;

    FunctionType::ExtInfo EI
      = unwrapped.get()->getExtInfo().withProducesResult(true);
    type = unwrapped.wrap(S, S.Context.adjustFunctionType(unwrapped.get(), EI));
    return true;
  }

  if (attr.getKind() == AttributeList::AT_Regparm) {
    unsigned value;
    if (S.CheckRegparmAttr(attr, value))
      return true;

    // Delay if this is not a function type.
    if (!unwrapped.isFunctionType())
      return false;

    // Diagnose regparm with fastcall.
    const FunctionType *fn = unwrapped.get();
    CallingConv CC = fn->getCallConv();
    if (CC == CC_X86FastCall) {
      S.Diag(attr.getLoc(), diag::err_attributes_are_not_compatible)
        << FunctionType::getNameForCallConv(CC)
        << "regparm";
      attr.setInvalid();
      return true;
    }

    FunctionType::ExtInfo EI =
      unwrapped.get()->getExtInfo().withRegParm(value);
    type = unwrapped.wrap(S, S.Context.adjustFunctionType(unwrapped.get(), EI));
    return true;
  }

  // Delay if the type didn't work out to a function.
  if (!unwrapped.isFunctionType()) return false;

  // Otherwise, a calling convention.
  CallingConv CC;
  if (S.CheckCallingConvAttr(attr, CC))
    return true;

  const FunctionType *fn = unwrapped.get();
  CallingConv CCOld = fn->getCallConv();
  AttributedType::Kind CCAttrKind = getCCTypeAttrKind(attr);

  if (CCOld != CC) {
    // Error out on when there's already an attribute on the type
    // and the CCs don't match.
    const AttributedType *AT = S.getCallingConvAttributedType(type);
    if (AT && AT->getAttrKind() != CCAttrKind) {
      S.Diag(attr.getLoc(), diag::err_attributes_are_not_compatible)
        << FunctionType::getNameForCallConv(CC)
        << FunctionType::getNameForCallConv(CCOld);
      attr.setInvalid();
      return true;
    }
  }

  // Diagnose use of callee-cleanup calling convention on variadic functions.
  if (isCalleeCleanup(CC)) {
    const FunctionProtoType *FnP = dyn_cast<FunctionProtoType>(fn);
    if (FnP && FnP->isVariadic()) {
      unsigned DiagID = diag::err_cconv_varargs;
      // stdcall and fastcall are ignored with a warning for GCC and MS
      // compatibility.
      if (CC == CC_X86StdCall || CC == CC_X86FastCall)
        DiagID = diag::warn_cconv_varargs;

      S.Diag(attr.getLoc(), DiagID) << FunctionType::getNameForCallConv(CC);
      attr.setInvalid();
      return true;
    }
  }

  // Diagnose the use of X86 fastcall on unprototyped functions.
  if (CC == CC_X86FastCall) {
    if (isa<FunctionNoProtoType>(fn)) {
      S.Diag(attr.getLoc(), diag::err_cconv_knr)
        << FunctionType::getNameForCallConv(CC);
      attr.setInvalid();
      return true;
    }

    // Also diagnose fastcall with regparm.
    if (fn->getHasRegParm()) {
      S.Diag(attr.getLoc(), diag::err_attributes_are_not_compatible)
        << "regparm"
        << FunctionType::getNameForCallConv(CC);
      attr.setInvalid();
      return true;
    }
  }

  // Modify the CC from the wrapped function type, wrap it all back, and then
  // wrap the whole thing in an AttributedType as written.  The modified type
  // might have a different CC if we ignored the attribute.
  FunctionType::ExtInfo EI = unwrapped.get()->getExtInfo().withCallingConv(CC);
  QualType Equivalent =
      unwrapped.wrap(S, S.Context.adjustFunctionType(unwrapped.get(), EI));
  type = S.Context.getAttributedType(CCAttrKind, type, Equivalent);
  return true;
}

bool Sema::hasExplicitCallingConv(QualType &T) {
  QualType R = T.IgnoreParens();
  while (const AttributedType *AT = dyn_cast<AttributedType>(R)) {
    if (AT->isCallingConv())
      return true;
    R = AT->getModifiedType().IgnoreParens();
  }
  return false;
}

void Sema::adjustMemberFunctionCC(QualType &T, bool IsStatic) {
  FunctionTypeUnwrapper Unwrapped(*this, T);
  const FunctionType *FT = Unwrapped.get();
  bool IsVariadic = (isa<FunctionProtoType>(FT) &&
                     cast<FunctionProtoType>(FT)->isVariadic());

  // Only adjust types with the default convention.  For example, on Windows we
  // should adjust a __cdecl type to __thiscall for instance methods, and a
  // __thiscall type to __cdecl for static methods.
  CallingConv CurCC = FT->getCallConv();
  CallingConv FromCC =
      Context.getDefaultCallingConvention(IsVariadic, IsStatic);
  CallingConv ToCC = Context.getDefaultCallingConvention(IsVariadic, !IsStatic);
  if (CurCC != FromCC || FromCC == ToCC)
    return;

  if (hasExplicitCallingConv(T))
    return;

  FT = Context.adjustFunctionType(FT, FT->getExtInfo().withCallingConv(ToCC));
  QualType Wrapped = Unwrapped.wrap(*this, FT);
  T = Context.getAdjustedType(T, Wrapped);
}

/// HandleVectorSizeAttribute - this attribute is only applicable to integral
/// and float scalars, although arrays, pointers, and function return values are
/// allowed in conjunction with this construct. Aggregates with this attribute
/// are invalid, even if they are of the same size as a corresponding scalar.
/// The raw attribute should contain precisely 1 argument, the vector size for
/// the variable, measured in bytes. If curType and rawAttr are well formed,
/// this routine will return a new vector type.
static void HandleVectorSizeAttr(QualType& CurType, const AttributeList &Attr,
                                 Sema &S) {
  // Check the attribute arguments.
  if (Attr.getNumArgs() != 1) {
    S.Diag(Attr.getLoc(), diag::err_attribute_wrong_number_arguments)
      << Attr.getName() << 1;
    Attr.setInvalid();
    return;
  }
  Expr *sizeExpr = static_cast<Expr *>(Attr.getArgAsExpr(0));
  llvm::APSInt vecSize(32);
  if (sizeExpr->isTypeDependent() || sizeExpr->isValueDependent() ||
      !sizeExpr->isIntegerConstantExpr(vecSize, S.Context)) {
    S.Diag(Attr.getLoc(), diag::err_attribute_argument_type)
      << Attr.getName() << AANT_ArgumentIntegerConstant
      << sizeExpr->getSourceRange();
    Attr.setInvalid();
    return;
  }
  // The base type must be integer (not Boolean or enumeration) or float, and
  // can't already be a vector.
  if (!CurType->isBuiltinType() || CurType->isBooleanType() ||
      (!CurType->isIntegerType() && !CurType->isRealFloatingType())) {
    S.Diag(Attr.getLoc(), diag::err_attribute_invalid_vector_type) << CurType;
    Attr.setInvalid();
    return;
  }
  unsigned typeSize = static_cast<unsigned>(S.Context.getTypeSize(CurType));
  // vecSize is specified in bytes - convert to bits.
  unsigned vectorSize = static_cast<unsigned>(vecSize.getZExtValue() * 8);

  // the vector size needs to be an integral multiple of the type size.
  if (vectorSize % typeSize) {
    S.Diag(Attr.getLoc(), diag::err_attribute_invalid_size)
      << sizeExpr->getSourceRange();
    Attr.setInvalid();
    return;
  }
  if (VectorType::isVectorSizeTooLarge(vectorSize / typeSize)) {
    S.Diag(Attr.getLoc(), diag::err_attribute_size_too_large)
      << sizeExpr->getSourceRange();
    Attr.setInvalid();
    return;
  }
  if (vectorSize == 0) {
    S.Diag(Attr.getLoc(), diag::err_attribute_zero_size)
      << sizeExpr->getSourceRange();
    Attr.setInvalid();
    return;
  }

  // Success! Instantiate the vector type, the number of elements is > 0, and
  // not required to be a power of 2, unlike GCC.
  CurType = S.Context.getVectorType(CurType, vectorSize/typeSize,
                                    VectorType::GenericVector);
}

/// \brief Process the OpenCL-like ext_vector_type attribute when it occurs on
/// a type.
static void HandleExtVectorTypeAttr(QualType &CurType,
                                    const AttributeList &Attr,
                                    Sema &S) {
  // check the attribute arguments.
  if (Attr.getNumArgs() != 1) {
    S.Diag(Attr.getLoc(), diag::err_attribute_wrong_number_arguments)
      << Attr.getName() << 1;
    return;
  }

  Expr *sizeExpr;

  // Special case where the argument is a template id.
  if (Attr.isArgIdent(0)) {
    CXXScopeSpec SS;
    SourceLocation TemplateKWLoc;
    UnqualifiedId id;
    id.setIdentifier(Attr.getArgAsIdent(0)->Ident, Attr.getLoc());

    ExprResult Size = S.ActOnIdExpression(S.getCurScope(), SS, TemplateKWLoc,
                                          id, false, false);
    if (Size.isInvalid())
      return;

    sizeExpr = Size.get();
  } else {
    sizeExpr = Attr.getArgAsExpr(0);
  }

  // Create the vector type.
  QualType T = S.BuildExtVectorType(CurType, sizeExpr, Attr.getLoc());
  if (!T.isNull())
    CurType = T;
}

static bool isPermittedNeonBaseType(QualType &Ty,
                                    VectorType::VectorKind VecKind, Sema &S) {
  const BuiltinType *BTy = Ty->getAs<BuiltinType>();
  if (!BTy)
    return false;

  llvm::Triple Triple = S.Context.getTargetInfo().getTriple();

  // Signed poly is mathematically wrong, but has been baked into some ABIs by
  // now.
  bool IsPolyUnsigned = Triple.getArch() == llvm::Triple::aarch64 ||
                        Triple.getArch() == llvm::Triple::aarch64_be ||
                        Triple.getArch() == llvm::Triple::arm64 ||
                        Triple.getArch() == llvm::Triple::arm64_be;
  if (VecKind == VectorType::NeonPolyVector) {
    if (IsPolyUnsigned) {
      // AArch64 polynomial vectors are unsigned and support poly64.
      return BTy->getKind() == BuiltinType::UChar ||
             BTy->getKind() == BuiltinType::UShort ||
             BTy->getKind() == BuiltinType::ULong ||
             BTy->getKind() == BuiltinType::ULongLong;
    } else {
      // AArch32 polynomial vector are signed.
      return BTy->getKind() == BuiltinType::SChar ||
             BTy->getKind() == BuiltinType::Short;
    }
  }

  // Non-polynomial vector types: the usual suspects are allowed, as well as
  // float64_t on AArch64.
  bool Is64Bit = Triple.getArch() == llvm::Triple::aarch64 ||
                 Triple.getArch() == llvm::Triple::aarch64_be ||
                 Triple.getArch() == llvm::Triple::arm64 ||
                 Triple.getArch() == llvm::Triple::arm64_be;

  if (Is64Bit && BTy->getKind() == BuiltinType::Double)
    return true;

  return BTy->getKind() == BuiltinType::SChar ||
         BTy->getKind() == BuiltinType::UChar ||
         BTy->getKind() == BuiltinType::Short ||
         BTy->getKind() == BuiltinType::UShort ||
         BTy->getKind() == BuiltinType::Int ||
         BTy->getKind() == BuiltinType::UInt ||
         BTy->getKind() == BuiltinType::Long ||
         BTy->getKind() == BuiltinType::ULong ||
         BTy->getKind() == BuiltinType::LongLong ||
         BTy->getKind() == BuiltinType::ULongLong ||
         BTy->getKind() == BuiltinType::Float ||
         BTy->getKind() == BuiltinType::Half;
}

/// HandleNeonVectorTypeAttr - The "neon_vector_type" and
/// "neon_polyvector_type" attributes are used to create vector types that
/// are mangled according to ARM's ABI.  Otherwise, these types are identical
/// to those created with the "vector_size" attribute.  Unlike "vector_size"
/// the argument to these Neon attributes is the number of vector elements,
/// not the vector size in bytes.  The vector width and element type must
/// match one of the standard Neon vector types.
static void HandleNeonVectorTypeAttr(QualType& CurType,
                                     const AttributeList &Attr, Sema &S,
                                     VectorType::VectorKind VecKind) {
  // Target must have NEON
  if (!S.Context.getTargetInfo().hasFeature("neon")) {
    S.Diag(Attr.getLoc(), diag::err_attribute_unsupported) << Attr.getName();
    Attr.setInvalid();
    return;
  }
  // Check the attribute arguments.
  if (Attr.getNumArgs() != 1) {
    S.Diag(Attr.getLoc(), diag::err_attribute_wrong_number_arguments)
      << Attr.getName() << 1;
    Attr.setInvalid();
    return;
  }
  // The number of elements must be an ICE.
  Expr *numEltsExpr = static_cast<Expr *>(Attr.getArgAsExpr(0));
  llvm::APSInt numEltsInt(32);
  if (numEltsExpr->isTypeDependent() || numEltsExpr->isValueDependent() ||
      !numEltsExpr->isIntegerConstantExpr(numEltsInt, S.Context)) {
    S.Diag(Attr.getLoc(), diag::err_attribute_argument_type)
      << Attr.getName() << AANT_ArgumentIntegerConstant
      << numEltsExpr->getSourceRange();
    Attr.setInvalid();
    return;
  }
  // Only certain element types are supported for Neon vectors.
  if (!isPermittedNeonBaseType(CurType, VecKind, S)) {
    S.Diag(Attr.getLoc(), diag::err_attribute_invalid_vector_type) << CurType;
    Attr.setInvalid();
    return;
  }

  // The total size of the vector must be 64 or 128 bits.
  unsigned typeSize = static_cast<unsigned>(S.Context.getTypeSize(CurType));
  unsigned numElts = static_cast<unsigned>(numEltsInt.getZExtValue());
  unsigned vecSize = typeSize * numElts;
  if (vecSize != 64 && vecSize != 128) {
    S.Diag(Attr.getLoc(), diag::err_attribute_bad_neon_vector_size) << CurType;
    Attr.setInvalid();
    return;
  }

  CurType = S.Context.getVectorType(CurType, numElts, VecKind);
}

static void processTypeAttrs(TypeProcessingState &state, QualType &type,
                             TypeAttrLocation TAL, AttributeList *attrs) {
  // Scan through and apply attributes to this type where it makes sense.  Some
  // attributes (such as __address_space__, __vector_size__, etc) apply to the
  // type, but others can be present in the type specifiers even though they
  // apply to the decl.  Here we apply type attributes and ignore the rest.

  AttributeList *next;
  do {
    AttributeList &attr = *attrs;
    next = attr.getNext();

    // Skip attributes that were marked to be invalid.
    if (attr.isInvalid())
      continue;

    if (attr.isCXX11Attribute()) {
      // [[gnu::...]] attributes are treated as declaration attributes, so may
      // not appertain to a DeclaratorChunk, even if we handle them as type
      // attributes.
      if (attr.getScopeName() && attr.getScopeName()->isStr("gnu")) {
        if (TAL == TAL_DeclChunk) {
          state.getSema().Diag(attr.getLoc(),
                               diag::warn_cxx11_gnu_attribute_on_type)
              << attr.getName();
          continue;
        }
      } else if (TAL != TAL_DeclChunk) {
        // Otherwise, only consider type processing for a C++11 attribute if
        // it's actually been applied to a type.
        continue;
      }
    }

    // If this is an attribute we can handle, do so now,
    // otherwise, add it to the FnAttrs list for rechaining.
    switch (attr.getKind()) {
    default:
      // A C++11 attribute on a declarator chunk must appertain to a type.
      if (attr.isCXX11Attribute() && TAL == TAL_DeclChunk) {
        state.getSema().Diag(attr.getLoc(), diag::err_attribute_not_type_attr)
          << attr.getName();
        attr.setUsedAsTypeAttr();
      }
      break;

    case AttributeList::UnknownAttribute:
      if (attr.isCXX11Attribute() && TAL == TAL_DeclChunk)
        state.getSema().Diag(attr.getLoc(),
                             diag::warn_unknown_attribute_ignored)
          << attr.getName();
      break;

    case AttributeList::IgnoredAttribute:
      break;

    case AttributeList::AT_MayAlias:
      // FIXME: This attribute needs to actually be handled, but if we ignore
      // it it breaks large amounts of Linux software.
      attr.setUsedAsTypeAttr();
      break;
    case AttributeList::AT_OpenCLPrivateAddressSpace:
    case AttributeList::AT_OpenCLGlobalAddressSpace:
    case AttributeList::AT_OpenCLLocalAddressSpace:
    case AttributeList::AT_OpenCLConstantAddressSpace:
    case AttributeList::AT_AddressSpace:
      HandleAddressSpaceTypeAttribute(type, attr, state.getSema());
      attr.setUsedAsTypeAttr();
      break;
    OBJC_POINTER_TYPE_ATTRS_CASELIST:
      if (!handleObjCPointerTypeAttr(state, attr, type))
        distributeObjCPointerTypeAttr(state, attr, type);
      attr.setUsedAsTypeAttr();
      break;
    case AttributeList::AT_VectorSize:
      HandleVectorSizeAttr(type, attr, state.getSema());
      attr.setUsedAsTypeAttr();
      break;
    case AttributeList::AT_ExtVectorType:
      HandleExtVectorTypeAttr(type, attr, state.getSema());
      attr.setUsedAsTypeAttr();
      break;
    case AttributeList::AT_NeonVectorType:
      HandleNeonVectorTypeAttr(type, attr, state.getSema(),
                               VectorType::NeonVector);
      attr.setUsedAsTypeAttr();
      break;
    case AttributeList::AT_NeonPolyVectorType:
      HandleNeonVectorTypeAttr(type, attr, state.getSema(),
                               VectorType::NeonPolyVector);
      attr.setUsedAsTypeAttr();
      break;
    case AttributeList::AT_OpenCLImageAccess:
      // FIXME: there should be some type checking happening here, I would
      // imagine, but the original handler's checking was entirely superfluous.
      attr.setUsedAsTypeAttr();
      break;

    MS_TYPE_ATTRS_CASELIST:
      if (!handleMSPointerTypeQualifierAttr(state, attr, type))
        attr.setUsedAsTypeAttr();
      break;

    case AttributeList::AT_NSReturnsRetained:
      if (!state.getSema().getLangOpts().ObjCAutoRefCount)
        break;
      // fallthrough into the function attrs

    FUNCTION_TYPE_ATTRS_CASELIST:
      attr.setUsedAsTypeAttr();

      // Never process function type attributes as part of the
      // declaration-specifiers.
      if (TAL == TAL_DeclSpec)
        distributeFunctionTypeAttrFromDeclSpec(state, attr, type);

      // Otherwise, handle the possible delays.
      else if (!handleFunctionTypeAttr(state, attr, type))
        distributeFunctionTypeAttr(state, attr, type);
      break;
    }
  } while ((attrs = next));
}

/// \brief Ensure that the type of the given expression is complete.
///
/// This routine checks whether the expression \p E has a complete type. If the
/// expression refers to an instantiable construct, that instantiation is
/// performed as needed to complete its type. Furthermore
/// Sema::RequireCompleteType is called for the expression's type (or in the
/// case of a reference type, the referred-to type).
///
/// \param E The expression whose type is required to be complete.
/// \param Diagnoser The object that will emit a diagnostic if the type is
/// incomplete.
///
/// \returns \c true if the type of \p E is incomplete and diagnosed, \c false
/// otherwise.
bool Sema::RequireCompleteExprType(Expr *E, TypeDiagnoser &Diagnoser){
  QualType T = E->getType();

  // Fast path the case where the type is already complete.
  if (!T->isIncompleteType())
    // FIXME: The definition might not be visible.
    return false;

  // Incomplete array types may be completed by the initializer attached to
  // their definitions. For static data members of class templates and for
  // variable templates, we need to instantiate the definition to get this
  // initializer and complete the type.
  if (T->isIncompleteArrayType()) {
    if (DeclRefExpr *DRE = dyn_cast<DeclRefExpr>(E->IgnoreParens())) {
      if (VarDecl *Var = dyn_cast<VarDecl>(DRE->getDecl())) {
        if (isTemplateInstantiation(Var->getTemplateSpecializationKind())) {
          SourceLocation PointOfInstantiation = E->getExprLoc();

          if (MemberSpecializationInfo *MSInfo =
                  Var->getMemberSpecializationInfo()) {
            // If we don't already have a point of instantiation, this is it.
            if (MSInfo->getPointOfInstantiation().isInvalid()) {
              MSInfo->setPointOfInstantiation(PointOfInstantiation);

              // This is a modification of an existing AST node. Notify
              // listeners.
              if (ASTMutationListener *L = getASTMutationListener())
                L->StaticDataMemberInstantiated(Var);
            }
          } else {
            VarTemplateSpecializationDecl *VarSpec =
                cast<VarTemplateSpecializationDecl>(Var);
            if (VarSpec->getPointOfInstantiation().isInvalid())
              VarSpec->setPointOfInstantiation(PointOfInstantiation);
          }

          InstantiateVariableDefinition(PointOfInstantiation, Var);

          // Update the type to the newly instantiated definition's type both
          // here and within the expression.
          if (VarDecl *Def = Var->getDefinition()) {
            DRE->setDecl(Def);
            T = Def->getType();
            DRE->setType(T);
            E->setType(T);
          }

          // We still go on to try to complete the type independently, as it
          // may also require instantiations or diagnostics if it remains
          // incomplete.
        }
      }
    }
  }

  // FIXME: Are there other cases which require instantiating something other
  // than the type to complete the type of an expression?

  // Look through reference types and complete the referred type.
  if (const ReferenceType *Ref = T->getAs<ReferenceType>())
    T = Ref->getPointeeType();

  return RequireCompleteType(E->getExprLoc(), T, Diagnoser);
}

namespace {
  struct TypeDiagnoserDiag : Sema::TypeDiagnoser {
    unsigned DiagID;

    TypeDiagnoserDiag(unsigned DiagID)
      : Sema::TypeDiagnoser(DiagID == 0), DiagID(DiagID) {}

    void diagnose(Sema &S, SourceLocation Loc, QualType T) override {
      if (Suppressed) return;
      S.Diag(Loc, DiagID) << T;
    }
  };
}

bool Sema::RequireCompleteExprType(Expr *E, unsigned DiagID) {
  TypeDiagnoserDiag Diagnoser(DiagID);
  return RequireCompleteExprType(E, Diagnoser);
}

/// @brief Ensure that the type T is a complete type.
///
/// This routine checks whether the type @p T is complete in any
/// context where a complete type is required. If @p T is a complete
/// type, returns false. If @p T is a class template specialization,
/// this routine then attempts to perform class template
/// instantiation. If instantiation fails, or if @p T is incomplete
/// and cannot be completed, issues the diagnostic @p diag (giving it
/// the type @p T) and returns true.
///
/// @param Loc  The location in the source that the incomplete type
/// diagnostic should refer to.
///
/// @param T  The type that this routine is examining for completeness.
///
/// @returns @c true if @p T is incomplete and a diagnostic was emitted,
/// @c false otherwise.
bool Sema::RequireCompleteType(SourceLocation Loc, QualType T,
                               TypeDiagnoser &Diagnoser) {
  if (RequireCompleteTypeImpl(Loc, T, Diagnoser))
    return true;
  if (const TagType *Tag = T->getAs<TagType>()) {
    if (!Tag->getDecl()->isCompleteDefinitionRequired()) {
      Tag->getDecl()->setCompleteDefinitionRequired();
      Consumer.HandleTagDeclRequiredDefinition(Tag->getDecl());
    }
  }
  return false;
}

/// \brief Determine whether there is any declaration of \p D that was ever a
///        definition (perhaps before module merging) and is currently visible.
/// \param D The definition of the entity.
/// \param Suggested Filled in with the declaration that should be made visible
///        in order to provide a definition of this entity.
static bool hasVisibleDefinition(Sema &S, NamedDecl *D, NamedDecl **Suggested) {
  // Easy case: if we don't have modules, all declarations are visible.
  if (!S.getLangOpts().Modules)
    return true;

  // If this definition was instantiated from a template, map back to the
  // pattern from which it was instantiated.
  //
  // FIXME: There must be a better place for this to live.
  if (auto *RD = dyn_cast<CXXRecordDecl>(D)) {
    if (auto *TD = dyn_cast<ClassTemplateSpecializationDecl>(RD)) {
      auto From = TD->getInstantiatedFrom();
      if (auto *CTD = From.dyn_cast<ClassTemplateDecl*>()) {
        while (auto *NewCTD = CTD->getInstantiatedFromMemberTemplate()) {
          if (NewCTD->isMemberSpecialization())
            break;
          CTD = NewCTD;
        }
        RD = CTD->getTemplatedDecl();
      } else if (auto *CTPSD = From.dyn_cast<
                     ClassTemplatePartialSpecializationDecl *>()) {
        while (auto *NewCTPSD = CTPSD->getInstantiatedFromMember()) {
          if (NewCTPSD->isMemberSpecialization())
            break;
          CTPSD = NewCTPSD;
        }
        RD = CTPSD;
      }
    } else if (isTemplateInstantiation(RD->getTemplateSpecializationKind())) {
      while (auto *NewRD = RD->getInstantiatedFromMemberClass())
        RD = NewRD;
    }
    D = RD->getDefinition();
  } else if (auto *ED = dyn_cast<EnumDecl>(D)) {
    while (auto *NewED = ED->getInstantiatedFromMemberEnum())
      ED = NewED;
    if (ED->isFixed()) {
      // If the enum has a fixed underlying type, any declaration of it will do.
<<<<<<< HEAD
      *Suggested = 0;
=======
      *Suggested = nullptr;
>>>>>>> ec81a0dc
      for (auto *Redecl : ED->redecls()) {
        if (LookupResult::isVisible(S, Redecl))
          return true;
        if (Redecl->isThisDeclarationADefinition() ||
            (Redecl->isCanonicalDecl() && !*Suggested))
          *Suggested = Redecl;
      }
      return false;
    }
    D = ED->getDefinition();
  }
  assert(D && "missing definition for pattern of instantiated definition");

  // FIXME: If we merged any other decl into D, and that declaration is visible,
  // then we should consider a definition to be visible.
  *Suggested = D;
  return LookupResult::isVisible(S, D);
}

<<<<<<< HEAD
=======
/// Locks in the inheritance model for the given class and all of its bases.
static void assignInheritanceModel(Sema &S, CXXRecordDecl *RD) {
  RD = RD->getMostRecentDecl();
  if (!RD->hasAttr<MSInheritanceAttr>()) {
    MSInheritanceAttr::Spelling IM;

    switch (S.MSPointerToMemberRepresentationMethod) {
    case LangOptions::PPTMK_BestCase:
      IM = RD->calculateInheritanceModel();
      break;
    case LangOptions::PPTMK_FullGeneralitySingleInheritance:
      IM = MSInheritanceAttr::Keyword_single_inheritance;
      break;
    case LangOptions::PPTMK_FullGeneralityMultipleInheritance:
      IM = MSInheritanceAttr::Keyword_multiple_inheritance;
      break;
    case LangOptions::PPTMK_FullGeneralityVirtualInheritance:
      IM = MSInheritanceAttr::Keyword_unspecified_inheritance;
      break;
    }

    RD->addAttr(MSInheritanceAttr::CreateImplicit(
        S.getASTContext(), IM,
        /*BestCase=*/S.MSPointerToMemberRepresentationMethod ==
            LangOptions::PPTMK_BestCase,
        S.ImplicitMSInheritanceAttrLoc.isValid()
            ? S.ImplicitMSInheritanceAttrLoc
            : RD->getSourceRange()));
  }

  if (RD->hasDefinition()) {
    // Assign inheritance models to all of the base classes, because now we can
    // form pointers to members of base classes without calling
    // RequireCompleteType on the pointer to member of the base class type.
    for (const CXXBaseSpecifier &BS : RD->bases())
      assignInheritanceModel(S, BS.getType()->getAsCXXRecordDecl());
  }
}

>>>>>>> ec81a0dc
/// \brief The implementation of RequireCompleteType
bool Sema::RequireCompleteTypeImpl(SourceLocation Loc, QualType T,
                                   TypeDiagnoser &Diagnoser) {
  // FIXME: Add this assertion to make sure we always get instantiation points.
  //  assert(!Loc.isInvalid() && "Invalid location in RequireCompleteType");
  // FIXME: Add this assertion to help us flush out problems with
  // checking for dependent types and type-dependent expressions.
  //
  //  assert(!T->isDependentType() &&
  //         "Can't ask whether a dependent type is complete");

  // If we have a complete type, we're done.
  NamedDecl *Def = nullptr;
  if (!T->isIncompleteType(&Def)) {
    // If we know about the definition but it is not visible, complain.
<<<<<<< HEAD
    NamedDecl *SuggestedDef = 0;
=======
    NamedDecl *SuggestedDef = nullptr;
>>>>>>> ec81a0dc
    if (!Diagnoser.Suppressed && Def &&
        !hasVisibleDefinition(*this, Def, &SuggestedDef)) {
      // Suppress this error outside of a SFINAE context if we've already
      // emitted the error once for this type. There's no usefulness in
      // repeating the diagnostic.
      // FIXME: Add a Fix-It that imports the corresponding module or includes
      // the header.
      Module *Owner = SuggestedDef->getOwningModule();
      Diag(Loc, diag::err_module_private_definition)
        << T << Owner->getFullModuleName();
      Diag(SuggestedDef->getLocation(), diag::note_previous_definition);

      // Try to recover by implicitly importing this module.
      createImplicitModuleImportForErrorRecovery(Loc, Owner);
    }

    // We lock in the inheritance model once somebody has asked us to ensure
    // that a pointer-to-member type is complete.
    if (Context.getTargetInfo().getCXXABI().isMicrosoft()) {
      if (const MemberPointerType *MPTy = T->getAs<MemberPointerType>()) {
        if (!MPTy->getClass()->isDependentType()) {
          RequireCompleteType(Loc, QualType(MPTy->getClass(), 0), 0);
          assignInheritanceModel(*this, MPTy->getMostRecentCXXRecordDecl());
        }
      }
    }

    return false;
  }

  const TagType *Tag = T->getAs<TagType>();
  const ObjCInterfaceType *IFace = T->getAs<ObjCInterfaceType>();

  // If there's an unimported definition of this type in a module (for
  // instance, because we forward declared it, then imported the definition),
  // import that definition now.
  //
  // FIXME: What about other cases where an import extends a redeclaration
  // chain for a declaration that can be accessed through a mechanism other
  // than name lookup (eg, referenced in a template, or a variable whose type
  // could be completed by the module)?
  if (Tag || IFace) {
    NamedDecl *D =
        Tag ? static_cast<NamedDecl *>(Tag->getDecl()) : IFace->getDecl();

    // Avoid diagnosing invalid decls as incomplete.
    if (D->isInvalidDecl())
      return true;

    // Give the external AST source a chance to complete the type.
    if (auto *Source = Context.getExternalSource()) {
      if (Tag)
        Source->CompleteType(Tag->getDecl());
      else
        Source->CompleteType(IFace->getDecl());

      // If the external source completed the type, go through the motions
      // again to ensure we're allowed to use the completed type.
      if (!T->isIncompleteType())
        return RequireCompleteTypeImpl(Loc, T, Diagnoser);
    }
  }

  // If we have a class template specialization or a class member of a
  // class template specialization, or an array with known size of such,
  // try to instantiate it.
  QualType MaybeTemplate = T;
  while (const ConstantArrayType *Array
           = Context.getAsConstantArrayType(MaybeTemplate))
    MaybeTemplate = Array->getElementType();
  if (const RecordType *Record = MaybeTemplate->getAs<RecordType>()) {
    if (ClassTemplateSpecializationDecl *ClassTemplateSpec
          = dyn_cast<ClassTemplateSpecializationDecl>(Record->getDecl())) {
      if (ClassTemplateSpec->getSpecializationKind() == TSK_Undeclared)
        return InstantiateClassTemplateSpecialization(Loc, ClassTemplateSpec,
                                                      TSK_ImplicitInstantiation,
                                            /*Complain=*/!Diagnoser.Suppressed);
    } else if (CXXRecordDecl *Rec
                 = dyn_cast<CXXRecordDecl>(Record->getDecl())) {
      CXXRecordDecl *Pattern = Rec->getInstantiatedFromMemberClass();
      if (!Rec->isBeingDefined() && Pattern) {
        MemberSpecializationInfo *MSI = Rec->getMemberSpecializationInfo();
        assert(MSI && "Missing member specialization information?");
        // This record was instantiated from a class within a template.
        if (MSI->getTemplateSpecializationKind() != TSK_ExplicitSpecialization)
          return InstantiateClass(Loc, Rec, Pattern,
                                  getTemplateInstantiationArgs(Rec),
                                  TSK_ImplicitInstantiation,
                                  /*Complain=*/!Diagnoser.Suppressed);
      }
    }
  }

  if (Diagnoser.Suppressed)
    return true;

  // We have an incomplete type. Produce a diagnostic.
  if (Ident___float128 &&
      T == Context.getTypeDeclType(Context.getFloat128StubType())) {
    Diag(Loc, diag::err_typecheck_decl_incomplete_type___float128);
    return true;
  }

  Diagnoser.diagnose(*this, Loc, T);

  // If the type was a forward declaration of a class/struct/union
  // type, produce a note.
  if (Tag && !Tag->getDecl()->isInvalidDecl())
    Diag(Tag->getDecl()->getLocation(),
         Tag->isBeingDefined() ? diag::note_type_being_defined
                               : diag::note_forward_declaration)
      << QualType(Tag, 0);

  // If the Objective-C class was a forward declaration, produce a note.
  if (IFace && !IFace->getDecl()->isInvalidDecl())
    Diag(IFace->getDecl()->getLocation(), diag::note_forward_class);

  // If we have external information that we can use to suggest a fix,
  // produce a note.
  if (ExternalSource)
    ExternalSource->MaybeDiagnoseMissingCompleteType(Loc, T);

  return true;
}

bool Sema::RequireCompleteType(SourceLocation Loc, QualType T,
                               unsigned DiagID) {
  TypeDiagnoserDiag Diagnoser(DiagID);
  return RequireCompleteType(Loc, T, Diagnoser);
}

/// \brief Get diagnostic %select index for tag kind for
/// literal type diagnostic message.
/// WARNING: Indexes apply to particular diagnostics only!
///
/// \returns diagnostic %select index.
static unsigned getLiteralDiagFromTagKind(TagTypeKind Tag) {
  switch (Tag) {
  case TTK_Struct: return 0;
  case TTK_Interface: return 1;
  case TTK_Class:  return 2;
  default: llvm_unreachable("Invalid tag kind for literal type diagnostic!");
  }
}

/// @brief Ensure that the type T is a literal type.
///
/// This routine checks whether the type @p T is a literal type. If @p T is an
/// incomplete type, an attempt is made to complete it. If @p T is a literal
/// type, or @p AllowIncompleteType is true and @p T is an incomplete type,
/// returns false. Otherwise, this routine issues the diagnostic @p PD (giving
/// it the type @p T), along with notes explaining why the type is not a
/// literal type, and returns true.
///
/// @param Loc  The location in the source that the non-literal type
/// diagnostic should refer to.
///
/// @param T  The type that this routine is examining for literalness.
///
/// @param Diagnoser Emits a diagnostic if T is not a literal type.
///
/// @returns @c true if @p T is not a literal type and a diagnostic was emitted,
/// @c false otherwise.
bool Sema::RequireLiteralType(SourceLocation Loc, QualType T,
                              TypeDiagnoser &Diagnoser) {
  assert(!T->isDependentType() && "type should not be dependent");

  QualType ElemType = Context.getBaseElementType(T);
  RequireCompleteType(Loc, ElemType, 0);

  if (T->isLiteralType(Context))
    return false;

  if (Diagnoser.Suppressed)
    return true;

  Diagnoser.diagnose(*this, Loc, T);

  if (T->isVariableArrayType())
    return true;

  const RecordType *RT = ElemType->getAs<RecordType>();
  if (!RT)
    return true;

  const CXXRecordDecl *RD = cast<CXXRecordDecl>(RT->getDecl());

  // A partially-defined class type can't be a literal type, because a literal
  // class type must have a trivial destructor (which can't be checked until
  // the class definition is complete).
  if (!RD->isCompleteDefinition()) {
    RequireCompleteType(Loc, ElemType, diag::note_non_literal_incomplete, T);
    return true;
  }

  // If the class has virtual base classes, then it's not an aggregate, and
  // cannot have any constexpr constructors or a trivial default constructor,
  // so is non-literal. This is better to diagnose than the resulting absence
  // of constexpr constructors.
  if (RD->getNumVBases()) {
    Diag(RD->getLocation(), diag::note_non_literal_virtual_base)
      << getLiteralDiagFromTagKind(RD->getTagKind()) << RD->getNumVBases();
    for (const auto &I : RD->vbases())
      Diag(I.getLocStart(), diag::note_constexpr_virtual_base_here)
          << I.getSourceRange();
  } else if (!RD->isAggregate() && !RD->hasConstexprNonCopyMoveConstructor() &&
             !RD->hasTrivialDefaultConstructor()) {
    Diag(RD->getLocation(), diag::note_non_literal_no_constexpr_ctors) << RD;
  } else if (RD->hasNonLiteralTypeFieldsOrBases()) {
    for (const auto &I : RD->bases()) {
      if (!I.getType()->isLiteralType(Context)) {
        Diag(I.getLocStart(),
             diag::note_non_literal_base_class)
          << RD << I.getType() << I.getSourceRange();
        return true;
      }
    }
    for (const auto *I : RD->fields()) {
      if (!I->getType()->isLiteralType(Context) ||
          I->getType().isVolatileQualified()) {
        Diag(I->getLocation(), diag::note_non_literal_field)
          << RD << I << I->getType()
          << I->getType().isVolatileQualified();
        return true;
      }
    }
  } else if (!RD->hasTrivialDestructor()) {
    // All fields and bases are of literal types, so have trivial destructors.
    // If this class's destructor is non-trivial it must be user-declared.
    CXXDestructorDecl *Dtor = RD->getDestructor();
    assert(Dtor && "class has literal fields and bases but no dtor?");
    if (!Dtor)
      return true;

    Diag(Dtor->getLocation(), Dtor->isUserProvided() ?
         diag::note_non_literal_user_provided_dtor :
         diag::note_non_literal_nontrivial_dtor) << RD;
    if (!Dtor->isUserProvided())
      SpecialMemberIsTrivial(Dtor, CXXDestructor, /*Diagnose*/true);
  }

  return true;
}

bool Sema::RequireLiteralType(SourceLocation Loc, QualType T, unsigned DiagID) {
  TypeDiagnoserDiag Diagnoser(DiagID);
  return RequireLiteralType(Loc, T, Diagnoser);
}

/// \brief Retrieve a version of the type 'T' that is elaborated by Keyword
/// and qualified by the nested-name-specifier contained in SS.
QualType Sema::getElaboratedType(ElaboratedTypeKeyword Keyword,
                                 const CXXScopeSpec &SS, QualType T) {
  if (T.isNull())
    return T;
  NestedNameSpecifier *NNS;
  if (SS.isValid())
    NNS = SS.getScopeRep();
  else {
    if (Keyword == ETK_None)
      return T;
    NNS = nullptr;
  }
  return Context.getElaboratedType(Keyword, NNS, T);
}

QualType Sema::BuildTypeofExprType(Expr *E, SourceLocation Loc) {
  ExprResult ER = CheckPlaceholderExpr(E);
  if (ER.isInvalid()) return QualType();
  E = ER.get();

  if (!E->isTypeDependent()) {
    QualType T = E->getType();
    if (const TagType *TT = T->getAs<TagType>())
      DiagnoseUseOfDecl(TT->getDecl(), E->getExprLoc());
  }
  return Context.getTypeOfExprType(E);
}

/// getDecltypeForExpr - Given an expr, will return the decltype for
/// that expression, according to the rules in C++11
/// [dcl.type.simple]p4 and C++11 [expr.lambda.prim]p18.
static QualType getDecltypeForExpr(Sema &S, Expr *E) {
  if (E->isTypeDependent())
    return S.Context.DependentTy;

  // C++11 [dcl.type.simple]p4:
  //   The type denoted by decltype(e) is defined as follows:
  //
  //     - if e is an unparenthesized id-expression or an unparenthesized class
  //       member access (5.2.5), decltype(e) is the type of the entity named
  //       by e. If there is no such entity, or if e names a set of overloaded
  //       functions, the program is ill-formed;
  //
  // We apply the same rules for Objective-C ivar and property references.
  if (const DeclRefExpr *DRE = dyn_cast<DeclRefExpr>(E)) {
    if (const ValueDecl *VD = dyn_cast<ValueDecl>(DRE->getDecl()))
      return VD->getType();
  } else if (const MemberExpr *ME = dyn_cast<MemberExpr>(E)) {
    if (const FieldDecl *FD = dyn_cast<FieldDecl>(ME->getMemberDecl()))
      return FD->getType();
  } else if (const ObjCIvarRefExpr *IR = dyn_cast<ObjCIvarRefExpr>(E)) {
    return IR->getDecl()->getType();
  } else if (const ObjCPropertyRefExpr *PR = dyn_cast<ObjCPropertyRefExpr>(E)) {
    if (PR->isExplicitProperty())
      return PR->getExplicitProperty()->getType();
  }
  
  // C++11 [expr.lambda.prim]p18:
  //   Every occurrence of decltype((x)) where x is a possibly
  //   parenthesized id-expression that names an entity of automatic
  //   storage duration is treated as if x were transformed into an
  //   access to a corresponding data member of the closure type that
  //   would have been declared if x were an odr-use of the denoted
  //   entity.
  using namespace sema;
  if (S.getCurLambda()) {
    if (isa<ParenExpr>(E)) {
      if (DeclRefExpr *DRE = dyn_cast<DeclRefExpr>(E->IgnoreParens())) {
        if (VarDecl *Var = dyn_cast<VarDecl>(DRE->getDecl())) {
          QualType T = S.getCapturedDeclRefType(Var, DRE->getLocation());
          if (!T.isNull())
            return S.Context.getLValueReferenceType(T);
        }
      }
    }
  }


  // C++11 [dcl.type.simple]p4:
  //   [...]
  QualType T = E->getType();
  switch (E->getValueKind()) {
  //     - otherwise, if e is an xvalue, decltype(e) is T&&, where T is the
  //       type of e;
  case VK_XValue: T = S.Context.getRValueReferenceType(T); break;
  //     - otherwise, if e is an lvalue, decltype(e) is T&, where T is the
  //       type of e;
  case VK_LValue: T = S.Context.getLValueReferenceType(T); break;
  //  - otherwise, decltype(e) is the type of e.
  case VK_RValue: break;
  }

  return T;
}

QualType Sema::BuildDecltypeType(Expr *E, SourceLocation Loc) {
  ExprResult ER = CheckPlaceholderExpr(E);
  if (ER.isInvalid()) return QualType();
  E = ER.get();

  return Context.getDecltypeType(E, getDecltypeForExpr(*this, E));
}

QualType Sema::BuildUnaryTransformType(QualType BaseType,
                                       UnaryTransformType::UTTKind UKind,
                                       SourceLocation Loc) {
  switch (UKind) {
  case UnaryTransformType::EnumUnderlyingType:
    if (!BaseType->isDependentType() && !BaseType->isEnumeralType()) {
      Diag(Loc, diag::err_only_enums_have_underlying_types);
      return QualType();
    } else {
      QualType Underlying = BaseType;
      if (!BaseType->isDependentType()) {
        // The enum could be incomplete if we're parsing its definition or
        // recovering from an error.
        NamedDecl *FwdDecl = nullptr;
        if (BaseType->isIncompleteType(&FwdDecl)) {
          Diag(Loc, diag::err_underlying_type_of_incomplete_enum) << BaseType;
          Diag(FwdDecl->getLocation(), diag::note_forward_declaration) << FwdDecl;
          return QualType();
        }

        EnumDecl *ED = BaseType->getAs<EnumType>()->getDecl();
        assert(ED && "EnumType has no EnumDecl");

        DiagnoseUseOfDecl(ED, Loc);

        Underlying = ED->getIntegerType();
        assert(!Underlying.isNull());
      }
      return Context.getUnaryTransformType(BaseType, Underlying,
                                        UnaryTransformType::EnumUnderlyingType);
    }
  }
  llvm_unreachable("unknown unary transform type");
}

QualType Sema::BuildAtomicType(QualType T, SourceLocation Loc) {
  if (!T->isDependentType()) {
    // FIXME: It isn't entirely clear whether incomplete atomic types
    // are allowed or not; for simplicity, ban them for the moment.
    if (RequireCompleteType(Loc, T, diag::err_atomic_specifier_bad_type, 0))
      return QualType();

    int DisallowedKind = -1;
    if (T->isArrayType())
      DisallowedKind = 1;
    else if (T->isFunctionType())
      DisallowedKind = 2;
    else if (T->isReferenceType())
      DisallowedKind = 3;
    else if (T->isAtomicType())
      DisallowedKind = 4;
    else if (T.hasQualifiers())
      DisallowedKind = 5;
    else if (!T.isTriviallyCopyableType(Context))
      // Some other non-trivially-copyable type (probably a C++ class)
      DisallowedKind = 6;

    if (DisallowedKind != -1) {
      Diag(Loc, diag::err_atomic_specifier_bad_type) << DisallowedKind << T;
      return QualType();
    }

    // FIXME: Do we need any handling for ARC here?
  }

  // Build the pointer type.
  return Context.getAtomicType(T);
}<|MERGE_RESOLUTION|>--- conflicted
+++ resolved
@@ -5129,11 +5129,7 @@
       ED = NewED;
     if (ED->isFixed()) {
       // If the enum has a fixed underlying type, any declaration of it will do.
-<<<<<<< HEAD
-      *Suggested = 0;
-=======
       *Suggested = nullptr;
->>>>>>> ec81a0dc
       for (auto *Redecl : ED->redecls()) {
         if (LookupResult::isVisible(S, Redecl))
           return true;
@@ -5153,8 +5149,6 @@
   return LookupResult::isVisible(S, D);
 }
 
-<<<<<<< HEAD
-=======
 /// Locks in the inheritance model for the given class and all of its bases.
 static void assignInheritanceModel(Sema &S, CXXRecordDecl *RD) {
   RD = RD->getMostRecentDecl();
@@ -5194,7 +5188,6 @@
   }
 }
 
->>>>>>> ec81a0dc
 /// \brief The implementation of RequireCompleteType
 bool Sema::RequireCompleteTypeImpl(SourceLocation Loc, QualType T,
                                    TypeDiagnoser &Diagnoser) {
@@ -5210,11 +5203,7 @@
   NamedDecl *Def = nullptr;
   if (!T->isIncompleteType(&Def)) {
     // If we know about the definition but it is not visible, complain.
-<<<<<<< HEAD
-    NamedDecl *SuggestedDef = 0;
-=======
     NamedDecl *SuggestedDef = nullptr;
->>>>>>> ec81a0dc
     if (!Diagnoser.Suppressed && Def &&
         !hasVisibleDefinition(*this, Def, &SuggestedDef)) {
       // Suppress this error outside of a SFINAE context if we've already
