--- conflicted
+++ resolved
@@ -741,11 +741,7 @@
   EnumConstantDecl *LastEnumConst = nullptr;
   for (auto *EC : Pattern->enumerators()) {
     // The specified value for the enumerator.
-<<<<<<< HEAD
-    ExprResult Value = SemaRef.Owned((Expr *)nullptr);
-=======
     ExprResult Value((Expr *)nullptr);
->>>>>>> ec81a0dc
     if (Expr *UninstValue = EC->getInitExpr()) {
       // The enumerator's value expression is a constant expression.
       EnterExpressionEvaluationContext Unevaluated(SemaRef,
@@ -757,11 +753,7 @@
     // Drop the initial value and continue.
     bool isInvalid = false;
     if (Value.isInvalid()) {
-<<<<<<< HEAD
-      Value = SemaRef.Owned((Expr *)nullptr);
-=======
       Value = nullptr;
->>>>>>> ec81a0dc
       isInvalid = true;
     }
 
@@ -3135,11 +3127,7 @@
         NoexceptExpr
           = SemaRef.VerifyIntegerConstantExpression(NoexceptExpr,
               nullptr, diag::err_noexcept_needs_constant_expression,
-<<<<<<< HEAD
-              /*AllowFold*/ false).take();
-=======
               /*AllowFold*/ false).get();
->>>>>>> ec81a0dc
     }
   }
 
