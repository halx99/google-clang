//===------- SemaTemplate.cpp - Semantic Analysis for C++ Templates -------===/
//
//                     The LLVM Compiler Infrastructure
//
// This file is distributed under the University of Illinois Open Source
// License. See LICENSE.TXT for details.
//===----------------------------------------------------------------------===/
//
//  This file implements semantic analysis for C++ templates.
//===----------------------------------------------------------------------===/

#include "TreeTransform.h"
#include "clang/AST/ASTConsumer.h"
#include "clang/AST/ASTContext.h"
#include "clang/AST/DeclFriend.h"
#include "clang/AST/DeclTemplate.h"
#include "clang/AST/Expr.h"
#include "clang/AST/ExprCXX.h"
#include "clang/AST/RecursiveASTVisitor.h"
#include "clang/AST/TypeVisitor.h"
#include "clang/Basic/LangOptions.h"
#include "clang/Basic/PartialDiagnostic.h"
#include "clang/Basic/TargetInfo.h"
#include "clang/Sema/DeclSpec.h"
#include "clang/Sema/Lookup.h"
#include "clang/Sema/ParsedTemplate.h"
#include "clang/Sema/Scope.h"
#include "clang/Sema/SemaInternal.h"
#include "clang/Sema/Template.h"
#include "clang/Sema/TemplateDeduction.h"
#include "llvm/ADT/SmallBitVector.h"
#include "llvm/ADT/SmallString.h"
#include "llvm/ADT/StringExtras.h"
using namespace clang;
using namespace sema;

// Exported for use by Parser.
SourceRange
clang::getTemplateParamsRange(TemplateParameterList const * const *Ps,
                              unsigned N) {
  if (!N) return SourceRange();
  return SourceRange(Ps[0]->getTemplateLoc(), Ps[N-1]->getRAngleLoc());
}

/// \brief Determine whether the declaration found is acceptable as the name
/// of a template and, if so, return that template declaration. Otherwise,
/// returns NULL.
static NamedDecl *isAcceptableTemplateName(ASTContext &Context,
                                           NamedDecl *Orig,
                                           bool AllowFunctionTemplates) {
  NamedDecl *D = Orig->getUnderlyingDecl();

  if (isa<TemplateDecl>(D)) {
    if (!AllowFunctionTemplates && isa<FunctionTemplateDecl>(D))
      return nullptr;

    return Orig;
  }

  if (CXXRecordDecl *Record = dyn_cast<CXXRecordDecl>(D)) {
    // C++ [temp.local]p1:
    //   Like normal (non-template) classes, class templates have an
    //   injected-class-name (Clause 9). The injected-class-name
    //   can be used with or without a template-argument-list. When
    //   it is used without a template-argument-list, it is
    //   equivalent to the injected-class-name followed by the
    //   template-parameters of the class template enclosed in
    //   <>. When it is used with a template-argument-list, it
    //   refers to the specified class template specialization,
    //   which could be the current specialization or another
    //   specialization.
    if (Record->isInjectedClassName()) {
      Record = cast<CXXRecordDecl>(Record->getDeclContext());
      if (Record->getDescribedClassTemplate())
        return Record->getDescribedClassTemplate();

      if (ClassTemplateSpecializationDecl *Spec
            = dyn_cast<ClassTemplateSpecializationDecl>(Record))
        return Spec->getSpecializedTemplate();
    }

    return nullptr;
  }

  return nullptr;
}

void Sema::FilterAcceptableTemplateNames(LookupResult &R, 
                                         bool AllowFunctionTemplates) {
  // The set of class templates we've already seen.
  llvm::SmallPtrSet<ClassTemplateDecl *, 8> ClassTemplates;
  LookupResult::Filter filter = R.makeFilter();
  while (filter.hasNext()) {
    NamedDecl *Orig = filter.next();
    NamedDecl *Repl = isAcceptableTemplateName(Context, Orig, 
                                               AllowFunctionTemplates);
    if (!Repl)
      filter.erase();
    else if (Repl != Orig) {

      // C++ [temp.local]p3:
      //   A lookup that finds an injected-class-name (10.2) can result in an
      //   ambiguity in certain cases (for example, if it is found in more than
      //   one base class). If all of the injected-class-names that are found
      //   refer to specializations of the same class template, and if the name
      //   is used as a template-name, the reference refers to the class
      //   template itself and not a specialization thereof, and is not
      //   ambiguous.
      if (ClassTemplateDecl *ClassTmpl = dyn_cast<ClassTemplateDecl>(Repl))
        if (!ClassTemplates.insert(ClassTmpl)) {
          filter.erase();
          continue;
        }

      // FIXME: we promote access to public here as a workaround to
      // the fact that LookupResult doesn't let us remember that we
      // found this template through a particular injected class name,
      // which means we end up doing nasty things to the invariants.
      // Pretending that access is public is *much* safer.
      filter.replace(Repl, AS_public);
    }
  }
  filter.done();
}

bool Sema::hasAnyAcceptableTemplateNames(LookupResult &R,
                                         bool AllowFunctionTemplates) {
  for (LookupResult::iterator I = R.begin(), IEnd = R.end(); I != IEnd; ++I)
    if (isAcceptableTemplateName(Context, *I, AllowFunctionTemplates))
      return true;
  
  return false;
}

TemplateNameKind Sema::isTemplateName(Scope *S,
                                      CXXScopeSpec &SS,
                                      bool hasTemplateKeyword,
                                      UnqualifiedId &Name,
                                      ParsedType ObjectTypePtr,
                                      bool EnteringContext,
                                      TemplateTy &TemplateResult,
                                      bool &MemberOfUnknownSpecialization) {
  assert(getLangOpts().CPlusPlus && "No template names in C!");

  DeclarationName TName;
  MemberOfUnknownSpecialization = false;

  switch (Name.getKind()) {
  case UnqualifiedId::IK_Identifier:
    TName = DeclarationName(Name.Identifier);
    break;

  case UnqualifiedId::IK_OperatorFunctionId:
    TName = Context.DeclarationNames.getCXXOperatorName(
                                              Name.OperatorFunctionId.Operator);
    break;

  case UnqualifiedId::IK_LiteralOperatorId:
    TName = Context.DeclarationNames.getCXXLiteralOperatorName(Name.Identifier);
    break;

  default:
    return TNK_Non_template;
  }

  QualType ObjectType = ObjectTypePtr.get();

  LookupResult R(*this, TName, Name.getLocStart(), LookupOrdinaryName);
  LookupTemplateName(R, S, SS, ObjectType, EnteringContext,
                     MemberOfUnknownSpecialization);
  if (R.empty()) return TNK_Non_template;
  if (R.isAmbiguous()) {
    // Suppress diagnostics;  we'll redo this lookup later.
    R.suppressDiagnostics();

    // FIXME: we might have ambiguous templates, in which case we
    // should at least parse them properly!
    return TNK_Non_template;
  }

  TemplateName Template;
  TemplateNameKind TemplateKind;

  unsigned ResultCount = R.end() - R.begin();
  if (ResultCount > 1) {
    // We assume that we'll preserve the qualifier from a function
    // template name in other ways.
    Template = Context.getOverloadedTemplateName(R.begin(), R.end());
    TemplateKind = TNK_Function_template;

    // We'll do this lookup again later.
    R.suppressDiagnostics();
  } else {
    TemplateDecl *TD = cast<TemplateDecl>((*R.begin())->getUnderlyingDecl());

    if (SS.isSet() && !SS.isInvalid()) {
      NestedNameSpecifier *Qualifier = SS.getScopeRep();
      Template = Context.getQualifiedTemplateName(Qualifier,
                                                  hasTemplateKeyword, TD);
    } else {
      Template = TemplateName(TD);
    }

    if (isa<FunctionTemplateDecl>(TD)) {
      TemplateKind = TNK_Function_template;

      // We'll do this lookup again later.
      R.suppressDiagnostics();
    } else {
      assert(isa<ClassTemplateDecl>(TD) || isa<TemplateTemplateParmDecl>(TD) ||
             isa<TypeAliasTemplateDecl>(TD) || isa<VarTemplateDecl>(TD));
      TemplateKind =
          isa<VarTemplateDecl>(TD) ? TNK_Var_template : TNK_Type_template;
    }
  }

  TemplateResult = TemplateTy::make(Template);
  return TemplateKind;
}

bool Sema::DiagnoseUnknownTemplateName(const IdentifierInfo &II,
                                       SourceLocation IILoc,
                                       Scope *S,
                                       const CXXScopeSpec *SS,
                                       TemplateTy &SuggestedTemplate,
                                       TemplateNameKind &SuggestedKind) {
  // We can't recover unless there's a dependent scope specifier preceding the
  // template name.
  // FIXME: Typo correction?
  if (!SS || !SS->isSet() || !isDependentScopeSpecifier(*SS) ||
      computeDeclContext(*SS))
    return false;

  // The code is missing a 'template' keyword prior to the dependent template
  // name.
  NestedNameSpecifier *Qualifier = (NestedNameSpecifier*)SS->getScopeRep();
  Diag(IILoc, diag::err_template_kw_missing)
    << Qualifier << II.getName()
    << FixItHint::CreateInsertion(IILoc, "template ");
  SuggestedTemplate
    = TemplateTy::make(Context.getDependentTemplateName(Qualifier, &II));
  SuggestedKind = TNK_Dependent_template_name;
  return true;
}

void Sema::LookupTemplateName(LookupResult &Found,
                              Scope *S, CXXScopeSpec &SS,
                              QualType ObjectType,
                              bool EnteringContext,
                              bool &MemberOfUnknownSpecialization) {
  // Determine where to perform name lookup
  MemberOfUnknownSpecialization = false;
  DeclContext *LookupCtx = nullptr;
  bool isDependent = false;
  if (!ObjectType.isNull()) {
    // This nested-name-specifier occurs in a member access expression, e.g.,
    // x->B::f, and we are looking into the type of the object.
    assert(!SS.isSet() && "ObjectType and scope specifier cannot coexist");
    LookupCtx = computeDeclContext(ObjectType);
    isDependent = ObjectType->isDependentType();
    assert((isDependent || !ObjectType->isIncompleteType() ||
            ObjectType->castAs<TagType>()->isBeingDefined()) &&
           "Caller should have completed object type");
    
    // Template names cannot appear inside an Objective-C class or object type.
    if (ObjectType->isObjCObjectOrInterfaceType()) {
      Found.clear();
      return;
    }
  } else if (SS.isSet()) {
    // This nested-name-specifier occurs after another nested-name-specifier,
    // so long into the context associated with the prior nested-name-specifier.
    LookupCtx = computeDeclContext(SS, EnteringContext);
    isDependent = isDependentScopeSpecifier(SS);

    // The declaration context must be complete.
    if (LookupCtx && RequireCompleteDeclContext(SS, LookupCtx))
      return;
  }

  bool ObjectTypeSearchedInScope = false;
  bool AllowFunctionTemplatesInLookup = true;
  if (LookupCtx) {
    // Perform "qualified" name lookup into the declaration context we
    // computed, which is either the type of the base of a member access
    // expression or the declaration context associated with a prior
    // nested-name-specifier.
    LookupQualifiedName(Found, LookupCtx);
    if (!ObjectType.isNull() && Found.empty()) {
      // C++ [basic.lookup.classref]p1:
      //   In a class member access expression (5.2.5), if the . or -> token is
      //   immediately followed by an identifier followed by a <, the
      //   identifier must be looked up to determine whether the < is the
      //   beginning of a template argument list (14.2) or a less-than operator.
      //   The identifier is first looked up in the class of the object
      //   expression. If the identifier is not found, it is then looked up in
      //   the context of the entire postfix-expression and shall name a class
      //   or function template.
      if (S) LookupName(Found, S);
      ObjectTypeSearchedInScope = true;
      AllowFunctionTemplatesInLookup = false;
    }
  } else if (isDependent && (!S || ObjectType.isNull())) {
    // We cannot look into a dependent object type or nested nme
    // specifier.
    MemberOfUnknownSpecialization = true;
    return;
  } else {
    // Perform unqualified name lookup in the current scope.
    LookupName(Found, S);
    
    if (!ObjectType.isNull())
      AllowFunctionTemplatesInLookup = false;
  }

  if (Found.empty() && !isDependent) {
    // If we did not find any names, attempt to correct any typos.
    DeclarationName Name = Found.getLookupName();
    Found.clear();
    // Simple filter callback that, for keywords, only accepts the C++ *_cast
    CorrectionCandidateCallback FilterCCC;
    FilterCCC.WantTypeSpecifiers = false;
    FilterCCC.WantExpressionKeywords = false;
    FilterCCC.WantRemainingKeywords = false;
    FilterCCC.WantCXXNamedCasts = true;
    if (TypoCorrection Corrected = CorrectTypo(Found.getLookupNameInfo(),
                                               Found.getLookupKind(), S, &SS,
                                               FilterCCC, CTK_ErrorRecovery,
                                               LookupCtx)) {
      Found.setLookupName(Corrected.getCorrection());
      if (Corrected.getCorrectionDecl())
        Found.addDecl(Corrected.getCorrectionDecl());
      FilterAcceptableTemplateNames(Found);
      if (!Found.empty()) {
        if (LookupCtx) {
          std::string CorrectedStr(Corrected.getAsString(getLangOpts()));
          bool DroppedSpecifier = Corrected.WillReplaceSpecifier() &&
                                  Name.getAsString() == CorrectedStr;
          diagnoseTypo(Corrected, PDiag(diag::err_no_member_template_suggest)
                                    << Name << LookupCtx << DroppedSpecifier
                                    << SS.getRange());
        } else {
          diagnoseTypo(Corrected, PDiag(diag::err_no_template_suggest) << Name);
        }
      }
    } else {
      Found.setLookupName(Name);
    }
  }

  FilterAcceptableTemplateNames(Found, AllowFunctionTemplatesInLookup);
  if (Found.empty()) {
    if (isDependent)
      MemberOfUnknownSpecialization = true;
    return;
  }

  if (S && !ObjectType.isNull() && !ObjectTypeSearchedInScope &&
      !getLangOpts().CPlusPlus11) {
    // C++03 [basic.lookup.classref]p1:
    //   [...] If the lookup in the class of the object expression finds a
    //   template, the name is also looked up in the context of the entire
    //   postfix-expression and [...]
    //
    // Note: C++11 does not perform this second lookup.
    LookupResult FoundOuter(*this, Found.getLookupName(), Found.getNameLoc(),
                            LookupOrdinaryName);
    LookupName(FoundOuter, S);
    FilterAcceptableTemplateNames(FoundOuter, /*AllowFunctionTemplates=*/false);

    if (FoundOuter.empty()) {
      //   - if the name is not found, the name found in the class of the
      //     object expression is used, otherwise
    } else if (!FoundOuter.getAsSingle<ClassTemplateDecl>() ||
               FoundOuter.isAmbiguous()) {
      //   - if the name is found in the context of the entire
      //     postfix-expression and does not name a class template, the name
      //     found in the class of the object expression is used, otherwise
      FoundOuter.clear();
    } else if (!Found.isSuppressingDiagnostics()) {
      //   - if the name found is a class template, it must refer to the same
      //     entity as the one found in the class of the object expression,
      //     otherwise the program is ill-formed.
      if (!Found.isSingleResult() ||
          Found.getFoundDecl()->getCanonicalDecl()
            != FoundOuter.getFoundDecl()->getCanonicalDecl()) {
        Diag(Found.getNameLoc(),
             diag::ext_nested_name_member_ref_lookup_ambiguous)
          << Found.getLookupName()
          << ObjectType;
        Diag(Found.getRepresentativeDecl()->getLocation(),
             diag::note_ambig_member_ref_object_type)
          << ObjectType;
        Diag(FoundOuter.getFoundDecl()->getLocation(),
             diag::note_ambig_member_ref_scope);

        // Recover by taking the template that we found in the object
        // expression's type.
      }
    }
  }
}

/// ActOnDependentIdExpression - Handle a dependent id-expression that
/// was just parsed.  This is only possible with an explicit scope
/// specifier naming a dependent type.
ExprResult
Sema::ActOnDependentIdExpression(const CXXScopeSpec &SS,
                                 SourceLocation TemplateKWLoc,
                                 const DeclarationNameInfo &NameInfo,
                                 bool isAddressOfOperand,
                           const TemplateArgumentListInfo *TemplateArgs) {
  DeclContext *DC = getFunctionLevelDeclContext();

  if (!isAddressOfOperand &&
      isa<CXXMethodDecl>(DC) &&
      cast<CXXMethodDecl>(DC)->isInstance()) {
    QualType ThisType = cast<CXXMethodDecl>(DC)->getThisType(Context);

    // Since the 'this' expression is synthesized, we don't need to
    // perform the double-lookup check.
    NamedDecl *FirstQualifierInScope = nullptr;

<<<<<<< HEAD
    return Owned(CXXDependentScopeMemberExpr::Create(Context,
                                                     /*This*/ nullptr, ThisType,
                                                     /*IsArrow*/ true,
                                                     /*Op*/ SourceLocation(),
                                               SS.getWithLocInContext(Context),
                                                     TemplateKWLoc,
                                                     FirstQualifierInScope,
                                                     NameInfo,
                                                     TemplateArgs));
=======
    return CXXDependentScopeMemberExpr::Create(
        Context, /*This*/ nullptr, ThisType, /*IsArrow*/ true,
        /*Op*/ SourceLocation(), SS.getWithLocInContext(Context), TemplateKWLoc,
        FirstQualifierInScope, NameInfo, TemplateArgs);
>>>>>>> ec81a0dc
  }

  return BuildDependentDeclRefExpr(SS, TemplateKWLoc, NameInfo, TemplateArgs);
}

ExprResult
Sema::BuildDependentDeclRefExpr(const CXXScopeSpec &SS,
                                SourceLocation TemplateKWLoc,
                                const DeclarationNameInfo &NameInfo,
                                const TemplateArgumentListInfo *TemplateArgs) {
  return DependentScopeDeclRefExpr::Create(
      Context, SS.getWithLocInContext(Context), TemplateKWLoc, NameInfo,
      TemplateArgs);
}

/// DiagnoseTemplateParameterShadow - Produce a diagnostic complaining
/// that the template parameter 'PrevDecl' is being shadowed by a new
/// declaration at location Loc. Returns true to indicate that this is
/// an error, and false otherwise.
void Sema::DiagnoseTemplateParameterShadow(SourceLocation Loc, Decl *PrevDecl) {
  assert(PrevDecl->isTemplateParameter() && "Not a template parameter");

  // Microsoft Visual C++ permits template parameters to be shadowed.
  if (getLangOpts().MicrosoftExt)
    return;

  // C++ [temp.local]p4:
  //   A template-parameter shall not be redeclared within its
  //   scope (including nested scopes).
  Diag(Loc, diag::err_template_param_shadow)
    << cast<NamedDecl>(PrevDecl)->getDeclName();
  Diag(PrevDecl->getLocation(), diag::note_template_param_here);
  return;
}

/// AdjustDeclIfTemplate - If the given decl happens to be a template, reset
/// the parameter D to reference the templated declaration and return a pointer
/// to the template declaration. Otherwise, do nothing to D and return null.
TemplateDecl *Sema::AdjustDeclIfTemplate(Decl *&D) {
  if (TemplateDecl *Temp = dyn_cast_or_null<TemplateDecl>(D)) {
    D = Temp->getTemplatedDecl();
    return Temp;
  }
  return nullptr;
}

ParsedTemplateArgument ParsedTemplateArgument::getTemplatePackExpansion(
                                             SourceLocation EllipsisLoc) const {
  assert(Kind == Template &&
         "Only template template arguments can be pack expansions here");
  assert(getAsTemplate().get().containsUnexpandedParameterPack() &&
         "Template template argument pack expansion without packs");
  ParsedTemplateArgument Result(*this);
  Result.EllipsisLoc = EllipsisLoc;
  return Result;
}

static TemplateArgumentLoc translateTemplateArgument(Sema &SemaRef,
                                            const ParsedTemplateArgument &Arg) {

  switch (Arg.getKind()) {
  case ParsedTemplateArgument::Type: {
    TypeSourceInfo *DI;
    QualType T = SemaRef.GetTypeFromParser(Arg.getAsType(), &DI);
    if (!DI)
      DI = SemaRef.Context.getTrivialTypeSourceInfo(T, Arg.getLocation());
    return TemplateArgumentLoc(TemplateArgument(T), DI);
  }

  case ParsedTemplateArgument::NonType: {
    Expr *E = static_cast<Expr *>(Arg.getAsExpr());
    return TemplateArgumentLoc(TemplateArgument(E), E);
  }

  case ParsedTemplateArgument::Template: {
    TemplateName Template = Arg.getAsTemplate().get();
    TemplateArgument TArg;
    if (Arg.getEllipsisLoc().isValid())
      TArg = TemplateArgument(Template, Optional<unsigned int>());
    else
      TArg = Template;
    return TemplateArgumentLoc(TArg,
                               Arg.getScopeSpec().getWithLocInContext(
                                                              SemaRef.Context),
                               Arg.getLocation(),
                               Arg.getEllipsisLoc());
  }
  }

  llvm_unreachable("Unhandled parsed template argument");
}

/// \brief Translates template arguments as provided by the parser
/// into template arguments used by semantic analysis.
void Sema::translateTemplateArguments(const ASTTemplateArgsPtr &TemplateArgsIn,
                                      TemplateArgumentListInfo &TemplateArgs) {
 for (unsigned I = 0, Last = TemplateArgsIn.size(); I != Last; ++I)
   TemplateArgs.addArgument(translateTemplateArgument(*this,
                                                      TemplateArgsIn[I]));
}

static void maybeDiagnoseTemplateParameterShadow(Sema &SemaRef, Scope *S,
                                                 SourceLocation Loc,
                                                 IdentifierInfo *Name) {
  NamedDecl *PrevDecl = SemaRef.LookupSingleName(
      S, Name, Loc, Sema::LookupOrdinaryName, Sema::ForRedeclaration);
  if (PrevDecl && PrevDecl->isTemplateParameter())
    SemaRef.DiagnoseTemplateParameterShadow(Loc, PrevDecl);
}

/// ActOnTypeParameter - Called when a C++ template type parameter
/// (e.g., "typename T") has been parsed. Typename specifies whether
/// the keyword "typename" was used to declare the type parameter
/// (otherwise, "class" was used), and KeyLoc is the location of the
/// "class" or "typename" keyword. ParamName is the name of the
/// parameter (NULL indicates an unnamed template parameter) and
/// ParamNameLoc is the location of the parameter name (if any).
/// If the type parameter has a default argument, it will be added
/// later via ActOnTypeParameterDefault.
Decl *Sema::ActOnTypeParameter(Scope *S, bool Typename,
                               SourceLocation EllipsisLoc,
                               SourceLocation KeyLoc,
                               IdentifierInfo *ParamName,
                               SourceLocation ParamNameLoc,
                               unsigned Depth, unsigned Position,
                               SourceLocation EqualLoc,
                               ParsedType DefaultArg) {
  assert(S->isTemplateParamScope() &&
         "Template type parameter not in template parameter scope!");
  bool Invalid = false;

  SourceLocation Loc = ParamNameLoc;
  if (!ParamName)
    Loc = KeyLoc;

  bool IsParameterPack = EllipsisLoc.isValid();
  TemplateTypeParmDecl *Param
    = TemplateTypeParmDecl::Create(Context, Context.getTranslationUnitDecl(),
                                   KeyLoc, Loc, Depth, Position, ParamName,
                                   Typename, IsParameterPack);
  Param->setAccess(AS_public);
  if (Invalid)
    Param->setInvalidDecl();

  if (ParamName) {
    maybeDiagnoseTemplateParameterShadow(*this, S, ParamNameLoc, ParamName);

    // Add the template parameter into the current scope.
    S->AddDecl(Param);
    IdResolver.AddDecl(Param);
  }

  // C++0x [temp.param]p9:
  //   A default template-argument may be specified for any kind of
  //   template-parameter that is not a template parameter pack.
  if (DefaultArg && IsParameterPack) {
    Diag(EqualLoc, diag::err_template_param_pack_default_arg);
    DefaultArg = ParsedType();
  }

  // Handle the default argument, if provided.
  if (DefaultArg) {
    TypeSourceInfo *DefaultTInfo;
    GetTypeFromParser(DefaultArg, &DefaultTInfo);

    assert(DefaultTInfo && "expected source information for type");

    // Check for unexpanded parameter packs.
    if (DiagnoseUnexpandedParameterPack(Loc, DefaultTInfo,
                                        UPPC_DefaultArgument))
      return Param;

    // Check the template argument itself.
    if (CheckTemplateArgument(Param, DefaultTInfo)) {
      Param->setInvalidDecl();
      return Param;
    }

    Param->setDefaultArgument(DefaultTInfo, false);
  }

  return Param;
}

/// \brief Check that the type of a non-type template parameter is
/// well-formed.
///
/// \returns the (possibly-promoted) parameter type if valid;
/// otherwise, produces a diagnostic and returns a NULL type.
QualType
Sema::CheckNonTypeTemplateParameterType(QualType T, SourceLocation Loc) {
  // We don't allow variably-modified types as the type of non-type template
  // parameters.
  if (T->isVariablyModifiedType()) {
    Diag(Loc, diag::err_variably_modified_nontype_template_param)
      << T;
    return QualType();
  }

  // C++ [temp.param]p4:
  //
  // A non-type template-parameter shall have one of the following
  // (optionally cv-qualified) types:
  //
  //       -- integral or enumeration type,
  if (T->isIntegralOrEnumerationType() ||
      //   -- pointer to object or pointer to function,
      T->isPointerType() ||
      //   -- reference to object or reference to function,
      T->isReferenceType() ||
      //   -- pointer to member,
      T->isMemberPointerType() ||
      //   -- std::nullptr_t.
      T->isNullPtrType() ||
      // If T is a dependent type, we can't do the check now, so we
      // assume that it is well-formed.
      T->isDependentType()) {
    // C++ [temp.param]p5: The top-level cv-qualifiers on the template-parameter
    // are ignored when determining its type.
    return T.getUnqualifiedType();
  }

  // C++ [temp.param]p8:
  //
  //   A non-type template-parameter of type "array of T" or
  //   "function returning T" is adjusted to be of type "pointer to
  //   T" or "pointer to function returning T", respectively.
  else if (T->isArrayType())
    // FIXME: Keep the type prior to promotion?
    return Context.getArrayDecayedType(T);
  else if (T->isFunctionType())
    // FIXME: Keep the type prior to promotion?
    return Context.getPointerType(T);

  Diag(Loc, diag::err_template_nontype_parm_bad_type)
    << T;

  return QualType();
}

Decl *Sema::ActOnNonTypeTemplateParameter(Scope *S, Declarator &D,
                                          unsigned Depth,
                                          unsigned Position,
                                          SourceLocation EqualLoc,
                                          Expr *Default) {
  TypeSourceInfo *TInfo = GetTypeForDeclarator(D, S);
  QualType T = TInfo->getType();

  assert(S->isTemplateParamScope() &&
         "Non-type template parameter not in template parameter scope!");
  bool Invalid = false;

  T = CheckNonTypeTemplateParameterType(T, D.getIdentifierLoc());
  if (T.isNull()) {
    T = Context.IntTy; // Recover with an 'int' type.
    Invalid = true;
  }

  IdentifierInfo *ParamName = D.getIdentifier();
  bool IsParameterPack = D.hasEllipsis();
  NonTypeTemplateParmDecl *Param
    = NonTypeTemplateParmDecl::Create(Context, Context.getTranslationUnitDecl(),
                                      D.getLocStart(),
                                      D.getIdentifierLoc(),
                                      Depth, Position, ParamName, T,
                                      IsParameterPack, TInfo);
  Param->setAccess(AS_public);

  if (Invalid)
    Param->setInvalidDecl();

  if (ParamName) {
    maybeDiagnoseTemplateParameterShadow(*this, S, D.getIdentifierLoc(),
                                         ParamName);

    // Add the template parameter into the current scope.
    S->AddDecl(Param);
    IdResolver.AddDecl(Param);
  }

  // C++0x [temp.param]p9:
  //   A default template-argument may be specified for any kind of
  //   template-parameter that is not a template parameter pack.
  if (Default && IsParameterPack) {
    Diag(EqualLoc, diag::err_template_param_pack_default_arg);
    Default = nullptr;
  }

  // Check the well-formedness of the default template argument, if provided.
  if (Default) {
    // Check for unexpanded parameter packs.
    if (DiagnoseUnexpandedParameterPack(Default, UPPC_DefaultArgument))
      return Param;

    TemplateArgument Converted;
    ExprResult DefaultRes = CheckTemplateArgument(Param, Param->getType(), Default, Converted);
    if (DefaultRes.isInvalid()) {
      Param->setInvalidDecl();
      return Param;
    }
    Default = DefaultRes.get();

    Param->setDefaultArgument(Default, false);
  }

  return Param;
}

/// ActOnTemplateTemplateParameter - Called when a C++ template template
/// parameter (e.g. T in template <template \<typename> class T> class array)
/// has been parsed. S is the current scope.
Decl *Sema::ActOnTemplateTemplateParameter(Scope* S,
                                           SourceLocation TmpLoc,
                                           TemplateParameterList *Params,
                                           SourceLocation EllipsisLoc,
                                           IdentifierInfo *Name,
                                           SourceLocation NameLoc,
                                           unsigned Depth,
                                           unsigned Position,
                                           SourceLocation EqualLoc,
                                           ParsedTemplateArgument Default) {
  assert(S->isTemplateParamScope() &&
         "Template template parameter not in template parameter scope!");

  // Construct the parameter object.
  bool IsParameterPack = EllipsisLoc.isValid();
  TemplateTemplateParmDecl *Param =
    TemplateTemplateParmDecl::Create(Context, Context.getTranslationUnitDecl(),
                                     NameLoc.isInvalid()? TmpLoc : NameLoc,
                                     Depth, Position, IsParameterPack,
                                     Name, Params);
  Param->setAccess(AS_public);
  
  // If the template template parameter has a name, then link the identifier
  // into the scope and lookup mechanisms.
  if (Name) {
    maybeDiagnoseTemplateParameterShadow(*this, S, NameLoc, Name);

    S->AddDecl(Param);
    IdResolver.AddDecl(Param);
  }

  if (Params->size() == 0) {
    Diag(Param->getLocation(), diag::err_template_template_parm_no_parms)
    << SourceRange(Params->getLAngleLoc(), Params->getRAngleLoc());
    Param->setInvalidDecl();
  }

  // C++0x [temp.param]p9:
  //   A default template-argument may be specified for any kind of
  //   template-parameter that is not a template parameter pack.
  if (IsParameterPack && !Default.isInvalid()) {
    Diag(EqualLoc, diag::err_template_param_pack_default_arg);
    Default = ParsedTemplateArgument();
  }

  if (!Default.isInvalid()) {
    // Check only that we have a template template argument. We don't want to
    // try to check well-formedness now, because our template template parameter
    // might have dependent types in its template parameters, which we wouldn't
    // be able to match now.
    //
    // If none of the template template parameter's template arguments mention
    // other template parameters, we could actually perform more checking here.
    // However, it isn't worth doing.
    TemplateArgumentLoc DefaultArg = translateTemplateArgument(*this, Default);
    if (DefaultArg.getArgument().getAsTemplate().isNull()) {
      Diag(DefaultArg.getLocation(), diag::err_template_arg_not_class_template)
        << DefaultArg.getSourceRange();
      return Param;
    }

    // Check for unexpanded parameter packs.
    if (DiagnoseUnexpandedParameterPack(DefaultArg.getLocation(),
                                        DefaultArg.getArgument().getAsTemplate(),
                                        UPPC_DefaultArgument))
      return Param;

    Param->setDefaultArgument(DefaultArg, false);
  }

  return Param;
}

/// ActOnTemplateParameterList - Builds a TemplateParameterList that
/// contains the template parameters in Params/NumParams.
TemplateParameterList *
Sema::ActOnTemplateParameterList(unsigned Depth,
                                 SourceLocation ExportLoc,
                                 SourceLocation TemplateLoc,
                                 SourceLocation LAngleLoc,
                                 Decl **Params, unsigned NumParams,
                                 SourceLocation RAngleLoc) {
  if (ExportLoc.isValid())
    Diag(ExportLoc, diag::warn_template_export_unsupported);

  return TemplateParameterList::Create(Context, TemplateLoc, LAngleLoc,
                                       (NamedDecl**)Params, NumParams,
                                       RAngleLoc);
}

static void SetNestedNameSpecifier(TagDecl *T, const CXXScopeSpec &SS) {
  if (SS.isSet())
    T->setQualifierInfo(SS.getWithLocInContext(T->getASTContext()));
}

DeclResult
Sema::CheckClassTemplate(Scope *S, unsigned TagSpec, TagUseKind TUK,
                         SourceLocation KWLoc, CXXScopeSpec &SS,
                         IdentifierInfo *Name, SourceLocation NameLoc,
                         AttributeList *Attr,
                         TemplateParameterList *TemplateParams,
                         AccessSpecifier AS, SourceLocation ModulePrivateLoc,
                         unsigned NumOuterTemplateParamLists,
                         TemplateParameterList** OuterTemplateParamLists) {
  assert(TemplateParams && TemplateParams->size() > 0 &&
         "No template parameters");
  assert(TUK != TUK_Reference && "Can only declare or define class templates");
  bool Invalid = false;

  // Check that we can declare a template here.
  if (CheckTemplateDeclScope(S, TemplateParams))
    return true;

  TagTypeKind Kind = TypeWithKeyword::getTagTypeKindForTypeSpec(TagSpec);
  assert(Kind != TTK_Enum && "can't build template of enumerated type");

  // There is no such thing as an unnamed class template.
  if (!Name) {
    Diag(KWLoc, diag::err_template_unnamed_class);
    return true;
  }

  // Find any previous declaration with this name. For a friend with no
  // scope explicitly specified, we only look for tag declarations (per
  // C++11 [basic.lookup.elab]p2).
  DeclContext *SemanticContext;
  LookupResult Previous(*this, Name, NameLoc,
                        (SS.isEmpty() && TUK == TUK_Friend)
                          ? LookupTagName : LookupOrdinaryName,
                        ForRedeclaration);
  if (SS.isNotEmpty() && !SS.isInvalid()) {
    SemanticContext = computeDeclContext(SS, true);
    if (!SemanticContext) {
      // FIXME: Horrible, horrible hack! We can't currently represent this
      // in the AST, and historically we have just ignored such friend
      // class templates, so don't complain here.
      Diag(NameLoc, TUK == TUK_Friend
                        ? diag::warn_template_qualified_friend_ignored
                        : diag::err_template_qualified_declarator_no_match)
          << SS.getScopeRep() << SS.getRange();
      return TUK != TUK_Friend;
    }

    if (RequireCompleteDeclContext(SS, SemanticContext))
      return true;

    // If we're adding a template to a dependent context, we may need to 
    // rebuilding some of the types used within the template parameter list, 
    // now that we know what the current instantiation is.
    if (SemanticContext->isDependentContext()) {
      ContextRAII SavedContext(*this, SemanticContext);
      if (RebuildTemplateParamsInCurrentInstantiation(TemplateParams))
        Invalid = true;
    } else if (TUK != TUK_Friend && TUK != TUK_Reference)
      diagnoseQualifiedDeclaration(SS, SemanticContext, Name, NameLoc);

    LookupQualifiedName(Previous, SemanticContext);
  } else {
    SemanticContext = CurContext;
    LookupName(Previous, S);
  }

  if (Previous.isAmbiguous())
    return true;

  NamedDecl *PrevDecl = nullptr;
  if (Previous.begin() != Previous.end())
    PrevDecl = (*Previous.begin())->getUnderlyingDecl();

  // If there is a previous declaration with the same name, check
  // whether this is a valid redeclaration.
  ClassTemplateDecl *PrevClassTemplate
    = dyn_cast_or_null<ClassTemplateDecl>(PrevDecl);

  // We may have found the injected-class-name of a class template,
  // class template partial specialization, or class template specialization.
  // In these cases, grab the template that is being defined or specialized.
  if (!PrevClassTemplate && PrevDecl && isa<CXXRecordDecl>(PrevDecl) &&
      cast<CXXRecordDecl>(PrevDecl)->isInjectedClassName()) {
    PrevDecl = cast<CXXRecordDecl>(PrevDecl->getDeclContext());
    PrevClassTemplate
      = cast<CXXRecordDecl>(PrevDecl)->getDescribedClassTemplate();
    if (!PrevClassTemplate && isa<ClassTemplateSpecializationDecl>(PrevDecl)) {
      PrevClassTemplate
        = cast<ClassTemplateSpecializationDecl>(PrevDecl)
            ->getSpecializedTemplate();
    }
  }

  if (TUK == TUK_Friend) {
    // C++ [namespace.memdef]p3:
    //   [...] When looking for a prior declaration of a class or a function
    //   declared as a friend, and when the name of the friend class or
    //   function is neither a qualified name nor a template-id, scopes outside
    //   the innermost enclosing namespace scope are not considered.
    if (!SS.isSet()) {
      DeclContext *OutermostContext = CurContext;
      while (!OutermostContext->isFileContext())
        OutermostContext = OutermostContext->getLookupParent();

      if (PrevDecl &&
          (OutermostContext->Equals(PrevDecl->getDeclContext()) ||
           OutermostContext->Encloses(PrevDecl->getDeclContext()))) {
        SemanticContext = PrevDecl->getDeclContext();
      } else {
        // Declarations in outer scopes don't matter. However, the outermost
        // context we computed is the semantic context for our new
        // declaration.
        PrevDecl = PrevClassTemplate = nullptr;
        SemanticContext = OutermostContext;

        // Check that the chosen semantic context doesn't already contain a
        // declaration of this name as a non-tag type.
        LookupResult Previous(*this, Name, NameLoc, LookupOrdinaryName,
                              ForRedeclaration);
        DeclContext *LookupContext = SemanticContext;
        while (LookupContext->isTransparentContext())
          LookupContext = LookupContext->getLookupParent();
        LookupQualifiedName(Previous, LookupContext);

        if (Previous.isAmbiguous())
          return true;

        if (Previous.begin() != Previous.end())
          PrevDecl = (*Previous.begin())->getUnderlyingDecl();
      }
    }
  } else if (PrevDecl &&
             !isDeclInScope(PrevDecl, SemanticContext, S, SS.isValid()))
    PrevDecl = PrevClassTemplate = nullptr;

  if (PrevClassTemplate) {
    // Ensure that the template parameter lists are compatible. Skip this check
    // for a friend in a dependent context: the template parameter list itself
    // could be dependent.
    if (!(TUK == TUK_Friend && CurContext->isDependentContext()) &&
        !TemplateParameterListsAreEqual(TemplateParams,
                                   PrevClassTemplate->getTemplateParameters(),
                                        /*Complain=*/true,
                                        TPL_TemplateMatch))
      return true;

    // C++ [temp.class]p4:
    //   In a redeclaration, partial specialization, explicit
    //   specialization or explicit instantiation of a class template,
    //   the class-key shall agree in kind with the original class
    //   template declaration (7.1.5.3).
    RecordDecl *PrevRecordDecl = PrevClassTemplate->getTemplatedDecl();
    if (!isAcceptableTagRedeclaration(PrevRecordDecl, Kind,
                                      TUK == TUK_Definition,  KWLoc, *Name)) {
      Diag(KWLoc, diag::err_use_with_wrong_tag)
        << Name
        << FixItHint::CreateReplacement(KWLoc, PrevRecordDecl->getKindName());
      Diag(PrevRecordDecl->getLocation(), diag::note_previous_use);
      Kind = PrevRecordDecl->getTagKind();
    }

    // Check for redefinition of this class template.
    if (TUK == TUK_Definition) {
      if (TagDecl *Def = PrevRecordDecl->getDefinition()) {
        Diag(NameLoc, diag::err_redefinition) << Name;
        Diag(Def->getLocation(), diag::note_previous_definition);
        // FIXME: Would it make sense to try to "forget" the previous
        // definition, as part of error recovery?
        return true;
      }
    }    
  } else if (PrevDecl && PrevDecl->isTemplateParameter()) {
    // Maybe we will complain about the shadowed template parameter.
    DiagnoseTemplateParameterShadow(NameLoc, PrevDecl);
    // Just pretend that we didn't see the previous declaration.
    PrevDecl = nullptr;
  } else if (PrevDecl) {
    // C++ [temp]p5:
    //   A class template shall not have the same name as any other
    //   template, class, function, object, enumeration, enumerator,
    //   namespace, or type in the same scope (3.3), except as specified
    //   in (14.5.4).
    Diag(NameLoc, diag::err_redefinition_different_kind) << Name;
    Diag(PrevDecl->getLocation(), diag::note_previous_definition);
    return true;
  }

  // Check the template parameter list of this declaration, possibly
  // merging in the template parameter list from the previous class
  // template declaration. Skip this check for a friend in a dependent
  // context, because the template parameter list might be dependent.
  if (!(TUK == TUK_Friend && CurContext->isDependentContext()) &&
      CheckTemplateParameterList(
          TemplateParams,
          PrevClassTemplate ? PrevClassTemplate->getTemplateParameters()
                            : nullptr,
          (SS.isSet() && SemanticContext && SemanticContext->isRecord() &&
           SemanticContext->isDependentContext())
              ? TPC_ClassTemplateMember
              : TUK == TUK_Friend ? TPC_FriendClassTemplate
                                  : TPC_ClassTemplate))
    Invalid = true;

  if (SS.isSet()) {
    // If the name of the template was qualified, we must be defining the
    // template out-of-line.
    if (!SS.isInvalid() && !Invalid && !PrevClassTemplate) {
      Diag(NameLoc, TUK == TUK_Friend ? diag::err_friend_decl_does_not_match
                                      : diag::err_member_decl_does_not_match)
        << Name << SemanticContext << /*IsDefinition*/true << SS.getRange();
      Invalid = true;
    }
  }

  CXXRecordDecl *NewClass =
    CXXRecordDecl::Create(Context, Kind, SemanticContext, KWLoc, NameLoc, Name,
                          PrevClassTemplate?
                            PrevClassTemplate->getTemplatedDecl() : nullptr,
                          /*DelayTypeCreation=*/true);
  SetNestedNameSpecifier(NewClass, SS);
  if (NumOuterTemplateParamLists > 0)
    NewClass->setTemplateParameterListsInfo(Context,
                                            NumOuterTemplateParamLists,
                                            OuterTemplateParamLists);

  // Add alignment attributes if necessary; these attributes are checked when
  // the ASTContext lays out the structure.
  if (TUK == TUK_Definition) {
    AddAlignmentAttributesForRecord(NewClass);
    AddMsStructLayoutForRecord(NewClass);
  }

  ClassTemplateDecl *NewTemplate
    = ClassTemplateDecl::Create(Context, SemanticContext, NameLoc,
                                DeclarationName(Name), TemplateParams,
                                NewClass, PrevClassTemplate);
  NewClass->setDescribedClassTemplate(NewTemplate);
  
  if (ModulePrivateLoc.isValid())
    NewTemplate->setModulePrivate();
  
  // Build the type for the class template declaration now.
  QualType T = NewTemplate->getInjectedClassNameSpecialization();
  T = Context.getInjectedClassNameType(NewClass, T);
  assert(T->isDependentType() && "Class template type is not dependent?");
  (void)T;

  // If we are providing an explicit specialization of a member that is a
  // class template, make a note of that.
  if (PrevClassTemplate &&
      PrevClassTemplate->getInstantiatedFromMemberTemplate())
    PrevClassTemplate->setMemberSpecialization();

  // Set the access specifier.
  if (!Invalid && TUK != TUK_Friend && NewTemplate->getDeclContext()->isRecord())
    SetMemberAccessSpecifier(NewTemplate, PrevClassTemplate, AS);

  // Set the lexical context of these templates
  NewClass->setLexicalDeclContext(CurContext);
  NewTemplate->setLexicalDeclContext(CurContext);

  if (TUK == TUK_Definition)
    NewClass->startDefinition();

  if (Attr)
    ProcessDeclAttributeList(S, NewClass, Attr);

  if (PrevClassTemplate)
    mergeDeclAttributes(NewClass, PrevClassTemplate->getTemplatedDecl());

  AddPushedVisibilityAttribute(NewClass);

  if (TUK != TUK_Friend)
    PushOnScopeChains(NewTemplate, S);
  else {
    if (PrevClassTemplate && PrevClassTemplate->getAccess() != AS_none) {
      NewTemplate->setAccess(PrevClassTemplate->getAccess());
      NewClass->setAccess(PrevClassTemplate->getAccess());
    }

    NewTemplate->setObjectOfFriendDecl();

    // Friend templates are visible in fairly strange ways.
    if (!CurContext->isDependentContext()) {
      DeclContext *DC = SemanticContext->getRedeclContext();
      DC->makeDeclVisibleInContext(NewTemplate);
      if (Scope *EnclosingScope = getScopeForDeclContext(S, DC))
        PushOnScopeChains(NewTemplate, EnclosingScope,
                          /* AddToContext = */ false);
    }

    FriendDecl *Friend = FriendDecl::Create(Context, CurContext,
                                            NewClass->getLocation(),
                                            NewTemplate,
                                    /*FIXME:*/NewClass->getLocation());
    Friend->setAccess(AS_public);
    CurContext->addDecl(Friend);
  }

  if (Invalid) {
    NewTemplate->setInvalidDecl();
    NewClass->setInvalidDecl();
  }

  ActOnDocumentableDecl(NewTemplate);

  return NewTemplate;
}

/// \brief Diagnose the presence of a default template argument on a
/// template parameter, which is ill-formed in certain contexts.
///
/// \returns true if the default template argument should be dropped.
static bool DiagnoseDefaultTemplateArgument(Sema &S,
                                            Sema::TemplateParamListContext TPC,
                                            SourceLocation ParamLoc,
                                            SourceRange DefArgRange) {
  switch (TPC) {
  case Sema::TPC_ClassTemplate:
  case Sema::TPC_VarTemplate:
  case Sema::TPC_TypeAliasTemplate:
    return false;

  case Sema::TPC_FunctionTemplate:
  case Sema::TPC_FriendFunctionTemplateDefinition:
    // C++ [temp.param]p9:
    //   A default template-argument shall not be specified in a
    //   function template declaration or a function template
    //   definition [...]
    //   If a friend function template declaration specifies a default 
    //   template-argument, that declaration shall be a definition and shall be
    //   the only declaration of the function template in the translation unit.
    // (C++98/03 doesn't have this wording; see DR226).
    S.Diag(ParamLoc, S.getLangOpts().CPlusPlus11 ?
         diag::warn_cxx98_compat_template_parameter_default_in_function_template
           : diag::ext_template_parameter_default_in_function_template)
      << DefArgRange;
    return false;

  case Sema::TPC_ClassTemplateMember:
    // C++0x [temp.param]p9:
    //   A default template-argument shall not be specified in the
    //   template-parameter-lists of the definition of a member of a
    //   class template that appears outside of the member's class.
    S.Diag(ParamLoc, diag::err_template_parameter_default_template_member)
      << DefArgRange;
    return true;

  case Sema::TPC_FriendClassTemplate:
  case Sema::TPC_FriendFunctionTemplate:
    // C++ [temp.param]p9:
    //   A default template-argument shall not be specified in a
    //   friend template declaration.
    S.Diag(ParamLoc, diag::err_template_parameter_default_friend_template)
      << DefArgRange;
    return true;

    // FIXME: C++0x [temp.param]p9 allows default template-arguments
    // for friend function templates if there is only a single
    // declaration (and it is a definition). Strange!
  }

  llvm_unreachable("Invalid TemplateParamListContext!");
}

/// \brief Check for unexpanded parameter packs within the template parameters
/// of a template template parameter, recursively.
static bool DiagnoseUnexpandedParameterPacks(Sema &S,
                                             TemplateTemplateParmDecl *TTP) {
  // A template template parameter which is a parameter pack is also a pack
  // expansion.
  if (TTP->isParameterPack())
    return false;

  TemplateParameterList *Params = TTP->getTemplateParameters();
  for (unsigned I = 0, N = Params->size(); I != N; ++I) {
    NamedDecl *P = Params->getParam(I);
    if (NonTypeTemplateParmDecl *NTTP = dyn_cast<NonTypeTemplateParmDecl>(P)) {
      if (!NTTP->isParameterPack() &&
          S.DiagnoseUnexpandedParameterPack(NTTP->getLocation(),
                                            NTTP->getTypeSourceInfo(),
                                      Sema::UPPC_NonTypeTemplateParameterType))
        return true;

      continue;
    }

    if (TemplateTemplateParmDecl *InnerTTP
                                        = dyn_cast<TemplateTemplateParmDecl>(P))
      if (DiagnoseUnexpandedParameterPacks(S, InnerTTP))
        return true;
  }

  return false;
}

/// \brief Checks the validity of a template parameter list, possibly
/// considering the template parameter list from a previous
/// declaration.
///
/// If an "old" template parameter list is provided, it must be
/// equivalent (per TemplateParameterListsAreEqual) to the "new"
/// template parameter list.
///
/// \param NewParams Template parameter list for a new template
/// declaration. This template parameter list will be updated with any
/// default arguments that are carried through from the previous
/// template parameter list.
///
/// \param OldParams If provided, template parameter list from a
/// previous declaration of the same template. Default template
/// arguments will be merged from the old template parameter list to
/// the new template parameter list.
///
/// \param TPC Describes the context in which we are checking the given
/// template parameter list.
///
/// \returns true if an error occurred, false otherwise.
bool Sema::CheckTemplateParameterList(TemplateParameterList *NewParams,
                                      TemplateParameterList *OldParams,
                                      TemplateParamListContext TPC) {
  bool Invalid = false;

  // C++ [temp.param]p10:
  //   The set of default template-arguments available for use with a
  //   template declaration or definition is obtained by merging the
  //   default arguments from the definition (if in scope) and all
  //   declarations in scope in the same way default function
  //   arguments are (8.3.6).
  bool SawDefaultArgument = false;
  SourceLocation PreviousDefaultArgLoc;

  // Dummy initialization to avoid warnings.
  TemplateParameterList::iterator OldParam = NewParams->end();
  if (OldParams)
    OldParam = OldParams->begin();

  bool RemoveDefaultArguments = false;
  for (TemplateParameterList::iterator NewParam = NewParams->begin(),
                                    NewParamEnd = NewParams->end();
       NewParam != NewParamEnd; ++NewParam) {
    // Variables used to diagnose redundant default arguments
    bool RedundantDefaultArg = false;
    SourceLocation OldDefaultLoc;
    SourceLocation NewDefaultLoc;

    // Variable used to diagnose missing default arguments
    bool MissingDefaultArg = false;

    // Variable used to diagnose non-final parameter packs
    bool SawParameterPack = false;

    if (TemplateTypeParmDecl *NewTypeParm
          = dyn_cast<TemplateTypeParmDecl>(*NewParam)) {
      // Check the presence of a default argument here.
      if (NewTypeParm->hasDefaultArgument() &&
          DiagnoseDefaultTemplateArgument(*this, TPC,
                                          NewTypeParm->getLocation(),
               NewTypeParm->getDefaultArgumentInfo()->getTypeLoc()
                                                       .getSourceRange()))
        NewTypeParm->removeDefaultArgument();

      // Merge default arguments for template type parameters.
      TemplateTypeParmDecl *OldTypeParm
          = OldParams? cast<TemplateTypeParmDecl>(*OldParam) : nullptr;

      if (NewTypeParm->isParameterPack()) {
        assert(!NewTypeParm->hasDefaultArgument() &&
               "Parameter packs can't have a default argument!");
        SawParameterPack = true;
      } else if (OldTypeParm && OldTypeParm->hasDefaultArgument() &&
                 NewTypeParm->hasDefaultArgument()) {
        OldDefaultLoc = OldTypeParm->getDefaultArgumentLoc();
        NewDefaultLoc = NewTypeParm->getDefaultArgumentLoc();
        SawDefaultArgument = true;
        RedundantDefaultArg = true;
        PreviousDefaultArgLoc = NewDefaultLoc;
      } else if (OldTypeParm && OldTypeParm->hasDefaultArgument()) {
        // Merge the default argument from the old declaration to the
        // new declaration.
        NewTypeParm->setDefaultArgument(OldTypeParm->getDefaultArgumentInfo(),
                                        true);
        PreviousDefaultArgLoc = OldTypeParm->getDefaultArgumentLoc();
      } else if (NewTypeParm->hasDefaultArgument()) {
        SawDefaultArgument = true;
        PreviousDefaultArgLoc = NewTypeParm->getDefaultArgumentLoc();
      } else if (SawDefaultArgument)
        MissingDefaultArg = true;
    } else if (NonTypeTemplateParmDecl *NewNonTypeParm
               = dyn_cast<NonTypeTemplateParmDecl>(*NewParam)) {
      // Check for unexpanded parameter packs.
      if (!NewNonTypeParm->isParameterPack() &&
          DiagnoseUnexpandedParameterPack(NewNonTypeParm->getLocation(),
                                          NewNonTypeParm->getTypeSourceInfo(),
                                          UPPC_NonTypeTemplateParameterType)) {
        Invalid = true;
        continue;
      }

      // Check the presence of a default argument here.
      if (NewNonTypeParm->hasDefaultArgument() &&
          DiagnoseDefaultTemplateArgument(*this, TPC,
                                          NewNonTypeParm->getLocation(),
                    NewNonTypeParm->getDefaultArgument()->getSourceRange())) {
        NewNonTypeParm->removeDefaultArgument();
      }

      // Merge default arguments for non-type template parameters
      NonTypeTemplateParmDecl *OldNonTypeParm
        = OldParams? cast<NonTypeTemplateParmDecl>(*OldParam) : nullptr;
      if (NewNonTypeParm->isParameterPack()) {
        assert(!NewNonTypeParm->hasDefaultArgument() &&
               "Parameter packs can't have a default argument!");
        if (!NewNonTypeParm->isPackExpansion())
          SawParameterPack = true;
      } else if (OldNonTypeParm && OldNonTypeParm->hasDefaultArgument() &&
                 NewNonTypeParm->hasDefaultArgument()) {
        OldDefaultLoc = OldNonTypeParm->getDefaultArgumentLoc();
        NewDefaultLoc = NewNonTypeParm->getDefaultArgumentLoc();
        SawDefaultArgument = true;
        RedundantDefaultArg = true;
        PreviousDefaultArgLoc = NewDefaultLoc;
      } else if (OldNonTypeParm && OldNonTypeParm->hasDefaultArgument()) {
        // Merge the default argument from the old declaration to the
        // new declaration.
        // FIXME: We need to create a new kind of "default argument"
        // expression that points to a previous non-type template
        // parameter.
        NewNonTypeParm->setDefaultArgument(
                                         OldNonTypeParm->getDefaultArgument(),
                                         /*Inherited=*/ true);
        PreviousDefaultArgLoc = OldNonTypeParm->getDefaultArgumentLoc();
      } else if (NewNonTypeParm->hasDefaultArgument()) {
        SawDefaultArgument = true;
        PreviousDefaultArgLoc = NewNonTypeParm->getDefaultArgumentLoc();
      } else if (SawDefaultArgument)
        MissingDefaultArg = true;
    } else {
      TemplateTemplateParmDecl *NewTemplateParm
        = cast<TemplateTemplateParmDecl>(*NewParam);

      // Check for unexpanded parameter packs, recursively.
      if (::DiagnoseUnexpandedParameterPacks(*this, NewTemplateParm)) {
        Invalid = true;
        continue;
      }

      // Check the presence of a default argument here.
      if (NewTemplateParm->hasDefaultArgument() &&
          DiagnoseDefaultTemplateArgument(*this, TPC,
                                          NewTemplateParm->getLocation(),
                     NewTemplateParm->getDefaultArgument().getSourceRange()))
        NewTemplateParm->removeDefaultArgument();

      // Merge default arguments for template template parameters
      TemplateTemplateParmDecl *OldTemplateParm
        = OldParams? cast<TemplateTemplateParmDecl>(*OldParam) : nullptr;
      if (NewTemplateParm->isParameterPack()) {
        assert(!NewTemplateParm->hasDefaultArgument() &&
               "Parameter packs can't have a default argument!");
        if (!NewTemplateParm->isPackExpansion())
          SawParameterPack = true;
      } else if (OldTemplateParm && OldTemplateParm->hasDefaultArgument() &&
          NewTemplateParm->hasDefaultArgument()) {
        OldDefaultLoc = OldTemplateParm->getDefaultArgument().getLocation();
        NewDefaultLoc = NewTemplateParm->getDefaultArgument().getLocation();
        SawDefaultArgument = true;
        RedundantDefaultArg = true;
        PreviousDefaultArgLoc = NewDefaultLoc;
      } else if (OldTemplateParm && OldTemplateParm->hasDefaultArgument()) {
        // Merge the default argument from the old declaration to the
        // new declaration.
        // FIXME: We need to create a new kind of "default argument" expression
        // that points to a previous template template parameter.
        NewTemplateParm->setDefaultArgument(
                                          OldTemplateParm->getDefaultArgument(),
                                          /*Inherited=*/ true);
        PreviousDefaultArgLoc
          = OldTemplateParm->getDefaultArgument().getLocation();
      } else if (NewTemplateParm->hasDefaultArgument()) {
        SawDefaultArgument = true;
        PreviousDefaultArgLoc
          = NewTemplateParm->getDefaultArgument().getLocation();
      } else if (SawDefaultArgument)
        MissingDefaultArg = true;
    }

    // C++11 [temp.param]p11:
    //   If a template parameter of a primary class template or alias template
    //   is a template parameter pack, it shall be the last template parameter.
    if (SawParameterPack && (NewParam + 1) != NewParamEnd &&
        (TPC == TPC_ClassTemplate || TPC == TPC_VarTemplate ||
         TPC == TPC_TypeAliasTemplate)) {
      Diag((*NewParam)->getLocation(),
           diag::err_template_param_pack_must_be_last_template_parameter);
      Invalid = true;
    }

    if (RedundantDefaultArg) {
      // C++ [temp.param]p12:
      //   A template-parameter shall not be given default arguments
      //   by two different declarations in the same scope.
      Diag(NewDefaultLoc, diag::err_template_param_default_arg_redefinition);
      Diag(OldDefaultLoc, diag::note_template_param_prev_default_arg);
      Invalid = true;
    } else if (MissingDefaultArg && TPC != TPC_FunctionTemplate) {
      // C++ [temp.param]p11:
      //   If a template-parameter of a class template has a default
      //   template-argument, each subsequent template-parameter shall either
      //   have a default template-argument supplied or be a template parameter
      //   pack.
      Diag((*NewParam)->getLocation(),
           diag::err_template_param_default_arg_missing);
      Diag(PreviousDefaultArgLoc, diag::note_template_param_prev_default_arg);
      Invalid = true;
      RemoveDefaultArguments = true;
    }

    // If we have an old template parameter list that we're merging
    // in, move on to the next parameter.
    if (OldParams)
      ++OldParam;
  }

  // We were missing some default arguments at the end of the list, so remove
  // all of the default arguments.
  if (RemoveDefaultArguments) {
    for (TemplateParameterList::iterator NewParam = NewParams->begin(),
                                      NewParamEnd = NewParams->end();
         NewParam != NewParamEnd; ++NewParam) {
      if (TemplateTypeParmDecl *TTP = dyn_cast<TemplateTypeParmDecl>(*NewParam))
        TTP->removeDefaultArgument();
      else if (NonTypeTemplateParmDecl *NTTP
                                = dyn_cast<NonTypeTemplateParmDecl>(*NewParam))
        NTTP->removeDefaultArgument();
      else
        cast<TemplateTemplateParmDecl>(*NewParam)->removeDefaultArgument();
    }
  }

  return Invalid;
}

namespace {

/// A class which looks for a use of a certain level of template
/// parameter.
struct DependencyChecker : RecursiveASTVisitor<DependencyChecker> {
  typedef RecursiveASTVisitor<DependencyChecker> super;

  unsigned Depth;
  bool Match;
  SourceLocation MatchLoc;

  DependencyChecker(unsigned Depth) : Depth(Depth), Match(false) {}

  DependencyChecker(TemplateParameterList *Params) : Match(false) {
    NamedDecl *ND = Params->getParam(0);
    if (TemplateTypeParmDecl *PD = dyn_cast<TemplateTypeParmDecl>(ND)) {
      Depth = PD->getDepth();
    } else if (NonTypeTemplateParmDecl *PD =
                 dyn_cast<NonTypeTemplateParmDecl>(ND)) {
      Depth = PD->getDepth();
    } else {
      Depth = cast<TemplateTemplateParmDecl>(ND)->getDepth();
    }
  }

  bool Matches(unsigned ParmDepth, SourceLocation Loc = SourceLocation()) {
    if (ParmDepth >= Depth) {
      Match = true;
      MatchLoc = Loc;
      return true;
    }
    return false;
  }

  bool VisitTemplateTypeParmTypeLoc(TemplateTypeParmTypeLoc TL) {
    return !Matches(TL.getTypePtr()->getDepth(), TL.getNameLoc());
  }

  bool VisitTemplateTypeParmType(const TemplateTypeParmType *T) {
    return !Matches(T->getDepth());
  }

  bool TraverseTemplateName(TemplateName N) {
    if (TemplateTemplateParmDecl *PD =
          dyn_cast_or_null<TemplateTemplateParmDecl>(N.getAsTemplateDecl()))
      if (Matches(PD->getDepth()))
        return false;
    return super::TraverseTemplateName(N);
  }

  bool VisitDeclRefExpr(DeclRefExpr *E) {
    if (NonTypeTemplateParmDecl *PD =
          dyn_cast<NonTypeTemplateParmDecl>(E->getDecl()))
      if (Matches(PD->getDepth(), E->getExprLoc()))
        return false;
    return super::VisitDeclRefExpr(E);
  }

  bool VisitSubstTemplateTypeParmType(const SubstTemplateTypeParmType *T) {
    return TraverseType(T->getReplacementType());
  }

  bool
  VisitSubstTemplateTypeParmPackType(const SubstTemplateTypeParmPackType *T) {
    return TraverseTemplateArgument(T->getArgumentPack());
  }

  bool TraverseInjectedClassNameType(const InjectedClassNameType *T) {
    return TraverseType(T->getInjectedSpecializationType());
  }
};
}

/// Determines whether a given type depends on the given parameter
/// list.
static bool
DependsOnTemplateParameters(QualType T, TemplateParameterList *Params) {
  DependencyChecker Checker(Params);
  Checker.TraverseType(T);
  return Checker.Match;
}

// Find the source range corresponding to the named type in the given
// nested-name-specifier, if any.
static SourceRange getRangeOfTypeInNestedNameSpecifier(ASTContext &Context,
                                                       QualType T,
                                                       const CXXScopeSpec &SS) {
  NestedNameSpecifierLoc NNSLoc(SS.getScopeRep(), SS.location_data());
  while (NestedNameSpecifier *NNS = NNSLoc.getNestedNameSpecifier()) {
    if (const Type *CurType = NNS->getAsType()) {
      if (Context.hasSameUnqualifiedType(T, QualType(CurType, 0)))
        return NNSLoc.getTypeLoc().getSourceRange();
    } else
      break;
    
    NNSLoc = NNSLoc.getPrefix();
  }
  
  return SourceRange();
}

/// \brief Match the given template parameter lists to the given scope
/// specifier, returning the template parameter list that applies to the
/// name.
///
/// \param DeclStartLoc the start of the declaration that has a scope
/// specifier or a template parameter list.
///
/// \param DeclLoc The location of the declaration itself.
///
/// \param SS the scope specifier that will be matched to the given template
/// parameter lists. This scope specifier precedes a qualified name that is
/// being declared.
///
/// \param TemplateId The template-id following the scope specifier, if there
/// is one. Used to check for a missing 'template<>'.
///
/// \param ParamLists the template parameter lists, from the outermost to the
/// innermost template parameter lists.
///
/// \param IsFriend Whether to apply the slightly different rules for
/// matching template parameters to scope specifiers in friend
/// declarations.
///
/// \param IsExplicitSpecialization will be set true if the entity being
/// declared is an explicit specialization, false otherwise.
///
/// \returns the template parameter list, if any, that corresponds to the
/// name that is preceded by the scope specifier @p SS. This template
/// parameter list may have template parameters (if we're declaring a
/// template) or may have no template parameters (if we're declaring a
/// template specialization), or may be NULL (if what we're declaring isn't
/// itself a template).
TemplateParameterList *Sema::MatchTemplateParametersToScopeSpecifier(
    SourceLocation DeclStartLoc, SourceLocation DeclLoc, const CXXScopeSpec &SS,
    TemplateIdAnnotation *TemplateId,
    ArrayRef<TemplateParameterList *> ParamLists, bool IsFriend,
    bool &IsExplicitSpecialization, bool &Invalid) {
  IsExplicitSpecialization = false;
  Invalid = false;
  
  // The sequence of nested types to which we will match up the template
  // parameter lists. We first build this list by starting with the type named
  // by the nested-name-specifier and walking out until we run out of types.
  SmallVector<QualType, 4> NestedTypes;
  QualType T;
  if (SS.getScopeRep()) {
    if (CXXRecordDecl *Record 
              = dyn_cast_or_null<CXXRecordDecl>(computeDeclContext(SS, true)))
      T = Context.getTypeDeclType(Record);
    else
      T = QualType(SS.getScopeRep()->getAsType(), 0);
  }
  
  // If we found an explicit specialization that prevents us from needing
  // 'template<>' headers, this will be set to the location of that
  // explicit specialization.
  SourceLocation ExplicitSpecLoc;
  
  while (!T.isNull()) {
    NestedTypes.push_back(T);
    
    // Retrieve the parent of a record type.
    if (CXXRecordDecl *Record = T->getAsCXXRecordDecl()) {
      // If this type is an explicit specialization, we're done.
      if (ClassTemplateSpecializationDecl *Spec
          = dyn_cast<ClassTemplateSpecializationDecl>(Record)) {
        if (!isa<ClassTemplatePartialSpecializationDecl>(Spec) && 
            Spec->getSpecializationKind() == TSK_ExplicitSpecialization) {
          ExplicitSpecLoc = Spec->getLocation();
          break;
        }
      } else if (Record->getTemplateSpecializationKind()
                                                == TSK_ExplicitSpecialization) {
        ExplicitSpecLoc = Record->getLocation();
        break;
      }
      
      if (TypeDecl *Parent = dyn_cast<TypeDecl>(Record->getParent()))
        T = Context.getTypeDeclType(Parent);
      else
        T = QualType();
      continue;
    } 
    
    if (const TemplateSpecializationType *TST
                                     = T->getAs<TemplateSpecializationType>()) {
      if (TemplateDecl *Template = TST->getTemplateName().getAsTemplateDecl()) {
        if (TypeDecl *Parent = dyn_cast<TypeDecl>(Template->getDeclContext()))
          T = Context.getTypeDeclType(Parent);
        else
          T = QualType();
        continue;        
      }
    }
    
    // Look one step prior in a dependent template specialization type.
    if (const DependentTemplateSpecializationType *DependentTST
                          = T->getAs<DependentTemplateSpecializationType>()) {
      if (NestedNameSpecifier *NNS = DependentTST->getQualifier())
        T = QualType(NNS->getAsType(), 0);
      else
        T = QualType();
      continue;
    }
    
    // Look one step prior in a dependent name type.
    if (const DependentNameType *DependentName = T->getAs<DependentNameType>()){
      if (NestedNameSpecifier *NNS = DependentName->getQualifier())
        T = QualType(NNS->getAsType(), 0);
      else
        T = QualType();
      continue;
    }
    
    // Retrieve the parent of an enumeration type.
    if (const EnumType *EnumT = T->getAs<EnumType>()) {
      // FIXME: Forward-declared enums require a TSK_ExplicitSpecialization
      // check here.
      EnumDecl *Enum = EnumT->getDecl();
      
      // Get to the parent type.
      if (TypeDecl *Parent = dyn_cast<TypeDecl>(Enum->getParent()))
        T = Context.getTypeDeclType(Parent);
      else
        T = QualType();      
      continue;
    }

    T = QualType();
  }
  // Reverse the nested types list, since we want to traverse from the outermost
  // to the innermost while checking template-parameter-lists.
  std::reverse(NestedTypes.begin(), NestedTypes.end());

  // C++0x [temp.expl.spec]p17:
  //   A member or a member template may be nested within many
  //   enclosing class templates. In an explicit specialization for
  //   such a member, the member declaration shall be preceded by a
  //   template<> for each enclosing class template that is
  //   explicitly specialized.
  bool SawNonEmptyTemplateParameterList = false;

  auto CheckExplicitSpecialization = [&](SourceRange Range, bool Recovery) {
    if (SawNonEmptyTemplateParameterList) {
      Diag(DeclLoc, diag::err_specialize_member_of_template)
        << !Recovery << Range;
      Invalid = true;
      IsExplicitSpecialization = false;
      return true;
    }

    return false;
  };

  auto DiagnoseMissingExplicitSpecialization = [&] (SourceRange Range) {
    // Check that we can have an explicit specialization here.
    if (CheckExplicitSpecialization(Range, true))
      return true;

    // We don't have a template header, but we should.
    SourceLocation ExpectedTemplateLoc;
    if (!ParamLists.empty())
      ExpectedTemplateLoc = ParamLists[0]->getTemplateLoc();
    else
      ExpectedTemplateLoc = DeclStartLoc;

    Diag(DeclLoc, diag::err_template_spec_needs_header)
      << Range
      << FixItHint::CreateInsertion(ExpectedTemplateLoc, "template<> ");
    return false;
  };

  unsigned ParamIdx = 0;
  for (unsigned TypeIdx = 0, NumTypes = NestedTypes.size(); TypeIdx != NumTypes;
       ++TypeIdx) {
    T = NestedTypes[TypeIdx];
    
    // Whether we expect a 'template<>' header.
    bool NeedEmptyTemplateHeader = false;

    // Whether we expect a template header with parameters.
    bool NeedNonemptyTemplateHeader = false;
    
    // For a dependent type, the set of template parameters that we
    // expect to see.
    TemplateParameterList *ExpectedTemplateParams = nullptr;

    // C++0x [temp.expl.spec]p15:
    //   A member or a member template may be nested within many enclosing 
    //   class templates. In an explicit specialization for such a member, the 
    //   member declaration shall be preceded by a template<> for each 
    //   enclosing class template that is explicitly specialized.
    if (CXXRecordDecl *Record = T->getAsCXXRecordDecl()) {
      if (ClassTemplatePartialSpecializationDecl *Partial
            = dyn_cast<ClassTemplatePartialSpecializationDecl>(Record)) {
        ExpectedTemplateParams = Partial->getTemplateParameters();
        NeedNonemptyTemplateHeader = true;
      } else if (Record->isDependentType()) {
        if (Record->getDescribedClassTemplate()) {
          ExpectedTemplateParams = Record->getDescribedClassTemplate()
                                                      ->getTemplateParameters();
          NeedNonemptyTemplateHeader = true;
        }
      } else if (ClassTemplateSpecializationDecl *Spec
                     = dyn_cast<ClassTemplateSpecializationDecl>(Record)) {
        // C++0x [temp.expl.spec]p4:
        //   Members of an explicitly specialized class template are defined
        //   in the same manner as members of normal classes, and not using 
        //   the template<> syntax. 
        if (Spec->getSpecializationKind() != TSK_ExplicitSpecialization)
          NeedEmptyTemplateHeader = true;
        else
          continue;
      } else if (Record->getTemplateSpecializationKind()) {
        if (Record->getTemplateSpecializationKind() 
                                                != TSK_ExplicitSpecialization &&
            TypeIdx == NumTypes - 1)
          IsExplicitSpecialization = true;
        
        continue;
      }
    } else if (const TemplateSpecializationType *TST
                                     = T->getAs<TemplateSpecializationType>()) {
      if (TemplateDecl *Template = TST->getTemplateName().getAsTemplateDecl()) {        
        ExpectedTemplateParams = Template->getTemplateParameters();
        NeedNonemptyTemplateHeader = true;        
      }
    } else if (T->getAs<DependentTemplateSpecializationType>()) {
      // FIXME:  We actually could/should check the template arguments here
      // against the corresponding template parameter list.
      NeedNonemptyTemplateHeader = false;
    } 
    
    // C++ [temp.expl.spec]p16:
    //   In an explicit specialization declaration for a member of a class 
    //   template or a member template that ap- pears in namespace scope, the 
    //   member template and some of its enclosing class templates may remain 
    //   unspecialized, except that the declaration shall not explicitly 
    //   specialize a class member template if its en- closing class templates 
    //   are not explicitly specialized as well.
    if (ParamIdx < ParamLists.size()) {
      if (ParamLists[ParamIdx]->size() == 0) {
        if (CheckExplicitSpecialization(ParamLists[ParamIdx]->getSourceRange(),
                                        false))
          return nullptr;
      } else
        SawNonEmptyTemplateParameterList = true;
    }
    
    if (NeedEmptyTemplateHeader) {
      // If we're on the last of the types, and we need a 'template<>' header
      // here, then it's an explicit specialization.
      if (TypeIdx == NumTypes - 1)
        IsExplicitSpecialization = true;

      if (ParamIdx < ParamLists.size()) {
        if (ParamLists[ParamIdx]->size() > 0) {
          // The header has template parameters when it shouldn't. Complain.
          Diag(ParamLists[ParamIdx]->getTemplateLoc(), 
               diag::err_template_param_list_matches_nontemplate)
            << T
            << SourceRange(ParamLists[ParamIdx]->getLAngleLoc(),
                           ParamLists[ParamIdx]->getRAngleLoc())
            << getRangeOfTypeInNestedNameSpecifier(Context, T, SS);
          Invalid = true;
          return nullptr;
        }

        // Consume this template header.
        ++ParamIdx;
        continue;
      }

      if (!IsFriend)
        if (DiagnoseMissingExplicitSpecialization(
                getRangeOfTypeInNestedNameSpecifier(Context, T, SS)))
          return nullptr;

      continue;
    }

    if (NeedNonemptyTemplateHeader) {
      // In friend declarations we can have template-ids which don't
      // depend on the corresponding template parameter lists.  But
      // assume that empty parameter lists are supposed to match this
      // template-id.
      if (IsFriend && T->isDependentType()) {
        if (ParamIdx < ParamLists.size() &&
            DependsOnTemplateParameters(T, ParamLists[ParamIdx]))
          ExpectedTemplateParams = nullptr;
        else 
          continue;
      }

      if (ParamIdx < ParamLists.size()) {
        // Check the template parameter list, if we can.
        if (ExpectedTemplateParams &&
            !TemplateParameterListsAreEqual(ParamLists[ParamIdx],
                                            ExpectedTemplateParams,
                                            true, TPL_TemplateMatch))
          Invalid = true;

        if (!Invalid &&
            CheckTemplateParameterList(ParamLists[ParamIdx], nullptr,
                                       TPC_ClassTemplateMember))
          Invalid = true;
        
        ++ParamIdx;
        continue;
      }
      
      Diag(DeclLoc, diag::err_template_spec_needs_template_parameters)
        << T
        << getRangeOfTypeInNestedNameSpecifier(Context, T, SS);
      Invalid = true;
      continue;
    }
  }

  // If there were at least as many template-ids as there were template
  // parameter lists, then there are no template parameter lists remaining for
  // the declaration itself.
  if (ParamIdx >= ParamLists.size()) {
    if (TemplateId && !IsFriend) {
      // We don't have a template header for the declaration itself, but we
      // should.
      IsExplicitSpecialization = true;
      DiagnoseMissingExplicitSpecialization(SourceRange(TemplateId->LAngleLoc,
                                                        TemplateId->RAngleLoc));

      // Fabricate an empty template parameter list for the invented header.
      return TemplateParameterList::Create(Context, SourceLocation(),
                                           SourceLocation(), nullptr, 0,
                                           SourceLocation());
    }

    return nullptr;
  }

  // If there were too many template parameter lists, complain about that now.
  if (ParamIdx < ParamLists.size() - 1) {
    bool HasAnyExplicitSpecHeader = false;
    bool AllExplicitSpecHeaders = true;
    for (unsigned I = ParamIdx, E = ParamLists.size() - 1; I != E; ++I) {
      if (ParamLists[I]->size() == 0)
        HasAnyExplicitSpecHeader = true;
      else
        AllExplicitSpecHeaders = false;
    }

    Diag(ParamLists[ParamIdx]->getTemplateLoc(),
         AllExplicitSpecHeaders ? diag::warn_template_spec_extra_headers
                                : diag::err_template_spec_extra_headers)
        << SourceRange(ParamLists[ParamIdx]->getTemplateLoc(),
                       ParamLists[ParamLists.size() - 2]->getRAngleLoc());

    // If there was a specialization somewhere, such that 'template<>' is
    // not required, and there were any 'template<>' headers, note where the
    // specialization occurred.
    if (ExplicitSpecLoc.isValid() && HasAnyExplicitSpecHeader)
      Diag(ExplicitSpecLoc, 
           diag::note_explicit_template_spec_does_not_need_header)
        << NestedTypes.back();
    
    // We have a template parameter list with no corresponding scope, which
    // means that the resulting template declaration can't be instantiated
    // properly (we'll end up with dependent nodes when we shouldn't).
    if (!AllExplicitSpecHeaders)
      Invalid = true;
  }

  // C++ [temp.expl.spec]p16:
  //   In an explicit specialization declaration for a member of a class 
  //   template or a member template that ap- pears in namespace scope, the 
  //   member template and some of its enclosing class templates may remain 
  //   unspecialized, except that the declaration shall not explicitly 
  //   specialize a class member template if its en- closing class templates 
  //   are not explicitly specialized as well.
  if (ParamLists.back()->size() == 0 &&
      CheckExplicitSpecialization(ParamLists[ParamIdx]->getSourceRange(),
                                  false))
    return nullptr;

  // Return the last template parameter list, which corresponds to the
  // entity being declared.
  return ParamLists.back();
}

void Sema::NoteAllFoundTemplates(TemplateName Name) {
  if (TemplateDecl *Template = Name.getAsTemplateDecl()) {
    Diag(Template->getLocation(), diag::note_template_declared_here)
        << (isa<FunctionTemplateDecl>(Template)
                ? 0
                : isa<ClassTemplateDecl>(Template)
                      ? 1
                      : isa<VarTemplateDecl>(Template)
                            ? 2
                            : isa<TypeAliasTemplateDecl>(Template) ? 3 : 4)
        << Template->getDeclName();
    return;
  }
  
  if (OverloadedTemplateStorage *OST = Name.getAsOverloadedTemplate()) {
    for (OverloadedTemplateStorage::iterator I = OST->begin(), 
                                          IEnd = OST->end();
         I != IEnd; ++I)
      Diag((*I)->getLocation(), diag::note_template_declared_here)
        << 0 << (*I)->getDeclName();
    
    return;
  }
}

QualType Sema::CheckTemplateIdType(TemplateName Name,
                                   SourceLocation TemplateLoc,
                                   TemplateArgumentListInfo &TemplateArgs) {
  DependentTemplateName *DTN
    = Name.getUnderlying().getAsDependentTemplateName();
  if (DTN && DTN->isIdentifier())
    // When building a template-id where the template-name is dependent,
    // assume the template is a type template. Either our assumption is
    // correct, or the code is ill-formed and will be diagnosed when the
    // dependent name is substituted.
    return Context.getDependentTemplateSpecializationType(ETK_None,
                                                          DTN->getQualifier(),
                                                          DTN->getIdentifier(),
                                                          TemplateArgs);

  TemplateDecl *Template = Name.getAsTemplateDecl();
  if (!Template || isa<FunctionTemplateDecl>(Template) ||
      isa<VarTemplateDecl>(Template)) {
    // We might have a substituted template template parameter pack. If so,
    // build a template specialization type for it.
    if (Name.getAsSubstTemplateTemplateParmPack())
      return Context.getTemplateSpecializationType(Name, TemplateArgs);

    Diag(TemplateLoc, diag::err_template_id_not_a_type)
      << Name;
    NoteAllFoundTemplates(Name);
    return QualType();
  }

  // Check that the template argument list is well-formed for this
  // template.
  SmallVector<TemplateArgument, 4> Converted;
  if (CheckTemplateArgumentList(Template, TemplateLoc, TemplateArgs,
                                false, Converted))
    return QualType();

  QualType CanonType;

  bool InstantiationDependent = false;
  if (TypeAliasTemplateDecl *AliasTemplate =
          dyn_cast<TypeAliasTemplateDecl>(Template)) {
    // Find the canonical type for this type alias template specialization.
    TypeAliasDecl *Pattern = AliasTemplate->getTemplatedDecl();
    if (Pattern->isInvalidDecl())
      return QualType();

    TemplateArgumentList TemplateArgs(TemplateArgumentList::OnStack,
                                      Converted.data(), Converted.size());

    // Only substitute for the innermost template argument list.
    MultiLevelTemplateArgumentList TemplateArgLists;
    TemplateArgLists.addOuterTemplateArguments(&TemplateArgs);
    unsigned Depth = AliasTemplate->getTemplateParameters()->getDepth();
    for (unsigned I = 0; I < Depth; ++I)
      TemplateArgLists.addOuterTemplateArguments(None);

    LocalInstantiationScope Scope(*this);
    InstantiatingTemplate Inst(*this, TemplateLoc, Template);
    if (Inst.isInvalid())
      return QualType();

    CanonType = SubstType(Pattern->getUnderlyingType(),
                          TemplateArgLists, AliasTemplate->getLocation(),
                          AliasTemplate->getDeclName());
    if (CanonType.isNull())
      return QualType();
  } else if (Name.isDependent() ||
             TemplateSpecializationType::anyDependentTemplateArguments(
               TemplateArgs, InstantiationDependent)) {
    // This class template specialization is a dependent
    // type. Therefore, its canonical type is another class template
    // specialization type that contains all of the converted
    // arguments in canonical form. This ensures that, e.g., A<T> and
    // A<T, T> have identical types when A is declared as:
    //
    //   template<typename T, typename U = T> struct A;
    TemplateName CanonName = Context.getCanonicalTemplateName(Name);
    CanonType = Context.getTemplateSpecializationType(CanonName,
                                                      Converted.data(),
                                                      Converted.size());

    // FIXME: CanonType is not actually the canonical type, and unfortunately
    // it is a TemplateSpecializationType that we will never use again.
    // In the future, we need to teach getTemplateSpecializationType to only
    // build the canonical type and return that to us.
    CanonType = Context.getCanonicalType(CanonType);

    // This might work out to be a current instantiation, in which
    // case the canonical type needs to be the InjectedClassNameType.
    //
    // TODO: in theory this could be a simple hashtable lookup; most
    // changes to CurContext don't change the set of current
    // instantiations.
    if (isa<ClassTemplateDecl>(Template)) {
      for (DeclContext *Ctx = CurContext; Ctx; Ctx = Ctx->getLookupParent()) {
        // If we get out to a namespace, we're done.
        if (Ctx->isFileContext()) break;

        // If this isn't a record, keep looking.
        CXXRecordDecl *Record = dyn_cast<CXXRecordDecl>(Ctx);
        if (!Record) continue;

        // Look for one of the two cases with InjectedClassNameTypes
        // and check whether it's the same template.
        if (!isa<ClassTemplatePartialSpecializationDecl>(Record) &&
            !Record->getDescribedClassTemplate())
          continue;

        // Fetch the injected class name type and check whether its
        // injected type is equal to the type we just built.
        QualType ICNT = Context.getTypeDeclType(Record);
        QualType Injected = cast<InjectedClassNameType>(ICNT)
          ->getInjectedSpecializationType();

        if (CanonType != Injected->getCanonicalTypeInternal())
          continue;

        // If so, the canonical type of this TST is the injected
        // class name type of the record we just found.
        assert(ICNT.isCanonical());
        CanonType = ICNT;
        break;
      }
    }
  } else if (ClassTemplateDecl *ClassTemplate
               = dyn_cast<ClassTemplateDecl>(Template)) {
    // Find the class template specialization declaration that
    // corresponds to these arguments.
    void *InsertPos = nullptr;
    ClassTemplateSpecializationDecl *Decl
      = ClassTemplate->findSpecialization(Converted, InsertPos);
    if (!Decl) {
      // This is the first time we have referenced this class template
      // specialization. Create the canonical declaration and add it to
      // the set of specializations.
      Decl = ClassTemplateSpecializationDecl::Create(Context,
                            ClassTemplate->getTemplatedDecl()->getTagKind(),
                                                ClassTemplate->getDeclContext(),
                            ClassTemplate->getTemplatedDecl()->getLocStart(),
                                                ClassTemplate->getLocation(),
                                                     ClassTemplate,
                                                     Converted.data(),
                                                     Converted.size(), nullptr);
      ClassTemplate->AddSpecialization(Decl, InsertPos);
      if (ClassTemplate->isOutOfLine())
        Decl->setLexicalDeclContext(ClassTemplate->getLexicalDeclContext());
    }

    // Diagnose uses of this specialization.
    (void)DiagnoseUseOfDecl(Decl, TemplateLoc);

    CanonType = Context.getTypeDeclType(Decl);
    assert(isa<RecordType>(CanonType) &&
           "type of non-dependent specialization is not a RecordType");
  }

  // Build the fully-sugared type for this class template
  // specialization, which refers back to the class template
  // specialization we created or found.
  return Context.getTemplateSpecializationType(Name, TemplateArgs, CanonType);
}

TypeResult
Sema::ActOnTemplateIdType(CXXScopeSpec &SS, SourceLocation TemplateKWLoc,
                          TemplateTy TemplateD, SourceLocation TemplateLoc,
                          SourceLocation LAngleLoc,
                          ASTTemplateArgsPtr TemplateArgsIn,
                          SourceLocation RAngleLoc,
                          bool IsCtorOrDtorName) {
  if (SS.isInvalid())
    return true;

  TemplateName Template = TemplateD.get();

  // Translate the parser's template argument list in our AST format.
  TemplateArgumentListInfo TemplateArgs(LAngleLoc, RAngleLoc);
  translateTemplateArguments(TemplateArgsIn, TemplateArgs);

  if (DependentTemplateName *DTN = Template.getAsDependentTemplateName()) {
    QualType T
      = Context.getDependentTemplateSpecializationType(ETK_None,
                                                       DTN->getQualifier(),
                                                       DTN->getIdentifier(),
                                                       TemplateArgs);
    // Build type-source information.
    TypeLocBuilder TLB;
    DependentTemplateSpecializationTypeLoc SpecTL
      = TLB.push<DependentTemplateSpecializationTypeLoc>(T);
    SpecTL.setElaboratedKeywordLoc(SourceLocation());
    SpecTL.setQualifierLoc(SS.getWithLocInContext(Context));
    SpecTL.setTemplateKeywordLoc(TemplateKWLoc);
    SpecTL.setTemplateNameLoc(TemplateLoc);
    SpecTL.setLAngleLoc(LAngleLoc);
    SpecTL.setRAngleLoc(RAngleLoc);
    for (unsigned I = 0, N = SpecTL.getNumArgs(); I != N; ++I)
      SpecTL.setArgLocInfo(I, TemplateArgs[I].getLocInfo());
    return CreateParsedType(T, TLB.getTypeSourceInfo(Context, T));
  }
  
  QualType Result = CheckTemplateIdType(Template, TemplateLoc, TemplateArgs);

  if (Result.isNull())
    return true;

  // Build type-source information.
  TypeLocBuilder TLB;
  TemplateSpecializationTypeLoc SpecTL
    = TLB.push<TemplateSpecializationTypeLoc>(Result);
  SpecTL.setTemplateKeywordLoc(TemplateKWLoc);
  SpecTL.setTemplateNameLoc(TemplateLoc);
  SpecTL.setLAngleLoc(LAngleLoc);
  SpecTL.setRAngleLoc(RAngleLoc);
  for (unsigned i = 0, e = SpecTL.getNumArgs(); i != e; ++i)
    SpecTL.setArgLocInfo(i, TemplateArgs[i].getLocInfo());

  // NOTE: avoid constructing an ElaboratedTypeLoc if this is a
  // constructor or destructor name (in such a case, the scope specifier
  // will be attached to the enclosing Decl or Expr node).
  if (SS.isNotEmpty() && !IsCtorOrDtorName) {
    // Create an elaborated-type-specifier containing the nested-name-specifier.
    Result = Context.getElaboratedType(ETK_None, SS.getScopeRep(), Result);
    ElaboratedTypeLoc ElabTL = TLB.push<ElaboratedTypeLoc>(Result);
    ElabTL.setElaboratedKeywordLoc(SourceLocation());
    ElabTL.setQualifierLoc(SS.getWithLocInContext(Context));
  }
  
  return CreateParsedType(Result, TLB.getTypeSourceInfo(Context, Result));
}

TypeResult Sema::ActOnTagTemplateIdType(TagUseKind TUK,
                                        TypeSpecifierType TagSpec,
                                        SourceLocation TagLoc,
                                        CXXScopeSpec &SS,
                                        SourceLocation TemplateKWLoc,
                                        TemplateTy TemplateD,
                                        SourceLocation TemplateLoc,
                                        SourceLocation LAngleLoc,
                                        ASTTemplateArgsPtr TemplateArgsIn,
                                        SourceLocation RAngleLoc) {
  TemplateName Template = TemplateD.get();
  
  // Translate the parser's template argument list in our AST format.
  TemplateArgumentListInfo TemplateArgs(LAngleLoc, RAngleLoc);
  translateTemplateArguments(TemplateArgsIn, TemplateArgs);
  
  // Determine the tag kind
  TagTypeKind TagKind = TypeWithKeyword::getTagTypeKindForTypeSpec(TagSpec);
  ElaboratedTypeKeyword Keyword
    = TypeWithKeyword::getKeywordForTagTypeKind(TagKind);

  if (DependentTemplateName *DTN = Template.getAsDependentTemplateName()) {
    QualType T = Context.getDependentTemplateSpecializationType(Keyword,
                                                          DTN->getQualifier(), 
                                                          DTN->getIdentifier(), 
                                                                TemplateArgs);
    
    // Build type-source information.    
    TypeLocBuilder TLB;
    DependentTemplateSpecializationTypeLoc SpecTL
      = TLB.push<DependentTemplateSpecializationTypeLoc>(T);
    SpecTL.setElaboratedKeywordLoc(TagLoc);
    SpecTL.setQualifierLoc(SS.getWithLocInContext(Context));
    SpecTL.setTemplateKeywordLoc(TemplateKWLoc);
    SpecTL.setTemplateNameLoc(TemplateLoc);
    SpecTL.setLAngleLoc(LAngleLoc);
    SpecTL.setRAngleLoc(RAngleLoc);
    for (unsigned I = 0, N = SpecTL.getNumArgs(); I != N; ++I)
      SpecTL.setArgLocInfo(I, TemplateArgs[I].getLocInfo());
    return CreateParsedType(T, TLB.getTypeSourceInfo(Context, T));
  }

  if (TypeAliasTemplateDecl *TAT =
        dyn_cast_or_null<TypeAliasTemplateDecl>(Template.getAsTemplateDecl())) {
    // C++0x [dcl.type.elab]p2:
    //   If the identifier resolves to a typedef-name or the simple-template-id
    //   resolves to an alias template specialization, the
    //   elaborated-type-specifier is ill-formed.
    Diag(TemplateLoc, diag::err_tag_reference_non_tag) << 4;
    Diag(TAT->getLocation(), diag::note_declared_at);
  }
  
  QualType Result = CheckTemplateIdType(Template, TemplateLoc, TemplateArgs);
  if (Result.isNull())
    return TypeResult(true);
  
  // Check the tag kind
  if (const RecordType *RT = Result->getAs<RecordType>()) {
    RecordDecl *D = RT->getDecl();
    
    IdentifierInfo *Id = D->getIdentifier();
    assert(Id && "templated class must have an identifier");
    
    if (!isAcceptableTagRedeclaration(D, TagKind, TUK == TUK_Definition,
                                      TagLoc, *Id)) {
      Diag(TagLoc, diag::err_use_with_wrong_tag)
        << Result
        << FixItHint::CreateReplacement(SourceRange(TagLoc), D->getKindName());
      Diag(D->getLocation(), diag::note_previous_use);
    }
  }

  // Provide source-location information for the template specialization.
  TypeLocBuilder TLB;
  TemplateSpecializationTypeLoc SpecTL
    = TLB.push<TemplateSpecializationTypeLoc>(Result);
  SpecTL.setTemplateKeywordLoc(TemplateKWLoc);
  SpecTL.setTemplateNameLoc(TemplateLoc);
  SpecTL.setLAngleLoc(LAngleLoc);
  SpecTL.setRAngleLoc(RAngleLoc);
  for (unsigned i = 0, e = SpecTL.getNumArgs(); i != e; ++i)
    SpecTL.setArgLocInfo(i, TemplateArgs[i].getLocInfo());

  // Construct an elaborated type containing the nested-name-specifier (if any)
  // and tag keyword.
  Result = Context.getElaboratedType(Keyword, SS.getScopeRep(), Result);
  ElaboratedTypeLoc ElabTL = TLB.push<ElaboratedTypeLoc>(Result);
  ElabTL.setElaboratedKeywordLoc(TagLoc);
  ElabTL.setQualifierLoc(SS.getWithLocInContext(Context));
  return CreateParsedType(Result, TLB.getTypeSourceInfo(Context, Result));
}

static bool CheckTemplatePartialSpecializationArgs(
    Sema &S, SourceLocation NameLoc, TemplateParameterList *TemplateParams,
    unsigned ExplicitArgs, SmallVectorImpl<TemplateArgument> &TemplateArgs);

static bool CheckTemplateSpecializationScope(Sema &S, NamedDecl *Specialized,
                                             NamedDecl *PrevDecl,
                                             SourceLocation Loc,
                                             bool IsPartialSpecialization);

static TemplateSpecializationKind getTemplateSpecializationKind(Decl *D);

static bool isTemplateArgumentTemplateParameter(
    const TemplateArgument &Arg, unsigned Depth, unsigned Index) {
  switch (Arg.getKind()) {
  case TemplateArgument::Null:
  case TemplateArgument::NullPtr:
  case TemplateArgument::Integral:
  case TemplateArgument::Declaration:
  case TemplateArgument::Pack:
  case TemplateArgument::TemplateExpansion:
    return false;

  case TemplateArgument::Type: {
    QualType Type = Arg.getAsType();
    const TemplateTypeParmType *TPT =
        Arg.getAsType()->getAs<TemplateTypeParmType>();
    return TPT && !Type.hasQualifiers() &&
           TPT->getDepth() == Depth && TPT->getIndex() == Index;
  }

  case TemplateArgument::Expression: {
    DeclRefExpr *DRE = dyn_cast<DeclRefExpr>(Arg.getAsExpr());
    if (!DRE || !DRE->getDecl())
      return false;
    const NonTypeTemplateParmDecl *NTTP =
        dyn_cast<NonTypeTemplateParmDecl>(DRE->getDecl());
    return NTTP && NTTP->getDepth() == Depth && NTTP->getIndex() == Index;
  }

  case TemplateArgument::Template:
    const TemplateTemplateParmDecl *TTP =
        dyn_cast_or_null<TemplateTemplateParmDecl>(
            Arg.getAsTemplateOrTemplatePattern().getAsTemplateDecl());
    return TTP && TTP->getDepth() == Depth && TTP->getIndex() == Index;
  }
  llvm_unreachable("unexpected kind of template argument");
}

static bool isSameAsPrimaryTemplate(TemplateParameterList *Params,
                                    ArrayRef<TemplateArgument> Args) {
  if (Params->size() != Args.size())
    return false;

  unsigned Depth = Params->getDepth();

  for (unsigned I = 0, N = Args.size(); I != N; ++I) {
    TemplateArgument Arg = Args[I];

    // If the parameter is a pack expansion, the argument must be a pack
    // whose only element is a pack expansion.
    if (Params->getParam(I)->isParameterPack()) {
      if (Arg.getKind() != TemplateArgument::Pack || Arg.pack_size() != 1 ||
          !Arg.pack_begin()->isPackExpansion())
        return false;
      Arg = Arg.pack_begin()->getPackExpansionPattern();
    }

    if (!isTemplateArgumentTemplateParameter(Arg, Depth, I))
      return false;
  }

  return true;
}

/// Convert the parser's template argument list representation into our form.
static TemplateArgumentListInfo
makeTemplateArgumentListInfo(Sema &S, TemplateIdAnnotation &TemplateId) {
  TemplateArgumentListInfo TemplateArgs(TemplateId.LAngleLoc,
                                        TemplateId.RAngleLoc);
  ASTTemplateArgsPtr TemplateArgsPtr(TemplateId.getTemplateArgs(),
                                     TemplateId.NumArgs);
  S.translateTemplateArguments(TemplateArgsPtr, TemplateArgs);
  return TemplateArgs;
}

DeclResult Sema::ActOnVarTemplateSpecialization(
    Scope *S, Declarator &D, TypeSourceInfo *DI, SourceLocation TemplateKWLoc,
    TemplateParameterList *TemplateParams, VarDecl::StorageClass SC,
    bool IsPartialSpecialization) {
  // D must be variable template id.
  assert(D.getName().getKind() == UnqualifiedId::IK_TemplateId &&
         "Variable template specialization is declared with a template it.");

  TemplateIdAnnotation *TemplateId = D.getName().TemplateId;
  TemplateArgumentListInfo TemplateArgs =
      makeTemplateArgumentListInfo(*this, *TemplateId);
  SourceLocation TemplateNameLoc = D.getIdentifierLoc();
  SourceLocation LAngleLoc = TemplateId->LAngleLoc;
  SourceLocation RAngleLoc = TemplateId->RAngleLoc;

  TemplateName Name = TemplateId->Template.get();

  // The template-id must name a variable template.
  VarTemplateDecl *VarTemplate =
      dyn_cast_or_null<VarTemplateDecl>(Name.getAsTemplateDecl());
  if (!VarTemplate) {
    NamedDecl *FnTemplate;
    if (auto *OTS = Name.getAsOverloadedTemplate())
      FnTemplate = *OTS->begin();
    else
      FnTemplate = dyn_cast_or_null<FunctionTemplateDecl>(Name.getAsTemplateDecl());
    if (FnTemplate)
      return Diag(D.getIdentifierLoc(), diag::err_var_spec_no_template_but_method)
               << FnTemplate->getDeclName();
    return Diag(D.getIdentifierLoc(), diag::err_var_spec_no_template)
             << IsPartialSpecialization;
  }

  // Check for unexpanded parameter packs in any of the template arguments.
  for (unsigned I = 0, N = TemplateArgs.size(); I != N; ++I)
    if (DiagnoseUnexpandedParameterPack(TemplateArgs[I],
                                        UPPC_PartialSpecialization))
      return true;

  // Check that the template argument list is well-formed for this
  // template.
  SmallVector<TemplateArgument, 4> Converted;
  if (CheckTemplateArgumentList(VarTemplate, TemplateNameLoc, TemplateArgs,
                                false, Converted))
    return true;

  // Check that the type of this variable template specialization
  // matches the expected type.
  TypeSourceInfo *ExpectedDI;
  {
    // Do substitution on the type of the declaration
    TemplateArgumentList TemplateArgList(TemplateArgumentList::OnStack,
                                         Converted.data(), Converted.size());
    InstantiatingTemplate Inst(*this, TemplateKWLoc, VarTemplate);
    if (Inst.isInvalid())
      return true;
    VarDecl *Templated = VarTemplate->getTemplatedDecl();
    ExpectedDI =
        SubstType(Templated->getTypeSourceInfo(),
                  MultiLevelTemplateArgumentList(TemplateArgList),
                  Templated->getTypeSpecStartLoc(), Templated->getDeclName());
  }
  if (!ExpectedDI)
    return true;

  // Find the variable template (partial) specialization declaration that
  // corresponds to these arguments.
  if (IsPartialSpecialization) {
    if (CheckTemplatePartialSpecializationArgs(
            *this, TemplateNameLoc, VarTemplate->getTemplateParameters(),
            TemplateArgs.size(), Converted))
      return true;

    bool InstantiationDependent;
    if (!Name.isDependent() &&
        !TemplateSpecializationType::anyDependentTemplateArguments(
            TemplateArgs.getArgumentArray(), TemplateArgs.size(),
            InstantiationDependent)) {
      Diag(TemplateNameLoc, diag::err_partial_spec_fully_specialized)
          << VarTemplate->getDeclName();
      IsPartialSpecialization = false;
    }

    if (isSameAsPrimaryTemplate(VarTemplate->getTemplateParameters(),
                                Converted)) {
      // C++ [temp.class.spec]p9b3:
      //
      //   -- The argument list of the specialization shall not be identical
      //      to the implicit argument list of the primary template.
      Diag(TemplateNameLoc, diag::err_partial_spec_args_match_primary_template)
        << /*variable template*/ 1
        << /*is definition*/(SC != SC_Extern && !CurContext->isRecord())
        << FixItHint::CreateRemoval(SourceRange(LAngleLoc, RAngleLoc));
      // FIXME: Recover from this by treating the declaration as a redeclaration
      // of the primary template.
      return true;
    }
  }

  void *InsertPos = nullptr;
  VarTemplateSpecializationDecl *PrevDecl = nullptr;

  if (IsPartialSpecialization)
    // FIXME: Template parameter list matters too
    PrevDecl = VarTemplate->findPartialSpecialization(Converted, InsertPos);
  else
    PrevDecl = VarTemplate->findSpecialization(Converted, InsertPos);

  VarTemplateSpecializationDecl *Specialization = nullptr;

  // Check whether we can declare a variable template specialization in
  // the current scope.
  if (CheckTemplateSpecializationScope(*this, VarTemplate, PrevDecl,
                                       TemplateNameLoc,
                                       IsPartialSpecialization))
    return true;

  if (PrevDecl && PrevDecl->getSpecializationKind() == TSK_Undeclared) {
    // Since the only prior variable template specialization with these
    // arguments was referenced but not declared,  reuse that
    // declaration node as our own, updating its source location and
    // the list of outer template parameters to reflect our new declaration.
    Specialization = PrevDecl;
    Specialization->setLocation(TemplateNameLoc);
    PrevDecl = nullptr;
  } else if (IsPartialSpecialization) {
    // Create a new class template partial specialization declaration node.
    VarTemplatePartialSpecializationDecl *PrevPartial =
        cast_or_null<VarTemplatePartialSpecializationDecl>(PrevDecl);
    VarTemplatePartialSpecializationDecl *Partial =
        VarTemplatePartialSpecializationDecl::Create(
            Context, VarTemplate->getDeclContext(), TemplateKWLoc,
            TemplateNameLoc, TemplateParams, VarTemplate, DI->getType(), DI, SC,
            Converted.data(), Converted.size(), TemplateArgs);

    if (!PrevPartial)
      VarTemplate->AddPartialSpecialization(Partial, InsertPos);
    Specialization = Partial;

    // If we are providing an explicit specialization of a member variable
    // template specialization, make a note of that.
    if (PrevPartial && PrevPartial->getInstantiatedFromMember())
      PrevPartial->setMemberSpecialization();

    // Check that all of the template parameters of the variable template
    // partial specialization are deducible from the template
    // arguments. If not, this variable template partial specialization
    // will never be used.
    llvm::SmallBitVector DeducibleParams(TemplateParams->size());
    MarkUsedTemplateParameters(Partial->getTemplateArgs(), true,
                               TemplateParams->getDepth(), DeducibleParams);

    if (!DeducibleParams.all()) {
      unsigned NumNonDeducible =
          DeducibleParams.size() - DeducibleParams.count();
      Diag(TemplateNameLoc, diag::warn_partial_specs_not_deducible)
        << /*variable template*/ 1 << (NumNonDeducible > 1)
        << SourceRange(TemplateNameLoc, RAngleLoc);
      for (unsigned I = 0, N = DeducibleParams.size(); I != N; ++I) {
        if (!DeducibleParams[I]) {
          NamedDecl *Param = cast<NamedDecl>(TemplateParams->getParam(I));
          if (Param->getDeclName())
            Diag(Param->getLocation(), diag::note_partial_spec_unused_parameter)
                << Param->getDeclName();
          else
            Diag(Param->getLocation(), diag::note_partial_spec_unused_parameter)
                << "(anonymous)";
        }
      }
    }
  } else {
    // Create a new class template specialization declaration node for
    // this explicit specialization or friend declaration.
    Specialization = VarTemplateSpecializationDecl::Create(
        Context, VarTemplate->getDeclContext(), TemplateKWLoc, TemplateNameLoc,
        VarTemplate, DI->getType(), DI, SC, Converted.data(), Converted.size());
    Specialization->setTemplateArgsInfo(TemplateArgs);

    if (!PrevDecl)
      VarTemplate->AddSpecialization(Specialization, InsertPos);
  }

  // C++ [temp.expl.spec]p6:
  //   If a template, a member template or the member of a class template is
  //   explicitly specialized then that specialization shall be declared
  //   before the first use of that specialization that would cause an implicit
  //   instantiation to take place, in every translation unit in which such a
  //   use occurs; no diagnostic is required.
  if (PrevDecl && PrevDecl->getPointOfInstantiation().isValid()) {
    bool Okay = false;
    for (Decl *Prev = PrevDecl; Prev; Prev = Prev->getPreviousDecl()) {
      // Is there any previous explicit specialization declaration?
      if (getTemplateSpecializationKind(Prev) == TSK_ExplicitSpecialization) {
        Okay = true;
        break;
      }
    }

    if (!Okay) {
      SourceRange Range(TemplateNameLoc, RAngleLoc);
      Diag(TemplateNameLoc, diag::err_specialization_after_instantiation)
          << Name << Range;

      Diag(PrevDecl->getPointOfInstantiation(),
           diag::note_instantiation_required_here)
          << (PrevDecl->getTemplateSpecializationKind() !=
              TSK_ImplicitInstantiation);
      return true;
    }
  }

  Specialization->setTemplateKeywordLoc(TemplateKWLoc);
  Specialization->setLexicalDeclContext(CurContext);

  // Add the specialization into its lexical context, so that it can
  // be seen when iterating through the list of declarations in that
  // context. However, specializations are not found by name lookup.
  CurContext->addDecl(Specialization);

  // Note that this is an explicit specialization.
  Specialization->setSpecializationKind(TSK_ExplicitSpecialization);

  if (PrevDecl) {
    // Check that this isn't a redefinition of this specialization,
    // merging with previous declarations.
    LookupResult PrevSpec(*this, GetNameForDeclarator(D), LookupOrdinaryName,
                          ForRedeclaration);
    PrevSpec.addDecl(PrevDecl);
    D.setRedeclaration(CheckVariableDeclaration(Specialization, PrevSpec));
  } else if (Specialization->isStaticDataMember() &&
             Specialization->isOutOfLine()) {
    Specialization->setAccess(VarTemplate->getAccess());
  }

  // Link instantiations of static data members back to the template from
  // which they were instantiated.
  if (Specialization->isStaticDataMember())
    Specialization->setInstantiationOfStaticDataMember(
        VarTemplate->getTemplatedDecl(),
        Specialization->getSpecializationKind());

  return Specialization;
}

namespace {
/// \brief A partial specialization whose template arguments have matched
/// a given template-id.
struct PartialSpecMatchResult {
  VarTemplatePartialSpecializationDecl *Partial;
  TemplateArgumentList *Args;
};
}

DeclResult
Sema::CheckVarTemplateId(VarTemplateDecl *Template, SourceLocation TemplateLoc,
                         SourceLocation TemplateNameLoc,
                         const TemplateArgumentListInfo &TemplateArgs) {
  assert(Template && "A variable template id without template?");

  // Check that the template argument list is well-formed for this template.
  SmallVector<TemplateArgument, 4> Converted;
  if (CheckTemplateArgumentList(
          Template, TemplateNameLoc,
          const_cast<TemplateArgumentListInfo &>(TemplateArgs), false,
          Converted))
    return true;

  // Find the variable template specialization declaration that
  // corresponds to these arguments.
  void *InsertPos = nullptr;
  if (VarTemplateSpecializationDecl *Spec = Template->findSpecialization(
          Converted, InsertPos))
    // If we already have a variable template specialization, return it.
    return Spec;

  // This is the first time we have referenced this variable template
  // specialization. Create the canonical declaration and add it to
  // the set of specializations, based on the closest partial specialization
  // that it represents. That is,
  VarDecl *InstantiationPattern = Template->getTemplatedDecl();
  TemplateArgumentList TemplateArgList(TemplateArgumentList::OnStack,
                                       Converted.data(), Converted.size());
  TemplateArgumentList *InstantiationArgs = &TemplateArgList;
  bool AmbiguousPartialSpec = false;
  typedef PartialSpecMatchResult MatchResult;
  SmallVector<MatchResult, 4> Matched;
  SourceLocation PointOfInstantiation = TemplateNameLoc;
  TemplateSpecCandidateSet FailedCandidates(PointOfInstantiation);

  // 1. Attempt to find the closest partial specialization that this
  // specializes, if any.
  // If any of the template arguments is dependent, then this is probably
  // a placeholder for an incomplete declarative context; which must be
  // complete by instantiation time. Thus, do not search through the partial
  // specializations yet.
  // TODO: Unify with InstantiateClassTemplateSpecialization()?
  //       Perhaps better after unification of DeduceTemplateArguments() and
  //       getMoreSpecializedPartialSpecialization().
  bool InstantiationDependent = false;
  if (!TemplateSpecializationType::anyDependentTemplateArguments(
          TemplateArgs, InstantiationDependent)) {

    SmallVector<VarTemplatePartialSpecializationDecl *, 4> PartialSpecs;
    Template->getPartialSpecializations(PartialSpecs);

    for (unsigned I = 0, N = PartialSpecs.size(); I != N; ++I) {
      VarTemplatePartialSpecializationDecl *Partial = PartialSpecs[I];
      TemplateDeductionInfo Info(FailedCandidates.getLocation());

      if (TemplateDeductionResult Result =
              DeduceTemplateArguments(Partial, TemplateArgList, Info)) {
        // Store the failed-deduction information for use in diagnostics, later.
        // TODO: Actually use the failed-deduction info?
        FailedCandidates.addCandidate()
            .set(Partial, MakeDeductionFailureInfo(Context, Result, Info));
        (void)Result;
      } else {
        Matched.push_back(PartialSpecMatchResult());
        Matched.back().Partial = Partial;
        Matched.back().Args = Info.take();
      }
    }

    if (Matched.size() >= 1) {
      SmallVector<MatchResult, 4>::iterator Best = Matched.begin();
      if (Matched.size() == 1) {
        //   -- If exactly one matching specialization is found, the
        //      instantiation is generated from that specialization.
        // We don't need to do anything for this.
      } else {
        //   -- If more than one matching specialization is found, the
        //      partial order rules (14.5.4.2) are used to determine
        //      whether one of the specializations is more specialized
        //      than the others. If none of the specializations is more
        //      specialized than all of the other matching
        //      specializations, then the use of the variable template is
        //      ambiguous and the program is ill-formed.
        for (SmallVector<MatchResult, 4>::iterator P = Best + 1,
                                                   PEnd = Matched.end();
             P != PEnd; ++P) {
          if (getMoreSpecializedPartialSpecialization(P->Partial, Best->Partial,
                                                      PointOfInstantiation) ==
              P->Partial)
            Best = P;
        }

        // Determine if the best partial specialization is more specialized than
        // the others.
        for (SmallVector<MatchResult, 4>::iterator P = Matched.begin(),
                                                   PEnd = Matched.end();
             P != PEnd; ++P) {
          if (P != Best && getMoreSpecializedPartialSpecialization(
                               P->Partial, Best->Partial,
                               PointOfInstantiation) != Best->Partial) {
            AmbiguousPartialSpec = true;
            break;
          }
        }
      }

      // Instantiate using the best variable template partial specialization.
      InstantiationPattern = Best->Partial;
      InstantiationArgs = Best->Args;
    } else {
      //   -- If no match is found, the instantiation is generated
      //      from the primary template.
      // InstantiationPattern = Template->getTemplatedDecl();
    }
  }

  // 2. Create the canonical declaration.
  // Note that we do not instantiate the variable just yet, since
  // instantiation is handled in DoMarkVarDeclReferenced().
  // FIXME: LateAttrs et al.?
  VarTemplateSpecializationDecl *Decl = BuildVarTemplateInstantiation(
      Template, InstantiationPattern, *InstantiationArgs, TemplateArgs,
      Converted, TemplateNameLoc, InsertPos /*, LateAttrs, StartingScope*/);
  if (!Decl)
    return true;

  if (AmbiguousPartialSpec) {
    // Partial ordering did not produce a clear winner. Complain.
    Decl->setInvalidDecl();
    Diag(PointOfInstantiation, diag::err_partial_spec_ordering_ambiguous)
        << Decl;

    // Print the matching partial specializations.
    for (SmallVector<MatchResult, 4>::iterator P = Matched.begin(),
                                               PEnd = Matched.end();
         P != PEnd; ++P)
      Diag(P->Partial->getLocation(), diag::note_partial_spec_match)
          << getTemplateArgumentBindingsText(
                 P->Partial->getTemplateParameters(), *P->Args);
    return true;
  }

  if (VarTemplatePartialSpecializationDecl *D =
          dyn_cast<VarTemplatePartialSpecializationDecl>(InstantiationPattern))
    Decl->setInstantiationOf(D, InstantiationArgs);

  assert(Decl && "No variable template specialization?");
  return Decl;
}

ExprResult
Sema::CheckVarTemplateId(const CXXScopeSpec &SS,
                         const DeclarationNameInfo &NameInfo,
                         VarTemplateDecl *Template, SourceLocation TemplateLoc,
                         const TemplateArgumentListInfo *TemplateArgs) {

  DeclResult Decl = CheckVarTemplateId(Template, TemplateLoc, NameInfo.getLoc(),
                                       *TemplateArgs);
  if (Decl.isInvalid())
    return ExprError();

  VarDecl *Var = cast<VarDecl>(Decl.get());
  if (!Var->getTemplateSpecializationKind())
    Var->setTemplateSpecializationKind(TSK_ImplicitInstantiation,
                                       NameInfo.getLoc());

  // Build an ordinary singleton decl ref.
  return BuildDeclarationNameExpr(SS, NameInfo, Var,
                                  /*FoundD=*/nullptr, TemplateArgs);
}

ExprResult Sema::BuildTemplateIdExpr(const CXXScopeSpec &SS,
                                     SourceLocation TemplateKWLoc,
                                     LookupResult &R,
                                     bool RequiresADL,
                                 const TemplateArgumentListInfo *TemplateArgs) {
  // FIXME: Can we do any checking at this point? I guess we could check the
  // template arguments that we have against the template name, if the template
  // name refers to a single template. That's not a terribly common case,
  // though.
  // foo<int> could identify a single function unambiguously
  // This approach does NOT work, since f<int>(1);
  // gets resolved prior to resorting to overload resolution
  // i.e., template<class T> void f(double);
  //       vs template<class T, class U> void f(U);

  // These should be filtered out by our callers.
  assert(!R.empty() && "empty lookup results when building templateid");
  assert(!R.isAmbiguous() && "ambiguous lookup when building templateid");

  // In C++1y, check variable template ids.
  bool InstantiationDependent;
  if (R.getAsSingle<VarTemplateDecl>() &&
      !TemplateSpecializationType::anyDependentTemplateArguments(
           *TemplateArgs, InstantiationDependent)) {
    return CheckVarTemplateId(SS, R.getLookupNameInfo(),
                              R.getAsSingle<VarTemplateDecl>(),
                              TemplateKWLoc, TemplateArgs);
  }

  // We don't want lookup warnings at this point.
  R.suppressDiagnostics();

  UnresolvedLookupExpr *ULE
    = UnresolvedLookupExpr::Create(Context, R.getNamingClass(),
                                   SS.getWithLocInContext(Context),
                                   TemplateKWLoc,
                                   R.getLookupNameInfo(),
                                   RequiresADL, TemplateArgs,
                                   R.begin(), R.end());

  return ULE;
}

// We actually only call this from template instantiation.
ExprResult
Sema::BuildQualifiedTemplateIdExpr(CXXScopeSpec &SS,
                                   SourceLocation TemplateKWLoc,
                                   const DeclarationNameInfo &NameInfo,
                             const TemplateArgumentListInfo *TemplateArgs) {

  assert(TemplateArgs || TemplateKWLoc.isValid());
  DeclContext *DC;
  if (!(DC = computeDeclContext(SS, false)) ||
      DC->isDependentContext() ||
      RequireCompleteDeclContext(SS, DC))
    return BuildDependentDeclRefExpr(SS, TemplateKWLoc, NameInfo, TemplateArgs);

  bool MemberOfUnknownSpecialization;
  LookupResult R(*this, NameInfo, LookupOrdinaryName);
  LookupTemplateName(R, (Scope*)nullptr, SS, QualType(), /*Entering*/ false,
                     MemberOfUnknownSpecialization);

  if (R.isAmbiguous())
    return ExprError();

  if (R.empty()) {
    Diag(NameInfo.getLoc(), diag::err_template_kw_refers_to_non_template)
      << NameInfo.getName() << SS.getRange();
    return ExprError();
  }

  if (ClassTemplateDecl *Temp = R.getAsSingle<ClassTemplateDecl>()) {
    Diag(NameInfo.getLoc(), diag::err_template_kw_refers_to_class_template)
      << SS.getScopeRep()
      << NameInfo.getName().getAsString() << SS.getRange();
    Diag(Temp->getLocation(), diag::note_referenced_class_template);
    return ExprError();
  }

  return BuildTemplateIdExpr(SS, TemplateKWLoc, R, /*ADL*/ false, TemplateArgs);
}

/// \brief Form a dependent template name.
///
/// This action forms a dependent template name given the template
/// name and its (presumably dependent) scope specifier. For
/// example, given "MetaFun::template apply", the scope specifier \p
/// SS will be "MetaFun::", \p TemplateKWLoc contains the location
/// of the "template" keyword, and "apply" is the \p Name.
TemplateNameKind Sema::ActOnDependentTemplateName(Scope *S,
                                                  CXXScopeSpec &SS,
                                                  SourceLocation TemplateKWLoc,
                                                  UnqualifiedId &Name,
                                                  ParsedType ObjectType,
                                                  bool EnteringContext,
                                                  TemplateTy &Result) {
  if (TemplateKWLoc.isValid() && S && !S->getTemplateParamParent())
    Diag(TemplateKWLoc,
         getLangOpts().CPlusPlus11 ?
           diag::warn_cxx98_compat_template_outside_of_template :
           diag::ext_template_outside_of_template)
      << FixItHint::CreateRemoval(TemplateKWLoc);

  DeclContext *LookupCtx = nullptr;
  if (SS.isSet())
    LookupCtx = computeDeclContext(SS, EnteringContext);
  if (!LookupCtx && ObjectType)
    LookupCtx = computeDeclContext(ObjectType.get());
  if (LookupCtx) {
    // C++0x [temp.names]p5:
    //   If a name prefixed by the keyword template is not the name of
    //   a template, the program is ill-formed. [Note: the keyword
    //   template may not be applied to non-template members of class
    //   templates. -end note ] [ Note: as is the case with the
    //   typename prefix, the template prefix is allowed in cases
    //   where it is not strictly necessary; i.e., when the
    //   nested-name-specifier or the expression on the left of the ->
    //   or . is not dependent on a template-parameter, or the use
    //   does not appear in the scope of a template. -end note]
    //
    // Note: C++03 was more strict here, because it banned the use of
    // the "template" keyword prior to a template-name that was not a
    // dependent name. C++ DR468 relaxed this requirement (the
    // "template" keyword is now permitted). We follow the C++0x
    // rules, even in C++03 mode with a warning, retroactively applying the DR.
    bool MemberOfUnknownSpecialization;
    TemplateNameKind TNK = isTemplateName(S, SS, TemplateKWLoc.isValid(), Name,
                                          ObjectType, EnteringContext, Result,
                                          MemberOfUnknownSpecialization);
    if (TNK == TNK_Non_template && LookupCtx->isDependentContext() &&
        isa<CXXRecordDecl>(LookupCtx) &&
        (!cast<CXXRecordDecl>(LookupCtx)->hasDefinition() ||
         cast<CXXRecordDecl>(LookupCtx)->hasAnyDependentBases())) {
      // This is a dependent template. Handle it below.
    } else if (TNK == TNK_Non_template) {
      Diag(Name.getLocStart(),
           diag::err_template_kw_refers_to_non_template)
        << GetNameFromUnqualifiedId(Name).getName()
        << Name.getSourceRange()
        << TemplateKWLoc;
      return TNK_Non_template;
    } else {
      // We found something; return it.
      return TNK;
    }
  }

  NestedNameSpecifier *Qualifier = SS.getScopeRep();

  switch (Name.getKind()) {
  case UnqualifiedId::IK_Identifier:
    Result = TemplateTy::make(Context.getDependentTemplateName(Qualifier,
                                                              Name.Identifier));
    return TNK_Dependent_template_name;

  case UnqualifiedId::IK_OperatorFunctionId:
    Result = TemplateTy::make(Context.getDependentTemplateName(Qualifier,
                                             Name.OperatorFunctionId.Operator));
    return TNK_Function_template;

  case UnqualifiedId::IK_LiteralOperatorId:
    llvm_unreachable("literal operator id cannot have a dependent scope");

  default:
    break;
  }

  Diag(Name.getLocStart(),
       diag::err_template_kw_refers_to_non_template)
    << GetNameFromUnqualifiedId(Name).getName()
    << Name.getSourceRange()
    << TemplateKWLoc;
  return TNK_Non_template;
}

bool Sema::CheckTemplateTypeArgument(TemplateTypeParmDecl *Param,
                                     TemplateArgumentLoc &AL,
                          SmallVectorImpl<TemplateArgument> &Converted) {
  const TemplateArgument &Arg = AL.getArgument();
  QualType ArgType;
  TypeSourceInfo *TSI = nullptr;

  // Check template type parameter.
  switch(Arg.getKind()) {
  case TemplateArgument::Type:
    // C++ [temp.arg.type]p1:
    //   A template-argument for a template-parameter which is a
    //   type shall be a type-id.
    ArgType = Arg.getAsType();
    TSI = AL.getTypeSourceInfo();
    break;
  case TemplateArgument::Template: {
    // We have a template type parameter but the template argument
    // is a template without any arguments.
    SourceRange SR = AL.getSourceRange();
    TemplateName Name = Arg.getAsTemplate();
    Diag(SR.getBegin(), diag::err_template_missing_args)
      << Name << SR;
    if (TemplateDecl *Decl = Name.getAsTemplateDecl())
      Diag(Decl->getLocation(), diag::note_template_decl_here);

    return true;
  }
  case TemplateArgument::Expression: {
    // We have a template type parameter but the template argument is an
    // expression; see if maybe it is missing the "typename" keyword.
    CXXScopeSpec SS;
    DeclarationNameInfo NameInfo;

    if (DeclRefExpr *ArgExpr = dyn_cast<DeclRefExpr>(Arg.getAsExpr())) {
      SS.Adopt(ArgExpr->getQualifierLoc());
      NameInfo = ArgExpr->getNameInfo();
    } else if (DependentScopeDeclRefExpr *ArgExpr =
               dyn_cast<DependentScopeDeclRefExpr>(Arg.getAsExpr())) {
      SS.Adopt(ArgExpr->getQualifierLoc());
      NameInfo = ArgExpr->getNameInfo();
    } else if (CXXDependentScopeMemberExpr *ArgExpr =
               dyn_cast<CXXDependentScopeMemberExpr>(Arg.getAsExpr())) {
      if (ArgExpr->isImplicitAccess()) {
        SS.Adopt(ArgExpr->getQualifierLoc());
        NameInfo = ArgExpr->getMemberNameInfo();
      }
    }

    if (auto *II = NameInfo.getName().getAsIdentifierInfo()) {
      LookupResult Result(*this, NameInfo, LookupOrdinaryName);
      LookupParsedName(Result, CurScope, &SS);

      if (Result.getAsSingle<TypeDecl>() ||
          Result.getResultKind() ==
              LookupResult::NotFoundInCurrentInstantiation) {
        // Suggest that the user add 'typename' before the NNS.
        SourceLocation Loc = AL.getSourceRange().getBegin();
        Diag(Loc, getLangOpts().MSVCCompat
                      ? diag::ext_ms_template_type_arg_missing_typename
                      : diag::err_template_arg_must_be_type_suggest)
            << FixItHint::CreateInsertion(Loc, "typename ");
        Diag(Param->getLocation(), diag::note_template_param_here);

        // Recover by synthesizing a type using the location information that we
        // already have.
        ArgType =
            Context.getDependentNameType(ETK_Typename, SS.getScopeRep(), II);
        TypeLocBuilder TLB;
        DependentNameTypeLoc TL = TLB.push<DependentNameTypeLoc>(ArgType);
        TL.setElaboratedKeywordLoc(SourceLocation(/*synthesized*/));
        TL.setQualifierLoc(SS.getWithLocInContext(Context));
        TL.setNameLoc(NameInfo.getLoc());
        TSI = TLB.getTypeSourceInfo(Context, ArgType);

        // Overwrite our input TemplateArgumentLoc so that we can recover
        // properly.
        AL = TemplateArgumentLoc(TemplateArgument(ArgType),
                                 TemplateArgumentLocInfo(TSI));

        break;
      }
    }
    // fallthrough
  }
  default: {
    // We have a template type parameter but the template argument
    // is not a type.
    SourceRange SR = AL.getSourceRange();
    Diag(SR.getBegin(), diag::err_template_arg_must_be_type) << SR;
    Diag(Param->getLocation(), diag::note_template_param_here);

    return true;
  }
  }

  if (CheckTemplateArgument(Param, TSI))
    return true;

  // Add the converted template type argument.
  ArgType = Context.getCanonicalType(ArgType);
  
  // Objective-C ARC:
  //   If an explicitly-specified template argument type is a lifetime type
  //   with no lifetime qualifier, the __strong lifetime qualifier is inferred.
  if (getLangOpts().ObjCAutoRefCount &&
      ArgType->isObjCLifetimeType() &&
      !ArgType.getObjCLifetime()) {
    Qualifiers Qs;
    Qs.setObjCLifetime(Qualifiers::OCL_Strong);
    ArgType = Context.getQualifiedType(ArgType, Qs);
  }
  
  Converted.push_back(TemplateArgument(ArgType));
  return false;
}

/// \brief Substitute template arguments into the default template argument for
/// the given template type parameter.
///
/// \param SemaRef the semantic analysis object for which we are performing
/// the substitution.
///
/// \param Template the template that we are synthesizing template arguments
/// for.
///
/// \param TemplateLoc the location of the template name that started the
/// template-id we are checking.
///
/// \param RAngleLoc the location of the right angle bracket ('>') that
/// terminates the template-id.
///
/// \param Param the template template parameter whose default we are
/// substituting into.
///
/// \param Converted the list of template arguments provided for template
/// parameters that precede \p Param in the template parameter list.
/// \returns the substituted template argument, or NULL if an error occurred.
static TypeSourceInfo *
SubstDefaultTemplateArgument(Sema &SemaRef,
                             TemplateDecl *Template,
                             SourceLocation TemplateLoc,
                             SourceLocation RAngleLoc,
                             TemplateTypeParmDecl *Param,
                         SmallVectorImpl<TemplateArgument> &Converted) {
  TypeSourceInfo *ArgType = Param->getDefaultArgumentInfo();

  // If the argument type is dependent, instantiate it now based
  // on the previously-computed template arguments.
  if (ArgType->getType()->isDependentType()) {
    Sema::InstantiatingTemplate Inst(SemaRef, TemplateLoc,
                                     Template, Converted,
                                     SourceRange(TemplateLoc, RAngleLoc));
    if (Inst.isInvalid())
      return nullptr;

    TemplateArgumentList TemplateArgs(TemplateArgumentList::OnStack,
                                      Converted.data(), Converted.size());

    // Only substitute for the innermost template argument list.
    MultiLevelTemplateArgumentList TemplateArgLists;
    TemplateArgLists.addOuterTemplateArguments(&TemplateArgs);
    for (unsigned i = 0, e = Param->getDepth(); i != e; ++i)
      TemplateArgLists.addOuterTemplateArguments(None);

    Sema::ContextRAII SavedContext(SemaRef, Template->getDeclContext());
    ArgType =
        SemaRef.SubstType(ArgType, TemplateArgLists,
                          Param->getDefaultArgumentLoc(), Param->getDeclName());
  }

  return ArgType;
}

/// \brief Substitute template arguments into the default template argument for
/// the given non-type template parameter.
///
/// \param SemaRef the semantic analysis object for which we are performing
/// the substitution.
///
/// \param Template the template that we are synthesizing template arguments
/// for.
///
/// \param TemplateLoc the location of the template name that started the
/// template-id we are checking.
///
/// \param RAngleLoc the location of the right angle bracket ('>') that
/// terminates the template-id.
///
/// \param Param the non-type template parameter whose default we are
/// substituting into.
///
/// \param Converted the list of template arguments provided for template
/// parameters that precede \p Param in the template parameter list.
///
/// \returns the substituted template argument, or NULL if an error occurred.
static ExprResult
SubstDefaultTemplateArgument(Sema &SemaRef,
                             TemplateDecl *Template,
                             SourceLocation TemplateLoc,
                             SourceLocation RAngleLoc,
                             NonTypeTemplateParmDecl *Param,
                        SmallVectorImpl<TemplateArgument> &Converted) {
  Sema::InstantiatingTemplate Inst(SemaRef, TemplateLoc,
                                   Template, Converted,
                                   SourceRange(TemplateLoc, RAngleLoc));
  if (Inst.isInvalid())
    return ExprError();

  TemplateArgumentList TemplateArgs(TemplateArgumentList::OnStack,
                                    Converted.data(), Converted.size());

  // Only substitute for the innermost template argument list.
  MultiLevelTemplateArgumentList TemplateArgLists;
  TemplateArgLists.addOuterTemplateArguments(&TemplateArgs);
  for (unsigned i = 0, e = Param->getDepth(); i != e; ++i)
    TemplateArgLists.addOuterTemplateArguments(None);

  Sema::ContextRAII SavedContext(SemaRef, Template->getDeclContext());
  EnterExpressionEvaluationContext Unevaluated(SemaRef, Sema::Unevaluated);
  return SemaRef.SubstExpr(Param->getDefaultArgument(), TemplateArgLists);
}

/// \brief Substitute template arguments into the default template argument for
/// the given template template parameter.
///
/// \param SemaRef the semantic analysis object for which we are performing
/// the substitution.
///
/// \param Template the template that we are synthesizing template arguments
/// for.
///
/// \param TemplateLoc the location of the template name that started the
/// template-id we are checking.
///
/// \param RAngleLoc the location of the right angle bracket ('>') that
/// terminates the template-id.
///
/// \param Param the template template parameter whose default we are
/// substituting into.
///
/// \param Converted the list of template arguments provided for template
/// parameters that precede \p Param in the template parameter list.
///
/// \param QualifierLoc Will be set to the nested-name-specifier (with 
/// source-location information) that precedes the template name.
///
/// \returns the substituted template argument, or NULL if an error occurred.
static TemplateName
SubstDefaultTemplateArgument(Sema &SemaRef,
                             TemplateDecl *Template,
                             SourceLocation TemplateLoc,
                             SourceLocation RAngleLoc,
                             TemplateTemplateParmDecl *Param,
                       SmallVectorImpl<TemplateArgument> &Converted,
                             NestedNameSpecifierLoc &QualifierLoc) {
  Sema::InstantiatingTemplate Inst(SemaRef, TemplateLoc, Template, Converted,
                                   SourceRange(TemplateLoc, RAngleLoc));
  if (Inst.isInvalid())
    return TemplateName();

  TemplateArgumentList TemplateArgs(TemplateArgumentList::OnStack,
                                    Converted.data(), Converted.size());

  // Only substitute for the innermost template argument list.
  MultiLevelTemplateArgumentList TemplateArgLists;
  TemplateArgLists.addOuterTemplateArguments(&TemplateArgs);
  for (unsigned i = 0, e = Param->getDepth(); i != e; ++i)
    TemplateArgLists.addOuterTemplateArguments(None);

  Sema::ContextRAII SavedContext(SemaRef, Template->getDeclContext());
  // Substitute into the nested-name-specifier first,
  QualifierLoc = Param->getDefaultArgument().getTemplateQualifierLoc();
  if (QualifierLoc) {
    QualifierLoc =
        SemaRef.SubstNestedNameSpecifierLoc(QualifierLoc, TemplateArgLists);
    if (!QualifierLoc)
      return TemplateName();
  }

  return SemaRef.SubstTemplateName(
             QualifierLoc,
             Param->getDefaultArgument().getArgument().getAsTemplate(),
             Param->getDefaultArgument().getTemplateNameLoc(),
             TemplateArgLists);
}

/// \brief If the given template parameter has a default template
/// argument, substitute into that default template argument and
/// return the corresponding template argument.
TemplateArgumentLoc
Sema::SubstDefaultTemplateArgumentIfAvailable(TemplateDecl *Template,
                                              SourceLocation TemplateLoc,
                                              SourceLocation RAngleLoc,
                                              Decl *Param,
                                              SmallVectorImpl<TemplateArgument>
                                                &Converted,
                                              bool &HasDefaultArg) {
  HasDefaultArg = false;

  if (TemplateTypeParmDecl *TypeParm = dyn_cast<TemplateTypeParmDecl>(Param)) {
    if (!TypeParm->hasDefaultArgument())
      return TemplateArgumentLoc();

    HasDefaultArg = true;
    TypeSourceInfo *DI = SubstDefaultTemplateArgument(*this, Template,
                                                      TemplateLoc,
                                                      RAngleLoc,
                                                      TypeParm,
                                                      Converted);
    if (DI)
      return TemplateArgumentLoc(TemplateArgument(DI->getType()), DI);

    return TemplateArgumentLoc();
  }

  if (NonTypeTemplateParmDecl *NonTypeParm
        = dyn_cast<NonTypeTemplateParmDecl>(Param)) {
    if (!NonTypeParm->hasDefaultArgument())
      return TemplateArgumentLoc();

    HasDefaultArg = true;
    ExprResult Arg = SubstDefaultTemplateArgument(*this, Template,
                                                  TemplateLoc,
                                                  RAngleLoc,
                                                  NonTypeParm,
                                                  Converted);
    if (Arg.isInvalid())
      return TemplateArgumentLoc();

    Expr *ArgE = Arg.getAs<Expr>();
    return TemplateArgumentLoc(TemplateArgument(ArgE), ArgE);
  }

  TemplateTemplateParmDecl *TempTempParm
    = cast<TemplateTemplateParmDecl>(Param);
  if (!TempTempParm->hasDefaultArgument())
    return TemplateArgumentLoc();

  HasDefaultArg = true;
  NestedNameSpecifierLoc QualifierLoc;
  TemplateName TName = SubstDefaultTemplateArgument(*this, Template,
                                                    TemplateLoc,
                                                    RAngleLoc,
                                                    TempTempParm,
                                                    Converted,
                                                    QualifierLoc);
  if (TName.isNull())
    return TemplateArgumentLoc();

  return TemplateArgumentLoc(TemplateArgument(TName),
                TempTempParm->getDefaultArgument().getTemplateQualifierLoc(),
                TempTempParm->getDefaultArgument().getTemplateNameLoc());
}

/// \brief Check that the given template argument corresponds to the given
/// template parameter.
///
/// \param Param The template parameter against which the argument will be
/// checked.
///
/// \param Arg The template argument.
///
/// \param Template The template in which the template argument resides.
///
/// \param TemplateLoc The location of the template name for the template
/// whose argument list we're matching.
///
/// \param RAngleLoc The location of the right angle bracket ('>') that closes
/// the template argument list.
///
/// \param ArgumentPackIndex The index into the argument pack where this
/// argument will be placed. Only valid if the parameter is a parameter pack.
///
/// \param Converted The checked, converted argument will be added to the
/// end of this small vector.
///
/// \param CTAK Describes how we arrived at this particular template argument:
/// explicitly written, deduced, etc.
///
/// \returns true on error, false otherwise.
bool Sema::CheckTemplateArgument(NamedDecl *Param,
                                 TemplateArgumentLoc &Arg,
                                 NamedDecl *Template,
                                 SourceLocation TemplateLoc,
                                 SourceLocation RAngleLoc,
                                 unsigned ArgumentPackIndex,
                            SmallVectorImpl<TemplateArgument> &Converted,
                                 CheckTemplateArgumentKind CTAK) {
  // Check template type parameters.
  if (TemplateTypeParmDecl *TTP = dyn_cast<TemplateTypeParmDecl>(Param))
    return CheckTemplateTypeArgument(TTP, Arg, Converted);

  // Check non-type template parameters.
  if (NonTypeTemplateParmDecl *NTTP =dyn_cast<NonTypeTemplateParmDecl>(Param)) {
    // Do substitution on the type of the non-type template parameter
    // with the template arguments we've seen thus far.  But if the
    // template has a dependent context then we cannot substitute yet.
    QualType NTTPType = NTTP->getType();
    if (NTTP->isParameterPack() && NTTP->isExpandedParameterPack())
      NTTPType = NTTP->getExpansionType(ArgumentPackIndex);

    if (NTTPType->isDependentType() &&
        !isa<TemplateTemplateParmDecl>(Template) &&
        !Template->getDeclContext()->isDependentContext()) {
      // Do substitution on the type of the non-type template parameter.
      InstantiatingTemplate Inst(*this, TemplateLoc, Template,
                                 NTTP, Converted,
                                 SourceRange(TemplateLoc, RAngleLoc));
      if (Inst.isInvalid())
        return true;

      TemplateArgumentList TemplateArgs(TemplateArgumentList::OnStack,
                                        Converted.data(), Converted.size());
      NTTPType = SubstType(NTTPType,
                           MultiLevelTemplateArgumentList(TemplateArgs),
                           NTTP->getLocation(),
                           NTTP->getDeclName());
      // If that worked, check the non-type template parameter type
      // for validity.
      if (!NTTPType.isNull())
        NTTPType = CheckNonTypeTemplateParameterType(NTTPType,
                                                     NTTP->getLocation());
      if (NTTPType.isNull())
        return true;
    }

    switch (Arg.getArgument().getKind()) {
    case TemplateArgument::Null:
      llvm_unreachable("Should never see a NULL template argument here");

    case TemplateArgument::Expression: {
      TemplateArgument Result;
      ExprResult Res =
        CheckTemplateArgument(NTTP, NTTPType, Arg.getArgument().getAsExpr(),
                              Result, CTAK);
      if (Res.isInvalid())
        return true;

      Converted.push_back(Result);
      break;
    }

    case TemplateArgument::Declaration:
    case TemplateArgument::Integral:
    case TemplateArgument::NullPtr:
      // We've already checked this template argument, so just copy
      // it to the list of converted arguments.
      Converted.push_back(Arg.getArgument());
      break;

    case TemplateArgument::Template:
    case TemplateArgument::TemplateExpansion:
      // We were given a template template argument. It may not be ill-formed;
      // see below.
      if (DependentTemplateName *DTN
            = Arg.getArgument().getAsTemplateOrTemplatePattern()
                                              .getAsDependentTemplateName()) {
        // We have a template argument such as \c T::template X, which we
        // parsed as a template template argument. However, since we now
        // know that we need a non-type template argument, convert this
        // template name into an expression.

        DeclarationNameInfo NameInfo(DTN->getIdentifier(),
                                     Arg.getTemplateNameLoc());

        CXXScopeSpec SS;
        SS.Adopt(Arg.getTemplateQualifierLoc());
        // FIXME: the template-template arg was a DependentTemplateName,
        // so it was provided with a template keyword. However, its source
        // location is not stored in the template argument structure.
        SourceLocation TemplateKWLoc;
<<<<<<< HEAD
        ExprResult E = Owned(DependentScopeDeclRefExpr::Create(Context,
                                                SS.getWithLocInContext(Context),
                                                               TemplateKWLoc,
                                                               NameInfo,
                                                               nullptr));
=======
        ExprResult E = DependentScopeDeclRefExpr::Create(
            Context, SS.getWithLocInContext(Context), TemplateKWLoc, NameInfo,
            nullptr);
>>>>>>> ec81a0dc

        // If we parsed the template argument as a pack expansion, create a
        // pack expansion expression.
        if (Arg.getArgument().getKind() == TemplateArgument::TemplateExpansion){
          E = ActOnPackExpansion(E.get(), Arg.getTemplateEllipsisLoc());
          if (E.isInvalid())
            return true;
        }

        TemplateArgument Result;
        E = CheckTemplateArgument(NTTP, NTTPType, E.get(), Result);
        if (E.isInvalid())
          return true;

        Converted.push_back(Result);
        break;
      }

      // We have a template argument that actually does refer to a class
      // template, alias template, or template template parameter, and
      // therefore cannot be a non-type template argument.
      Diag(Arg.getLocation(), diag::err_template_arg_must_be_expr)
        << Arg.getSourceRange();

      Diag(Param->getLocation(), diag::note_template_param_here);
      return true;

    case TemplateArgument::Type: {
      // We have a non-type template parameter but the template
      // argument is a type.

      // C++ [temp.arg]p2:
      //   In a template-argument, an ambiguity between a type-id and
      //   an expression is resolved to a type-id, regardless of the
      //   form of the corresponding template-parameter.
      //
      // We warn specifically about this case, since it can be rather
      // confusing for users.
      QualType T = Arg.getArgument().getAsType();
      SourceRange SR = Arg.getSourceRange();
      if (T->isFunctionType())
        Diag(SR.getBegin(), diag::err_template_arg_nontype_ambig) << SR << T;
      else
        Diag(SR.getBegin(), diag::err_template_arg_must_be_expr) << SR;
      Diag(Param->getLocation(), diag::note_template_param_here);
      return true;
    }

    case TemplateArgument::Pack:
      llvm_unreachable("Caller must expand template argument packs");
    }

    return false;
  }


  // Check template template parameters.
  TemplateTemplateParmDecl *TempParm = cast<TemplateTemplateParmDecl>(Param);

  // Substitute into the template parameter list of the template
  // template parameter, since previously-supplied template arguments
  // may appear within the template template parameter.
  {
    // Set up a template instantiation context.
    LocalInstantiationScope Scope(*this);
    InstantiatingTemplate Inst(*this, TemplateLoc, Template,
                               TempParm, Converted,
                               SourceRange(TemplateLoc, RAngleLoc));
    if (Inst.isInvalid())
      return true;

    TemplateArgumentList TemplateArgs(TemplateArgumentList::OnStack,
                                      Converted.data(), Converted.size());
    TempParm = cast_or_null<TemplateTemplateParmDecl>(
                      SubstDecl(TempParm, CurContext,
                                MultiLevelTemplateArgumentList(TemplateArgs)));
    if (!TempParm)
      return true;
  }

  switch (Arg.getArgument().getKind()) {
  case TemplateArgument::Null:
    llvm_unreachable("Should never see a NULL template argument here");

  case TemplateArgument::Template:
  case TemplateArgument::TemplateExpansion:
    if (CheckTemplateArgument(TempParm, Arg, ArgumentPackIndex))
      return true;

    Converted.push_back(Arg.getArgument());
    break;

  case TemplateArgument::Expression:
  case TemplateArgument::Type:
    // We have a template template parameter but the template
    // argument does not refer to a template.
    Diag(Arg.getLocation(), diag::err_template_arg_must_be_template)
      << getLangOpts().CPlusPlus11;
    return true;

  case TemplateArgument::Declaration:
    llvm_unreachable("Declaration argument with template template parameter");
  case TemplateArgument::Integral:
    llvm_unreachable("Integral argument with template template parameter");
  case TemplateArgument::NullPtr:
    llvm_unreachable("Null pointer argument with template template parameter");

  case TemplateArgument::Pack:
    llvm_unreachable("Caller must expand template argument packs");
  }

  return false;
}

/// \brief Diagnose an arity mismatch in the 
static bool diagnoseArityMismatch(Sema &S, TemplateDecl *Template,
                                  SourceLocation TemplateLoc,
                                  TemplateArgumentListInfo &TemplateArgs) {
  TemplateParameterList *Params = Template->getTemplateParameters();
  unsigned NumParams = Params->size();
  unsigned NumArgs = TemplateArgs.size();

  SourceRange Range;
  if (NumArgs > NumParams)
    Range = SourceRange(TemplateArgs[NumParams].getLocation(), 
                        TemplateArgs.getRAngleLoc());
  S.Diag(TemplateLoc, diag::err_template_arg_list_different_arity)
    << (NumArgs > NumParams)
    << (isa<ClassTemplateDecl>(Template)? 0 :
        isa<FunctionTemplateDecl>(Template)? 1 :
        isa<TemplateTemplateParmDecl>(Template)? 2 : 3)
    << Template << Range;
  S.Diag(Template->getLocation(), diag::note_template_decl_here)
    << Params->getSourceRange();
  return true;
}

/// \brief Check whether the template parameter is a pack expansion, and if so,
/// determine the number of parameters produced by that expansion. For instance:
///
/// \code
/// template<typename ...Ts> struct A {
///   template<Ts ...NTs, template<Ts> class ...TTs, typename ...Us> struct B;
/// };
/// \endcode
///
/// In \c A<int,int>::B, \c NTs and \c TTs have expanded pack size 2, and \c Us
/// is not a pack expansion, so returns an empty Optional.
static Optional<unsigned> getExpandedPackSize(NamedDecl *Param) {
  if (NonTypeTemplateParmDecl *NTTP
        = dyn_cast<NonTypeTemplateParmDecl>(Param)) {
    if (NTTP->isExpandedParameterPack())
      return NTTP->getNumExpansionTypes();
  }

  if (TemplateTemplateParmDecl *TTP
        = dyn_cast<TemplateTemplateParmDecl>(Param)) {
    if (TTP->isExpandedParameterPack())
      return TTP->getNumExpansionTemplateParameters();
  }

  return None;
}

/// \brief Check that the given template argument list is well-formed
/// for specializing the given template.
bool Sema::CheckTemplateArgumentList(TemplateDecl *Template,
                                     SourceLocation TemplateLoc,
                                     TemplateArgumentListInfo &TemplateArgs,
                                     bool PartialTemplateArgs,
                          SmallVectorImpl<TemplateArgument> &Converted) {
  TemplateParameterList *Params = Template->getTemplateParameters();

  SourceLocation RAngleLoc = TemplateArgs.getRAngleLoc();

  // C++ [temp.arg]p1:
  //   [...] The type and form of each template-argument specified in
  //   a template-id shall match the type and form specified for the
  //   corresponding parameter declared by the template in its
  //   template-parameter-list.
  bool isTemplateTemplateParameter = isa<TemplateTemplateParmDecl>(Template);
  SmallVector<TemplateArgument, 2> ArgumentPack;
  unsigned ArgIdx = 0, NumArgs = TemplateArgs.size();
  LocalInstantiationScope InstScope(*this, true);
  for (TemplateParameterList::iterator Param = Params->begin(),
                                       ParamEnd = Params->end();
       Param != ParamEnd; /* increment in loop */) {
    // If we have an expanded parameter pack, make sure we don't have too
    // many arguments.
    if (Optional<unsigned> Expansions = getExpandedPackSize(*Param)) {
      if (*Expansions == ArgumentPack.size()) {
        // We're done with this parameter pack. Pack up its arguments and add
        // them to the list.
        Converted.push_back(
          TemplateArgument::CreatePackCopy(Context,
                                           ArgumentPack.data(),
                                           ArgumentPack.size()));
        ArgumentPack.clear();

        // This argument is assigned to the next parameter.
        ++Param;
        continue;
      } else if (ArgIdx == NumArgs && !PartialTemplateArgs) {
        // Not enough arguments for this parameter pack.
        Diag(TemplateLoc, diag::err_template_arg_list_different_arity)
          << false
          << (isa<ClassTemplateDecl>(Template)? 0 :
              isa<FunctionTemplateDecl>(Template)? 1 :
              isa<TemplateTemplateParmDecl>(Template)? 2 : 3)
          << Template;
        Diag(Template->getLocation(), diag::note_template_decl_here)
          << Params->getSourceRange();
        return true;
      }
    }

    if (ArgIdx < NumArgs) {
      // Check the template argument we were given.
      if (CheckTemplateArgument(*Param, TemplateArgs[ArgIdx], Template,
                                TemplateLoc, RAngleLoc,
                                ArgumentPack.size(), Converted))
        return true;

      if (TemplateArgs[ArgIdx].getArgument().isPackExpansion() &&
          isa<TypeAliasTemplateDecl>(Template) &&
          !(Param + 1 == ParamEnd && (*Param)->isTemplateParameterPack() &&
            !getExpandedPackSize(*Param))) {
        // Core issue 1430: we have a pack expansion as an argument to an
        // alias template, and it's not part of a final parameter pack. This
        // can't be canonicalized, so reject it now.
        Diag(TemplateArgs[ArgIdx].getLocation(),
             diag::err_alias_template_expansion_into_fixed_list)
          << TemplateArgs[ArgIdx].getSourceRange();
        Diag((*Param)->getLocation(), diag::note_template_param_here);
        return true;
      }

      // We're now done with this argument.
      ++ArgIdx;

      if ((*Param)->isTemplateParameterPack()) {
        // The template parameter was a template parameter pack, so take the
        // deduced argument and place it on the argument pack. Note that we
        // stay on the same template parameter so that we can deduce more
        // arguments.
        ArgumentPack.push_back(Converted.pop_back_val());
      } else {
        // Move to the next template parameter.
        ++Param;
      }

      // If we just saw a pack expansion, then directly convert the remaining
      // arguments, because we don't know what parameters they'll match up
      // with.
      if (TemplateArgs[ArgIdx-1].getArgument().isPackExpansion()) {
        bool InFinalParameterPack = Param != ParamEnd &&
                                    Param + 1 == ParamEnd &&
                                    (*Param)->isTemplateParameterPack() &&
                                    !getExpandedPackSize(*Param);

        if (!InFinalParameterPack && !ArgumentPack.empty()) {
          // If we were part way through filling in an expanded parameter pack,
          // fall back to just producing individual arguments.
          Converted.insert(Converted.end(),
                           ArgumentPack.begin(), ArgumentPack.end());
          ArgumentPack.clear();
        }

        while (ArgIdx < NumArgs) {
          if (InFinalParameterPack)
            ArgumentPack.push_back(TemplateArgs[ArgIdx].getArgument());
          else
            Converted.push_back(TemplateArgs[ArgIdx].getArgument());
          ++ArgIdx;
        }

        // Push the argument pack onto the list of converted arguments.
        if (InFinalParameterPack) {
          Converted.push_back(
            TemplateArgument::CreatePackCopy(Context,
                                             ArgumentPack.data(),
                                             ArgumentPack.size()));
          ArgumentPack.clear();
        }

        return false;
      }

      continue;
    }

    // If we're checking a partial template argument list, we're done.
    if (PartialTemplateArgs) {
      if ((*Param)->isTemplateParameterPack() && !ArgumentPack.empty())
        Converted.push_back(TemplateArgument::CreatePackCopy(Context,
                                                         ArgumentPack.data(),
                                                         ArgumentPack.size()));
        
      return false;
    }

    // If we have a template parameter pack with no more corresponding
    // arguments, just break out now and we'll fill in the argument pack below.
    if ((*Param)->isTemplateParameterPack()) {
      assert(!getExpandedPackSize(*Param) &&
             "Should have dealt with this already");

      // A non-expanded parameter pack before the end of the parameter list
      // only occurs for an ill-formed template parameter list, unless we've
      // got a partial argument list for a function template, so just bail out.
      if (Param + 1 != ParamEnd)
        return true;

      Converted.push_back(TemplateArgument::CreatePackCopy(Context,
                                                       ArgumentPack.data(),
                                                       ArgumentPack.size()));
      ArgumentPack.clear();

      ++Param;
      continue;
    }

    // Check whether we have a default argument.
    TemplateArgumentLoc Arg;

    // Retrieve the default template argument from the template
    // parameter. For each kind of template parameter, we substitute the
    // template arguments provided thus far and any "outer" template arguments
    // (when the template parameter was part of a nested template) into
    // the default argument.
    if (TemplateTypeParmDecl *TTP = dyn_cast<TemplateTypeParmDecl>(*Param)) {
      if (!TTP->hasDefaultArgument())
        return diagnoseArityMismatch(*this, Template, TemplateLoc, 
                                     TemplateArgs);

      TypeSourceInfo *ArgType = SubstDefaultTemplateArgument(*this,
                                                             Template,
                                                             TemplateLoc,
                                                             RAngleLoc,
                                                             TTP,
                                                             Converted);
      if (!ArgType)
        return true;

      Arg = TemplateArgumentLoc(TemplateArgument(ArgType->getType()),
                                ArgType);
    } else if (NonTypeTemplateParmDecl *NTTP
                 = dyn_cast<NonTypeTemplateParmDecl>(*Param)) {
      if (!NTTP->hasDefaultArgument())
        return diagnoseArityMismatch(*this, Template, TemplateLoc, 
                                     TemplateArgs);

      ExprResult E = SubstDefaultTemplateArgument(*this, Template,
                                                              TemplateLoc,
                                                              RAngleLoc,
                                                              NTTP,
                                                              Converted);
      if (E.isInvalid())
        return true;

      Expr *Ex = E.getAs<Expr>();
      Arg = TemplateArgumentLoc(TemplateArgument(Ex), Ex);
    } else {
      TemplateTemplateParmDecl *TempParm
        = cast<TemplateTemplateParmDecl>(*Param);

      if (!TempParm->hasDefaultArgument())
        return diagnoseArityMismatch(*this, Template, TemplateLoc, 
                                     TemplateArgs);

      NestedNameSpecifierLoc QualifierLoc;
      TemplateName Name = SubstDefaultTemplateArgument(*this, Template,
                                                       TemplateLoc,
                                                       RAngleLoc,
                                                       TempParm,
                                                       Converted,
                                                       QualifierLoc);
      if (Name.isNull())
        return true;

      Arg = TemplateArgumentLoc(TemplateArgument(Name), QualifierLoc,
                           TempParm->getDefaultArgument().getTemplateNameLoc());
    }

    // Introduce an instantiation record that describes where we are using
    // the default template argument.
    InstantiatingTemplate Inst(*this, RAngleLoc, Template, *Param, Converted,
                               SourceRange(TemplateLoc, RAngleLoc));
    if (Inst.isInvalid())
      return true;

    // Check the default template argument.
    if (CheckTemplateArgument(*Param, Arg, Template, TemplateLoc,
                              RAngleLoc, 0, Converted))
      return true;

    // Core issue 150 (assumed resolution): if this is a template template 
    // parameter, keep track of the default template arguments from the 
    // template definition.
    if (isTemplateTemplateParameter)
      TemplateArgs.addArgument(Arg);
    
    // Move to the next template parameter and argument.
    ++Param;
    ++ArgIdx;
  }

  // If we're performing a partial argument substitution, allow any trailing
  // pack expansions; they might be empty. This can happen even if
  // PartialTemplateArgs is false (the list of arguments is complete but
  // still dependent).
  if (ArgIdx < NumArgs && CurrentInstantiationScope &&
      CurrentInstantiationScope->getPartiallySubstitutedPack()) {
    while (ArgIdx < NumArgs &&
           TemplateArgs[ArgIdx].getArgument().isPackExpansion())
      Converted.push_back(TemplateArgs[ArgIdx++].getArgument());
  }

  // If we have any leftover arguments, then there were too many arguments.
  // Complain and fail.
  if (ArgIdx < NumArgs)
    return diagnoseArityMismatch(*this, Template, TemplateLoc, TemplateArgs);

  return false;
}

namespace {
  class UnnamedLocalNoLinkageFinder
    : public TypeVisitor<UnnamedLocalNoLinkageFinder, bool>
  {
    Sema &S;
    SourceRange SR;

    typedef TypeVisitor<UnnamedLocalNoLinkageFinder, bool> inherited;

  public:
    UnnamedLocalNoLinkageFinder(Sema &S, SourceRange SR) : S(S), SR(SR) { }

    bool Visit(QualType T) {
      return inherited::Visit(T.getTypePtr());
    }

#define TYPE(Class, Parent) \
    bool Visit##Class##Type(const Class##Type *);
#define ABSTRACT_TYPE(Class, Parent) \
    bool Visit##Class##Type(const Class##Type *) { return false; }
#define NON_CANONICAL_TYPE(Class, Parent) \
    bool Visit##Class##Type(const Class##Type *) { return false; }
#include "clang/AST/TypeNodes.def"

    bool VisitTagDecl(const TagDecl *Tag);
    bool VisitNestedNameSpecifier(NestedNameSpecifier *NNS);
  };
}

bool UnnamedLocalNoLinkageFinder::VisitBuiltinType(const BuiltinType*) {
  return false;
}

bool UnnamedLocalNoLinkageFinder::VisitComplexType(const ComplexType* T) {
  return Visit(T->getElementType());
}

bool UnnamedLocalNoLinkageFinder::VisitPointerType(const PointerType* T) {
  return Visit(T->getPointeeType());
}

bool UnnamedLocalNoLinkageFinder::VisitBlockPointerType(
                                                    const BlockPointerType* T) {
  return Visit(T->getPointeeType());
}

bool UnnamedLocalNoLinkageFinder::VisitLValueReferenceType(
                                                const LValueReferenceType* T) {
  return Visit(T->getPointeeType());
}

bool UnnamedLocalNoLinkageFinder::VisitRValueReferenceType(
                                                const RValueReferenceType* T) {
  return Visit(T->getPointeeType());
}

bool UnnamedLocalNoLinkageFinder::VisitMemberPointerType(
                                                  const MemberPointerType* T) {
  return Visit(T->getPointeeType()) || Visit(QualType(T->getClass(), 0));
}

bool UnnamedLocalNoLinkageFinder::VisitConstantArrayType(
                                                  const ConstantArrayType* T) {
  return Visit(T->getElementType());
}

bool UnnamedLocalNoLinkageFinder::VisitIncompleteArrayType(
                                                 const IncompleteArrayType* T) {
  return Visit(T->getElementType());
}

bool UnnamedLocalNoLinkageFinder::VisitVariableArrayType(
                                                   const VariableArrayType* T) {
  return Visit(T->getElementType());
}

bool UnnamedLocalNoLinkageFinder::VisitDependentSizedArrayType(
                                            const DependentSizedArrayType* T) {
  return Visit(T->getElementType());
}

bool UnnamedLocalNoLinkageFinder::VisitDependentSizedExtVectorType(
                                         const DependentSizedExtVectorType* T) {
  return Visit(T->getElementType());
}

bool UnnamedLocalNoLinkageFinder::VisitVectorType(const VectorType* T) {
  return Visit(T->getElementType());
}

bool UnnamedLocalNoLinkageFinder::VisitExtVectorType(const ExtVectorType* T) {
  return Visit(T->getElementType());
}

bool UnnamedLocalNoLinkageFinder::VisitFunctionProtoType(
                                                  const FunctionProtoType* T) {
  for (const auto &A : T->param_types()) {
    if (Visit(A))
      return true;
  }

  return Visit(T->getReturnType());
}

bool UnnamedLocalNoLinkageFinder::VisitFunctionNoProtoType(
                                               const FunctionNoProtoType* T) {
  return Visit(T->getReturnType());
}

bool UnnamedLocalNoLinkageFinder::VisitUnresolvedUsingType(
                                                  const UnresolvedUsingType*) {
  return false;
}

bool UnnamedLocalNoLinkageFinder::VisitTypeOfExprType(const TypeOfExprType*) {
  return false;
}

bool UnnamedLocalNoLinkageFinder::VisitTypeOfType(const TypeOfType* T) {
  return Visit(T->getUnderlyingType());
}

bool UnnamedLocalNoLinkageFinder::VisitDecltypeType(const DecltypeType*) {
  return false;
}

bool UnnamedLocalNoLinkageFinder::VisitUnaryTransformType(
                                                    const UnaryTransformType*) {
  return false;
}

bool UnnamedLocalNoLinkageFinder::VisitAutoType(const AutoType *T) {
  return Visit(T->getDeducedType());
}

bool UnnamedLocalNoLinkageFinder::VisitRecordType(const RecordType* T) {
  return VisitTagDecl(T->getDecl());
}

bool UnnamedLocalNoLinkageFinder::VisitEnumType(const EnumType* T) {
  return VisitTagDecl(T->getDecl());
}

bool UnnamedLocalNoLinkageFinder::VisitTemplateTypeParmType(
                                                 const TemplateTypeParmType*) {
  return false;
}

bool UnnamedLocalNoLinkageFinder::VisitSubstTemplateTypeParmPackType(
                                        const SubstTemplateTypeParmPackType *) {
  return false;
}

bool UnnamedLocalNoLinkageFinder::VisitTemplateSpecializationType(
                                            const TemplateSpecializationType*) {
  return false;
}

bool UnnamedLocalNoLinkageFinder::VisitInjectedClassNameType(
                                              const InjectedClassNameType* T) {
  return VisitTagDecl(T->getDecl());
}

bool UnnamedLocalNoLinkageFinder::VisitDependentNameType(
                                                   const DependentNameType* T) {
  return VisitNestedNameSpecifier(T->getQualifier());
}

bool UnnamedLocalNoLinkageFinder::VisitDependentTemplateSpecializationType(
                                 const DependentTemplateSpecializationType* T) {
  return VisitNestedNameSpecifier(T->getQualifier());
}

bool UnnamedLocalNoLinkageFinder::VisitPackExpansionType(
                                                   const PackExpansionType* T) {
  return Visit(T->getPattern());
}

bool UnnamedLocalNoLinkageFinder::VisitObjCObjectType(const ObjCObjectType *) {
  return false;
}

bool UnnamedLocalNoLinkageFinder::VisitObjCInterfaceType(
                                                   const ObjCInterfaceType *) {
  return false;
}

bool UnnamedLocalNoLinkageFinder::VisitObjCObjectPointerType(
                                                const ObjCObjectPointerType *) {
  return false;
}

bool UnnamedLocalNoLinkageFinder::VisitAtomicType(const AtomicType* T) {
  return Visit(T->getValueType());
}

bool UnnamedLocalNoLinkageFinder::VisitTagDecl(const TagDecl *Tag) {
  if (Tag->getDeclContext()->isFunctionOrMethod()) {
    S.Diag(SR.getBegin(),
           S.getLangOpts().CPlusPlus11 ?
             diag::warn_cxx98_compat_template_arg_local_type :
             diag::ext_template_arg_local_type)
      << S.Context.getTypeDeclType(Tag) << SR;
    return true;
  }

  if (!Tag->hasNameForLinkage()) {
    S.Diag(SR.getBegin(),
           S.getLangOpts().CPlusPlus11 ?
             diag::warn_cxx98_compat_template_arg_unnamed_type :
             diag::ext_template_arg_unnamed_type) << SR;
    S.Diag(Tag->getLocation(), diag::note_template_unnamed_type_here);
    return true;
  }

  return false;
}

bool UnnamedLocalNoLinkageFinder::VisitNestedNameSpecifier(
                                                    NestedNameSpecifier *NNS) {
  if (NNS->getPrefix() && VisitNestedNameSpecifier(NNS->getPrefix()))
    return true;

  switch (NNS->getKind()) {
  case NestedNameSpecifier::Identifier:
  case NestedNameSpecifier::Namespace:
  case NestedNameSpecifier::NamespaceAlias:
  case NestedNameSpecifier::Global:
    return false;

  case NestedNameSpecifier::TypeSpec:
  case NestedNameSpecifier::TypeSpecWithTemplate:
    return Visit(QualType(NNS->getAsType(), 0));
  }
  llvm_unreachable("Invalid NestedNameSpecifier::Kind!");
}


/// \brief Check a template argument against its corresponding
/// template type parameter.
///
/// This routine implements the semantics of C++ [temp.arg.type]. It
/// returns true if an error occurred, and false otherwise.
bool Sema::CheckTemplateArgument(TemplateTypeParmDecl *Param,
                                 TypeSourceInfo *ArgInfo) {
  assert(ArgInfo && "invalid TypeSourceInfo");
  QualType Arg = ArgInfo->getType();
  SourceRange SR = ArgInfo->getTypeLoc().getSourceRange();

  if (Arg->isVariablyModifiedType()) {
    return Diag(SR.getBegin(), diag::err_variably_modified_template_arg) << Arg;
  } else if (Context.hasSameUnqualifiedType(Arg, Context.OverloadTy)) {
    return Diag(SR.getBegin(), diag::err_template_arg_overload_type) << SR;
  }

  // C++03 [temp.arg.type]p2:
  //   A local type, a type with no linkage, an unnamed type or a type
  //   compounded from any of these types shall not be used as a
  //   template-argument for a template type-parameter.
  //
  // C++11 allows these, and even in C++03 we allow them as an extension with
  // a warning.
  bool NeedsCheck;
  if (LangOpts.CPlusPlus11)
    NeedsCheck =
        !Diags.isIgnored(diag::warn_cxx98_compat_template_arg_unnamed_type,
                         SR.getBegin()) ||
        !Diags.isIgnored(diag::warn_cxx98_compat_template_arg_local_type,
                         SR.getBegin());
  else
    NeedsCheck = Arg->hasUnnamedOrLocalType();

  if (NeedsCheck) {
    UnnamedLocalNoLinkageFinder Finder(*this, SR);
    (void)Finder.Visit(Context.getCanonicalType(Arg));
  }

  return false;
}

enum NullPointerValueKind {
  NPV_NotNullPointer,
  NPV_NullPointer,
  NPV_Error
};

/// \brief Determine whether the given template argument is a null pointer
/// value of the appropriate type.
static NullPointerValueKind
isNullPointerValueTemplateArgument(Sema &S, NonTypeTemplateParmDecl *Param,
                                   QualType ParamType, Expr *Arg) {
  if (Arg->isValueDependent() || Arg->isTypeDependent())
    return NPV_NotNullPointer;
  
  if (!S.getLangOpts().CPlusPlus11 || S.getLangOpts().MSVCCompat)
    return NPV_NotNullPointer;
  
  // Determine whether we have a constant expression.
  ExprResult ArgRV = S.DefaultFunctionArrayConversion(Arg);
  if (ArgRV.isInvalid())
    return NPV_Error;
  Arg = ArgRV.get();
  
  Expr::EvalResult EvalResult;
  SmallVector<PartialDiagnosticAt, 8> Notes;
  EvalResult.Diag = &Notes;
  if (!Arg->EvaluateAsRValue(EvalResult, S.Context) ||
      EvalResult.HasSideEffects) {
    SourceLocation DiagLoc = Arg->getExprLoc();
    
    // If our only note is the usual "invalid subexpression" note, just point
    // the caret at its location rather than producing an essentially
    // redundant note.
    if (Notes.size() == 1 && Notes[0].second.getDiagID() ==
        diag::note_invalid_subexpr_in_const_expr) {
      DiagLoc = Notes[0].first;
      Notes.clear();
    }
    
    S.Diag(DiagLoc, diag::err_template_arg_not_address_constant)
      << Arg->getType() << Arg->getSourceRange();
    for (unsigned I = 0, N = Notes.size(); I != N; ++I)
      S.Diag(Notes[I].first, Notes[I].second);
    
    S.Diag(Param->getLocation(), diag::note_template_param_here);
    return NPV_Error;
  }
  
  // C++11 [temp.arg.nontype]p1:
  //   - an address constant expression of type std::nullptr_t
  if (Arg->getType()->isNullPtrType())
    return NPV_NullPointer;
  
  //   - a constant expression that evaluates to a null pointer value (4.10); or
  //   - a constant expression that evaluates to a null member pointer value
  //     (4.11); or
  if ((EvalResult.Val.isLValue() && !EvalResult.Val.getLValueBase()) ||
      (EvalResult.Val.isMemberPointer() &&
       !EvalResult.Val.getMemberPointerDecl())) {
    // If our expression has an appropriate type, we've succeeded.
    bool ObjCLifetimeConversion;
    if (S.Context.hasSameUnqualifiedType(Arg->getType(), ParamType) ||
        S.IsQualificationConversion(Arg->getType(), ParamType, false,
                                     ObjCLifetimeConversion))
      return NPV_NullPointer;
    
    // The types didn't match, but we know we got a null pointer; complain,
    // then recover as if the types were correct.
    S.Diag(Arg->getExprLoc(), diag::err_template_arg_wrongtype_null_constant)
      << Arg->getType() << ParamType << Arg->getSourceRange();
    S.Diag(Param->getLocation(), diag::note_template_param_here);
    return NPV_NullPointer;
  }

  // If we don't have a null pointer value, but we do have a NULL pointer
  // constant, suggest a cast to the appropriate type.
  if (Arg->isNullPointerConstant(S.Context, Expr::NPC_NeverValueDependent)) {
    std::string Code = "static_cast<" + ParamType.getAsString() + ">(";
    S.Diag(Arg->getExprLoc(), diag::err_template_arg_untyped_null_constant)
        << ParamType << FixItHint::CreateInsertion(Arg->getLocStart(), Code)
        << FixItHint::CreateInsertion(S.getLocForEndOfToken(Arg->getLocEnd()),
                                      ")");
    S.Diag(Param->getLocation(), diag::note_template_param_here);
    return NPV_NullPointer;
  }
  
  // FIXME: If we ever want to support general, address-constant expressions
  // as non-type template arguments, we should return the ExprResult here to
  // be interpreted by the caller.
  return NPV_NotNullPointer;
}

/// \brief Checks whether the given template argument is compatible with its
/// template parameter.
static bool CheckTemplateArgumentIsCompatibleWithParameter(
    Sema &S, NonTypeTemplateParmDecl *Param, QualType ParamType, Expr *ArgIn,
    Expr *Arg, QualType ArgType) {
  bool ObjCLifetimeConversion;
  if (ParamType->isPointerType() &&
      !ParamType->getAs<PointerType>()->getPointeeType()->isFunctionType() &&
      S.IsQualificationConversion(ArgType, ParamType, false,
                                  ObjCLifetimeConversion)) {
    // For pointer-to-object types, qualification conversions are
    // permitted.
  } else {
    if (const ReferenceType *ParamRef = ParamType->getAs<ReferenceType>()) {
      if (!ParamRef->getPointeeType()->isFunctionType()) {
        // C++ [temp.arg.nontype]p5b3:
        //   For a non-type template-parameter of type reference to
        //   object, no conversions apply. The type referred to by the
        //   reference may be more cv-qualified than the (otherwise
        //   identical) type of the template- argument. The
        //   template-parameter is bound directly to the
        //   template-argument, which shall be an lvalue.

        // FIXME: Other qualifiers?
        unsigned ParamQuals = ParamRef->getPointeeType().getCVRQualifiers();
        unsigned ArgQuals = ArgType.getCVRQualifiers();

        if ((ParamQuals | ArgQuals) != ParamQuals) {
          S.Diag(Arg->getLocStart(),
                 diag::err_template_arg_ref_bind_ignores_quals)
            << ParamType << Arg->getType() << Arg->getSourceRange();
          S.Diag(Param->getLocation(), diag::note_template_param_here);
          return true;
        }
      }
    }

    // At this point, the template argument refers to an object or
    // function with external linkage. We now need to check whether the
    // argument and parameter types are compatible.
    if (!S.Context.hasSameUnqualifiedType(ArgType,
                                          ParamType.getNonReferenceType())) {
      // We can't perform this conversion or binding.
      if (ParamType->isReferenceType())
        S.Diag(Arg->getLocStart(), diag::err_template_arg_no_ref_bind)
          << ParamType << ArgIn->getType() << Arg->getSourceRange();
      else
        S.Diag(Arg->getLocStart(),  diag::err_template_arg_not_convertible)
          << ArgIn->getType() << ParamType << Arg->getSourceRange();
      S.Diag(Param->getLocation(), diag::note_template_param_here);
      return true;
    }
  }

  return false;
}

/// \brief Checks whether the given template argument is the address
/// of an object or function according to C++ [temp.arg.nontype]p1.
static bool
CheckTemplateArgumentAddressOfObjectOrFunction(Sema &S,
                                               NonTypeTemplateParmDecl *Param,
                                               QualType ParamType,
                                               Expr *ArgIn,
                                               TemplateArgument &Converted) {
  bool Invalid = false;
  Expr *Arg = ArgIn;
  QualType ArgType = Arg->getType();

  bool AddressTaken = false;
  SourceLocation AddrOpLoc;
  if (S.getLangOpts().MicrosoftExt) {
    // Microsoft Visual C++ strips all casts, allows an arbitrary number of
    // dereference and address-of operators.
    Arg = Arg->IgnoreParenCasts();

    bool ExtWarnMSTemplateArg = false;
    UnaryOperatorKind FirstOpKind;
    SourceLocation FirstOpLoc;
    while (UnaryOperator *UnOp = dyn_cast<UnaryOperator>(Arg)) {
      UnaryOperatorKind UnOpKind = UnOp->getOpcode();
      if (UnOpKind == UO_Deref)
        ExtWarnMSTemplateArg = true;
      if (UnOpKind == UO_AddrOf || UnOpKind == UO_Deref) {
        Arg = UnOp->getSubExpr()->IgnoreParenCasts();
        if (!AddrOpLoc.isValid()) {
          FirstOpKind = UnOpKind;
          FirstOpLoc = UnOp->getOperatorLoc();
        }
      } else
        break;
    }
    if (FirstOpLoc.isValid()) {
      if (ExtWarnMSTemplateArg)
        S.Diag(ArgIn->getLocStart(), diag::ext_ms_deref_template_argument)
          << ArgIn->getSourceRange();

      if (FirstOpKind == UO_AddrOf)
        AddressTaken = true;
      else if (Arg->getType()->isPointerType()) {
        // We cannot let pointers get dereferenced here, that is obviously not a
        // constant expression.
        assert(FirstOpKind == UO_Deref);
        S.Diag(Arg->getLocStart(), diag::err_template_arg_not_decl_ref)
          << Arg->getSourceRange();
      }
    }
  } else {
    // See through any implicit casts we added to fix the type.
    Arg = Arg->IgnoreImpCasts();

    // C++ [temp.arg.nontype]p1:
    //
    //   A template-argument for a non-type, non-template
    //   template-parameter shall be one of: [...]
    //
    //     -- the address of an object or function with external
    //        linkage, including function templates and function
    //        template-ids but excluding non-static class members,
    //        expressed as & id-expression where the & is optional if
    //        the name refers to a function or array, or if the
    //        corresponding template-parameter is a reference; or

    // In C++98/03 mode, give an extension warning on any extra parentheses.
    // See http://www.open-std.org/jtc1/sc22/wg21/docs/cwg_defects.html#773
    bool ExtraParens = false;
    while (ParenExpr *Parens = dyn_cast<ParenExpr>(Arg)) {
      if (!Invalid && !ExtraParens) {
        S.Diag(Arg->getLocStart(),
               S.getLangOpts().CPlusPlus11
                   ? diag::warn_cxx98_compat_template_arg_extra_parens
                   : diag::ext_template_arg_extra_parens)
            << Arg->getSourceRange();
        ExtraParens = true;
      }

      Arg = Parens->getSubExpr();
    }

    while (SubstNonTypeTemplateParmExpr *subst =
               dyn_cast<SubstNonTypeTemplateParmExpr>(Arg))
      Arg = subst->getReplacement()->IgnoreImpCasts();

    if (UnaryOperator *UnOp = dyn_cast<UnaryOperator>(Arg)) {
      if (UnOp->getOpcode() == UO_AddrOf) {
        Arg = UnOp->getSubExpr();
        AddressTaken = true;
        AddrOpLoc = UnOp->getOperatorLoc();
      }
    }

    while (SubstNonTypeTemplateParmExpr *subst =
               dyn_cast<SubstNonTypeTemplateParmExpr>(Arg))
      Arg = subst->getReplacement()->IgnoreImpCasts();
  }

  DeclRefExpr *DRE = dyn_cast<DeclRefExpr>(Arg);
  ValueDecl *Entity = DRE ? DRE->getDecl() : nullptr;

  // If our parameter has pointer type, check for a null template value.
  if (ParamType->isPointerType() || ParamType->isNullPtrType()) {
    NullPointerValueKind NPV;
    // dllimport'd entities aren't constant but are available inside of template
    // arguments.
    if (Entity && Entity->hasAttr<DLLImportAttr>())
      NPV = NPV_NotNullPointer;
    else
      NPV = isNullPointerValueTemplateArgument(S, Param, ParamType, ArgIn);
    switch (NPV) {
    case NPV_NullPointer:
      S.Diag(Arg->getExprLoc(), diag::warn_cxx98_compat_template_arg_null);
      Converted = TemplateArgument(ParamType, /*isNullPtr=*/true);
      return false;

    case NPV_Error:
      return true;

    case NPV_NotNullPointer:
      break;
    }
  }

  // Stop checking the precise nature of the argument if it is value dependent,
  // it should be checked when instantiated.
  if (Arg->isValueDependent()) {
    Converted = TemplateArgument(ArgIn);
    return false;
  }

  if (isa<CXXUuidofExpr>(Arg)) {
    if (CheckTemplateArgumentIsCompatibleWithParameter(S, Param, ParamType,
                                                       ArgIn, Arg, ArgType))
      return true;

    Converted = TemplateArgument(ArgIn);
    return false;
  }

  if (!DRE) {
    S.Diag(Arg->getLocStart(), diag::err_template_arg_not_decl_ref)
    << Arg->getSourceRange();
    S.Diag(Param->getLocation(), diag::note_template_param_here);
    return true;
  }

  // Cannot refer to non-static data members
  if (isa<FieldDecl>(Entity) || isa<IndirectFieldDecl>(Entity)) {
    S.Diag(Arg->getLocStart(), diag::err_template_arg_field)
      << Entity << Arg->getSourceRange();
    S.Diag(Param->getLocation(), diag::note_template_param_here);
    return true;
  }

  // Cannot refer to non-static member functions
  if (CXXMethodDecl *Method = dyn_cast<CXXMethodDecl>(Entity)) {
    if (!Method->isStatic()) {
      S.Diag(Arg->getLocStart(), diag::err_template_arg_method)
        << Method << Arg->getSourceRange();
      S.Diag(Param->getLocation(), diag::note_template_param_here);
      return true;
    }
  }

  FunctionDecl *Func = dyn_cast<FunctionDecl>(Entity);
  VarDecl *Var = dyn_cast<VarDecl>(Entity);

  // A non-type template argument must refer to an object or function.
  if (!Func && !Var) {
    // We found something, but we don't know specifically what it is.
    S.Diag(Arg->getLocStart(), diag::err_template_arg_not_object_or_func)
      << Arg->getSourceRange();
    S.Diag(DRE->getDecl()->getLocation(), diag::note_template_arg_refers_here);
    return true;
  }

  // Address / reference template args must have external linkage in C++98.
  if (Entity->getFormalLinkage() == InternalLinkage) {
    S.Diag(Arg->getLocStart(), S.getLangOpts().CPlusPlus11 ?
             diag::warn_cxx98_compat_template_arg_object_internal :
             diag::ext_template_arg_object_internal)
      << !Func << Entity << Arg->getSourceRange();
    S.Diag(Entity->getLocation(), diag::note_template_arg_internal_object)
      << !Func;
  } else if (!Entity->hasLinkage()) {
    S.Diag(Arg->getLocStart(), diag::err_template_arg_object_no_linkage)
      << !Func << Entity << Arg->getSourceRange();
    S.Diag(Entity->getLocation(), diag::note_template_arg_internal_object)
      << !Func;
    return true;
  }

  if (Func) {
    // If the template parameter has pointer type, the function decays.
    if (ParamType->isPointerType() && !AddressTaken)
      ArgType = S.Context.getPointerType(Func->getType());
    else if (AddressTaken && ParamType->isReferenceType()) {
      // If we originally had an address-of operator, but the
      // parameter has reference type, complain and (if things look
      // like they will work) drop the address-of operator.
      if (!S.Context.hasSameUnqualifiedType(Func->getType(),
                                            ParamType.getNonReferenceType())) {
        S.Diag(AddrOpLoc, diag::err_template_arg_address_of_non_pointer)
          << ParamType;
        S.Diag(Param->getLocation(), diag::note_template_param_here);
        return true;
      }

      S.Diag(AddrOpLoc, diag::err_template_arg_address_of_non_pointer)
        << ParamType
        << FixItHint::CreateRemoval(AddrOpLoc);
      S.Diag(Param->getLocation(), diag::note_template_param_here);

      ArgType = Func->getType();
    }
  } else {
    // A value of reference type is not an object.
    if (Var->getType()->isReferenceType()) {
      S.Diag(Arg->getLocStart(),
             diag::err_template_arg_reference_var)
        << Var->getType() << Arg->getSourceRange();
      S.Diag(Param->getLocation(), diag::note_template_param_here);
      return true;
    }

    // A template argument must have static storage duration.
    if (Var->getTLSKind()) {
      S.Diag(Arg->getLocStart(), diag::err_template_arg_thread_local)
        << Arg->getSourceRange();
      S.Diag(Var->getLocation(), diag::note_template_arg_refers_here);
      return true;
    }

    // If the template parameter has pointer type, we must have taken
    // the address of this object.
    if (ParamType->isReferenceType()) {
      if (AddressTaken) {
        // If we originally had an address-of operator, but the
        // parameter has reference type, complain and (if things look
        // like they will work) drop the address-of operator.
        if (!S.Context.hasSameUnqualifiedType(Var->getType(),
                                            ParamType.getNonReferenceType())) {
          S.Diag(AddrOpLoc, diag::err_template_arg_address_of_non_pointer)
            << ParamType;
          S.Diag(Param->getLocation(), diag::note_template_param_here);
          return true;
        }

        S.Diag(AddrOpLoc, diag::err_template_arg_address_of_non_pointer)
          << ParamType
          << FixItHint::CreateRemoval(AddrOpLoc);
        S.Diag(Param->getLocation(), diag::note_template_param_here);

        ArgType = Var->getType();
      }
    } else if (!AddressTaken && ParamType->isPointerType()) {
      if (Var->getType()->isArrayType()) {
        // Array-to-pointer decay.
        ArgType = S.Context.getArrayDecayedType(Var->getType());
      } else {
        // If the template parameter has pointer type but the address of
        // this object was not taken, complain and (possibly) recover by
        // taking the address of the entity.
        ArgType = S.Context.getPointerType(Var->getType());
        if (!S.Context.hasSameUnqualifiedType(ArgType, ParamType)) {
          S.Diag(Arg->getLocStart(), diag::err_template_arg_not_address_of)
            << ParamType;
          S.Diag(Param->getLocation(), diag::note_template_param_here);
          return true;
        }

        S.Diag(Arg->getLocStart(), diag::err_template_arg_not_address_of)
          << ParamType
          << FixItHint::CreateInsertion(Arg->getLocStart(), "&");

        S.Diag(Param->getLocation(), diag::note_template_param_here);
      }
    }
  }

  if (CheckTemplateArgumentIsCompatibleWithParameter(S, Param, ParamType, ArgIn,
                                                     Arg, ArgType))
    return true;

  // Create the template argument.
  Converted = TemplateArgument(cast<ValueDecl>(Entity->getCanonicalDecl()),
                               ParamType->isReferenceType());
  S.MarkAnyDeclReferenced(Arg->getLocStart(), Entity, false);
  return false;
}

/// \brief Checks whether the given template argument is a pointer to
/// member constant according to C++ [temp.arg.nontype]p1.
static bool CheckTemplateArgumentPointerToMember(Sema &S,
                                                 NonTypeTemplateParmDecl *Param,
                                                 QualType ParamType,
                                                 Expr *&ResultArg,
                                                 TemplateArgument &Converted) {
  bool Invalid = false;

  // Check for a null pointer value.
  Expr *Arg = ResultArg;
  switch (isNullPointerValueTemplateArgument(S, Param, ParamType, Arg)) {
  case NPV_Error:
    return true;
  case NPV_NullPointer:
    S.Diag(Arg->getExprLoc(), diag::warn_cxx98_compat_template_arg_null);
    Converted = TemplateArgument(ParamType, /*isNullPtr*/true);
    if (S.Context.getTargetInfo().getCXXABI().isMicrosoft())
      S.RequireCompleteType(Arg->getExprLoc(), ParamType, 0);
    return false;
  case NPV_NotNullPointer:
    break;
  }

  bool ObjCLifetimeConversion;
  if (S.IsQualificationConversion(Arg->getType(),
                                  ParamType.getNonReferenceType(),
                                  false, ObjCLifetimeConversion)) {
    Arg = S.ImpCastExprToType(Arg, ParamType, CK_NoOp,
                              Arg->getValueKind()).get();
    ResultArg = Arg;
  } else if (!S.Context.hasSameUnqualifiedType(Arg->getType(),
                ParamType.getNonReferenceType())) {
    // We can't perform this conversion.
    S.Diag(Arg->getLocStart(), diag::err_template_arg_not_convertible)
      << Arg->getType() << ParamType << Arg->getSourceRange();
    S.Diag(Param->getLocation(), diag::note_template_param_here);
    return true;
  }

  // See through any implicit casts we added to fix the type.
  while (ImplicitCastExpr *Cast = dyn_cast<ImplicitCastExpr>(Arg))
    Arg = Cast->getSubExpr();

  // C++ [temp.arg.nontype]p1:
  //
  //   A template-argument for a non-type, non-template
  //   template-parameter shall be one of: [...]
  //
  //     -- a pointer to member expressed as described in 5.3.1.
  DeclRefExpr *DRE = nullptr;

  // In C++98/03 mode, give an extension warning on any extra parentheses.
  // See http://www.open-std.org/jtc1/sc22/wg21/docs/cwg_defects.html#773
  bool ExtraParens = false;
  while (ParenExpr *Parens = dyn_cast<ParenExpr>(Arg)) {
    if (!Invalid && !ExtraParens) {
      S.Diag(Arg->getLocStart(),
             S.getLangOpts().CPlusPlus11 ?
               diag::warn_cxx98_compat_template_arg_extra_parens :
               diag::ext_template_arg_extra_parens)
        << Arg->getSourceRange();
      ExtraParens = true;
    }

    Arg = Parens->getSubExpr();
  }

  while (SubstNonTypeTemplateParmExpr *subst =
           dyn_cast<SubstNonTypeTemplateParmExpr>(Arg))
    Arg = subst->getReplacement()->IgnoreImpCasts();

  // A pointer-to-member constant written &Class::member.
  if (UnaryOperator *UnOp = dyn_cast<UnaryOperator>(Arg)) {
    if (UnOp->getOpcode() == UO_AddrOf) {
      DRE = dyn_cast<DeclRefExpr>(UnOp->getSubExpr());
      if (DRE && !DRE->getQualifier())
        DRE = nullptr;
    }
  }
  // A constant of pointer-to-member type.
  else if ((DRE = dyn_cast<DeclRefExpr>(Arg))) {
    if (ValueDecl *VD = dyn_cast<ValueDecl>(DRE->getDecl())) {
      if (VD->getType()->isMemberPointerType()) {
        if (isa<NonTypeTemplateParmDecl>(VD)) {
          if (Arg->isTypeDependent() || Arg->isValueDependent()) {
            Converted = TemplateArgument(Arg);
          } else {
            VD = cast<ValueDecl>(VD->getCanonicalDecl());
            Converted = TemplateArgument(VD, /*isReferenceParam*/false);
          }
          return Invalid;
        }
      }
    }

    DRE = nullptr;
  }

  if (!DRE)
    return S.Diag(Arg->getLocStart(),
                  diag::err_template_arg_not_pointer_to_member_form)
      << Arg->getSourceRange();

  if (isa<FieldDecl>(DRE->getDecl()) ||
      isa<IndirectFieldDecl>(DRE->getDecl()) ||
      isa<CXXMethodDecl>(DRE->getDecl())) {
    assert((isa<FieldDecl>(DRE->getDecl()) ||
            isa<IndirectFieldDecl>(DRE->getDecl()) ||
            !cast<CXXMethodDecl>(DRE->getDecl())->isStatic()) &&
           "Only non-static member pointers can make it here");

    // Okay: this is the address of a non-static member, and therefore
    // a member pointer constant.
    if (Arg->isTypeDependent() || Arg->isValueDependent()) {
      Converted = TemplateArgument(Arg);
    } else {
      ValueDecl *D = cast<ValueDecl>(DRE->getDecl()->getCanonicalDecl());
      Converted = TemplateArgument(D, /*isReferenceParam*/false);
    }
    return Invalid;
  }

  // We found something else, but we don't know specifically what it is.
  S.Diag(Arg->getLocStart(),
         diag::err_template_arg_not_pointer_to_member_form)
    << Arg->getSourceRange();
  S.Diag(DRE->getDecl()->getLocation(), diag::note_template_arg_refers_here);
  return true;
}

/// \brief Check a template argument against its corresponding
/// non-type template parameter.
///
/// This routine implements the semantics of C++ [temp.arg.nontype].
/// If an error occurred, it returns ExprError(); otherwise, it
/// returns the converted template argument. \p
/// InstantiatedParamType is the type of the non-type template
/// parameter after it has been instantiated.
ExprResult Sema::CheckTemplateArgument(NonTypeTemplateParmDecl *Param,
                                       QualType InstantiatedParamType, Expr *Arg,
                                       TemplateArgument &Converted,
                                       CheckTemplateArgumentKind CTAK) {
  SourceLocation StartLoc = Arg->getLocStart();

  // If either the parameter has a dependent type or the argument is
  // type-dependent, there's nothing we can check now.
  if (InstantiatedParamType->isDependentType() || Arg->isTypeDependent()) {
    // FIXME: Produce a cloned, canonical expression?
    Converted = TemplateArgument(Arg);
    return Arg;
  }

  // C++ [temp.arg.nontype]p5:
  //   The following conversions are performed on each expression used
  //   as a non-type template-argument. If a non-type
  //   template-argument cannot be converted to the type of the
  //   corresponding template-parameter then the program is
  //   ill-formed.
  QualType ParamType = InstantiatedParamType;
  if (ParamType->isIntegralOrEnumerationType()) {
    // C++11:
    //   -- for a non-type template-parameter of integral or
    //      enumeration type, conversions permitted in a converted
    //      constant expression are applied.
    //
    // C++98:
    //   -- for a non-type template-parameter of integral or
    //      enumeration type, integral promotions (4.5) and integral
    //      conversions (4.7) are applied.

    if (CTAK == CTAK_Deduced &&
        !Context.hasSameUnqualifiedType(ParamType, Arg->getType())) {
      // C++ [temp.deduct.type]p17:
      //   If, in the declaration of a function template with a non-type
      //   template-parameter, the non-type template-parameter is used
      //   in an expression in the function parameter-list and, if the
      //   corresponding template-argument is deduced, the
      //   template-argument type shall match the type of the
      //   template-parameter exactly, except that a template-argument
      //   deduced from an array bound may be of any integral type.
      Diag(StartLoc, diag::err_deduced_non_type_template_arg_type_mismatch)
        << Arg->getType().getUnqualifiedType()
        << ParamType.getUnqualifiedType();
      Diag(Param->getLocation(), diag::note_template_param_here);
      return ExprError();
    }

    if (getLangOpts().CPlusPlus11) {
      // We can't check arbitrary value-dependent arguments.
      // FIXME: If there's no viable conversion to the template parameter type,
      // we should be able to diagnose that prior to instantiation.
      if (Arg->isValueDependent()) {
        Converted = TemplateArgument(Arg);
        return Arg;
      }

      // C++ [temp.arg.nontype]p1:
      //   A template-argument for a non-type, non-template template-parameter
      //   shall be one of:
      //
      //     -- for a non-type template-parameter of integral or enumeration
      //        type, a converted constant expression of the type of the
      //        template-parameter; or
      llvm::APSInt Value;
      ExprResult ArgResult =
        CheckConvertedConstantExpression(Arg, ParamType, Value,
                                         CCEK_TemplateArg);
      if (ArgResult.isInvalid())
        return ExprError();

      // Widen the argument value to sizeof(parameter type). This is almost
      // always a no-op, except when the parameter type is bool. In
      // that case, this may extend the argument from 1 bit to 8 bits.
      QualType IntegerType = ParamType;
      if (const EnumType *Enum = IntegerType->getAs<EnumType>())
        IntegerType = Enum->getDecl()->getIntegerType();
      Value = Value.extOrTrunc(Context.getTypeSize(IntegerType));

      Converted = TemplateArgument(Context, Value,
                                   Context.getCanonicalType(ParamType));
      return ArgResult;
    }

    ExprResult ArgResult = DefaultLvalueConversion(Arg);
    if (ArgResult.isInvalid())
      return ExprError();
    Arg = ArgResult.get();

    QualType ArgType = Arg->getType();

    // C++ [temp.arg.nontype]p1:
    //   A template-argument for a non-type, non-template
    //   template-parameter shall be one of:
    //
    //     -- an integral constant-expression of integral or enumeration
    //        type; or
    //     -- the name of a non-type template-parameter; or
    SourceLocation NonConstantLoc;
    llvm::APSInt Value;
    if (!ArgType->isIntegralOrEnumerationType()) {
      Diag(Arg->getLocStart(),
           diag::err_template_arg_not_integral_or_enumeral)
        << ArgType << Arg->getSourceRange();
      Diag(Param->getLocation(), diag::note_template_param_here);
      return ExprError();
    } else if (!Arg->isValueDependent()) {
      class TmplArgICEDiagnoser : public VerifyICEDiagnoser {
        QualType T;
        
      public:
        TmplArgICEDiagnoser(QualType T) : T(T) { }

        void diagnoseNotICE(Sema &S, SourceLocation Loc,
                            SourceRange SR) override {
          S.Diag(Loc, diag::err_template_arg_not_ice) << T << SR;
        }
      } Diagnoser(ArgType);

      Arg = VerifyIntegerConstantExpression(Arg, &Value, Diagnoser,
                                            false).get();
      if (!Arg)
        return ExprError();
    }

    // From here on out, all we care about are the unqualified forms
    // of the parameter and argument types.
    ParamType = ParamType.getUnqualifiedType();
    ArgType = ArgType.getUnqualifiedType();

    // Try to convert the argument to the parameter's type.
    if (Context.hasSameType(ParamType, ArgType)) {
      // Okay: no conversion necessary
    } else if (ParamType->isBooleanType()) {
      // This is an integral-to-boolean conversion.
      Arg = ImpCastExprToType(Arg, ParamType, CK_IntegralToBoolean).get();
    } else if (IsIntegralPromotion(Arg, ArgType, ParamType) ||
               !ParamType->isEnumeralType()) {
      // This is an integral promotion or conversion.
      Arg = ImpCastExprToType(Arg, ParamType, CK_IntegralCast).get();
    } else {
      // We can't perform this conversion.
      Diag(Arg->getLocStart(),
           diag::err_template_arg_not_convertible)
        << Arg->getType() << InstantiatedParamType << Arg->getSourceRange();
      Diag(Param->getLocation(), diag::note_template_param_here);
      return ExprError();
    }

    // Add the value of this argument to the list of converted
    // arguments. We use the bitwidth and signedness of the template
    // parameter.
    if (Arg->isValueDependent()) {
      // The argument is value-dependent. Create a new
      // TemplateArgument with the converted expression.
      Converted = TemplateArgument(Arg);
      return Arg;
    }

    QualType IntegerType = Context.getCanonicalType(ParamType);
    if (const EnumType *Enum = IntegerType->getAs<EnumType>())
      IntegerType = Context.getCanonicalType(Enum->getDecl()->getIntegerType());

    if (ParamType->isBooleanType()) {
      // Value must be zero or one.
      Value = Value != 0;
      unsigned AllowedBits = Context.getTypeSize(IntegerType);
      if (Value.getBitWidth() != AllowedBits)
        Value = Value.extOrTrunc(AllowedBits);
      Value.setIsSigned(IntegerType->isSignedIntegerOrEnumerationType());
    } else {
      llvm::APSInt OldValue = Value;
      
      // Coerce the template argument's value to the value it will have
      // based on the template parameter's type.
      unsigned AllowedBits = Context.getTypeSize(IntegerType);
      if (Value.getBitWidth() != AllowedBits)
        Value = Value.extOrTrunc(AllowedBits);
      Value.setIsSigned(IntegerType->isSignedIntegerOrEnumerationType());
      
      // Complain if an unsigned parameter received a negative value.
      if (IntegerType->isUnsignedIntegerOrEnumerationType()
               && (OldValue.isSigned() && OldValue.isNegative())) {
        Diag(Arg->getLocStart(), diag::warn_template_arg_negative)
          << OldValue.toString(10) << Value.toString(10) << Param->getType()
          << Arg->getSourceRange();
        Diag(Param->getLocation(), diag::note_template_param_here);
      }
      
      // Complain if we overflowed the template parameter's type.
      unsigned RequiredBits;
      if (IntegerType->isUnsignedIntegerOrEnumerationType())
        RequiredBits = OldValue.getActiveBits();
      else if (OldValue.isUnsigned())
        RequiredBits = OldValue.getActiveBits() + 1;
      else
        RequiredBits = OldValue.getMinSignedBits();
      if (RequiredBits > AllowedBits) {
        Diag(Arg->getLocStart(),
             diag::warn_template_arg_too_large)
          << OldValue.toString(10) << Value.toString(10) << Param->getType()
          << Arg->getSourceRange();
        Diag(Param->getLocation(), diag::note_template_param_here);
      }
    }

    Converted = TemplateArgument(Context, Value,
                                 ParamType->isEnumeralType() 
                                   ? Context.getCanonicalType(ParamType)
                                   : IntegerType);
    return Arg;
  }

  QualType ArgType = Arg->getType();
  DeclAccessPair FoundResult; // temporary for ResolveOverloadedFunction

  // Handle pointer-to-function, reference-to-function, and
  // pointer-to-member-function all in (roughly) the same way.
  if (// -- For a non-type template-parameter of type pointer to
      //    function, only the function-to-pointer conversion (4.3) is
      //    applied. If the template-argument represents a set of
      //    overloaded functions (or a pointer to such), the matching
      //    function is selected from the set (13.4).
      (ParamType->isPointerType() &&
       ParamType->getAs<PointerType>()->getPointeeType()->isFunctionType()) ||
      // -- For a non-type template-parameter of type reference to
      //    function, no conversions apply. If the template-argument
      //    represents a set of overloaded functions, the matching
      //    function is selected from the set (13.4).
      (ParamType->isReferenceType() &&
       ParamType->getAs<ReferenceType>()->getPointeeType()->isFunctionType()) ||
      // -- For a non-type template-parameter of type pointer to
      //    member function, no conversions apply. If the
      //    template-argument represents a set of overloaded member
      //    functions, the matching member function is selected from
      //    the set (13.4).
      (ParamType->isMemberPointerType() &&
       ParamType->getAs<MemberPointerType>()->getPointeeType()
         ->isFunctionType())) {

    if (Arg->getType() == Context.OverloadTy) {
      if (FunctionDecl *Fn = ResolveAddressOfOverloadedFunction(Arg, ParamType,
                                                                true,
                                                                FoundResult)) {
        if (DiagnoseUseOfDecl(Fn, Arg->getLocStart()))
          return ExprError();

        Arg = FixOverloadedFunctionReference(Arg, FoundResult, Fn);
        ArgType = Arg->getType();
      } else
        return ExprError();
    }

    if (!ParamType->isMemberPointerType()) {
      if (CheckTemplateArgumentAddressOfObjectOrFunction(*this, Param,
                                                         ParamType,
                                                         Arg, Converted))
        return ExprError();
      return Arg;
    }

    if (CheckTemplateArgumentPointerToMember(*this, Param, ParamType, Arg,
                                             Converted))
      return ExprError();
    return Arg;
  }

  if (ParamType->isPointerType()) {
    //   -- for a non-type template-parameter of type pointer to
    //      object, qualification conversions (4.4) and the
    //      array-to-pointer conversion (4.2) are applied.
    // C++0x also allows a value of std::nullptr_t.
    assert(ParamType->getPointeeType()->isIncompleteOrObjectType() &&
           "Only object pointers allowed here");

    if (CheckTemplateArgumentAddressOfObjectOrFunction(*this, Param,
                                                       ParamType,
                                                       Arg, Converted))
      return ExprError();
    return Arg;
  }

  if (const ReferenceType *ParamRefType = ParamType->getAs<ReferenceType>()) {
    //   -- For a non-type template-parameter of type reference to
    //      object, no conversions apply. The type referred to by the
    //      reference may be more cv-qualified than the (otherwise
    //      identical) type of the template-argument. The
    //      template-parameter is bound directly to the
    //      template-argument, which must be an lvalue.
    assert(ParamRefType->getPointeeType()->isIncompleteOrObjectType() &&
           "Only object references allowed here");

    if (Arg->getType() == Context.OverloadTy) {
      if (FunctionDecl *Fn = ResolveAddressOfOverloadedFunction(Arg,
                                                 ParamRefType->getPointeeType(),
                                                                true,
                                                                FoundResult)) {
        if (DiagnoseUseOfDecl(Fn, Arg->getLocStart()))
          return ExprError();

        Arg = FixOverloadedFunctionReference(Arg, FoundResult, Fn);
        ArgType = Arg->getType();
      } else
        return ExprError();
    }

    if (CheckTemplateArgumentAddressOfObjectOrFunction(*this, Param,
                                                       ParamType,
                                                       Arg, Converted))
      return ExprError();
    return Arg;
  }

  // Deal with parameters of type std::nullptr_t.
  if (ParamType->isNullPtrType()) {
    if (Arg->isTypeDependent() || Arg->isValueDependent()) {
      Converted = TemplateArgument(Arg);
      return Arg;
    }
    
    switch (isNullPointerValueTemplateArgument(*this, Param, ParamType, Arg)) {
    case NPV_NotNullPointer:
      Diag(Arg->getExprLoc(), diag::err_template_arg_not_convertible)
        << Arg->getType() << ParamType;
      Diag(Param->getLocation(), diag::note_template_param_here);
      return ExprError();
      
    case NPV_Error:
      return ExprError();
      
    case NPV_NullPointer:
      Diag(Arg->getExprLoc(), diag::warn_cxx98_compat_template_arg_null);
      Converted = TemplateArgument(ParamType, /*isNullPtr*/true);
      return Arg;
    }
  }

  //     -- For a non-type template-parameter of type pointer to data
  //        member, qualification conversions (4.4) are applied.
  assert(ParamType->isMemberPointerType() && "Only pointers to members remain");

  if (CheckTemplateArgumentPointerToMember(*this, Param, ParamType, Arg,
                                           Converted))
    return ExprError();
  return Arg;
}

/// \brief Check a template argument against its corresponding
/// template template parameter.
///
/// This routine implements the semantics of C++ [temp.arg.template].
/// It returns true if an error occurred, and false otherwise.
bool Sema::CheckTemplateArgument(TemplateTemplateParmDecl *Param,
                                 TemplateArgumentLoc &Arg,
                                 unsigned ArgumentPackIndex) {
  TemplateName Name = Arg.getArgument().getAsTemplateOrTemplatePattern();
  TemplateDecl *Template = Name.getAsTemplateDecl();
  if (!Template) {
    // Any dependent template name is fine.
    assert(Name.isDependent() && "Non-dependent template isn't a declaration?");
    return false;
  }

  // C++0x [temp.arg.template]p1:
  //   A template-argument for a template template-parameter shall be
  //   the name of a class template or an alias template, expressed as an
  //   id-expression. When the template-argument names a class template, only
  //   primary class templates are considered when matching the
  //   template template argument with the corresponding parameter;
  //   partial specializations are not considered even if their
  //   parameter lists match that of the template template parameter.
  //
  // Note that we also allow template template parameters here, which
  // will happen when we are dealing with, e.g., class template
  // partial specializations.
  if (!isa<ClassTemplateDecl>(Template) &&
      !isa<TemplateTemplateParmDecl>(Template) &&
      !isa<TypeAliasTemplateDecl>(Template)) {
    assert(isa<FunctionTemplateDecl>(Template) &&
           "Only function templates are possible here");
    Diag(Arg.getLocation(), diag::err_template_arg_not_class_template);
    Diag(Template->getLocation(), diag::note_template_arg_refers_here_func)
      << Template;
  }

  TemplateParameterList *Params = Param->getTemplateParameters();
  if (Param->isExpandedParameterPack())
    Params = Param->getExpansionTemplateParameters(ArgumentPackIndex);

  return !TemplateParameterListsAreEqual(Template->getTemplateParameters(),
                                         Params,
                                         true,
                                         TPL_TemplateTemplateArgumentMatch,
                                         Arg.getLocation());
}

/// \brief Given a non-type template argument that refers to a
/// declaration and the type of its corresponding non-type template
/// parameter, produce an expression that properly refers to that
/// declaration.
ExprResult
Sema::BuildExpressionFromDeclTemplateArgument(const TemplateArgument &Arg,
                                              QualType ParamType,
                                              SourceLocation Loc) {
  // C++ [temp.param]p8:
  //
  //   A non-type template-parameter of type "array of T" or
  //   "function returning T" is adjusted to be of type "pointer to
  //   T" or "pointer to function returning T", respectively.
  if (ParamType->isArrayType())
    ParamType = Context.getArrayDecayedType(ParamType);
  else if (ParamType->isFunctionType())
    ParamType = Context.getPointerType(ParamType);

  // For a NULL non-type template argument, return nullptr casted to the
  // parameter's type.
  if (Arg.getKind() == TemplateArgument::NullPtr) {
    return ImpCastExprToType(
             new (Context) CXXNullPtrLiteralExpr(Context.NullPtrTy, Loc),
                             ParamType,
                             ParamType->getAs<MemberPointerType>()
                               ? CK_NullToMemberPointer
                               : CK_NullToPointer);
  }
  assert(Arg.getKind() == TemplateArgument::Declaration &&
         "Only declaration template arguments permitted here");

  ValueDecl *VD = cast<ValueDecl>(Arg.getAsDecl());

  if (VD->getDeclContext()->isRecord() &&
      (isa<CXXMethodDecl>(VD) || isa<FieldDecl>(VD) ||
       isa<IndirectFieldDecl>(VD))) {
    // If the value is a class member, we might have a pointer-to-member.
    // Determine whether the non-type template template parameter is of
    // pointer-to-member type. If so, we need to build an appropriate
    // expression for a pointer-to-member, since a "normal" DeclRefExpr
    // would refer to the member itself.
    if (ParamType->isMemberPointerType()) {
      QualType ClassType
        = Context.getTypeDeclType(cast<RecordDecl>(VD->getDeclContext()));
      NestedNameSpecifier *Qualifier
        = NestedNameSpecifier::Create(Context, nullptr, false,
                                      ClassType.getTypePtr());
      CXXScopeSpec SS;
      SS.MakeTrivial(Context, Qualifier, Loc);

      // The actual value-ness of this is unimportant, but for
      // internal consistency's sake, references to instance methods
      // are r-values.
      ExprValueKind VK = VK_LValue;
      if (isa<CXXMethodDecl>(VD) && cast<CXXMethodDecl>(VD)->isInstance())
        VK = VK_RValue;

      ExprResult RefExpr = BuildDeclRefExpr(VD,
                                            VD->getType().getNonReferenceType(),
                                            VK,
                                            Loc,
                                            &SS);
      if (RefExpr.isInvalid())
        return ExprError();

      RefExpr = CreateBuiltinUnaryOp(Loc, UO_AddrOf, RefExpr.get());

      // We might need to perform a trailing qualification conversion, since
      // the element type on the parameter could be more qualified than the
      // element type in the expression we constructed.
      bool ObjCLifetimeConversion;
      if (IsQualificationConversion(((Expr*) RefExpr.get())->getType(),
                                    ParamType.getUnqualifiedType(), false,
                                    ObjCLifetimeConversion))
        RefExpr = ImpCastExprToType(RefExpr.get(), ParamType.getUnqualifiedType(), CK_NoOp);

      assert(!RefExpr.isInvalid() &&
             Context.hasSameType(((Expr*) RefExpr.get())->getType(),
                                 ParamType.getUnqualifiedType()));
      return RefExpr;
    }
  }

  QualType T = VD->getType().getNonReferenceType();

  if (ParamType->isPointerType()) {
    // When the non-type template parameter is a pointer, take the
    // address of the declaration.
    ExprResult RefExpr = BuildDeclRefExpr(VD, T, VK_LValue, Loc);
    if (RefExpr.isInvalid())
      return ExprError();

    if (T->isFunctionType() || T->isArrayType()) {
      // Decay functions and arrays.
      RefExpr = DefaultFunctionArrayConversion(RefExpr.get());
      if (RefExpr.isInvalid())
        return ExprError();

      return RefExpr;
    }

    // Take the address of everything else
    return CreateBuiltinUnaryOp(Loc, UO_AddrOf, RefExpr.get());
  }

  ExprValueKind VK = VK_RValue;

  // If the non-type template parameter has reference type, qualify the
  // resulting declaration reference with the extra qualifiers on the
  // type that the reference refers to.
  if (const ReferenceType *TargetRef = ParamType->getAs<ReferenceType>()) {
    VK = VK_LValue;
    T = Context.getQualifiedType(T,
                              TargetRef->getPointeeType().getQualifiers());
  } else if (isa<FunctionDecl>(VD)) {
    // References to functions are always lvalues.
    VK = VK_LValue;
  }

  return BuildDeclRefExpr(VD, T, VK, Loc);
}

/// \brief Construct a new expression that refers to the given
/// integral template argument with the given source-location
/// information.
///
/// This routine takes care of the mapping from an integral template
/// argument (which may have any integral type) to the appropriate
/// literal value.
ExprResult
Sema::BuildExpressionFromIntegralTemplateArgument(const TemplateArgument &Arg,
                                                  SourceLocation Loc) {
  assert(Arg.getKind() == TemplateArgument::Integral &&
         "Operation is only valid for integral template arguments");
  QualType OrigT = Arg.getIntegralType();

  // If this is an enum type that we're instantiating, we need to use an integer
  // type the same size as the enumerator.  We don't want to build an
  // IntegerLiteral with enum type.  The integer type of an enum type can be of
  // any integral type with C++11 enum classes, make sure we create the right
  // type of literal for it.
  QualType T = OrigT;
  if (const EnumType *ET = OrigT->getAs<EnumType>())
    T = ET->getDecl()->getIntegerType();

  Expr *E;
  if (T->isAnyCharacterType()) {
    CharacterLiteral::CharacterKind Kind;
    if (T->isWideCharType())
      Kind = CharacterLiteral::Wide;
    else if (T->isChar16Type())
      Kind = CharacterLiteral::UTF16;
    else if (T->isChar32Type())
      Kind = CharacterLiteral::UTF32;
    else
      Kind = CharacterLiteral::Ascii;

    E = new (Context) CharacterLiteral(Arg.getAsIntegral().getZExtValue(),
                                       Kind, T, Loc);
  } else if (T->isBooleanType()) {
    E = new (Context) CXXBoolLiteralExpr(Arg.getAsIntegral().getBoolValue(),
                                         T, Loc);
  } else if (T->isNullPtrType()) {
    E = new (Context) CXXNullPtrLiteralExpr(Context.NullPtrTy, Loc);
  } else {
    E = IntegerLiteral::Create(Context, Arg.getAsIntegral(), T, Loc);
  }

  if (OrigT->isEnumeralType()) {
    // FIXME: This is a hack. We need a better way to handle substituted
    // non-type template parameters.
    E = CStyleCastExpr::Create(Context, OrigT, VK_RValue, CK_IntegralCast, E,
                               nullptr,
                               Context.getTrivialTypeSourceInfo(OrigT, Loc),
                               Loc, Loc);
  }
  
  return E;
}

/// \brief Match two template parameters within template parameter lists.
static bool MatchTemplateParameterKind(Sema &S, NamedDecl *New, NamedDecl *Old,
                                       bool Complain,
                                     Sema::TemplateParameterListEqualKind Kind,
                                       SourceLocation TemplateArgLoc) {
  // Check the actual kind (type, non-type, template).
  if (Old->getKind() != New->getKind()) {
    if (Complain) {
      unsigned NextDiag = diag::err_template_param_different_kind;
      if (TemplateArgLoc.isValid()) {
        S.Diag(TemplateArgLoc, diag::err_template_arg_template_params_mismatch);
        NextDiag = diag::note_template_param_different_kind;
      }
      S.Diag(New->getLocation(), NextDiag)
        << (Kind != Sema::TPL_TemplateMatch);
      S.Diag(Old->getLocation(), diag::note_template_prev_declaration)
        << (Kind != Sema::TPL_TemplateMatch);
    }

    return false;
  }

  // Check that both are parameter packs are neither are parameter packs.
  // However, if we are matching a template template argument to a
  // template template parameter, the template template parameter can have
  // a parameter pack where the template template argument does not.
  if (Old->isTemplateParameterPack() != New->isTemplateParameterPack() &&
      !(Kind == Sema::TPL_TemplateTemplateArgumentMatch &&
        Old->isTemplateParameterPack())) {
    if (Complain) {
      unsigned NextDiag = diag::err_template_parameter_pack_non_pack;
      if (TemplateArgLoc.isValid()) {
        S.Diag(TemplateArgLoc,
             diag::err_template_arg_template_params_mismatch);
        NextDiag = diag::note_template_parameter_pack_non_pack;
      }

      unsigned ParamKind = isa<TemplateTypeParmDecl>(New)? 0
                      : isa<NonTypeTemplateParmDecl>(New)? 1
                      : 2;
      S.Diag(New->getLocation(), NextDiag)
        << ParamKind << New->isParameterPack();
      S.Diag(Old->getLocation(), diag::note_template_parameter_pack_here)
        << ParamKind << Old->isParameterPack();
    }

    return false;
  }

  // For non-type template parameters, check the type of the parameter.
  if (NonTypeTemplateParmDecl *OldNTTP
                                    = dyn_cast<NonTypeTemplateParmDecl>(Old)) {
    NonTypeTemplateParmDecl *NewNTTP = cast<NonTypeTemplateParmDecl>(New);

    // If we are matching a template template argument to a template
    // template parameter and one of the non-type template parameter types
    // is dependent, then we must wait until template instantiation time
    // to actually compare the arguments.
    if (Kind == Sema::TPL_TemplateTemplateArgumentMatch &&
        (OldNTTP->getType()->isDependentType() ||
         NewNTTP->getType()->isDependentType()))
      return true;

    if (!S.Context.hasSameType(OldNTTP->getType(), NewNTTP->getType())) {
      if (Complain) {
        unsigned NextDiag = diag::err_template_nontype_parm_different_type;
        if (TemplateArgLoc.isValid()) {
          S.Diag(TemplateArgLoc,
                 diag::err_template_arg_template_params_mismatch);
          NextDiag = diag::note_template_nontype_parm_different_type;
        }
        S.Diag(NewNTTP->getLocation(), NextDiag)
          << NewNTTP->getType()
          << (Kind != Sema::TPL_TemplateMatch);
        S.Diag(OldNTTP->getLocation(),
               diag::note_template_nontype_parm_prev_declaration)
          << OldNTTP->getType();
      }

      return false;
    }

    return true;
  }

  // For template template parameters, check the template parameter types.
  // The template parameter lists of template template
  // parameters must agree.
  if (TemplateTemplateParmDecl *OldTTP
                                    = dyn_cast<TemplateTemplateParmDecl>(Old)) {
    TemplateTemplateParmDecl *NewTTP = cast<TemplateTemplateParmDecl>(New);
    return S.TemplateParameterListsAreEqual(NewTTP->getTemplateParameters(),
                                            OldTTP->getTemplateParameters(),
                                            Complain,
                                        (Kind == Sema::TPL_TemplateMatch
                                           ? Sema::TPL_TemplateTemplateParmMatch
                                           : Kind),
                                            TemplateArgLoc);
  }

  return true;
}

/// \brief Diagnose a known arity mismatch when comparing template argument
/// lists.
static
void DiagnoseTemplateParameterListArityMismatch(Sema &S,
                                                TemplateParameterList *New,
                                                TemplateParameterList *Old,
                                      Sema::TemplateParameterListEqualKind Kind,
                                                SourceLocation TemplateArgLoc) {
  unsigned NextDiag = diag::err_template_param_list_different_arity;
  if (TemplateArgLoc.isValid()) {
    S.Diag(TemplateArgLoc, diag::err_template_arg_template_params_mismatch);
    NextDiag = diag::note_template_param_list_different_arity;
  }
  S.Diag(New->getTemplateLoc(), NextDiag)
    << (New->size() > Old->size())
    << (Kind != Sema::TPL_TemplateMatch)
    << SourceRange(New->getTemplateLoc(), New->getRAngleLoc());
  S.Diag(Old->getTemplateLoc(), diag::note_template_prev_declaration)
    << (Kind != Sema::TPL_TemplateMatch)
    << SourceRange(Old->getTemplateLoc(), Old->getRAngleLoc());
}

/// \brief Determine whether the given template parameter lists are
/// equivalent.
///
/// \param New  The new template parameter list, typically written in the
/// source code as part of a new template declaration.
///
/// \param Old  The old template parameter list, typically found via
/// name lookup of the template declared with this template parameter
/// list.
///
/// \param Complain  If true, this routine will produce a diagnostic if
/// the template parameter lists are not equivalent.
///
/// \param Kind describes how we are to match the template parameter lists.
///
/// \param TemplateArgLoc If this source location is valid, then we
/// are actually checking the template parameter list of a template
/// argument (New) against the template parameter list of its
/// corresponding template template parameter (Old). We produce
/// slightly different diagnostics in this scenario.
///
/// \returns True if the template parameter lists are equal, false
/// otherwise.
bool
Sema::TemplateParameterListsAreEqual(TemplateParameterList *New,
                                     TemplateParameterList *Old,
                                     bool Complain,
                                     TemplateParameterListEqualKind Kind,
                                     SourceLocation TemplateArgLoc) {
  if (Old->size() != New->size() && Kind != TPL_TemplateTemplateArgumentMatch) {
    if (Complain)
      DiagnoseTemplateParameterListArityMismatch(*this, New, Old, Kind,
                                                 TemplateArgLoc);

    return false;
  }

  // C++0x [temp.arg.template]p3:
  //   A template-argument matches a template template-parameter (call it P)
  //   when each of the template parameters in the template-parameter-list of
  //   the template-argument's corresponding class template or alias template
  //   (call it A) matches the corresponding template parameter in the
  //   template-parameter-list of P. [...]
  TemplateParameterList::iterator NewParm = New->begin();
  TemplateParameterList::iterator NewParmEnd = New->end();
  for (TemplateParameterList::iterator OldParm = Old->begin(),
                                    OldParmEnd = Old->end();
       OldParm != OldParmEnd; ++OldParm) {
    if (Kind != TPL_TemplateTemplateArgumentMatch ||
        !(*OldParm)->isTemplateParameterPack()) {
      if (NewParm == NewParmEnd) {
        if (Complain)
          DiagnoseTemplateParameterListArityMismatch(*this, New, Old, Kind,
                                                     TemplateArgLoc);

        return false;
      }

      if (!MatchTemplateParameterKind(*this, *NewParm, *OldParm, Complain,
                                      Kind, TemplateArgLoc))
        return false;

      ++NewParm;
      continue;
    }

    // C++0x [temp.arg.template]p3:
    //   [...] When P's template- parameter-list contains a template parameter
    //   pack (14.5.3), the template parameter pack will match zero or more
    //   template parameters or template parameter packs in the
    //   template-parameter-list of A with the same type and form as the
    //   template parameter pack in P (ignoring whether those template
    //   parameters are template parameter packs).
    for (; NewParm != NewParmEnd; ++NewParm) {
      if (!MatchTemplateParameterKind(*this, *NewParm, *OldParm, Complain,
                                      Kind, TemplateArgLoc))
        return false;
    }
  }

  // Make sure we exhausted all of the arguments.
  if (NewParm != NewParmEnd) {
    if (Complain)
      DiagnoseTemplateParameterListArityMismatch(*this, New, Old, Kind,
                                                 TemplateArgLoc);

    return false;
  }

  return true;
}

/// \brief Check whether a template can be declared within this scope.
///
/// If the template declaration is valid in this scope, returns
/// false. Otherwise, issues a diagnostic and returns true.
bool
Sema::CheckTemplateDeclScope(Scope *S, TemplateParameterList *TemplateParams) {
  if (!S)
    return false;

  // Find the nearest enclosing declaration scope.
  while ((S->getFlags() & Scope::DeclScope) == 0 ||
         (S->getFlags() & Scope::TemplateParamScope) != 0)
    S = S->getParent();

  // C++ [temp]p4:
  //   A template [...] shall not have C linkage.
  DeclContext *Ctx = S->getEntity();
  if (Ctx && Ctx->isExternCContext())
    return Diag(TemplateParams->getTemplateLoc(), diag::err_template_linkage)
             << TemplateParams->getSourceRange();

  while (Ctx && isa<LinkageSpecDecl>(Ctx))
    Ctx = Ctx->getParent();

  // C++ [temp]p2:
  //   A template-declaration can appear only as a namespace scope or
  //   class scope declaration.
  if (Ctx) {
    if (Ctx->isFileContext())
      return false;
    if (CXXRecordDecl *RD = dyn_cast<CXXRecordDecl>(Ctx)) {
      // C++ [temp.mem]p2:
      //   A local class shall not have member templates.
      if (RD->isLocalClass())
        return Diag(TemplateParams->getTemplateLoc(),
                    diag::err_template_inside_local_class)
          << TemplateParams->getSourceRange();
      else
        return false;
    }
  }

  return Diag(TemplateParams->getTemplateLoc(),
              diag::err_template_outside_namespace_or_class_scope)
    << TemplateParams->getSourceRange();
}

/// \brief Determine what kind of template specialization the given declaration
/// is.
static TemplateSpecializationKind getTemplateSpecializationKind(Decl *D) {
  if (!D)
    return TSK_Undeclared;

  if (CXXRecordDecl *Record = dyn_cast<CXXRecordDecl>(D))
    return Record->getTemplateSpecializationKind();
  if (FunctionDecl *Function = dyn_cast<FunctionDecl>(D))
    return Function->getTemplateSpecializationKind();
  if (VarDecl *Var = dyn_cast<VarDecl>(D))
    return Var->getTemplateSpecializationKind();

  return TSK_Undeclared;
}

/// \brief Check whether a specialization is well-formed in the current
/// context.
///
/// This routine determines whether a template specialization can be declared
/// in the current context (C++ [temp.expl.spec]p2).
///
/// \param S the semantic analysis object for which this check is being
/// performed.
///
/// \param Specialized the entity being specialized or instantiated, which
/// may be a kind of template (class template, function template, etc.) or
/// a member of a class template (member function, static data member,
/// member class).
///
/// \param PrevDecl the previous declaration of this entity, if any.
///
/// \param Loc the location of the explicit specialization or instantiation of
/// this entity.
///
/// \param IsPartialSpecialization whether this is a partial specialization of
/// a class template.
///
/// \returns true if there was an error that we cannot recover from, false
/// otherwise.
static bool CheckTemplateSpecializationScope(Sema &S,
                                             NamedDecl *Specialized,
                                             NamedDecl *PrevDecl,
                                             SourceLocation Loc,
                                             bool IsPartialSpecialization) {
  // Keep these "kind" numbers in sync with the %select statements in the
  // various diagnostics emitted by this routine.
  int EntityKind = 0;
  if (isa<ClassTemplateDecl>(Specialized))
    EntityKind = IsPartialSpecialization? 1 : 0;
  else if (isa<VarTemplateDecl>(Specialized))
    EntityKind = IsPartialSpecialization ? 3 : 2;
  else if (isa<FunctionTemplateDecl>(Specialized))
    EntityKind = 4;
  else if (isa<CXXMethodDecl>(Specialized))
    EntityKind = 5;
  else if (isa<VarDecl>(Specialized))
    EntityKind = 6;
  else if (isa<RecordDecl>(Specialized))
    EntityKind = 7;
  else if (isa<EnumDecl>(Specialized) && S.getLangOpts().CPlusPlus11)
    EntityKind = 8;
  else {
    S.Diag(Loc, diag::err_template_spec_unknown_kind)
      << S.getLangOpts().CPlusPlus11;
    S.Diag(Specialized->getLocation(), diag::note_specialized_entity);
    return true;
  }

  // C++ [temp.expl.spec]p2:
  //   An explicit specialization shall be declared in the namespace
  //   of which the template is a member, or, for member templates, in
  //   the namespace of which the enclosing class or enclosing class
  //   template is a member. An explicit specialization of a member
  //   function, member class or static data member of a class
  //   template shall be declared in the namespace of which the class
  //   template is a member. Such a declaration may also be a
  //   definition. If the declaration is not a definition, the
  //   specialization may be defined later in the name- space in which
  //   the explicit specialization was declared, or in a namespace
  //   that encloses the one in which the explicit specialization was
  //   declared.
  if (S.CurContext->getRedeclContext()->isFunctionOrMethod()) {
    S.Diag(Loc, diag::err_template_spec_decl_function_scope)
      << Specialized;
    return true;
  }

  if (S.CurContext->isRecord() && !IsPartialSpecialization) {
    if (S.getLangOpts().MicrosoftExt) {
      // Do not warn for class scope explicit specialization during
      // instantiation, warning was already emitted during pattern
      // semantic analysis.
      if (!S.ActiveTemplateInstantiations.size())
        S.Diag(Loc, diag::ext_function_specialization_in_class)
          << Specialized;
    } else {
      S.Diag(Loc, diag::err_template_spec_decl_class_scope)
        << Specialized;
      return true;
    }
  }

  if (S.CurContext->isRecord() &&
      !S.CurContext->Equals(Specialized->getDeclContext())) {
    // Make sure that we're specializing in the right record context.
    // Otherwise, things can go horribly wrong.
    S.Diag(Loc, diag::err_template_spec_decl_class_scope)
      << Specialized;
    return true;
  }
  
  // C++ [temp.class.spec]p6:
  //   A class template partial specialization may be declared or redeclared
  //   in any namespace scope in which its definition may be defined (14.5.1
  //   and 14.5.2).
  DeclContext *SpecializedContext
    = Specialized->getDeclContext()->getEnclosingNamespaceContext();
  DeclContext *DC = S.CurContext->getEnclosingNamespaceContext();

  // Make sure that this redeclaration (or definition) occurs in an enclosing
  // namespace.
  // Note that HandleDeclarator() performs this check for explicit
  // specializations of function templates, static data members, and member
  // functions, so we skip the check here for those kinds of entities.
  // FIXME: HandleDeclarator's diagnostics aren't quite as good, though.
  // Should we refactor that check, so that it occurs later?
  if (!DC->Encloses(SpecializedContext) &&
      !(isa<FunctionTemplateDecl>(Specialized) ||
        isa<FunctionDecl>(Specialized) ||
        isa<VarTemplateDecl>(Specialized) ||
        isa<VarDecl>(Specialized))) {
    if (isa<TranslationUnitDecl>(SpecializedContext))
      S.Diag(Loc, diag::err_template_spec_redecl_global_scope)
        << EntityKind << Specialized;
    else if (isa<NamespaceDecl>(SpecializedContext))
      S.Diag(Loc, diag::err_template_spec_redecl_out_of_scope)
        << EntityKind << Specialized
        << cast<NamedDecl>(SpecializedContext);
    else
      llvm_unreachable("unexpected namespace context for specialization");

    S.Diag(Specialized->getLocation(), diag::note_specialized_entity);
  } else if ((!PrevDecl ||
              getTemplateSpecializationKind(PrevDecl) == TSK_Undeclared ||
              getTemplateSpecializationKind(PrevDecl) ==
                  TSK_ImplicitInstantiation)) {
    // C++ [temp.exp.spec]p2:
    //   An explicit specialization shall be declared in the namespace of which
    //   the template is a member, or, for member templates, in the namespace
    //   of which the enclosing class or enclosing class template is a member.
    //   An explicit specialization of a member function, member class or
    //   static data member of a class template shall be declared in the
    //   namespace of which the class template is a member.
    //
    // C++11 [temp.expl.spec]p2:
    //   An explicit specialization shall be declared in a namespace enclosing
    //   the specialized template.
    // C++11 [temp.explicit]p3:
    //   An explicit instantiation shall appear in an enclosing namespace of its
    //   template.
    if (!DC->InEnclosingNamespaceSetOf(SpecializedContext)) {
      bool IsCPlusPlus11Extension = DC->Encloses(SpecializedContext);
      if (isa<TranslationUnitDecl>(SpecializedContext)) {
        assert(!IsCPlusPlus11Extension &&
               "DC encloses TU but isn't in enclosing namespace set");
        S.Diag(Loc, diag::err_template_spec_decl_out_of_scope_global)
          << EntityKind << Specialized;
      } else if (isa<NamespaceDecl>(SpecializedContext)) {
        int Diag;
        if (!IsCPlusPlus11Extension)
          Diag = diag::err_template_spec_decl_out_of_scope;
        else if (!S.getLangOpts().CPlusPlus11)
          Diag = diag::ext_template_spec_decl_out_of_scope;
        else
          Diag = diag::warn_cxx98_compat_template_spec_decl_out_of_scope;
        S.Diag(Loc, Diag)
          << EntityKind << Specialized << cast<NamedDecl>(SpecializedContext);
      }

      S.Diag(Specialized->getLocation(), diag::note_specialized_entity);
    }
  }

  return false;
}

static SourceRange findTemplateParameter(unsigned Depth, Expr *E) {
  if (!E->isInstantiationDependent())
    return SourceLocation();
  DependencyChecker Checker(Depth);
  Checker.TraverseStmt(E);
  if (Checker.Match && Checker.MatchLoc.isInvalid())
    return E->getSourceRange();
  return Checker.MatchLoc;
}

static SourceRange findTemplateParameter(unsigned Depth, TypeLoc TL) {
  if (!TL.getType()->isDependentType())
    return SourceLocation();
  DependencyChecker Checker(Depth);
  Checker.TraverseTypeLoc(TL);
  if (Checker.Match && Checker.MatchLoc.isInvalid())
    return TL.getSourceRange();
  return Checker.MatchLoc;
}

/// \brief Subroutine of Sema::CheckTemplatePartialSpecializationArgs
/// that checks non-type template partial specialization arguments.
static bool CheckNonTypeTemplatePartialSpecializationArgs(
    Sema &S, SourceLocation TemplateNameLoc, NonTypeTemplateParmDecl *Param,
    const TemplateArgument *Args, unsigned NumArgs, bool IsDefaultArgument) {
  for (unsigned I = 0; I != NumArgs; ++I) {
    if (Args[I].getKind() == TemplateArgument::Pack) {
      if (CheckNonTypeTemplatePartialSpecializationArgs(
              S, TemplateNameLoc, Param, Args[I].pack_begin(),
              Args[I].pack_size(), IsDefaultArgument))
        return true;

      continue;
    }

    if (Args[I].getKind() != TemplateArgument::Expression)
      continue;

    Expr *ArgExpr = Args[I].getAsExpr();

    // We can have a pack expansion of any of the bullets below.
    if (PackExpansionExpr *Expansion = dyn_cast<PackExpansionExpr>(ArgExpr))
      ArgExpr = Expansion->getPattern();

    // Strip off any implicit casts we added as part of type checking.
    while (ImplicitCastExpr *ICE = dyn_cast<ImplicitCastExpr>(ArgExpr))
      ArgExpr = ICE->getSubExpr();

    // C++ [temp.class.spec]p8:
    //   A non-type argument is non-specialized if it is the name of a
    //   non-type parameter. All other non-type arguments are
    //   specialized.
    //
    // Below, we check the two conditions that only apply to
    // specialized non-type arguments, so skip any non-specialized
    // arguments.
    if (DeclRefExpr *DRE = dyn_cast<DeclRefExpr>(ArgExpr))
      if (isa<NonTypeTemplateParmDecl>(DRE->getDecl()))
        continue;

    // C++ [temp.class.spec]p9:
    //   Within the argument list of a class template partial
    //   specialization, the following restrictions apply:
    //     -- A partially specialized non-type argument expression
    //        shall not involve a template parameter of the partial
    //        specialization except when the argument expression is a
    //        simple identifier.
    SourceRange ParamUseRange =
        findTemplateParameter(Param->getDepth(), ArgExpr);
    if (ParamUseRange.isValid()) {
      if (IsDefaultArgument) {
        S.Diag(TemplateNameLoc,
               diag::err_dependent_non_type_arg_in_partial_spec);
        S.Diag(ParamUseRange.getBegin(),
               diag::note_dependent_non_type_default_arg_in_partial_spec)
          << ParamUseRange;
      } else {
        S.Diag(ParamUseRange.getBegin(),
               diag::err_dependent_non_type_arg_in_partial_spec)
          << ParamUseRange;
      }
      return true;
    }

    //     -- The type of a template parameter corresponding to a
    //        specialized non-type argument shall not be dependent on a
    //        parameter of the specialization.
    //
    // FIXME: We need to delay this check until instantiation in some cases:
    //
    //   template<template<typename> class X> struct A {
    //     template<typename T, X<T> N> struct B;
    //     template<typename T> struct B<T, 0>;
    //   };
    //   template<typename> using X = int;
    //   A<X>::B<int, 0> b;
    ParamUseRange = findTemplateParameter(
            Param->getDepth(), Param->getTypeSourceInfo()->getTypeLoc());
    if (ParamUseRange.isValid()) {
      S.Diag(IsDefaultArgument ? TemplateNameLoc : ArgExpr->getLocStart(),
             diag::err_dependent_typed_non_type_arg_in_partial_spec)
        << Param->getType() << ParamUseRange;
      S.Diag(Param->getLocation(), diag::note_template_param_here)
        << (IsDefaultArgument ? ParamUseRange : SourceRange());
      return true;
    }
  }

  return false;
}

/// \brief Check the non-type template arguments of a class template
/// partial specialization according to C++ [temp.class.spec]p9.
///
/// \param TemplateNameLoc the location of the template name.
/// \param TemplateParams the template parameters of the primary class
///        template.
/// \param NumExplicit the number of explicitly-specified template arguments.
/// \param TemplateArgs the template arguments of the class template
///        partial specialization.
///
/// \returns \c true if there was an error, \c false otherwise.
static bool CheckTemplatePartialSpecializationArgs(
    Sema &S, SourceLocation TemplateNameLoc,
    TemplateParameterList *TemplateParams, unsigned NumExplicit,
    SmallVectorImpl<TemplateArgument> &TemplateArgs) {
  const TemplateArgument *ArgList = TemplateArgs.data();

  for (unsigned I = 0, N = TemplateParams->size(); I != N; ++I) {
    NonTypeTemplateParmDecl *Param
      = dyn_cast<NonTypeTemplateParmDecl>(TemplateParams->getParam(I));
    if (!Param)
      continue;

    if (CheckNonTypeTemplatePartialSpecializationArgs(
            S, TemplateNameLoc, Param, &ArgList[I], 1, I >= NumExplicit))
      return true;
  }

  return false;
}

DeclResult
Sema::ActOnClassTemplateSpecialization(Scope *S, unsigned TagSpec,
                                       TagUseKind TUK,
                                       SourceLocation KWLoc,
                                       SourceLocation ModulePrivateLoc,
                                       TemplateIdAnnotation &TemplateId,
                                       AttributeList *Attr,
                               MultiTemplateParamsArg TemplateParameterLists) {
  assert(TUK != TUK_Reference && "References are not specializations");

  CXXScopeSpec &SS = TemplateId.SS;

  // NOTE: KWLoc is the location of the tag keyword. This will instead
  // store the location of the outermost template keyword in the declaration.
  SourceLocation TemplateKWLoc = TemplateParameterLists.size() > 0
    ? TemplateParameterLists[0]->getTemplateLoc() : KWLoc;
  SourceLocation TemplateNameLoc = TemplateId.TemplateNameLoc;
  SourceLocation LAngleLoc = TemplateId.LAngleLoc;
  SourceLocation RAngleLoc = TemplateId.RAngleLoc;

  // Find the class template we're specializing
  TemplateName Name = TemplateId.Template.get();
  ClassTemplateDecl *ClassTemplate
    = dyn_cast_or_null<ClassTemplateDecl>(Name.getAsTemplateDecl());

  if (!ClassTemplate) {
    Diag(TemplateNameLoc, diag::err_not_class_template_specialization)
      << (Name.getAsTemplateDecl() &&
          isa<TemplateTemplateParmDecl>(Name.getAsTemplateDecl()));
    return true;
  }

  bool isExplicitSpecialization = false;
  bool isPartialSpecialization = false;

  // Check the validity of the template headers that introduce this
  // template.
  // FIXME: We probably shouldn't complain about these headers for
  // friend declarations.
  bool Invalid = false;
  TemplateParameterList *TemplateParams =
      MatchTemplateParametersToScopeSpecifier(
          KWLoc, TemplateNameLoc, SS, &TemplateId,
          TemplateParameterLists, TUK == TUK_Friend, isExplicitSpecialization,
          Invalid);
  if (Invalid)
    return true;

  if (TemplateParams && TemplateParams->size() > 0) {
    isPartialSpecialization = true;

    if (TUK == TUK_Friend) {
      Diag(KWLoc, diag::err_partial_specialization_friend)
        << SourceRange(LAngleLoc, RAngleLoc);
      return true;
    }

    // C++ [temp.class.spec]p10:
    //   The template parameter list of a specialization shall not
    //   contain default template argument values.
    for (unsigned I = 0, N = TemplateParams->size(); I != N; ++I) {
      Decl *Param = TemplateParams->getParam(I);
      if (TemplateTypeParmDecl *TTP = dyn_cast<TemplateTypeParmDecl>(Param)) {
        if (TTP->hasDefaultArgument()) {
          Diag(TTP->getDefaultArgumentLoc(),
               diag::err_default_arg_in_partial_spec);
          TTP->removeDefaultArgument();
        }
      } else if (NonTypeTemplateParmDecl *NTTP
                   = dyn_cast<NonTypeTemplateParmDecl>(Param)) {
        if (Expr *DefArg = NTTP->getDefaultArgument()) {
          Diag(NTTP->getDefaultArgumentLoc(),
               diag::err_default_arg_in_partial_spec)
            << DefArg->getSourceRange();
          NTTP->removeDefaultArgument();
        }
      } else {
        TemplateTemplateParmDecl *TTP = cast<TemplateTemplateParmDecl>(Param);
        if (TTP->hasDefaultArgument()) {
          Diag(TTP->getDefaultArgument().getLocation(),
               diag::err_default_arg_in_partial_spec)
            << TTP->getDefaultArgument().getSourceRange();
          TTP->removeDefaultArgument();
        }
      }
    }
  } else if (TemplateParams) {
    if (TUK == TUK_Friend)
      Diag(KWLoc, diag::err_template_spec_friend)
        << FixItHint::CreateRemoval(
                                SourceRange(TemplateParams->getTemplateLoc(),
                                            TemplateParams->getRAngleLoc()))
        << SourceRange(LAngleLoc, RAngleLoc);
    else
      isExplicitSpecialization = true;
  } else {
    assert(TUK == TUK_Friend && "should have a 'template<>' for this decl");
  }

  // Check that the specialization uses the same tag kind as the
  // original template.
  TagTypeKind Kind = TypeWithKeyword::getTagTypeKindForTypeSpec(TagSpec);
  assert(Kind != TTK_Enum && "Invalid enum tag in class template spec!");
  if (!isAcceptableTagRedeclaration(ClassTemplate->getTemplatedDecl(),
                                    Kind, TUK == TUK_Definition, KWLoc,
                                    *ClassTemplate->getIdentifier())) {
    Diag(KWLoc, diag::err_use_with_wrong_tag)
      << ClassTemplate
      << FixItHint::CreateReplacement(KWLoc,
                            ClassTemplate->getTemplatedDecl()->getKindName());
    Diag(ClassTemplate->getTemplatedDecl()->getLocation(),
         diag::note_previous_use);
    Kind = ClassTemplate->getTemplatedDecl()->getTagKind();
  }

  // Translate the parser's template argument list in our AST format.
  TemplateArgumentListInfo TemplateArgs =
      makeTemplateArgumentListInfo(*this, TemplateId);

  // Check for unexpanded parameter packs in any of the template arguments.
  for (unsigned I = 0, N = TemplateArgs.size(); I != N; ++I)
    if (DiagnoseUnexpandedParameterPack(TemplateArgs[I],
                                        UPPC_PartialSpecialization))
      return true;

  // Check that the template argument list is well-formed for this
  // template.
  SmallVector<TemplateArgument, 4> Converted;
  if (CheckTemplateArgumentList(ClassTemplate, TemplateNameLoc,
                                TemplateArgs, false, Converted))
    return true;

  // Find the class template (partial) specialization declaration that
  // corresponds to these arguments.
  if (isPartialSpecialization) {
    if (CheckTemplatePartialSpecializationArgs(
            *this, TemplateNameLoc, ClassTemplate->getTemplateParameters(),
            TemplateArgs.size(), Converted))
      return true;

    bool InstantiationDependent;
    if (!Name.isDependent() &&
        !TemplateSpecializationType::anyDependentTemplateArguments(
                                             TemplateArgs.getArgumentArray(),
                                                         TemplateArgs.size(),
                                                     InstantiationDependent)) {
      Diag(TemplateNameLoc, diag::err_partial_spec_fully_specialized)
        << ClassTemplate->getDeclName();
      isPartialSpecialization = false;
    }
  }

  void *InsertPos = nullptr;
  ClassTemplateSpecializationDecl *PrevDecl = nullptr;

  if (isPartialSpecialization)
    // FIXME: Template parameter list matters, too
    PrevDecl = ClassTemplate->findPartialSpecialization(Converted, InsertPos);
  else
    PrevDecl = ClassTemplate->findSpecialization(Converted, InsertPos);

  ClassTemplateSpecializationDecl *Specialization = nullptr;

  // Check whether we can declare a class template specialization in
  // the current scope.
  if (TUK != TUK_Friend &&
      CheckTemplateSpecializationScope(*this, ClassTemplate, PrevDecl,
                                       TemplateNameLoc,
                                       isPartialSpecialization))
    return true;

  // The canonical type
  QualType CanonType;
  if (isPartialSpecialization) {
    // Build the canonical type that describes the converted template
    // arguments of the class template partial specialization.
    TemplateName CanonTemplate = Context.getCanonicalTemplateName(Name);
    CanonType = Context.getTemplateSpecializationType(CanonTemplate,
                                                      Converted.data(),
                                                      Converted.size());

    if (Context.hasSameType(CanonType,
                        ClassTemplate->getInjectedClassNameSpecialization())) {
      // C++ [temp.class.spec]p9b3:
      //
      //   -- The argument list of the specialization shall not be identical
      //      to the implicit argument list of the primary template.
      Diag(TemplateNameLoc, diag::err_partial_spec_args_match_primary_template)
        << /*class template*/0 << (TUK == TUK_Definition)
        << FixItHint::CreateRemoval(SourceRange(LAngleLoc, RAngleLoc));
      return CheckClassTemplate(S, TagSpec, TUK, KWLoc, SS,
                                ClassTemplate->getIdentifier(),
                                TemplateNameLoc,
                                Attr,
                                TemplateParams,
                                AS_none, /*ModulePrivateLoc=*/SourceLocation(),
                                TemplateParameterLists.size() - 1,
                                TemplateParameterLists.data());
    }

    // Create a new class template partial specialization declaration node.
    ClassTemplatePartialSpecializationDecl *PrevPartial
      = cast_or_null<ClassTemplatePartialSpecializationDecl>(PrevDecl);
    ClassTemplatePartialSpecializationDecl *Partial
      = ClassTemplatePartialSpecializationDecl::Create(Context, Kind,
                                             ClassTemplate->getDeclContext(),
                                                       KWLoc, TemplateNameLoc,
                                                       TemplateParams,
                                                       ClassTemplate,
                                                       Converted.data(),
                                                       Converted.size(),
                                                       TemplateArgs,
                                                       CanonType,
                                                       PrevPartial);
    SetNestedNameSpecifier(Partial, SS);
    if (TemplateParameterLists.size() > 1 && SS.isSet()) {
      Partial->setTemplateParameterListsInfo(Context,
                                             TemplateParameterLists.size() - 1,
                                             TemplateParameterLists.data());
    }

    if (!PrevPartial)
      ClassTemplate->AddPartialSpecialization(Partial, InsertPos);
    Specialization = Partial;

    // If we are providing an explicit specialization of a member class
    // template specialization, make a note of that.
    if (PrevPartial && PrevPartial->getInstantiatedFromMember())
      PrevPartial->setMemberSpecialization();

    // Check that all of the template parameters of the class template
    // partial specialization are deducible from the template
    // arguments. If not, this class template partial specialization
    // will never be used.
    llvm::SmallBitVector DeducibleParams(TemplateParams->size());
    MarkUsedTemplateParameters(Partial->getTemplateArgs(), true,
                               TemplateParams->getDepth(),
                               DeducibleParams);

    if (!DeducibleParams.all()) {
      unsigned NumNonDeducible = DeducibleParams.size()-DeducibleParams.count();
      Diag(TemplateNameLoc, diag::warn_partial_specs_not_deducible)
        << /*class template*/0 << (NumNonDeducible > 1)
        << SourceRange(TemplateNameLoc, RAngleLoc);
      for (unsigned I = 0, N = DeducibleParams.size(); I != N; ++I) {
        if (!DeducibleParams[I]) {
          NamedDecl *Param = cast<NamedDecl>(TemplateParams->getParam(I));
          if (Param->getDeclName())
            Diag(Param->getLocation(),
                 diag::note_partial_spec_unused_parameter)
              << Param->getDeclName();
          else
            Diag(Param->getLocation(),
                 diag::note_partial_spec_unused_parameter)
              << "(anonymous)";
        }
      }
    }
  } else {
    // Create a new class template specialization declaration node for
    // this explicit specialization or friend declaration.
    Specialization
      = ClassTemplateSpecializationDecl::Create(Context, Kind,
                                             ClassTemplate->getDeclContext(),
                                                KWLoc, TemplateNameLoc,
                                                ClassTemplate,
                                                Converted.data(),
                                                Converted.size(),
                                                PrevDecl);
    SetNestedNameSpecifier(Specialization, SS);
    if (TemplateParameterLists.size() > 0) {
      Specialization->setTemplateParameterListsInfo(Context,
                                              TemplateParameterLists.size(),
                                              TemplateParameterLists.data());
    }

    if (!PrevDecl)
      ClassTemplate->AddSpecialization(Specialization, InsertPos);

    CanonType = Context.getTypeDeclType(Specialization);
  }

  // C++ [temp.expl.spec]p6:
  //   If a template, a member template or the member of a class template is
  //   explicitly specialized then that specialization shall be declared
  //   before the first use of that specialization that would cause an implicit
  //   instantiation to take place, in every translation unit in which such a
  //   use occurs; no diagnostic is required.
  if (PrevDecl && PrevDecl->getPointOfInstantiation().isValid()) {
    bool Okay = false;
    for (Decl *Prev = PrevDecl; Prev; Prev = Prev->getPreviousDecl()) {
      // Is there any previous explicit specialization declaration?
      if (getTemplateSpecializationKind(Prev) == TSK_ExplicitSpecialization) {
        Okay = true;
        break;
      }
    }

    if (!Okay) {
      SourceRange Range(TemplateNameLoc, RAngleLoc);
      Diag(TemplateNameLoc, diag::err_specialization_after_instantiation)
        << Context.getTypeDeclType(Specialization) << Range;

      Diag(PrevDecl->getPointOfInstantiation(),
           diag::note_instantiation_required_here)
        << (PrevDecl->getTemplateSpecializationKind()
                                                != TSK_ImplicitInstantiation);
      return true;
    }
  }

  // If this is not a friend, note that this is an explicit specialization.
  if (TUK != TUK_Friend)
    Specialization->setSpecializationKind(TSK_ExplicitSpecialization);

  // Check that this isn't a redefinition of this specialization.
  if (TUK == TUK_Definition) {
    if (RecordDecl *Def = Specialization->getDefinition()) {
      SourceRange Range(TemplateNameLoc, RAngleLoc);
      Diag(TemplateNameLoc, diag::err_redefinition)
        << Context.getTypeDeclType(Specialization) << Range;
      Diag(Def->getLocation(), diag::note_previous_definition);
      Specialization->setInvalidDecl();
      return true;
    }
  }

  if (Attr)
    ProcessDeclAttributeList(S, Specialization, Attr);

  // Add alignment attributes if necessary; these attributes are checked when
  // the ASTContext lays out the structure.
  if (TUK == TUK_Definition) {
    AddAlignmentAttributesForRecord(Specialization);
    AddMsStructLayoutForRecord(Specialization);
  }

  if (ModulePrivateLoc.isValid())
    Diag(Specialization->getLocation(), diag::err_module_private_specialization)
      << (isPartialSpecialization? 1 : 0)
      << FixItHint::CreateRemoval(ModulePrivateLoc);
  
  // Build the fully-sugared type for this class template
  // specialization as the user wrote in the specialization
  // itself. This means that we'll pretty-print the type retrieved
  // from the specialization's declaration the way that the user
  // actually wrote the specialization, rather than formatting the
  // name based on the "canonical" representation used to store the
  // template arguments in the specialization.
  TypeSourceInfo *WrittenTy
    = Context.getTemplateSpecializationTypeInfo(Name, TemplateNameLoc,
                                                TemplateArgs, CanonType);
  if (TUK != TUK_Friend) {
    Specialization->setTypeAsWritten(WrittenTy);
    Specialization->setTemplateKeywordLoc(TemplateKWLoc);
  }

  // C++ [temp.expl.spec]p9:
  //   A template explicit specialization is in the scope of the
  //   namespace in which the template was defined.
  //
  // We actually implement this paragraph where we set the semantic
  // context (in the creation of the ClassTemplateSpecializationDecl),
  // but we also maintain the lexical context where the actual
  // definition occurs.
  Specialization->setLexicalDeclContext(CurContext);

  // We may be starting the definition of this specialization.
  if (TUK == TUK_Definition)
    Specialization->startDefinition();

  if (TUK == TUK_Friend) {
    FriendDecl *Friend = FriendDecl::Create(Context, CurContext,
                                            TemplateNameLoc,
                                            WrittenTy,
                                            /*FIXME:*/KWLoc);
    Friend->setAccess(AS_public);
    CurContext->addDecl(Friend);
  } else {
    // Add the specialization into its lexical context, so that it can
    // be seen when iterating through the list of declarations in that
    // context. However, specializations are not found by name lookup.
    CurContext->addDecl(Specialization);
  }
  return Specialization;
}

Decl *Sema::ActOnTemplateDeclarator(Scope *S,
                              MultiTemplateParamsArg TemplateParameterLists,
                                    Declarator &D) {
  Decl *NewDecl = HandleDeclarator(S, D, TemplateParameterLists);
  ActOnDocumentableDecl(NewDecl);
  return NewDecl;
}

Decl *Sema::ActOnStartOfFunctionTemplateDef(Scope *FnBodyScope,
                               MultiTemplateParamsArg TemplateParameterLists,
                                            Declarator &D) {
  assert(getCurFunctionDecl() == nullptr && "Function parsing confused");
  DeclaratorChunk::FunctionTypeInfo &FTI = D.getFunctionTypeInfo();

  if (FTI.hasPrototype) {
    // FIXME: Diagnose arguments without names in C.
  }

  Scope *ParentScope = FnBodyScope->getParent();

  D.setFunctionDefinitionKind(FDK_Definition);
  Decl *DP = HandleDeclarator(ParentScope, D,
                              TemplateParameterLists);
  return ActOnStartOfFunctionDef(FnBodyScope, DP);
}

/// \brief Strips various properties off an implicit instantiation
/// that has just been explicitly specialized.
static void StripImplicitInstantiation(NamedDecl *D) {
  D->dropAttrs();

  if (FunctionDecl *FD = dyn_cast<FunctionDecl>(D)) {
    FD->setInlineSpecified(false);

    for (auto I : FD->params())
      I->dropAttrs();
  }
}

/// \brief Compute the diagnostic location for an explicit instantiation
//  declaration or definition.
static SourceLocation DiagLocForExplicitInstantiation(
    NamedDecl* D, SourceLocation PointOfInstantiation) {
  // Explicit instantiations following a specialization have no effect and
  // hence no PointOfInstantiation. In that case, walk decl backwards
  // until a valid name loc is found.
  SourceLocation PrevDiagLoc = PointOfInstantiation;
  for (Decl *Prev = D; Prev && !PrevDiagLoc.isValid();
       Prev = Prev->getPreviousDecl()) {
    PrevDiagLoc = Prev->getLocation();
  }
  assert(PrevDiagLoc.isValid() &&
         "Explicit instantiation without point of instantiation?");
  return PrevDiagLoc;
}

/// \brief Diagnose cases where we have an explicit template specialization
/// before/after an explicit template instantiation, producing diagnostics
/// for those cases where they are required and determining whether the
/// new specialization/instantiation will have any effect.
///
/// \param NewLoc the location of the new explicit specialization or
/// instantiation.
///
/// \param NewTSK the kind of the new explicit specialization or instantiation.
///
/// \param PrevDecl the previous declaration of the entity.
///
/// \param PrevTSK the kind of the old explicit specialization or instantiatin.
///
/// \param PrevPointOfInstantiation if valid, indicates where the previus
/// declaration was instantiated (either implicitly or explicitly).
///
/// \param HasNoEffect will be set to true to indicate that the new
/// specialization or instantiation has no effect and should be ignored.
///
/// \returns true if there was an error that should prevent the introduction of
/// the new declaration into the AST, false otherwise.
bool
Sema::CheckSpecializationInstantiationRedecl(SourceLocation NewLoc,
                                             TemplateSpecializationKind NewTSK,
                                             NamedDecl *PrevDecl,
                                             TemplateSpecializationKind PrevTSK,
                                        SourceLocation PrevPointOfInstantiation,
                                             bool &HasNoEffect) {
  HasNoEffect = false;

  switch (NewTSK) {
  case TSK_Undeclared:
  case TSK_ImplicitInstantiation:
    assert(
        (PrevTSK == TSK_Undeclared || PrevTSK == TSK_ImplicitInstantiation) &&
        "previous declaration must be implicit!");
    return false;

  case TSK_ExplicitSpecialization:
    switch (PrevTSK) {
    case TSK_Undeclared:
    case TSK_ExplicitSpecialization:
      // Okay, we're just specializing something that is either already
      // explicitly specialized or has merely been mentioned without any
      // instantiation.
      return false;

    case TSK_ImplicitInstantiation:
      if (PrevPointOfInstantiation.isInvalid()) {
        // The declaration itself has not actually been instantiated, so it is
        // still okay to specialize it.
        StripImplicitInstantiation(PrevDecl);
        return false;
      }
      // Fall through

    case TSK_ExplicitInstantiationDeclaration:
    case TSK_ExplicitInstantiationDefinition:
      assert((PrevTSK == TSK_ImplicitInstantiation ||
              PrevPointOfInstantiation.isValid()) &&
             "Explicit instantiation without point of instantiation?");

      // C++ [temp.expl.spec]p6:
      //   If a template, a member template or the member of a class template
      //   is explicitly specialized then that specialization shall be declared
      //   before the first use of that specialization that would cause an
      //   implicit instantiation to take place, in every translation unit in
      //   which such a use occurs; no diagnostic is required.
      for (Decl *Prev = PrevDecl; Prev; Prev = Prev->getPreviousDecl()) {
        // Is there any previous explicit specialization declaration?
        if (getTemplateSpecializationKind(Prev) == TSK_ExplicitSpecialization)
          return false;
      }

      Diag(NewLoc, diag::err_specialization_after_instantiation)
        << PrevDecl;
      Diag(PrevPointOfInstantiation, diag::note_instantiation_required_here)
        << (PrevTSK != TSK_ImplicitInstantiation);

      return true;
    }

  case TSK_ExplicitInstantiationDeclaration:
    switch (PrevTSK) {
    case TSK_ExplicitInstantiationDeclaration:
      // This explicit instantiation declaration is redundant (that's okay).
      HasNoEffect = true;
      return false;

    case TSK_Undeclared:
    case TSK_ImplicitInstantiation:
      // We're explicitly instantiating something that may have already been
      // implicitly instantiated; that's fine.
      return false;

    case TSK_ExplicitSpecialization:
      // C++0x [temp.explicit]p4:
      //   For a given set of template parameters, if an explicit instantiation
      //   of a template appears after a declaration of an explicit
      //   specialization for that template, the explicit instantiation has no
      //   effect.
      HasNoEffect = true;
      return false;

    case TSK_ExplicitInstantiationDefinition:
      // C++0x [temp.explicit]p10:
      //   If an entity is the subject of both an explicit instantiation
      //   declaration and an explicit instantiation definition in the same
      //   translation unit, the definition shall follow the declaration.
      Diag(NewLoc,
           diag::err_explicit_instantiation_declaration_after_definition);

      // Explicit instantiations following a specialization have no effect and
      // hence no PrevPointOfInstantiation. In that case, walk decl backwards
      // until a valid name loc is found.
      Diag(DiagLocForExplicitInstantiation(PrevDecl, PrevPointOfInstantiation),
           diag::note_explicit_instantiation_definition_here);
      HasNoEffect = true;
      return false;
    }

  case TSK_ExplicitInstantiationDefinition:
    switch (PrevTSK) {
    case TSK_Undeclared:
    case TSK_ImplicitInstantiation:
      // We're explicitly instantiating something that may have already been
      // implicitly instantiated; that's fine.
      return false;

    case TSK_ExplicitSpecialization:
      // C++ DR 259, C++0x [temp.explicit]p4:
      //   For a given set of template parameters, if an explicit
      //   instantiation of a template appears after a declaration of
      //   an explicit specialization for that template, the explicit
      //   instantiation has no effect.
      //
      // In C++98/03 mode, we only give an extension warning here, because it
      // is not harmful to try to explicitly instantiate something that
      // has been explicitly specialized.
      Diag(NewLoc, getLangOpts().CPlusPlus11 ?
           diag::warn_cxx98_compat_explicit_instantiation_after_specialization :
           diag::ext_explicit_instantiation_after_specialization)
        << PrevDecl;
      Diag(PrevDecl->getLocation(),
           diag::note_previous_template_specialization);
      HasNoEffect = true;
      return false;

    case TSK_ExplicitInstantiationDeclaration:
      // We're explicity instantiating a definition for something for which we
      // were previously asked to suppress instantiations. That's fine.

      // C++0x [temp.explicit]p4:
      //   For a given set of template parameters, if an explicit instantiation
      //   of a template appears after a declaration of an explicit
      //   specialization for that template, the explicit instantiation has no
      //   effect.
      for (Decl *Prev = PrevDecl; Prev; Prev = Prev->getPreviousDecl()) {
        // Is there any previous explicit specialization declaration?
        if (getTemplateSpecializationKind(Prev) == TSK_ExplicitSpecialization) {
          HasNoEffect = true;
          break;
        }
      }

      return false;

    case TSK_ExplicitInstantiationDefinition:
      // C++0x [temp.spec]p5:
      //   For a given template and a given set of template-arguments,
      //     - an explicit instantiation definition shall appear at most once
      //       in a program,

      // MSVCCompat: MSVC silently ignores duplicate explicit instantiations.
      Diag(NewLoc, (getLangOpts().MSVCCompat)
                       ? diag::warn_explicit_instantiation_duplicate
                       : diag::err_explicit_instantiation_duplicate)
          << PrevDecl;
      Diag(DiagLocForExplicitInstantiation(PrevDecl, PrevPointOfInstantiation),
           diag::note_previous_explicit_instantiation);
      HasNoEffect = true;
      return false;
    }
  }

  llvm_unreachable("Missing specialization/instantiation case?");
}

/// \brief Perform semantic analysis for the given dependent function
/// template specialization.
///
/// The only possible way to get a dependent function template specialization
/// is with a friend declaration, like so:
///
/// \code
///   template \<class T> void foo(T);
///   template \<class T> class A {
///     friend void foo<>(T);
///   };
/// \endcode
///
/// There really isn't any useful analysis we can do here, so we
/// just store the information.
bool
Sema::CheckDependentFunctionTemplateSpecialization(FunctionDecl *FD,
                   const TemplateArgumentListInfo &ExplicitTemplateArgs,
                                                   LookupResult &Previous) {
  // Remove anything from Previous that isn't a function template in
  // the correct context.
  DeclContext *FDLookupContext = FD->getDeclContext()->getRedeclContext();
  LookupResult::Filter F = Previous.makeFilter();
  while (F.hasNext()) {
    NamedDecl *D = F.next()->getUnderlyingDecl();
    if (!isa<FunctionTemplateDecl>(D) ||
        !FDLookupContext->InEnclosingNamespaceSetOf(
                              D->getDeclContext()->getRedeclContext()))
      F.erase();
  }
  F.done();

  // Should this be diagnosed here?
  if (Previous.empty()) return true;

  FD->setDependentTemplateSpecialization(Context, Previous.asUnresolvedSet(),
                                         ExplicitTemplateArgs);
  return false;
}

/// \brief Perform semantic analysis for the given function template
/// specialization.
///
/// This routine performs all of the semantic analysis required for an
/// explicit function template specialization. On successful completion,
/// the function declaration \p FD will become a function template
/// specialization.
///
/// \param FD the function declaration, which will be updated to become a
/// function template specialization.
///
/// \param ExplicitTemplateArgs the explicitly-provided template arguments,
/// if any. Note that this may be valid info even when 0 arguments are
/// explicitly provided as in, e.g., \c void sort<>(char*, char*);
/// as it anyway contains info on the angle brackets locations.
///
/// \param Previous the set of declarations that may be specialized by
/// this function specialization.
bool Sema::CheckFunctionTemplateSpecialization(
    FunctionDecl *FD, TemplateArgumentListInfo *ExplicitTemplateArgs,
    LookupResult &Previous) {
  // The set of function template specializations that could match this
  // explicit function template specialization.
  UnresolvedSet<8> Candidates;
  TemplateSpecCandidateSet FailedCandidates(FD->getLocation());

  DeclContext *FDLookupContext = FD->getDeclContext()->getRedeclContext();
  for (LookupResult::iterator I = Previous.begin(), E = Previous.end();
         I != E; ++I) {
    NamedDecl *Ovl = (*I)->getUnderlyingDecl();
    if (FunctionTemplateDecl *FunTmpl = dyn_cast<FunctionTemplateDecl>(Ovl)) {
      // Only consider templates found within the same semantic lookup scope as
      // FD.
      if (!FDLookupContext->InEnclosingNamespaceSetOf(
                                Ovl->getDeclContext()->getRedeclContext()))
        continue;

      // When matching a constexpr member function template specialization
      // against the primary template, we don't yet know whether the
      // specialization has an implicit 'const' (because we don't know whether
      // it will be a static member function until we know which template it
      // specializes), so adjust it now assuming it specializes this template.
      QualType FT = FD->getType();
      if (FD->isConstexpr()) {
        CXXMethodDecl *OldMD =
          dyn_cast<CXXMethodDecl>(FunTmpl->getTemplatedDecl());
        if (OldMD && OldMD->isConst()) {
          const FunctionProtoType *FPT = FT->castAs<FunctionProtoType>();
          FunctionProtoType::ExtProtoInfo EPI = FPT->getExtProtoInfo();
          EPI.TypeQuals |= Qualifiers::Const;
          FT = Context.getFunctionType(FPT->getReturnType(),
                                       FPT->getParamTypes(), EPI);
        }
      }

      // C++ [temp.expl.spec]p11:
      //   A trailing template-argument can be left unspecified in the
      //   template-id naming an explicit function template specialization
      //   provided it can be deduced from the function argument type.
      // Perform template argument deduction to determine whether we may be
      // specializing this template.
      // FIXME: It is somewhat wasteful to build
      TemplateDeductionInfo Info(FailedCandidates.getLocation());
      FunctionDecl *Specialization = nullptr;
      if (TemplateDeductionResult TDK = DeduceTemplateArguments(
              cast<FunctionTemplateDecl>(FunTmpl->getFirstDecl()),
              ExplicitTemplateArgs, FT, Specialization, Info)) {
        // Template argument deduction failed; record why it failed, so
        // that we can provide nifty diagnostics.
        FailedCandidates.addCandidate()
            .set(FunTmpl->getTemplatedDecl(),
                 MakeDeductionFailureInfo(Context, TDK, Info));
        (void)TDK;
        continue;
      }

      // Record this candidate.
      Candidates.addDecl(Specialization, I.getAccess());
    }
  }

  // Find the most specialized function template.
  UnresolvedSetIterator Result = getMostSpecialized(
      Candidates.begin(), Candidates.end(), FailedCandidates,
      FD->getLocation(),
      PDiag(diag::err_function_template_spec_no_match) << FD->getDeclName(),
      PDiag(diag::err_function_template_spec_ambiguous)
          << FD->getDeclName() << (ExplicitTemplateArgs != nullptr),
      PDiag(diag::note_function_template_spec_matched));

  if (Result == Candidates.end())
    return true;

  // Ignore access information;  it doesn't figure into redeclaration checking.
  FunctionDecl *Specialization = cast<FunctionDecl>(*Result);

  FunctionTemplateSpecializationInfo *SpecInfo
    = Specialization->getTemplateSpecializationInfo();
  assert(SpecInfo && "Function template specialization info missing?");

  // Note: do not overwrite location info if previous template
  // specialization kind was explicit.
  TemplateSpecializationKind TSK = SpecInfo->getTemplateSpecializationKind();
  if (TSK == TSK_Undeclared || TSK == TSK_ImplicitInstantiation) {
    Specialization->setLocation(FD->getLocation());
    // C++11 [dcl.constexpr]p1: An explicit specialization of a constexpr
    // function can differ from the template declaration with respect to
    // the constexpr specifier.
    Specialization->setConstexpr(FD->isConstexpr());
  }

  // FIXME: Check if the prior specialization has a point of instantiation.
  // If so, we have run afoul of .

  // If this is a friend declaration, then we're not really declaring
  // an explicit specialization.
  bool isFriend = (FD->getFriendObjectKind() != Decl::FOK_None);

  // Check the scope of this explicit specialization.
  if (!isFriend &&
      CheckTemplateSpecializationScope(*this,
                                       Specialization->getPrimaryTemplate(),
                                       Specialization, FD->getLocation(),
                                       false))
    return true;

  // C++ [temp.expl.spec]p6:
  //   If a template, a member template or the member of a class template is
  //   explicitly specialized then that specialization shall be declared
  //   before the first use of that specialization that would cause an implicit
  //   instantiation to take place, in every translation unit in which such a
  //   use occurs; no diagnostic is required.
  bool HasNoEffect = false;
  if (!isFriend &&
      CheckSpecializationInstantiationRedecl(FD->getLocation(),
                                             TSK_ExplicitSpecialization,
                                             Specialization,
                                   SpecInfo->getTemplateSpecializationKind(),
                                         SpecInfo->getPointOfInstantiation(),
                                             HasNoEffect))
    return true;
  
  // Mark the prior declaration as an explicit specialization, so that later
  // clients know that this is an explicit specialization.
  if (!isFriend) {
    SpecInfo->setTemplateSpecializationKind(TSK_ExplicitSpecialization);
    MarkUnusedFileScopedDecl(Specialization);
  }

  // Turn the given function declaration into a function template
  // specialization, with the template arguments from the previous
  // specialization.
  // Take copies of (semantic and syntactic) template argument lists.
  const TemplateArgumentList* TemplArgs = new (Context)
    TemplateArgumentList(Specialization->getTemplateSpecializationArgs());
  FD->setFunctionTemplateSpecialization(Specialization->getPrimaryTemplate(),
                                        TemplArgs, /*InsertPos=*/nullptr,
                                    SpecInfo->getTemplateSpecializationKind(),
                                        ExplicitTemplateArgs);

  // The "previous declaration" for this function template specialization is
  // the prior function template specialization.
  Previous.clear();
  Previous.addDecl(Specialization);
  return false;
}

/// \brief Perform semantic analysis for the given non-template member
/// specialization.
///
/// This routine performs all of the semantic analysis required for an
/// explicit member function specialization. On successful completion,
/// the function declaration \p FD will become a member function
/// specialization.
///
/// \param Member the member declaration, which will be updated to become a
/// specialization.
///
/// \param Previous the set of declarations, one of which may be specialized
/// by this function specialization;  the set will be modified to contain the
/// redeclared member.
bool
Sema::CheckMemberSpecialization(NamedDecl *Member, LookupResult &Previous) {
  assert(!isa<TemplateDecl>(Member) && "Only for non-template members");

  // Try to find the member we are instantiating.
  NamedDecl *Instantiation = nullptr;
  NamedDecl *InstantiatedFrom = nullptr;
  MemberSpecializationInfo *MSInfo = nullptr;

  if (Previous.empty()) {
    // Nowhere to look anyway.
  } else if (FunctionDecl *Function = dyn_cast<FunctionDecl>(Member)) {
    for (LookupResult::iterator I = Previous.begin(), E = Previous.end();
           I != E; ++I) {
      NamedDecl *D = (*I)->getUnderlyingDecl();
      if (CXXMethodDecl *Method = dyn_cast<CXXMethodDecl>(D)) {
        QualType Adjusted = Function->getType();
        if (!hasExplicitCallingConv(Adjusted))
          Adjusted = adjustCCAndNoReturn(Adjusted, Method->getType());
        if (Context.hasSameType(Adjusted, Method->getType())) {
          Instantiation = Method;
          InstantiatedFrom = Method->getInstantiatedFromMemberFunction();
          MSInfo = Method->getMemberSpecializationInfo();
          break;
        }
      }
    }
  } else if (isa<VarDecl>(Member)) {
    VarDecl *PrevVar;
    if (Previous.isSingleResult() &&
        (PrevVar = dyn_cast<VarDecl>(Previous.getFoundDecl())))
      if (PrevVar->isStaticDataMember()) {
        Instantiation = PrevVar;
        InstantiatedFrom = PrevVar->getInstantiatedFromStaticDataMember();
        MSInfo = PrevVar->getMemberSpecializationInfo();
      }
  } else if (isa<RecordDecl>(Member)) {
    CXXRecordDecl *PrevRecord;
    if (Previous.isSingleResult() &&
        (PrevRecord = dyn_cast<CXXRecordDecl>(Previous.getFoundDecl()))) {
      Instantiation = PrevRecord;
      InstantiatedFrom = PrevRecord->getInstantiatedFromMemberClass();
      MSInfo = PrevRecord->getMemberSpecializationInfo();
    }
  } else if (isa<EnumDecl>(Member)) {
    EnumDecl *PrevEnum;
    if (Previous.isSingleResult() &&
        (PrevEnum = dyn_cast<EnumDecl>(Previous.getFoundDecl()))) {
      Instantiation = PrevEnum;
      InstantiatedFrom = PrevEnum->getInstantiatedFromMemberEnum();
      MSInfo = PrevEnum->getMemberSpecializationInfo();
    }
  }

  if (!Instantiation) {
    // There is no previous declaration that matches. Since member
    // specializations are always out-of-line, the caller will complain about
    // this mismatch later.
    return false;
  }

  // If this is a friend, just bail out here before we start turning
  // things into explicit specializations.
  if (Member->getFriendObjectKind() != Decl::FOK_None) {
    // Preserve instantiation information.
    if (InstantiatedFrom && isa<CXXMethodDecl>(Member)) {
      cast<CXXMethodDecl>(Member)->setInstantiationOfMemberFunction(
                                      cast<CXXMethodDecl>(InstantiatedFrom),
        cast<CXXMethodDecl>(Instantiation)->getTemplateSpecializationKind());
    } else if (InstantiatedFrom && isa<CXXRecordDecl>(Member)) {
      cast<CXXRecordDecl>(Member)->setInstantiationOfMemberClass(
                                      cast<CXXRecordDecl>(InstantiatedFrom),
        cast<CXXRecordDecl>(Instantiation)->getTemplateSpecializationKind());
    }

    Previous.clear();
    Previous.addDecl(Instantiation);
    return false;
  }

  // Make sure that this is a specialization of a member.
  if (!InstantiatedFrom) {
    Diag(Member->getLocation(), diag::err_spec_member_not_instantiated)
      << Member;
    Diag(Instantiation->getLocation(), diag::note_specialized_decl);
    return true;
  }

  // C++ [temp.expl.spec]p6:
  //   If a template, a member template or the member of a class template is
  //   explicitly specialized then that specialization shall be declared
  //   before the first use of that specialization that would cause an implicit
  //   instantiation to take place, in every translation unit in which such a
  //   use occurs; no diagnostic is required.
  assert(MSInfo && "Member specialization info missing?");

  bool HasNoEffect = false;
  if (CheckSpecializationInstantiationRedecl(Member->getLocation(),
                                             TSK_ExplicitSpecialization,
                                             Instantiation,
                                     MSInfo->getTemplateSpecializationKind(),
                                           MSInfo->getPointOfInstantiation(),
                                             HasNoEffect))
    return true;

  // Check the scope of this explicit specialization.
  if (CheckTemplateSpecializationScope(*this,
                                       InstantiatedFrom,
                                       Instantiation, Member->getLocation(),
                                       false))
    return true;

  // Note that this is an explicit instantiation of a member.
  // the original declaration to note that it is an explicit specialization
  // (if it was previously an implicit instantiation). This latter step
  // makes bookkeeping easier.
  if (isa<FunctionDecl>(Member)) {
    FunctionDecl *InstantiationFunction = cast<FunctionDecl>(Instantiation);
    if (InstantiationFunction->getTemplateSpecializationKind() ==
          TSK_ImplicitInstantiation) {
      InstantiationFunction->setTemplateSpecializationKind(
                                                  TSK_ExplicitSpecialization);
      InstantiationFunction->setLocation(Member->getLocation());
    }

    cast<FunctionDecl>(Member)->setInstantiationOfMemberFunction(
                                        cast<CXXMethodDecl>(InstantiatedFrom),
                                                  TSK_ExplicitSpecialization);
    MarkUnusedFileScopedDecl(InstantiationFunction);
  } else if (isa<VarDecl>(Member)) {
    VarDecl *InstantiationVar = cast<VarDecl>(Instantiation);
    if (InstantiationVar->getTemplateSpecializationKind() ==
          TSK_ImplicitInstantiation) {
      InstantiationVar->setTemplateSpecializationKind(
                                                  TSK_ExplicitSpecialization);
      InstantiationVar->setLocation(Member->getLocation());
    }

    cast<VarDecl>(Member)->setInstantiationOfStaticDataMember(
        cast<VarDecl>(InstantiatedFrom), TSK_ExplicitSpecialization);
    MarkUnusedFileScopedDecl(InstantiationVar);
  } else if (isa<CXXRecordDecl>(Member)) {
    CXXRecordDecl *InstantiationClass = cast<CXXRecordDecl>(Instantiation);
    if (InstantiationClass->getTemplateSpecializationKind() ==
          TSK_ImplicitInstantiation) {
      InstantiationClass->setTemplateSpecializationKind(
                                                   TSK_ExplicitSpecialization);
      InstantiationClass->setLocation(Member->getLocation());
    }

    cast<CXXRecordDecl>(Member)->setInstantiationOfMemberClass(
                                        cast<CXXRecordDecl>(InstantiatedFrom),
                                                   TSK_ExplicitSpecialization);
  } else {
    assert(isa<EnumDecl>(Member) && "Only member enums remain");
    EnumDecl *InstantiationEnum = cast<EnumDecl>(Instantiation);
    if (InstantiationEnum->getTemplateSpecializationKind() ==
          TSK_ImplicitInstantiation) {
      InstantiationEnum->setTemplateSpecializationKind(
                                                   TSK_ExplicitSpecialization);
      InstantiationEnum->setLocation(Member->getLocation());
    }

    cast<EnumDecl>(Member)->setInstantiationOfMemberEnum(
        cast<EnumDecl>(InstantiatedFrom), TSK_ExplicitSpecialization);
  }

  // Save the caller the trouble of having to figure out which declaration
  // this specialization matches.
  Previous.clear();
  Previous.addDecl(Instantiation);
  return false;
}

/// \brief Check the scope of an explicit instantiation.
///
/// \returns true if a serious error occurs, false otherwise.
static bool CheckExplicitInstantiationScope(Sema &S, NamedDecl *D,
                                            SourceLocation InstLoc,
                                            bool WasQualifiedName) {
  DeclContext *OrigContext= D->getDeclContext()->getEnclosingNamespaceContext();
  DeclContext *CurContext = S.CurContext->getRedeclContext();

  if (CurContext->isRecord()) {
    S.Diag(InstLoc, diag::err_explicit_instantiation_in_class)
      << D;
    return true;
  }

  // C++11 [temp.explicit]p3:
  //   An explicit instantiation shall appear in an enclosing namespace of its
  //   template. If the name declared in the explicit instantiation is an
  //   unqualified name, the explicit instantiation shall appear in the
  //   namespace where its template is declared or, if that namespace is inline
  //   (7.3.1), any namespace from its enclosing namespace set.
  //
  // This is DR275, which we do not retroactively apply to C++98/03.
  if (WasQualifiedName) {
    if (CurContext->Encloses(OrigContext))
      return false;
  } else {
    if (CurContext->InEnclosingNamespaceSetOf(OrigContext))
      return false;
  }

  if (NamespaceDecl *NS = dyn_cast<NamespaceDecl>(OrigContext)) {
    if (WasQualifiedName)
      S.Diag(InstLoc,
             S.getLangOpts().CPlusPlus11?
               diag::err_explicit_instantiation_out_of_scope :
               diag::warn_explicit_instantiation_out_of_scope_0x)
        << D << NS;
    else
      S.Diag(InstLoc,
             S.getLangOpts().CPlusPlus11?
               diag::err_explicit_instantiation_unqualified_wrong_namespace :
               diag::warn_explicit_instantiation_unqualified_wrong_namespace_0x)
        << D << NS;
  } else
    S.Diag(InstLoc,
           S.getLangOpts().CPlusPlus11?
             diag::err_explicit_instantiation_must_be_global :
             diag::warn_explicit_instantiation_must_be_global_0x)
      << D;
  S.Diag(D->getLocation(), diag::note_explicit_instantiation_here);
  return false;
}

/// \brief Determine whether the given scope specifier has a template-id in it.
static bool ScopeSpecifierHasTemplateId(const CXXScopeSpec &SS) {
  if (!SS.isSet())
    return false;

  // C++11 [temp.explicit]p3:
  //   If the explicit instantiation is for a member function, a member class
  //   or a static data member of a class template specialization, the name of
  //   the class template specialization in the qualified-id for the member
  //   name shall be a simple-template-id.
  //
  // C++98 has the same restriction, just worded differently.
  for (NestedNameSpecifier *NNS = SS.getScopeRep(); NNS;
       NNS = NNS->getPrefix())
    if (const Type *T = NNS->getAsType())
      if (isa<TemplateSpecializationType>(T))
        return true;

  return false;
}

// Explicit instantiation of a class template specialization
DeclResult
Sema::ActOnExplicitInstantiation(Scope *S,
                                 SourceLocation ExternLoc,
                                 SourceLocation TemplateLoc,
                                 unsigned TagSpec,
                                 SourceLocation KWLoc,
                                 const CXXScopeSpec &SS,
                                 TemplateTy TemplateD,
                                 SourceLocation TemplateNameLoc,
                                 SourceLocation LAngleLoc,
                                 ASTTemplateArgsPtr TemplateArgsIn,
                                 SourceLocation RAngleLoc,
                                 AttributeList *Attr) {
  // Find the class template we're specializing
  TemplateName Name = TemplateD.get();
  TemplateDecl *TD = Name.getAsTemplateDecl();
  // Check that the specialization uses the same tag kind as the
  // original template.
  TagTypeKind Kind = TypeWithKeyword::getTagTypeKindForTypeSpec(TagSpec);
  assert(Kind != TTK_Enum &&
         "Invalid enum tag in class template explicit instantiation!");

  if (isa<TypeAliasTemplateDecl>(TD)) {
      Diag(KWLoc, diag::err_tag_reference_non_tag) << Kind;
      Diag(TD->getTemplatedDecl()->getLocation(),
           diag::note_previous_use);
    return true;
  }

  ClassTemplateDecl *ClassTemplate = cast<ClassTemplateDecl>(TD);

  if (!isAcceptableTagRedeclaration(ClassTemplate->getTemplatedDecl(),
                                    Kind, /*isDefinition*/false, KWLoc,
                                    *ClassTemplate->getIdentifier())) {
    Diag(KWLoc, diag::err_use_with_wrong_tag)
      << ClassTemplate
      << FixItHint::CreateReplacement(KWLoc,
                            ClassTemplate->getTemplatedDecl()->getKindName());
    Diag(ClassTemplate->getTemplatedDecl()->getLocation(),
         diag::note_previous_use);
    Kind = ClassTemplate->getTemplatedDecl()->getTagKind();
  }

  // C++0x [temp.explicit]p2:
  //   There are two forms of explicit instantiation: an explicit instantiation
  //   definition and an explicit instantiation declaration. An explicit
  //   instantiation declaration begins with the extern keyword. [...]
  TemplateSpecializationKind TSK
    = ExternLoc.isInvalid()? TSK_ExplicitInstantiationDefinition
                           : TSK_ExplicitInstantiationDeclaration;

  // Translate the parser's template argument list in our AST format.
  TemplateArgumentListInfo TemplateArgs(LAngleLoc, RAngleLoc);
  translateTemplateArguments(TemplateArgsIn, TemplateArgs);

  // Check that the template argument list is well-formed for this
  // template.
  SmallVector<TemplateArgument, 4> Converted;
  if (CheckTemplateArgumentList(ClassTemplate, TemplateNameLoc,
                                TemplateArgs, false, Converted))
    return true;

  // Find the class template specialization declaration that
  // corresponds to these arguments.
  void *InsertPos = nullptr;
  ClassTemplateSpecializationDecl *PrevDecl
    = ClassTemplate->findSpecialization(Converted, InsertPos);

  TemplateSpecializationKind PrevDecl_TSK
    = PrevDecl ? PrevDecl->getTemplateSpecializationKind() : TSK_Undeclared;

  // C++0x [temp.explicit]p2:
  //   [...] An explicit instantiation shall appear in an enclosing
  //   namespace of its template. [...]
  //
  // This is C++ DR 275.
  if (CheckExplicitInstantiationScope(*this, ClassTemplate, TemplateNameLoc,
                                      SS.isSet()))
    return true;

  ClassTemplateSpecializationDecl *Specialization = nullptr;

  bool HasNoEffect = false;
  if (PrevDecl) {
    if (CheckSpecializationInstantiationRedecl(TemplateNameLoc, TSK,
                                               PrevDecl, PrevDecl_TSK,
                                            PrevDecl->getPointOfInstantiation(),
                                               HasNoEffect))
      return PrevDecl;

    // Even though HasNoEffect == true means that this explicit instantiation
    // has no effect on semantics, we go on to put its syntax in the AST.

    if (PrevDecl_TSK == TSK_ImplicitInstantiation ||
        PrevDecl_TSK == TSK_Undeclared) {
      // Since the only prior class template specialization with these
      // arguments was referenced but not declared, reuse that
      // declaration node as our own, updating the source location
      // for the template name to reflect our new declaration.
      // (Other source locations will be updated later.)
      Specialization = PrevDecl;
      Specialization->setLocation(TemplateNameLoc);
      PrevDecl = nullptr;
    }
  }

  if (!Specialization) {
    // Create a new class template specialization declaration node for
    // this explicit specialization.
    Specialization
      = ClassTemplateSpecializationDecl::Create(Context, Kind,
                                             ClassTemplate->getDeclContext(),
                                                KWLoc, TemplateNameLoc,
                                                ClassTemplate,
                                                Converted.data(),
                                                Converted.size(),
                                                PrevDecl);
    SetNestedNameSpecifier(Specialization, SS);

    if (!HasNoEffect && !PrevDecl) {
      // Insert the new specialization.
      ClassTemplate->AddSpecialization(Specialization, InsertPos);
    }
  }

  // Build the fully-sugared type for this explicit instantiation as
  // the user wrote in the explicit instantiation itself. This means
  // that we'll pretty-print the type retrieved from the
  // specialization's declaration the way that the user actually wrote
  // the explicit instantiation, rather than formatting the name based
  // on the "canonical" representation used to store the template
  // arguments in the specialization.
  TypeSourceInfo *WrittenTy
    = Context.getTemplateSpecializationTypeInfo(Name, TemplateNameLoc,
                                                TemplateArgs,
                                  Context.getTypeDeclType(Specialization));
  Specialization->setTypeAsWritten(WrittenTy);

  // Set source locations for keywords.
  Specialization->setExternLoc(ExternLoc);
  Specialization->setTemplateKeywordLoc(TemplateLoc);
  Specialization->setRBraceLoc(SourceLocation());

  if (Attr)
    ProcessDeclAttributeList(S, Specialization, Attr);

  // Add the explicit instantiation into its lexical context. However,
  // since explicit instantiations are never found by name lookup, we
  // just put it into the declaration context directly.
  Specialization->setLexicalDeclContext(CurContext);
  CurContext->addDecl(Specialization);

  // Syntax is now OK, so return if it has no other effect on semantics.
  if (HasNoEffect) {
    // Set the template specialization kind.
    Specialization->setTemplateSpecializationKind(TSK);
    return Specialization;
  }

  // C++ [temp.explicit]p3:
  //   A definition of a class template or class member template
  //   shall be in scope at the point of the explicit instantiation of
  //   the class template or class member template.
  //
  // This check comes when we actually try to perform the
  // instantiation.
  ClassTemplateSpecializationDecl *Def
    = cast_or_null<ClassTemplateSpecializationDecl>(
                                              Specialization->getDefinition());
  if (!Def)
    InstantiateClassTemplateSpecialization(TemplateNameLoc, Specialization, TSK);
  else if (TSK == TSK_ExplicitInstantiationDefinition) {
    MarkVTableUsed(TemplateNameLoc, Specialization, true);
    Specialization->setPointOfInstantiation(Def->getPointOfInstantiation());
  }

  // Instantiate the members of this class template specialization.
  Def = cast_or_null<ClassTemplateSpecializationDecl>(
                                       Specialization->getDefinition());
  if (Def) {
    TemplateSpecializationKind Old_TSK = Def->getTemplateSpecializationKind();

    // Fix a TSK_ExplicitInstantiationDeclaration followed by a
    // TSK_ExplicitInstantiationDefinition
    if (Old_TSK == TSK_ExplicitInstantiationDeclaration &&
        TSK == TSK_ExplicitInstantiationDefinition)
      // FIXME: Need to notify the ASTMutationListener that we did this.
      Def->setTemplateSpecializationKind(TSK);

    InstantiateClassTemplateSpecializationMembers(TemplateNameLoc, Def, TSK);
  }

  // Set the template specialization kind.
  Specialization->setTemplateSpecializationKind(TSK);
  return Specialization;
}

// Explicit instantiation of a member class of a class template.
DeclResult
Sema::ActOnExplicitInstantiation(Scope *S,
                                 SourceLocation ExternLoc,
                                 SourceLocation TemplateLoc,
                                 unsigned TagSpec,
                                 SourceLocation KWLoc,
                                 CXXScopeSpec &SS,
                                 IdentifierInfo *Name,
                                 SourceLocation NameLoc,
                                 AttributeList *Attr) {

  bool Owned = false;
  bool IsDependent = false;
  Decl *TagD = ActOnTag(S, TagSpec, Sema::TUK_Reference,
                        KWLoc, SS, Name, NameLoc, Attr, AS_none,
                        /*ModulePrivateLoc=*/SourceLocation(),
                        MultiTemplateParamsArg(), Owned, IsDependent,
                        SourceLocation(), false, TypeResult(),
                        /*IsTypeSpecifier*/false);
  assert(!IsDependent && "explicit instantiation of dependent name not yet handled");

  if (!TagD)
    return true;

  TagDecl *Tag = cast<TagDecl>(TagD);
  assert(!Tag->isEnum() && "shouldn't see enumerations here");

  if (Tag->isInvalidDecl())
    return true;

  CXXRecordDecl *Record = cast<CXXRecordDecl>(Tag);
  CXXRecordDecl *Pattern = Record->getInstantiatedFromMemberClass();
  if (!Pattern) {
    Diag(TemplateLoc, diag::err_explicit_instantiation_nontemplate_type)
      << Context.getTypeDeclType(Record);
    Diag(Record->getLocation(), diag::note_nontemplate_decl_here);
    return true;
  }

  // C++0x [temp.explicit]p2:
  //   If the explicit instantiation is for a class or member class, the
  //   elaborated-type-specifier in the declaration shall include a
  //   simple-template-id.
  //
  // C++98 has the same restriction, just worded differently.
  if (!ScopeSpecifierHasTemplateId(SS))
    Diag(TemplateLoc, diag::ext_explicit_instantiation_without_qualified_id)
      << Record << SS.getRange();

  // C++0x [temp.explicit]p2:
  //   There are two forms of explicit instantiation: an explicit instantiation
  //   definition and an explicit instantiation declaration. An explicit
  //   instantiation declaration begins with the extern keyword. [...]
  TemplateSpecializationKind TSK
    = ExternLoc.isInvalid()? TSK_ExplicitInstantiationDefinition
                           : TSK_ExplicitInstantiationDeclaration;

  // C++0x [temp.explicit]p2:
  //   [...] An explicit instantiation shall appear in an enclosing
  //   namespace of its template. [...]
  //
  // This is C++ DR 275.
  CheckExplicitInstantiationScope(*this, Record, NameLoc, true);

  // Verify that it is okay to explicitly instantiate here.
  CXXRecordDecl *PrevDecl
    = cast_or_null<CXXRecordDecl>(Record->getPreviousDecl());
  if (!PrevDecl && Record->getDefinition())
    PrevDecl = Record;
  if (PrevDecl) {
    MemberSpecializationInfo *MSInfo = PrevDecl->getMemberSpecializationInfo();
    bool HasNoEffect = false;
    assert(MSInfo && "No member specialization information?");
    if (CheckSpecializationInstantiationRedecl(TemplateLoc, TSK,
                                               PrevDecl,
                                        MSInfo->getTemplateSpecializationKind(),
                                             MSInfo->getPointOfInstantiation(),
                                               HasNoEffect))
      return true;
    if (HasNoEffect)
      return TagD;
  }

  CXXRecordDecl *RecordDef
    = cast_or_null<CXXRecordDecl>(Record->getDefinition());
  if (!RecordDef) {
    // C++ [temp.explicit]p3:
    //   A definition of a member class of a class template shall be in scope
    //   at the point of an explicit instantiation of the member class.
    CXXRecordDecl *Def
      = cast_or_null<CXXRecordDecl>(Pattern->getDefinition());
    if (!Def) {
      Diag(TemplateLoc, diag::err_explicit_instantiation_undefined_member)
        << 0 << Record->getDeclName() << Record->getDeclContext();
      Diag(Pattern->getLocation(), diag::note_forward_declaration)
        << Pattern;
      return true;
    } else {
      if (InstantiateClass(NameLoc, Record, Def,
                           getTemplateInstantiationArgs(Record),
                           TSK))
        return true;

      RecordDef = cast_or_null<CXXRecordDecl>(Record->getDefinition());
      if (!RecordDef)
        return true;
    }
  }

  // Instantiate all of the members of the class.
  InstantiateClassMembers(NameLoc, RecordDef,
                          getTemplateInstantiationArgs(Record), TSK);

  if (TSK == TSK_ExplicitInstantiationDefinition)
    MarkVTableUsed(NameLoc, RecordDef, true);

  // FIXME: We don't have any representation for explicit instantiations of
  // member classes. Such a representation is not needed for compilation, but it
  // should be available for clients that want to see all of the declarations in
  // the source code.
  return TagD;
}

DeclResult Sema::ActOnExplicitInstantiation(Scope *S,
                                            SourceLocation ExternLoc,
                                            SourceLocation TemplateLoc,
                                            Declarator &D) {
  // Explicit instantiations always require a name.
  // TODO: check if/when DNInfo should replace Name.
  DeclarationNameInfo NameInfo = GetNameForDeclarator(D);
  DeclarationName Name = NameInfo.getName();
  if (!Name) {
    if (!D.isInvalidType())
      Diag(D.getDeclSpec().getLocStart(),
           diag::err_explicit_instantiation_requires_name)
        << D.getDeclSpec().getSourceRange()
        << D.getSourceRange();

    return true;
  }

  // The scope passed in may not be a decl scope.  Zip up the scope tree until
  // we find one that is.
  while ((S->getFlags() & Scope::DeclScope) == 0 ||
         (S->getFlags() & Scope::TemplateParamScope) != 0)
    S = S->getParent();

  // Determine the type of the declaration.
  TypeSourceInfo *T = GetTypeForDeclarator(D, S);
  QualType R = T->getType();
  if (R.isNull())
    return true;

  // C++ [dcl.stc]p1:
  //   A storage-class-specifier shall not be specified in [...] an explicit 
  //   instantiation (14.7.2) directive.
  if (D.getDeclSpec().getStorageClassSpec() == DeclSpec::SCS_typedef) {
    Diag(D.getIdentifierLoc(), diag::err_explicit_instantiation_of_typedef)
      << Name;
    return true;
  } else if (D.getDeclSpec().getStorageClassSpec() 
                                                != DeclSpec::SCS_unspecified) {
    // Complain about then remove the storage class specifier.
    Diag(D.getIdentifierLoc(), diag::err_explicit_instantiation_storage_class)
      << FixItHint::CreateRemoval(D.getDeclSpec().getStorageClassSpecLoc());
    
    D.getMutableDeclSpec().ClearStorageClassSpecs();
  }

  // C++0x [temp.explicit]p1:
  //   [...] An explicit instantiation of a function template shall not use the
  //   inline or constexpr specifiers.
  // Presumably, this also applies to member functions of class templates as
  // well.
  if (D.getDeclSpec().isInlineSpecified())
    Diag(D.getDeclSpec().getInlineSpecLoc(),
         getLangOpts().CPlusPlus11 ?
           diag::err_explicit_instantiation_inline :
           diag::warn_explicit_instantiation_inline_0x)
      << FixItHint::CreateRemoval(D.getDeclSpec().getInlineSpecLoc());
  if (D.getDeclSpec().isConstexprSpecified() && R->isFunctionType())
    // FIXME: Add a fix-it to remove the 'constexpr' and add a 'const' if one is
    // not already specified.
    Diag(D.getDeclSpec().getConstexprSpecLoc(),
         diag::err_explicit_instantiation_constexpr);

  // C++0x [temp.explicit]p2:
  //   There are two forms of explicit instantiation: an explicit instantiation
  //   definition and an explicit instantiation declaration. An explicit
  //   instantiation declaration begins with the extern keyword. [...]
  TemplateSpecializationKind TSK
    = ExternLoc.isInvalid()? TSK_ExplicitInstantiationDefinition
                           : TSK_ExplicitInstantiationDeclaration;

  LookupResult Previous(*this, NameInfo, LookupOrdinaryName);
  LookupParsedName(Previous, S, &D.getCXXScopeSpec());

  if (!R->isFunctionType()) {
    // C++ [temp.explicit]p1:
    //   A [...] static data member of a class template can be explicitly
    //   instantiated from the member definition associated with its class
    //   template.
    // C++1y [temp.explicit]p1:
    //   A [...] variable [...] template specialization can be explicitly
    //   instantiated from its template.
    if (Previous.isAmbiguous())
      return true;

    VarDecl *Prev = Previous.getAsSingle<VarDecl>();
    VarTemplateDecl *PrevTemplate = Previous.getAsSingle<VarTemplateDecl>();

    if (!PrevTemplate) {
      if (!Prev || !Prev->isStaticDataMember()) {
        // We expect to see a data data member here.
        Diag(D.getIdentifierLoc(), diag::err_explicit_instantiation_not_known)
            << Name;
        for (LookupResult::iterator P = Previous.begin(), PEnd = Previous.end();
             P != PEnd; ++P)
          Diag((*P)->getLocation(), diag::note_explicit_instantiation_here);
        return true;
      }

      if (!Prev->getInstantiatedFromStaticDataMember()) {
        // FIXME: Check for explicit specialization?
        Diag(D.getIdentifierLoc(),
             diag::err_explicit_instantiation_data_member_not_instantiated)
            << Prev;
        Diag(Prev->getLocation(), diag::note_explicit_instantiation_here);
        // FIXME: Can we provide a note showing where this was declared?
        return true;
      }
    } else {
      // Explicitly instantiate a variable template.

      // C++1y [dcl.spec.auto]p6:
      //   ... A program that uses auto or decltype(auto) in a context not
      //   explicitly allowed in this section is ill-formed.
      //
      // This includes auto-typed variable template instantiations.
      if (R->isUndeducedType()) {
        Diag(T->getTypeLoc().getLocStart(),
             diag::err_auto_not_allowed_var_inst);
        return true;
      }

      if (D.getName().getKind() != UnqualifiedId::IK_TemplateId) {
        // C++1y [temp.explicit]p3:
        //   If the explicit instantiation is for a variable, the unqualified-id
        //   in the declaration shall be a template-id.
        Diag(D.getIdentifierLoc(),
             diag::err_explicit_instantiation_without_template_id)
          << PrevTemplate;
        Diag(PrevTemplate->getLocation(),
             diag::note_explicit_instantiation_here);
        return true;
      }

      // Translate the parser's template argument list into our AST format.
      TemplateArgumentListInfo TemplateArgs =
          makeTemplateArgumentListInfo(*this, *D.getName().TemplateId);

      DeclResult Res = CheckVarTemplateId(PrevTemplate, TemplateLoc,
                                          D.getIdentifierLoc(), TemplateArgs);
      if (Res.isInvalid())
        return true;

      // Ignore access control bits, we don't need them for redeclaration
      // checking.
      Prev = cast<VarDecl>(Res.get());
    }

    // C++0x [temp.explicit]p2:
    //   If the explicit instantiation is for a member function, a member class
    //   or a static data member of a class template specialization, the name of
    //   the class template specialization in the qualified-id for the member
    //   name shall be a simple-template-id.
    //
    // C++98 has the same restriction, just worded differently.
    //
    // This does not apply to variable template specializations, where the
    // template-id is in the unqualified-id instead.
    if (!ScopeSpecifierHasTemplateId(D.getCXXScopeSpec()) && !PrevTemplate)
      Diag(D.getIdentifierLoc(),
           diag::ext_explicit_instantiation_without_qualified_id)
        << Prev << D.getCXXScopeSpec().getRange();

    // Check the scope of this explicit instantiation.
    CheckExplicitInstantiationScope(*this, Prev, D.getIdentifierLoc(), true);

    // Verify that it is okay to explicitly instantiate here.
    TemplateSpecializationKind PrevTSK = Prev->getTemplateSpecializationKind();
    SourceLocation POI = Prev->getPointOfInstantiation();
    bool HasNoEffect = false;
    if (CheckSpecializationInstantiationRedecl(D.getIdentifierLoc(), TSK, Prev,
                                               PrevTSK, POI, HasNoEffect))
      return true;

    if (!HasNoEffect) {
      // Instantiate static data member or variable template.

      Prev->setTemplateSpecializationKind(TSK, D.getIdentifierLoc());
      if (PrevTemplate) {
        // Merge attributes.
        if (AttributeList *Attr = D.getDeclSpec().getAttributes().getList())
          ProcessDeclAttributeList(S, Prev, Attr);
      }
      if (TSK == TSK_ExplicitInstantiationDefinition)
        InstantiateVariableDefinition(D.getIdentifierLoc(), Prev);
    }

    // Check the new variable specialization against the parsed input.
    if (PrevTemplate && Prev && !Context.hasSameType(Prev->getType(), R)) {
      Diag(T->getTypeLoc().getLocStart(),
           diag::err_invalid_var_template_spec_type)
          << 0 << PrevTemplate << R << Prev->getType();
      Diag(PrevTemplate->getLocation(), diag::note_template_declared_here)
          << 2 << PrevTemplate->getDeclName();
      return true;
    }

    // FIXME: Create an ExplicitInstantiation node?
    return (Decl*) nullptr;
  }

  // If the declarator is a template-id, translate the parser's template
  // argument list into our AST format.
  bool HasExplicitTemplateArgs = false;
  TemplateArgumentListInfo TemplateArgs;
  if (D.getName().getKind() == UnqualifiedId::IK_TemplateId) {
    TemplateArgs = makeTemplateArgumentListInfo(*this, *D.getName().TemplateId);
    HasExplicitTemplateArgs = true;
  }

  // C++ [temp.explicit]p1:
  //   A [...] function [...] can be explicitly instantiated from its template.
  //   A member function [...] of a class template can be explicitly
  //  instantiated from the member definition associated with its class
  //  template.
  UnresolvedSet<8> Matches;
  TemplateSpecCandidateSet FailedCandidates(D.getIdentifierLoc());
  for (LookupResult::iterator P = Previous.begin(), PEnd = Previous.end();
       P != PEnd; ++P) {
    NamedDecl *Prev = *P;
    if (!HasExplicitTemplateArgs) {
      if (CXXMethodDecl *Method = dyn_cast<CXXMethodDecl>(Prev)) {
        QualType Adjusted = adjustCCAndNoReturn(R, Method->getType());
        if (Context.hasSameUnqualifiedType(Method->getType(), Adjusted)) {
          Matches.clear();

          Matches.addDecl(Method, P.getAccess());
          if (Method->getTemplateSpecializationKind() == TSK_Undeclared)
            break;
        }
      }
    }

    FunctionTemplateDecl *FunTmpl = dyn_cast<FunctionTemplateDecl>(Prev);
    if (!FunTmpl)
      continue;

    TemplateDeductionInfo Info(FailedCandidates.getLocation());
    FunctionDecl *Specialization = nullptr;
    if (TemplateDeductionResult TDK
          = DeduceTemplateArguments(FunTmpl,
                               (HasExplicitTemplateArgs ? &TemplateArgs
                                                        : nullptr),
                                    R, Specialization, Info)) {
      // Keep track of almost-matches.
      FailedCandidates.addCandidate()
          .set(FunTmpl->getTemplatedDecl(),
               MakeDeductionFailureInfo(Context, TDK, Info));
      (void)TDK;
      continue;
    }

    Matches.addDecl(Specialization, P.getAccess());
  }

  // Find the most specialized function template specialization.
  UnresolvedSetIterator Result = getMostSpecialized(
      Matches.begin(), Matches.end(), FailedCandidates,
      D.getIdentifierLoc(),
      PDiag(diag::err_explicit_instantiation_not_known) << Name,
      PDiag(diag::err_explicit_instantiation_ambiguous) << Name,
      PDiag(diag::note_explicit_instantiation_candidate));

  if (Result == Matches.end())
    return true;

  // Ignore access control bits, we don't need them for redeclaration checking.
  FunctionDecl *Specialization = cast<FunctionDecl>(*Result);

  if (Specialization->getTemplateSpecializationKind() == TSK_Undeclared) {
    Diag(D.getIdentifierLoc(),
         diag::err_explicit_instantiation_member_function_not_instantiated)
      << Specialization
      << (Specialization->getTemplateSpecializationKind() ==
          TSK_ExplicitSpecialization);
    Diag(Specialization->getLocation(), diag::note_explicit_instantiation_here);
    return true;
  }

  FunctionDecl *PrevDecl = Specialization->getPreviousDecl();
  if (!PrevDecl && Specialization->isThisDeclarationADefinition())
    PrevDecl = Specialization;

  if (PrevDecl) {
    bool HasNoEffect = false;
    if (CheckSpecializationInstantiationRedecl(D.getIdentifierLoc(), TSK,
                                               PrevDecl,
                                     PrevDecl->getTemplateSpecializationKind(),
                                          PrevDecl->getPointOfInstantiation(),
                                               HasNoEffect))
      return true;

    // FIXME: We may still want to build some representation of this
    // explicit specialization.
    if (HasNoEffect)
      return (Decl*) nullptr;
  }

  Specialization->setTemplateSpecializationKind(TSK, D.getIdentifierLoc());
  AttributeList *Attr = D.getDeclSpec().getAttributes().getList();
  if (Attr)
    ProcessDeclAttributeList(S, Specialization, Attr);

  if (Specialization->isDefined()) {
    // Let the ASTConsumer know that this function has been explicitly
    // instantiated now, and its linkage might have changed.
    Consumer.HandleTopLevelDecl(DeclGroupRef(Specialization));
  } else if (TSK == TSK_ExplicitInstantiationDefinition)
    InstantiateFunctionDefinition(D.getIdentifierLoc(), Specialization);

  // C++0x [temp.explicit]p2:
  //   If the explicit instantiation is for a member function, a member class
  //   or a static data member of a class template specialization, the name of
  //   the class template specialization in the qualified-id for the member
  //   name shall be a simple-template-id.
  //
  // C++98 has the same restriction, just worded differently.
  FunctionTemplateDecl *FunTmpl = Specialization->getPrimaryTemplate();
  if (D.getName().getKind() != UnqualifiedId::IK_TemplateId && !FunTmpl &&
      D.getCXXScopeSpec().isSet() &&
      !ScopeSpecifierHasTemplateId(D.getCXXScopeSpec()))
    Diag(D.getIdentifierLoc(),
         diag::ext_explicit_instantiation_without_qualified_id)
    << Specialization << D.getCXXScopeSpec().getRange();

  CheckExplicitInstantiationScope(*this,
                   FunTmpl? (NamedDecl *)FunTmpl
                          : Specialization->getInstantiatedFromMemberFunction(),
                                  D.getIdentifierLoc(),
                                  D.getCXXScopeSpec().isSet());

  // FIXME: Create some kind of ExplicitInstantiationDecl here.
  return (Decl*) nullptr;
}

TypeResult
Sema::ActOnDependentTag(Scope *S, unsigned TagSpec, TagUseKind TUK,
                        const CXXScopeSpec &SS, IdentifierInfo *Name,
                        SourceLocation TagLoc, SourceLocation NameLoc) {
  // This has to hold, because SS is expected to be defined.
  assert(Name && "Expected a name in a dependent tag");

  NestedNameSpecifier *NNS = SS.getScopeRep();
  if (!NNS)
    return true;

  TagTypeKind Kind = TypeWithKeyword::getTagTypeKindForTypeSpec(TagSpec);

  if (TUK == TUK_Declaration || TUK == TUK_Definition) {
    Diag(NameLoc, diag::err_dependent_tag_decl)
      << (TUK == TUK_Definition) << Kind << SS.getRange();
    return true;
  }

  // Create the resulting type.
  ElaboratedTypeKeyword Kwd = TypeWithKeyword::getKeywordForTagTypeKind(Kind);
  QualType Result = Context.getDependentNameType(Kwd, NNS, Name);
  
  // Create type-source location information for this type.
  TypeLocBuilder TLB;
  DependentNameTypeLoc TL = TLB.push<DependentNameTypeLoc>(Result);
  TL.setElaboratedKeywordLoc(TagLoc);
  TL.setQualifierLoc(SS.getWithLocInContext(Context));
  TL.setNameLoc(NameLoc);
  return CreateParsedType(Result, TLB.getTypeSourceInfo(Context, Result));
}

TypeResult
Sema::ActOnTypenameType(Scope *S, SourceLocation TypenameLoc,
                        const CXXScopeSpec &SS, const IdentifierInfo &II,
                        SourceLocation IdLoc) {
  if (SS.isInvalid())
    return true;
  
  if (TypenameLoc.isValid() && S && !S->getTemplateParamParent())
    Diag(TypenameLoc,
         getLangOpts().CPlusPlus11 ?
           diag::warn_cxx98_compat_typename_outside_of_template :
           diag::ext_typename_outside_of_template)
      << FixItHint::CreateRemoval(TypenameLoc);

  NestedNameSpecifierLoc QualifierLoc = SS.getWithLocInContext(Context);
  QualType T = CheckTypenameType(TypenameLoc.isValid()? ETK_Typename : ETK_None,
                                 TypenameLoc, QualifierLoc, II, IdLoc);
  if (T.isNull())
    return true;

  TypeSourceInfo *TSI = Context.CreateTypeSourceInfo(T);
  if (isa<DependentNameType>(T)) {
    DependentNameTypeLoc TL = TSI->getTypeLoc().castAs<DependentNameTypeLoc>();
    TL.setElaboratedKeywordLoc(TypenameLoc);
    TL.setQualifierLoc(QualifierLoc);
    TL.setNameLoc(IdLoc);
  } else {
    ElaboratedTypeLoc TL = TSI->getTypeLoc().castAs<ElaboratedTypeLoc>();
    TL.setElaboratedKeywordLoc(TypenameLoc);
    TL.setQualifierLoc(QualifierLoc);
    TL.getNamedTypeLoc().castAs<TypeSpecTypeLoc>().setNameLoc(IdLoc);
  }

  return CreateParsedType(T, TSI);
}

TypeResult
Sema::ActOnTypenameType(Scope *S,
                        SourceLocation TypenameLoc,
                        const CXXScopeSpec &SS,
                        SourceLocation TemplateKWLoc,
                        TemplateTy TemplateIn,
                        SourceLocation TemplateNameLoc,
                        SourceLocation LAngleLoc,
                        ASTTemplateArgsPtr TemplateArgsIn,
                        SourceLocation RAngleLoc) {
  if (TypenameLoc.isValid() && S && !S->getTemplateParamParent())
    Diag(TypenameLoc,
         getLangOpts().CPlusPlus11 ?
           diag::warn_cxx98_compat_typename_outside_of_template :
           diag::ext_typename_outside_of_template)
      << FixItHint::CreateRemoval(TypenameLoc);
  
  // Translate the parser's template argument list in our AST format.
  TemplateArgumentListInfo TemplateArgs(LAngleLoc, RAngleLoc);
  translateTemplateArguments(TemplateArgsIn, TemplateArgs);
  
  TemplateName Template = TemplateIn.get();
  if (DependentTemplateName *DTN = Template.getAsDependentTemplateName()) {
    // Construct a dependent template specialization type.
    assert(DTN && "dependent template has non-dependent name?");
    assert(DTN->getQualifier() == SS.getScopeRep());
    QualType T = Context.getDependentTemplateSpecializationType(ETK_Typename,
                                                          DTN->getQualifier(),
                                                          DTN->getIdentifier(),
                                                                TemplateArgs);
    
    // Create source-location information for this type.
    TypeLocBuilder Builder;
    DependentTemplateSpecializationTypeLoc SpecTL 
    = Builder.push<DependentTemplateSpecializationTypeLoc>(T);
    SpecTL.setElaboratedKeywordLoc(TypenameLoc);
    SpecTL.setQualifierLoc(SS.getWithLocInContext(Context));
    SpecTL.setTemplateKeywordLoc(TemplateKWLoc);
    SpecTL.setTemplateNameLoc(TemplateNameLoc);
    SpecTL.setLAngleLoc(LAngleLoc);
    SpecTL.setRAngleLoc(RAngleLoc);
    for (unsigned I = 0, N = TemplateArgs.size(); I != N; ++I)
      SpecTL.setArgLocInfo(I, TemplateArgs[I].getLocInfo());
    return CreateParsedType(T, Builder.getTypeSourceInfo(Context, T));
  }
  
  QualType T = CheckTemplateIdType(Template, TemplateNameLoc, TemplateArgs);
  if (T.isNull())
    return true;
  
  // Provide source-location information for the template specialization type.
  TypeLocBuilder Builder;
  TemplateSpecializationTypeLoc SpecTL
    = Builder.push<TemplateSpecializationTypeLoc>(T);
  SpecTL.setTemplateKeywordLoc(TemplateKWLoc);
  SpecTL.setTemplateNameLoc(TemplateNameLoc);
  SpecTL.setLAngleLoc(LAngleLoc);
  SpecTL.setRAngleLoc(RAngleLoc);
  for (unsigned I = 0, N = TemplateArgs.size(); I != N; ++I)
    SpecTL.setArgLocInfo(I, TemplateArgs[I].getLocInfo());
  
  T = Context.getElaboratedType(ETK_Typename, SS.getScopeRep(), T);
  ElaboratedTypeLoc TL = Builder.push<ElaboratedTypeLoc>(T);
  TL.setElaboratedKeywordLoc(TypenameLoc);
  TL.setQualifierLoc(SS.getWithLocInContext(Context));
  
  TypeSourceInfo *TSI = Builder.getTypeSourceInfo(Context, T);
  return CreateParsedType(T, TSI);
}


/// Determine whether this failed name lookup should be treated as being
/// disabled by a usage of std::enable_if.
static bool isEnableIf(NestedNameSpecifierLoc NNS, const IdentifierInfo &II,
                       SourceRange &CondRange) {
  // We must be looking for a ::type...
  if (!II.isStr("type"))
    return false;

  // ... within an explicitly-written template specialization...
  if (!NNS || !NNS.getNestedNameSpecifier()->getAsType())
    return false;
  TypeLoc EnableIfTy = NNS.getTypeLoc();
  TemplateSpecializationTypeLoc EnableIfTSTLoc =
      EnableIfTy.getAs<TemplateSpecializationTypeLoc>();
  if (!EnableIfTSTLoc || EnableIfTSTLoc.getNumArgs() == 0)
    return false;
  const TemplateSpecializationType *EnableIfTST =
    cast<TemplateSpecializationType>(EnableIfTSTLoc.getTypePtr());

  // ... which names a complete class template declaration...
  const TemplateDecl *EnableIfDecl =
    EnableIfTST->getTemplateName().getAsTemplateDecl();
  if (!EnableIfDecl || EnableIfTST->isIncompleteType())
    return false;

  // ... called "enable_if".
  const IdentifierInfo *EnableIfII =
    EnableIfDecl->getDeclName().getAsIdentifierInfo();
  if (!EnableIfII || !EnableIfII->isStr("enable_if"))
    return false;

  // Assume the first template argument is the condition.
  CondRange = EnableIfTSTLoc.getArgLoc(0).getSourceRange();
  return true;
}

/// \brief Build the type that describes a C++ typename specifier,
/// e.g., "typename T::type".
QualType
Sema::CheckTypenameType(ElaboratedTypeKeyword Keyword, 
                        SourceLocation KeywordLoc,
                        NestedNameSpecifierLoc QualifierLoc, 
                        const IdentifierInfo &II,
                        SourceLocation IILoc) {
  CXXScopeSpec SS;
  SS.Adopt(QualifierLoc);

  DeclContext *Ctx = computeDeclContext(SS);
  if (!Ctx) {
    // If the nested-name-specifier is dependent and couldn't be
    // resolved to a type, build a typename type.
    assert(QualifierLoc.getNestedNameSpecifier()->isDependent());
    return Context.getDependentNameType(Keyword, 
                                        QualifierLoc.getNestedNameSpecifier(), 
                                        &II);
  }

  // If the nested-name-specifier refers to the current instantiation,
  // the "typename" keyword itself is superfluous. In C++03, the
  // program is actually ill-formed. However, DR 382 (in C++0x CD1)
  // allows such extraneous "typename" keywords, and we retroactively
  // apply this DR to C++03 code with only a warning. In any case we continue.

  if (RequireCompleteDeclContext(SS, Ctx))
    return QualType();

  DeclarationName Name(&II);
  LookupResult Result(*this, Name, IILoc, LookupOrdinaryName);
  LookupQualifiedName(Result, Ctx);
  unsigned DiagID = 0;
  Decl *Referenced = nullptr;
  switch (Result.getResultKind()) {
  case LookupResult::NotFound: {
    // If we're looking up 'type' within a template named 'enable_if', produce
    // a more specific diagnostic.
    SourceRange CondRange;
    if (isEnableIf(QualifierLoc, II, CondRange)) {
      Diag(CondRange.getBegin(), diag::err_typename_nested_not_found_enable_if)
        << Ctx << CondRange;
      return QualType();
    }

    DiagID = diag::err_typename_nested_not_found;
    break;
  }

  case LookupResult::FoundUnresolvedValue: {
    // We found a using declaration that is a value. Most likely, the using
    // declaration itself is meant to have the 'typename' keyword.
    SourceRange FullRange(KeywordLoc.isValid() ? KeywordLoc : SS.getBeginLoc(),
                          IILoc);
    Diag(IILoc, diag::err_typename_refers_to_using_value_decl)
      << Name << Ctx << FullRange;
    if (UnresolvedUsingValueDecl *Using
          = dyn_cast<UnresolvedUsingValueDecl>(Result.getRepresentativeDecl())){
      SourceLocation Loc = Using->getQualifierLoc().getBeginLoc();
      Diag(Loc, diag::note_using_value_decl_missing_typename)
        << FixItHint::CreateInsertion(Loc, "typename ");
    }
  }
  // Fall through to create a dependent typename type, from which we can recover
  // better.

  case LookupResult::NotFoundInCurrentInstantiation:
    // Okay, it's a member of an unknown instantiation.
    return Context.getDependentNameType(Keyword, 
                                        QualifierLoc.getNestedNameSpecifier(), 
                                        &II);

  case LookupResult::Found:
    if (TypeDecl *Type = dyn_cast<TypeDecl>(Result.getFoundDecl())) {
      // We found a type. Build an ElaboratedType, since the
      // typename-specifier was just sugar.
      return Context.getElaboratedType(ETK_Typename, 
                                       QualifierLoc.getNestedNameSpecifier(),
                                       Context.getTypeDeclType(Type));
    }

    DiagID = diag::err_typename_nested_not_type;
    Referenced = Result.getFoundDecl();
    break;

  case LookupResult::FoundOverloaded:
    DiagID = diag::err_typename_nested_not_type;
    Referenced = *Result.begin();
    break;

  case LookupResult::Ambiguous:
    return QualType();
  }

  // If we get here, it's because name lookup did not find a
  // type. Emit an appropriate diagnostic and return an error.
  SourceRange FullRange(KeywordLoc.isValid() ? KeywordLoc : SS.getBeginLoc(),
                        IILoc);
  Diag(IILoc, DiagID) << FullRange << Name << Ctx;
  if (Referenced)
    Diag(Referenced->getLocation(), diag::note_typename_refers_here)
      << Name;
  return QualType();
}

namespace {
  // See Sema::RebuildTypeInCurrentInstantiation
  class CurrentInstantiationRebuilder
    : public TreeTransform<CurrentInstantiationRebuilder> {
    SourceLocation Loc;
    DeclarationName Entity;

  public:
    typedef TreeTransform<CurrentInstantiationRebuilder> inherited;

    CurrentInstantiationRebuilder(Sema &SemaRef,
                                  SourceLocation Loc,
                                  DeclarationName Entity)
    : TreeTransform<CurrentInstantiationRebuilder>(SemaRef),
      Loc(Loc), Entity(Entity) { }

    /// \brief Determine whether the given type \p T has already been
    /// transformed.
    ///
    /// For the purposes of type reconstruction, a type has already been
    /// transformed if it is NULL or if it is not dependent.
    bool AlreadyTransformed(QualType T) {
      return T.isNull() || !T->isDependentType();
    }

    /// \brief Returns the location of the entity whose type is being
    /// rebuilt.
    SourceLocation getBaseLocation() { return Loc; }

    /// \brief Returns the name of the entity whose type is being rebuilt.
    DeclarationName getBaseEntity() { return Entity; }

    /// \brief Sets the "base" location and entity when that
    /// information is known based on another transformation.
    void setBase(SourceLocation Loc, DeclarationName Entity) {
      this->Loc = Loc;
      this->Entity = Entity;
    }
      
    ExprResult TransformLambdaExpr(LambdaExpr *E) {
      // Lambdas never need to be transformed.
      return E;
    }
  };
}

/// \brief Rebuilds a type within the context of the current instantiation.
///
/// The type \p T is part of the type of an out-of-line member definition of
/// a class template (or class template partial specialization) that was parsed
/// and constructed before we entered the scope of the class template (or
/// partial specialization thereof). This routine will rebuild that type now
/// that we have entered the declarator's scope, which may produce different
/// canonical types, e.g.,
///
/// \code
/// template<typename T>
/// struct X {
///   typedef T* pointer;
///   pointer data();
/// };
///
/// template<typename T>
/// typename X<T>::pointer X<T>::data() { ... }
/// \endcode
///
/// Here, the type "typename X<T>::pointer" will be created as a DependentNameType,
/// since we do not know that we can look into X<T> when we parsed the type.
/// This function will rebuild the type, performing the lookup of "pointer"
/// in X<T> and returning an ElaboratedType whose canonical type is the same
/// as the canonical type of T*, allowing the return types of the out-of-line
/// definition and the declaration to match.
TypeSourceInfo *Sema::RebuildTypeInCurrentInstantiation(TypeSourceInfo *T,
                                                        SourceLocation Loc,
                                                        DeclarationName Name) {
  if (!T || !T->getType()->isDependentType())
    return T;

  CurrentInstantiationRebuilder Rebuilder(*this, Loc, Name);
  return Rebuilder.TransformType(T);
}

ExprResult Sema::RebuildExprInCurrentInstantiation(Expr *E) {
  CurrentInstantiationRebuilder Rebuilder(*this, E->getExprLoc(),
                                          DeclarationName());
  return Rebuilder.TransformExpr(E);
}

bool Sema::RebuildNestedNameSpecifierInCurrentInstantiation(CXXScopeSpec &SS) {
  if (SS.isInvalid()) 
    return true;

  NestedNameSpecifierLoc QualifierLoc = SS.getWithLocInContext(Context);
  CurrentInstantiationRebuilder Rebuilder(*this, SS.getRange().getBegin(),
                                          DeclarationName());
  NestedNameSpecifierLoc Rebuilt 
    = Rebuilder.TransformNestedNameSpecifierLoc(QualifierLoc);
  if (!Rebuilt) 
    return true;

  SS.Adopt(Rebuilt);
  return false;
}

/// \brief Rebuild the template parameters now that we know we're in a current
/// instantiation.
bool Sema::RebuildTemplateParamsInCurrentInstantiation(
                                               TemplateParameterList *Params) {
  for (unsigned I = 0, N = Params->size(); I != N; ++I) {
    Decl *Param = Params->getParam(I);
    
    // There is nothing to rebuild in a type parameter.
    if (isa<TemplateTypeParmDecl>(Param))
      continue;
    
    // Rebuild the template parameter list of a template template parameter.
    if (TemplateTemplateParmDecl *TTP 
        = dyn_cast<TemplateTemplateParmDecl>(Param)) {
      if (RebuildTemplateParamsInCurrentInstantiation(
            TTP->getTemplateParameters()))
        return true;
      
      continue;
    }
    
    // Rebuild the type of a non-type template parameter.
    NonTypeTemplateParmDecl *NTTP = cast<NonTypeTemplateParmDecl>(Param);
    TypeSourceInfo *NewTSI 
      = RebuildTypeInCurrentInstantiation(NTTP->getTypeSourceInfo(), 
                                          NTTP->getLocation(), 
                                          NTTP->getDeclName());
    if (!NewTSI)
      return true;
    
    if (NewTSI != NTTP->getTypeSourceInfo()) {
      NTTP->setTypeSourceInfo(NewTSI);
      NTTP->setType(NewTSI->getType());
    }
  }
  
  return false;
}

/// \brief Produces a formatted string that describes the binding of
/// template parameters to template arguments.
std::string
Sema::getTemplateArgumentBindingsText(const TemplateParameterList *Params,
                                      const TemplateArgumentList &Args) {
  return getTemplateArgumentBindingsText(Params, Args.data(), Args.size());
}

std::string
Sema::getTemplateArgumentBindingsText(const TemplateParameterList *Params,
                                      const TemplateArgument *Args,
                                      unsigned NumArgs) {
  SmallString<128> Str;
  llvm::raw_svector_ostream Out(Str);

  if (!Params || Params->size() == 0 || NumArgs == 0)
    return std::string();

  for (unsigned I = 0, N = Params->size(); I != N; ++I) {
    if (I >= NumArgs)
      break;

    if (I == 0)
      Out << "[with ";
    else
      Out << ", ";

    if (const IdentifierInfo *Id = Params->getParam(I)->getIdentifier()) {
      Out << Id->getName();
    } else {
      Out << '$' << I;
    }

    Out << " = ";
    Args[I].print(getPrintingPolicy(), Out);
  }

  Out << ']';
  return Out.str();
}

void Sema::MarkAsLateParsedTemplate(FunctionDecl *FD, Decl *FnD,
                                    CachedTokens &Toks) {
  if (!FD)
    return;

  LateParsedTemplate *LPT = new LateParsedTemplate;

  // Take tokens to avoid allocations
  LPT->Toks.swap(Toks);
  LPT->D = FnD;
  LateParsedTemplateMap[FD] = LPT;

  FD->setLateTemplateParsed(true);
}

void Sema::UnmarkAsLateParsedTemplate(FunctionDecl *FD) {
  if (!FD)
    return;
  FD->setLateTemplateParsed(false);
}

bool Sema::IsInsideALocalClassWithinATemplateFunction() {
  DeclContext *DC = CurContext;

  while (DC) {
    if (CXXRecordDecl *RD = dyn_cast<CXXRecordDecl>(CurContext)) {
      const FunctionDecl *FD = RD->isLocalClass();
      return (FD && FD->getTemplatedKind() != FunctionDecl::TK_NonTemplate);
    } else if (DC->isTranslationUnit() || DC->isNamespace())
      return false;

    DC = DC->getParent();
  }
  return false;
}<|MERGE_RESOLUTION|>--- conflicted
+++ resolved
@@ -421,22 +421,10 @@
     // perform the double-lookup check.
     NamedDecl *FirstQualifierInScope = nullptr;
 
-<<<<<<< HEAD
-    return Owned(CXXDependentScopeMemberExpr::Create(Context,
-                                                     /*This*/ nullptr, ThisType,
-                                                     /*IsArrow*/ true,
-                                                     /*Op*/ SourceLocation(),
-                                               SS.getWithLocInContext(Context),
-                                                     TemplateKWLoc,
-                                                     FirstQualifierInScope,
-                                                     NameInfo,
-                                                     TemplateArgs));
-=======
     return CXXDependentScopeMemberExpr::Create(
         Context, /*This*/ nullptr, ThisType, /*IsArrow*/ true,
         /*Op*/ SourceLocation(), SS.getWithLocInContext(Context), TemplateKWLoc,
         FirstQualifierInScope, NameInfo, TemplateArgs);
->>>>>>> ec81a0dc
   }
 
   return BuildDependentDeclRefExpr(SS, TemplateKWLoc, NameInfo, TemplateArgs);
@@ -3479,17 +3467,9 @@
         // so it was provided with a template keyword. However, its source
         // location is not stored in the template argument structure.
         SourceLocation TemplateKWLoc;
-<<<<<<< HEAD
-        ExprResult E = Owned(DependentScopeDeclRefExpr::Create(Context,
-                                                SS.getWithLocInContext(Context),
-                                                               TemplateKWLoc,
-                                                               NameInfo,
-                                                               nullptr));
-=======
         ExprResult E = DependentScopeDeclRefExpr::Create(
             Context, SS.getWithLocInContext(Context), TemplateKWLoc, NameInfo,
             nullptr);
->>>>>>> ec81a0dc
 
         // If we parsed the template argument as a pack expansion, create a
         // pack expansion expression.
