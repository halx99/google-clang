--- conflicted
+++ resolved
@@ -969,11 +969,7 @@
     QualType ResultType = Result.get()->getType();
     Result = CXXFunctionalCastExpr::Create(
         Context, ResultType, Expr::getValueKindForType(TInfo->getType()), TInfo,
-<<<<<<< HEAD
-        CK_NoOp, Result.take(), /*Path=*/ nullptr, LParenLoc, RParenLoc));
-=======
         CK_NoOp, Result.get(), /*Path=*/nullptr, LParenLoc, RParenLoc);
->>>>>>> ec81a0dc
   }
 
   // FIXME: Improve AST representation?
@@ -2254,11 +2250,7 @@
   //
   // DR599 amends "pointer type" to "pointer to object type" in both cases.
 
-<<<<<<< HEAD
-  ExprResult Ex = Owned(ExE);
-=======
   ExprResult Ex = ExE;
->>>>>>> ec81a0dc
   FunctionDecl *OperatorDelete = nullptr;
   bool ArrayFormAsWritten = ArrayForm;
   bool UsualArrayDeleteWantsSize = false;
@@ -2589,17 +2581,9 @@
     if (Result.isInvalid())
       return ExprError();
     // Record usage of conversion in an implicit cast.
-<<<<<<< HEAD
-    Result = S.Owned(ImplicitCastExpr::Create(S.Context,
-                                              Result.get()->getType(),
-                                              CK_UserDefinedConversion,
-                                              Result.get(), nullptr,
-                                              Result.get()->getValueKind()));
-=======
     Result = ImplicitCastExpr::Create(S.Context, Result.get()->getType(),
                                       CK_UserDefinedConversion, Result.get(),
                                       nullptr, Result.get()->getValueKind());
->>>>>>> ec81a0dc
 
     S.CheckMemberOperatorAccess(CastLoc, From, /*arg*/ nullptr, FoundDecl);
 
@@ -2782,21 +2766,13 @@
   case ICK_Array_To_Pointer:
     FromType = Context.getArrayDecayedType(FromType);
     From = ImpCastExprToType(From, FromType, CK_ArrayToPointerDecay, 
-<<<<<<< HEAD
-                             VK_RValue, /*BasePath=*/nullptr, CCK).take();
-=======
                              VK_RValue, /*BasePath=*/nullptr, CCK).get();
->>>>>>> ec81a0dc
     break;
 
   case ICK_Function_To_Pointer:
     FromType = Context.getPointerType(FromType);
     From = ImpCastExprToType(From, FromType, CK_FunctionToPointerDecay, 
-<<<<<<< HEAD
-                             VK_RValue, /*BasePath=*/nullptr, CCK).take();
-=======
                              VK_RValue, /*BasePath=*/nullptr, CCK).get();
->>>>>>> ec81a0dc
     break;
 
   default:
@@ -2820,11 +2796,7 @@
       return ExprError();
 
     From = ImpCastExprToType(From, ToType, CK_NoOp, 
-<<<<<<< HEAD
-                             VK_RValue, /*BasePath=*/nullptr, CCK).take();
-=======
                              VK_RValue, /*BasePath=*/nullptr, CCK).get();
->>>>>>> ec81a0dc
     break;
 
   case ICK_Integral_Promotion:
@@ -2834,28 +2806,17 @@
              SCS.Second == ICK_Integral_Promotion &&
              "only enums with fixed underlying type can promote to bool");
       From = ImpCastExprToType(From, ToType, CK_IntegralToBoolean,
-<<<<<<< HEAD
-                               VK_RValue, /*BasePath=*/nullptr, CCK).take();
-    } else {
-      From = ImpCastExprToType(From, ToType, CK_IntegralCast,
-                               VK_RValue, /*BasePath=*/nullptr, CCK).take();
-=======
                                VK_RValue, /*BasePath=*/nullptr, CCK).get();
     } else {
       From = ImpCastExprToType(From, ToType, CK_IntegralCast,
                                VK_RValue, /*BasePath=*/nullptr, CCK).get();
->>>>>>> ec81a0dc
     }
     break;
 
   case ICK_Floating_Promotion:
   case ICK_Floating_Conversion:
     From = ImpCastExprToType(From, ToType, CK_FloatingCast, 
-<<<<<<< HEAD
-                             VK_RValue, /*BasePath=*/nullptr, CCK).take();
-=======
                              VK_RValue, /*BasePath=*/nullptr, CCK).get();
->>>>>>> ec81a0dc
     break;
 
   case ICK_Complex_Promotion:
@@ -2874,37 +2835,22 @@
       CK = CK_IntegralComplexCast;
     }
     From = ImpCastExprToType(From, ToType, CK, 
-<<<<<<< HEAD
-                             VK_RValue, /*BasePath=*/nullptr, CCK).take();
-=======
                              VK_RValue, /*BasePath=*/nullptr, CCK).get();
->>>>>>> ec81a0dc
     break;
   }
 
   case ICK_Floating_Integral:
     if (ToType->isRealFloatingType())
       From = ImpCastExprToType(From, ToType, CK_IntegralToFloating, 
-<<<<<<< HEAD
-                               VK_RValue, /*BasePath=*/nullptr, CCK).take();
-    else
-      From = ImpCastExprToType(From, ToType, CK_FloatingToIntegral, 
-                               VK_RValue, /*BasePath=*/nullptr, CCK).take();
-=======
                                VK_RValue, /*BasePath=*/nullptr, CCK).get();
     else
       From = ImpCastExprToType(From, ToType, CK_FloatingToIntegral, 
                                VK_RValue, /*BasePath=*/nullptr, CCK).get();
->>>>>>> ec81a0dc
     break;
 
   case ICK_Compatible_Conversion:
       From = ImpCastExprToType(From, ToType, CK_NoOp, 
-<<<<<<< HEAD
-                               VK_RValue, /*BasePath=*/nullptr, CCK).take();
-=======
                                VK_RValue, /*BasePath=*/nullptr, CCK).get();
->>>>>>> ec81a0dc
     break;
 
   case ICK_Writeback_Conversion:
@@ -2979,11 +2925,7 @@
 
     From = ImpCastExprToType(From, Context.BoolTy,
                              ScalarTypeToBooleanCastKind(FromType), 
-<<<<<<< HEAD
-                             VK_RValue, /*BasePath=*/nullptr, CCK).take();
-=======
                              VK_RValue, /*BasePath=*/nullptr, CCK).get();
->>>>>>> ec81a0dc
     break;
 
   case ICK_Derived_To_Base: {
@@ -3004,20 +2946,12 @@
 
   case ICK_Vector_Conversion:
     From = ImpCastExprToType(From, ToType, CK_BitCast, 
-<<<<<<< HEAD
-                             VK_RValue, /*BasePath=*/nullptr, CCK).take();
-=======
                              VK_RValue, /*BasePath=*/nullptr, CCK).get();
->>>>>>> ec81a0dc
     break;
 
   case ICK_Vector_Splat:
     From = ImpCastExprToType(From, ToType, CK_VectorSplat, 
-<<<<<<< HEAD
-                             VK_RValue, /*BasePath=*/nullptr, CCK).take();
-=======
                              VK_RValue, /*BasePath=*/nullptr, CCK).get();
->>>>>>> ec81a0dc
     break;
 
   case ICK_Complex_Real:
@@ -3054,11 +2988,7 @@
       From = ImpCastExprToType(From, ElType,
                    isFloatingComplex ? CK_FloatingComplexToReal
                                      : CK_IntegralComplexToReal, 
-<<<<<<< HEAD
-                               VK_RValue, /*BasePath=*/nullptr, CCK).take();
-=======
                                VK_RValue, /*BasePath=*/nullptr, CCK).get();
->>>>>>> ec81a0dc
 
       // x -> y
       if (Context.hasSameUnqualifiedType(ElType, ToType)) {
@@ -3066,31 +2996,19 @@
       } else if (ToType->isRealFloatingType()) {
         From = ImpCastExprToType(From, ToType,
                    isFloatingComplex ? CK_FloatingCast : CK_IntegralToFloating, 
-<<<<<<< HEAD
-                                 VK_RValue, /*BasePath=*/nullptr, CCK).take();
-=======
                                  VK_RValue, /*BasePath=*/nullptr, CCK).get();
->>>>>>> ec81a0dc
       } else {
         assert(ToType->isIntegerType());
         From = ImpCastExprToType(From, ToType,
                    isFloatingComplex ? CK_FloatingToIntegral : CK_IntegralCast, 
-<<<<<<< HEAD
-                                 VK_RValue, /*BasePath=*/nullptr, CCK).take();
-=======
                                  VK_RValue, /*BasePath=*/nullptr, CCK).get();
->>>>>>> ec81a0dc
       }
     }
     break;
   
   case ICK_Block_Pointer_Conversion: {
     From = ImpCastExprToType(From, ToType.getUnqualifiedType(), CK_BitCast,
-<<<<<<< HEAD
-                             VK_RValue, /*BasePath=*/nullptr, CCK).take();
-=======
                              VK_RValue, /*BasePath=*/nullptr, CCK).get();
->>>>>>> ec81a0dc
     break;
   }
       
@@ -3132,11 +3050,7 @@
     ExprValueKind VK = ToType->isReferenceType() ?
                                   From->getValueKind() : VK_RValue;
     From = ImpCastExprToType(From, ToType.getNonLValueExprType(Context),
-<<<<<<< HEAD
-                             CK_NoOp, VK, /*BasePath=*/nullptr, CCK).take();
-=======
                              CK_NoOp, VK, /*BasePath=*/nullptr, CCK).get();
->>>>>>> ec81a0dc
 
     if (SCS.DeprecatedStringLiteralToCharPtr &&
         !getLangOpts().WritableStrings) {
@@ -3159,11 +3073,7 @@
     assert(Context.hasSameType(
         ToAtomicType->castAs<AtomicType>()->getValueType(), From->getType()));
     From = ImpCastExprToType(From, ToAtomicType, CK_NonAtomicToAtomic,
-<<<<<<< HEAD
-                             VK_RValue, nullptr, CCK).take();
-=======
                              VK_RValue, nullptr, CCK).get();
->>>>>>> ec81a0dc
   }
 
   return From;
@@ -5015,13 +4925,8 @@
 
     CastKind ck = (ReturnsRetained ? CK_ARCConsumeObject
                                    : CK_ARCReclaimReturnedObject);
-<<<<<<< HEAD
-    return Owned(ImplicitCastExpr::Create(Context, E->getType(), ck, E, nullptr,
-                                          VK_RValue));
-=======
     return ImplicitCastExpr::Create(Context, E->getType(), ck, E, nullptr,
                                     VK_RValue);
->>>>>>> ec81a0dc
   }
 
   if (!getLangOpts().CPlusPlus)
