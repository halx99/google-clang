//===--- SemaExprMember.cpp - Semantic Analysis for Expressions -----------===//
//
//                     The LLVM Compiler Infrastructure
//
// This file is distributed under the University of Illinois Open Source
// License. See LICENSE.TXT for details.
//
//===----------------------------------------------------------------------===//
//
//  This file implements semantic analysis member access expressions.
//
//===----------------------------------------------------------------------===//
#include "clang/Sema/SemaInternal.h"
#include "clang/AST/ASTLambda.h"
#include "clang/AST/DeclCXX.h"
#include "clang/AST/DeclObjC.h"
#include "clang/AST/DeclTemplate.h"
#include "clang/AST/ExprCXX.h"
#include "clang/AST/ExprObjC.h"
#include "clang/Lex/Preprocessor.h"
#include "clang/Sema/Lookup.h"
#include "clang/Sema/Scope.h"
#include "clang/Sema/ScopeInfo.h"

using namespace clang;
using namespace sema;

typedef llvm::SmallPtrSet<const CXXRecordDecl*, 4> BaseSet;
static bool BaseIsNotInSet(const CXXRecordDecl *Base, void *BasesPtr) {
  const BaseSet &Bases = *reinterpret_cast<const BaseSet*>(BasesPtr);
  return !Bases.count(Base->getCanonicalDecl());
}

/// Determines if the given class is provably not derived from all of
/// the prospective base classes.
static bool isProvablyNotDerivedFrom(Sema &SemaRef, CXXRecordDecl *Record,
                                     const BaseSet &Bases) {
  void *BasesPtr = const_cast<void*>(reinterpret_cast<const void*>(&Bases));
  return BaseIsNotInSet(Record, BasesPtr) &&
         Record->forallBases(BaseIsNotInSet, BasesPtr);
}

enum IMAKind {
  /// The reference is definitely not an instance member access.
  IMA_Static,

  /// The reference may be an implicit instance member access.
  IMA_Mixed,

  /// The reference may be to an instance member, but it might be invalid if
  /// so, because the context is not an instance method.
  IMA_Mixed_StaticContext,

  /// The reference may be to an instance member, but it is invalid if
  /// so, because the context is from an unrelated class.
  IMA_Mixed_Unrelated,

  /// The reference is definitely an implicit instance member access.
  IMA_Instance,

  /// The reference may be to an unresolved using declaration.
  IMA_Unresolved,

  /// The reference is a contextually-permitted abstract member reference.
  IMA_Abstract,

  /// The reference may be to an unresolved using declaration and the
  /// context is not an instance method.
  IMA_Unresolved_StaticContext,

  // The reference refers to a field which is not a member of the containing
  // class, which is allowed because we're in C++11 mode and the context is
  // unevaluated.
  IMA_Field_Uneval_Context,

  /// All possible referrents are instance members and the current
  /// context is not an instance method.
  IMA_Error_StaticContext,

  /// All possible referrents are instance members of an unrelated
  /// class.
  IMA_Error_Unrelated
};

/// The given lookup names class member(s) and is not being used for
/// an address-of-member expression.  Classify the type of access
/// according to whether it's possible that this reference names an
/// instance member.  This is best-effort in dependent contexts; it is okay to
/// conservatively answer "yes", in which case some errors will simply
/// not be caught until template-instantiation.
static IMAKind ClassifyImplicitMemberAccess(Sema &SemaRef,
                                            Scope *CurScope,
                                            const LookupResult &R) {
  assert(!R.empty() && (*R.begin())->isCXXClassMember());

  DeclContext *DC = SemaRef.getFunctionLevelDeclContext();

  bool isStaticContext = SemaRef.CXXThisTypeOverride.isNull() &&
    (!isa<CXXMethodDecl>(DC) || cast<CXXMethodDecl>(DC)->isStatic());

  if (R.isUnresolvableResult())
    return isStaticContext ? IMA_Unresolved_StaticContext : IMA_Unresolved;

  // Collect all the declaring classes of instance members we find.
  bool hasNonInstance = false;
  bool isField = false;
  BaseSet Classes;
  for (LookupResult::iterator I = R.begin(), E = R.end(); I != E; ++I) {
    NamedDecl *D = *I;

    if (D->isCXXInstanceMember()) {
      if (dyn_cast<FieldDecl>(D) || dyn_cast<MSPropertyDecl>(D)
          || dyn_cast<IndirectFieldDecl>(D))
        isField = true;

      CXXRecordDecl *R = cast<CXXRecordDecl>(D->getDeclContext());
      Classes.insert(R->getCanonicalDecl());
    }
    else
      hasNonInstance = true;
  }

  // If we didn't find any instance members, it can't be an implicit
  // member reference.
  if (Classes.empty())
    return IMA_Static;
  
  // C++11 [expr.prim.general]p12:
  //   An id-expression that denotes a non-static data member or non-static
  //   member function of a class can only be used:
  //   (...)
  //   - if that id-expression denotes a non-static data member and it
  //     appears in an unevaluated operand.
  //
  // This rule is specific to C++11.  However, we also permit this form
  // in unevaluated inline assembly operands, like the operand to a SIZE.
  IMAKind AbstractInstanceResult = IMA_Static; // happens to be 'false'
  assert(!AbstractInstanceResult);
  switch (SemaRef.ExprEvalContexts.back().Context) {
  case Sema::Unevaluated:
    if (isField && SemaRef.getLangOpts().CPlusPlus11)
      AbstractInstanceResult = IMA_Field_Uneval_Context;
    break;

  case Sema::UnevaluatedAbstract:
    AbstractInstanceResult = IMA_Abstract;
    break;

  case Sema::ConstantEvaluated:
  case Sema::PotentiallyEvaluated:
  case Sema::PotentiallyEvaluatedIfUsed:
    break;
  }

  // If the current context is not an instance method, it can't be
  // an implicit member reference.
  if (isStaticContext) {
    if (hasNonInstance)
      return IMA_Mixed_StaticContext;

    return AbstractInstanceResult ? AbstractInstanceResult
                                  : IMA_Error_StaticContext;
  }

  CXXRecordDecl *contextClass;
  if (CXXMethodDecl *MD = dyn_cast<CXXMethodDecl>(DC))
    contextClass = MD->getParent()->getCanonicalDecl();
  else
    contextClass = cast<CXXRecordDecl>(DC);

  // [class.mfct.non-static]p3: 
  // ...is used in the body of a non-static member function of class X,
  // if name lookup (3.4.1) resolves the name in the id-expression to a
  // non-static non-type member of some class C [...]
  // ...if C is not X or a base class of X, the class member access expression
  // is ill-formed.
  if (R.getNamingClass() &&
      contextClass->getCanonicalDecl() !=
        R.getNamingClass()->getCanonicalDecl()) {
    // If the naming class is not the current context, this was a qualified
    // member name lookup, and it's sufficient to check that we have the naming
    // class as a base class.
    Classes.clear();
    Classes.insert(R.getNamingClass()->getCanonicalDecl());
  }

  // If we can prove that the current context is unrelated to all the
  // declaring classes, it can't be an implicit member reference (in
  // which case it's an error if any of those members are selected).
  if (isProvablyNotDerivedFrom(SemaRef, contextClass, Classes))
    return hasNonInstance ? IMA_Mixed_Unrelated :
           AbstractInstanceResult ? AbstractInstanceResult :
                                    IMA_Error_Unrelated;

  return (hasNonInstance ? IMA_Mixed : IMA_Instance);
}

/// Diagnose a reference to a field with no object available.
static void diagnoseInstanceReference(Sema &SemaRef,
                                      const CXXScopeSpec &SS,
                                      NamedDecl *Rep,
                                      const DeclarationNameInfo &nameInfo) {
  SourceLocation Loc = nameInfo.getLoc();
  SourceRange Range(Loc);
  if (SS.isSet()) Range.setBegin(SS.getRange().getBegin());

  DeclContext *FunctionLevelDC = SemaRef.getFunctionLevelDeclContext();
  CXXMethodDecl *Method = dyn_cast<CXXMethodDecl>(FunctionLevelDC);
  CXXRecordDecl *ContextClass = Method ? Method->getParent() : nullptr;
  CXXRecordDecl *RepClass = dyn_cast<CXXRecordDecl>(Rep->getDeclContext());

  bool InStaticMethod = Method && Method->isStatic();
  bool IsField = isa<FieldDecl>(Rep) || isa<IndirectFieldDecl>(Rep);

  if (IsField && InStaticMethod)
    // "invalid use of member 'x' in static member function"
    SemaRef.Diag(Loc, diag::err_invalid_member_use_in_static_method)
        << Range << nameInfo.getName();
  else if (ContextClass && RepClass && SS.isEmpty() && !InStaticMethod &&
           !RepClass->Equals(ContextClass) && RepClass->Encloses(ContextClass))
    // Unqualified lookup in a non-static member function found a member of an
    // enclosing class.
    SemaRef.Diag(Loc, diag::err_nested_non_static_member_use)
      << IsField << RepClass << nameInfo.getName() << ContextClass << Range;
  else if (IsField)
    SemaRef.Diag(Loc, diag::err_invalid_non_static_member_use)
      << nameInfo.getName() << Range;
  else
    SemaRef.Diag(Loc, diag::err_member_call_without_object)
      << Range;
}

/// Builds an expression which might be an implicit member expression.
ExprResult
Sema::BuildPossibleImplicitMemberExpr(const CXXScopeSpec &SS,
                                      SourceLocation TemplateKWLoc,
                                      LookupResult &R,
                                const TemplateArgumentListInfo *TemplateArgs) {
  switch (ClassifyImplicitMemberAccess(*this, CurScope, R)) {
  case IMA_Instance:
    return BuildImplicitMemberExpr(SS, TemplateKWLoc, R, TemplateArgs, true);

  case IMA_Mixed:
  case IMA_Mixed_Unrelated:
  case IMA_Unresolved:
    return BuildImplicitMemberExpr(SS, TemplateKWLoc, R, TemplateArgs, false);

  case IMA_Field_Uneval_Context:
    Diag(R.getNameLoc(), diag::warn_cxx98_compat_non_static_member_use)
      << R.getLookupNameInfo().getName();
    // Fall through.
  case IMA_Static:
  case IMA_Abstract:
  case IMA_Mixed_StaticContext:
  case IMA_Unresolved_StaticContext:
    if (TemplateArgs || TemplateKWLoc.isValid())
      return BuildTemplateIdExpr(SS, TemplateKWLoc, R, false, TemplateArgs);
    return BuildDeclarationNameExpr(SS, R, false);

  case IMA_Error_StaticContext:
  case IMA_Error_Unrelated:
    diagnoseInstanceReference(*this, SS, R.getRepresentativeDecl(),
                              R.getLookupNameInfo());
    return ExprError();
  }

  llvm_unreachable("unexpected instance member access kind");
}

/// Determine whether input char is from rgba component set.
static bool
IsRGBA(char c) {
  switch (c) {
  case 'r':
  case 'g':
  case 'b':
  case 'a':
    return true;
  default:
    return false;
  }
}

/// Check an ext-vector component access expression.
///
/// VK should be set in advance to the value kind of the base
/// expression.
static QualType
CheckExtVectorComponent(Sema &S, QualType baseType, ExprValueKind &VK,
                        SourceLocation OpLoc, const IdentifierInfo *CompName,
                        SourceLocation CompLoc) {
  // FIXME: Share logic with ExtVectorElementExpr::containsDuplicateElements,
  // see FIXME there.
  //
  // FIXME: This logic can be greatly simplified by splitting it along
  // halving/not halving and reworking the component checking.
  const ExtVectorType *vecType = baseType->getAs<ExtVectorType>();

  // The vector accessor can't exceed the number of elements.
  const char *compStr = CompName->getNameStart();

  // This flag determines whether or not the component is one of the four
  // special names that indicate a subset of exactly half the elements are
  // to be selected.
  bool HalvingSwizzle = false;

  // This flag determines whether or not CompName has an 's' char prefix,
  // indicating that it is a string of hex values to be used as vector indices.
  bool HexSwizzle = (*compStr == 's' || *compStr == 'S') && compStr[1];

  bool HasRepeated = false;
  bool HasIndex[16] = {};

  int Idx;

  // Check that we've found one of the special components, or that the component
  // names must come from the same set.
  if (!strcmp(compStr, "hi") || !strcmp(compStr, "lo") ||
      !strcmp(compStr, "even") || !strcmp(compStr, "odd")) {
    HalvingSwizzle = true;
  } else if (!HexSwizzle &&
             (Idx = vecType->getPointAccessorIdx(*compStr)) != -1) {
    bool HasRGBA = IsRGBA(*compStr);
    do {
      if (HasRGBA != IsRGBA(*compStr))
        break;
      if (HasIndex[Idx]) HasRepeated = true;
      HasIndex[Idx] = true;
      compStr++;
    } while (*compStr && (Idx = vecType->getPointAccessorIdx(*compStr)) != -1);
  } else {
    if (HexSwizzle) compStr++;
    while ((Idx = vecType->getNumericAccessorIdx(*compStr)) != -1) {
      if (HasIndex[Idx]) HasRepeated = true;
      HasIndex[Idx] = true;
      compStr++;
    }
  }

  if (!HalvingSwizzle && *compStr) {
    // We didn't get to the end of the string. This means the component names
    // didn't come from the same set *or* we encountered an illegal name.
    S.Diag(OpLoc, diag::err_ext_vector_component_name_illegal)
      << StringRef(compStr, 1) << SourceRange(CompLoc);
    return QualType();
  }

  // Ensure no component accessor exceeds the width of the vector type it
  // operates on.
  if (!HalvingSwizzle) {
    compStr = CompName->getNameStart();

    if (HexSwizzle)
      compStr++;

    while (*compStr) {
      if (!vecType->isAccessorWithinNumElements(*compStr++)) {
        S.Diag(OpLoc, diag::err_ext_vector_component_exceeds_length)
          << baseType << SourceRange(CompLoc);
        return QualType();
      }
    }
  }

  // The component accessor looks fine - now we need to compute the actual type.
  // The vector type is implied by the component accessor. For example,
  // vec4.b is a float, vec4.xy is a vec2, vec4.rgb is a vec3, etc.
  // vec4.s0 is a float, vec4.s23 is a vec3, etc.
  // vec4.hi, vec4.lo, vec4.e, and vec4.o all return vec2.
  unsigned CompSize = HalvingSwizzle ? (vecType->getNumElements() + 1) / 2
                                     : CompName->getLength();
  if (HexSwizzle)
    CompSize--;

  if (CompSize == 1)
    return vecType->getElementType();

  if (HasRepeated) VK = VK_RValue;

  QualType VT = S.Context.getExtVectorType(vecType->getElementType(), CompSize);
  // Now look up the TypeDefDecl from the vector type. Without this,
  // diagostics look bad. We want extended vector types to appear built-in.
  for (Sema::ExtVectorDeclsType::iterator 
         I = S.ExtVectorDecls.begin(S.getExternalSource()),
         E = S.ExtVectorDecls.end(); 
       I != E; ++I) {
    if ((*I)->getUnderlyingType() == VT)
      return S.Context.getTypedefType(*I);
  }
  
  return VT; // should never get here (a typedef type should always be found).
}

static Decl *FindGetterSetterNameDeclFromProtocolList(const ObjCProtocolDecl*PDecl,
                                                IdentifierInfo *Member,
                                                const Selector &Sel,
                                                ASTContext &Context) {
  if (Member)
    if (ObjCPropertyDecl *PD = PDecl->FindPropertyDeclaration(Member))
      return PD;
  if (ObjCMethodDecl *OMD = PDecl->getInstanceMethod(Sel))
    return OMD;

  for (const auto *I : PDecl->protocols()) {
    if (Decl *D = FindGetterSetterNameDeclFromProtocolList(I, Member, Sel,
                                                           Context))
      return D;
  }
  return nullptr;
}

static Decl *FindGetterSetterNameDecl(const ObjCObjectPointerType *QIdTy,
                                      IdentifierInfo *Member,
                                      const Selector &Sel,
                                      ASTContext &Context) {
  // Check protocols on qualified interfaces.
  Decl *GDecl = nullptr;
  for (const auto *I : QIdTy->quals()) {
    if (Member)
      if (ObjCPropertyDecl *PD = I->FindPropertyDeclaration(Member)) {
        GDecl = PD;
        break;
      }
    // Also must look for a getter or setter name which uses property syntax.
    if (ObjCMethodDecl *OMD = I->getInstanceMethod(Sel)) {
      GDecl = OMD;
      break;
    }
  }
  if (!GDecl) {
    for (const auto *I : QIdTy->quals()) {
      // Search in the protocol-qualifier list of current protocol.
      GDecl = FindGetterSetterNameDeclFromProtocolList(I, Member, Sel, Context);
      if (GDecl)
        return GDecl;
    }
  }
  return GDecl;
}

ExprResult
Sema::ActOnDependentMemberExpr(Expr *BaseExpr, QualType BaseType,
                               bool IsArrow, SourceLocation OpLoc,
                               const CXXScopeSpec &SS,
                               SourceLocation TemplateKWLoc,
                               NamedDecl *FirstQualifierInScope,
                               const DeclarationNameInfo &NameInfo,
                               const TemplateArgumentListInfo *TemplateArgs) {
  // Even in dependent contexts, try to diagnose base expressions with
  // obviously wrong types, e.g.:
  //
  // T* t;
  // t.f;
  //
  // In Obj-C++, however, the above expression is valid, since it could be
  // accessing the 'f' property if T is an Obj-C interface. The extra check
  // allows this, while still reporting an error if T is a struct pointer.
  if (!IsArrow) {
    const PointerType *PT = BaseType->getAs<PointerType>();
    if (PT && (!getLangOpts().ObjC1 ||
               PT->getPointeeType()->isRecordType())) {
      assert(BaseExpr && "cannot happen with implicit member accesses");
      Diag(OpLoc, diag::err_typecheck_member_reference_struct_union)
        << BaseType << BaseExpr->getSourceRange() << NameInfo.getSourceRange();
      return ExprError();
    }
  }

  assert(BaseType->isDependentType() ||
         NameInfo.getName().isDependentName() ||
         isDependentScopeSpecifier(SS));

  // Get the type being accessed in BaseType.  If this is an arrow, the BaseExpr
  // must have pointer type, and the accessed type is the pointee.
  return CXXDependentScopeMemberExpr::Create(
      Context, BaseExpr, BaseType, IsArrow, OpLoc,
      SS.getWithLocInContext(Context), TemplateKWLoc, FirstQualifierInScope,
      NameInfo, TemplateArgs);
}

/// We know that the given qualified member reference points only to
/// declarations which do not belong to the static type of the base
/// expression.  Diagnose the problem.
static void DiagnoseQualifiedMemberReference(Sema &SemaRef,
                                             Expr *BaseExpr,
                                             QualType BaseType,
                                             const CXXScopeSpec &SS,
                                             NamedDecl *rep,
                                       const DeclarationNameInfo &nameInfo) {
  // If this is an implicit member access, use a different set of
  // diagnostics.
  if (!BaseExpr)
    return diagnoseInstanceReference(SemaRef, SS, rep, nameInfo);

  SemaRef.Diag(nameInfo.getLoc(), diag::err_qualified_member_of_unrelated)
    << SS.getRange() << rep << BaseType;
}

// Check whether the declarations we found through a nested-name
// specifier in a member expression are actually members of the base
// type.  The restriction here is:
//
//   C++ [expr.ref]p2:
//     ... In these cases, the id-expression shall name a
//     member of the class or of one of its base classes.
//
// So it's perfectly legitimate for the nested-name specifier to name
// an unrelated class, and for us to find an overload set including
// decls from classes which are not superclasses, as long as the decl
// we actually pick through overload resolution is from a superclass.
bool Sema::CheckQualifiedMemberReference(Expr *BaseExpr,
                                         QualType BaseType,
                                         const CXXScopeSpec &SS,
                                         const LookupResult &R) {
  CXXRecordDecl *BaseRecord =
    cast_or_null<CXXRecordDecl>(computeDeclContext(BaseType));
  if (!BaseRecord) {
    // We can't check this yet because the base type is still
    // dependent.
    assert(BaseType->isDependentType());
    return false;
  }

  for (LookupResult::iterator I = R.begin(), E = R.end(); I != E; ++I) {
    // If this is an implicit member reference and we find a
    // non-instance member, it's not an error.
    if (!BaseExpr && !(*I)->isCXXInstanceMember())
      return false;

    // Note that we use the DC of the decl, not the underlying decl.
    DeclContext *DC = (*I)->getDeclContext();
    while (DC->isTransparentContext())
      DC = DC->getParent();

    if (!DC->isRecord())
      continue;

    CXXRecordDecl *MemberRecord = cast<CXXRecordDecl>(DC)->getCanonicalDecl();
    if (BaseRecord->getCanonicalDecl() == MemberRecord ||
        !BaseRecord->isProvablyNotDerivedFrom(MemberRecord))
      return false;
  }

  DiagnoseQualifiedMemberReference(*this, BaseExpr, BaseType, SS,
                                   R.getRepresentativeDecl(),
                                   R.getLookupNameInfo());
  return true;
}

namespace {

// Callback to only accept typo corrections that are either a ValueDecl or a
// FunctionTemplateDecl and are declared in the current record or, for a C++
// classes, one of its base classes.
class RecordMemberExprValidatorCCC : public CorrectionCandidateCallback {
 public:
  explicit RecordMemberExprValidatorCCC(const RecordType *RTy)
      : Record(RTy->getDecl()) {}

  bool ValidateCandidate(const TypoCorrection &candidate) override {
    NamedDecl *ND = candidate.getCorrectionDecl();
    // Don't accept candidates that cannot be member functions, constants,
    // variables, or templates.
    if (!ND || !(isa<ValueDecl>(ND) || isa<FunctionTemplateDecl>(ND)))
      return false;

    // Accept candidates that occur in the current record.
    if (Record->containsDecl(ND))
      return true;

    if (const CXXRecordDecl *RD = dyn_cast<CXXRecordDecl>(Record)) {
      // Accept candidates that occur in any of the current class' base classes.
      for (const auto &BS : RD->bases()) {
        if (const RecordType *BSTy = dyn_cast_or_null<RecordType>(
                BS.getType().getTypePtrOrNull())) {
          if (BSTy->getDecl()->containsDecl(ND))
            return true;
        }
      }
    }

    return false;
  }

 private:
  const RecordDecl *const Record;
};

}

static bool
LookupMemberExprInRecord(Sema &SemaRef, LookupResult &R, 
                         SourceRange BaseRange, const RecordType *RTy,
                         SourceLocation OpLoc, CXXScopeSpec &SS,
                         bool HasTemplateArgs) {
  RecordDecl *RDecl = RTy->getDecl();
  if (!SemaRef.isThisOutsideMemberFunctionBody(QualType(RTy, 0)) &&
      SemaRef.RequireCompleteType(OpLoc, QualType(RTy, 0),
                                  diag::err_typecheck_incomplete_tag,
                                  BaseRange))
    return true;

  if (HasTemplateArgs) {
    // LookupTemplateName doesn't expect these both to exist simultaneously.
    QualType ObjectType = SS.isSet() ? QualType() : QualType(RTy, 0);

    bool MOUS;
    SemaRef.LookupTemplateName(R, nullptr, SS, ObjectType, false, MOUS);
    return false;
  }

  DeclContext *DC = RDecl;
  if (SS.isSet()) {
    // If the member name was a qualified-id, look into the
    // nested-name-specifier.
    DC = SemaRef.computeDeclContext(SS, false);

    if (SemaRef.RequireCompleteDeclContext(SS, DC)) {
      SemaRef.Diag(SS.getRange().getEnd(), diag::err_typecheck_incomplete_tag)
        << SS.getRange() << DC;
      return true;
    }

    assert(DC && "Cannot handle non-computable dependent contexts in lookup");

    if (!isa<TypeDecl>(DC)) {
      SemaRef.Diag(R.getNameLoc(), diag::err_qualified_member_nonclass)
        << DC << SS.getRange();
      return true;
    }
  }

  // The record definition is complete, now look up the member.
  SemaRef.LookupQualifiedName(R, DC);

  if (!R.empty())
    return false;

  // We didn't find anything with the given name, so try to correct
  // for typos.
  DeclarationName Name = R.getLookupName();
  RecordMemberExprValidatorCCC Validator(RTy);
  TypoCorrection Corrected = SemaRef.CorrectTypo(R.getLookupNameInfo(),
                                                 R.getLookupKind(), nullptr,
                                                 &SS, Validator,
                                                 Sema::CTK_ErrorRecovery, DC);
  R.clear();
  if (Corrected.isResolved() && !Corrected.isKeyword()) {
    R.setLookupName(Corrected.getCorrection());
    for (TypoCorrection::decl_iterator DI = Corrected.begin(),
                                       DIEnd = Corrected.end();
         DI != DIEnd; ++DI) {
      R.addDecl(*DI);
    }
    R.resolveKind();

    // If we're typo-correcting to an overloaded name, we don't yet have enough
    // information to do overload resolution, so we don't know which previous
    // declaration to point to.
    if (Corrected.isOverloaded())
      Corrected.setCorrectionDecl(nullptr);
    bool DroppedSpecifier =
        Corrected.WillReplaceSpecifier() &&
        Name.getAsString() == Corrected.getAsString(SemaRef.getLangOpts());
    SemaRef.diagnoseTypo(Corrected,
                         SemaRef.PDiag(diag::err_no_member_suggest)
                           << Name << DC << DroppedSpecifier << SS.getRange());
  }

  return false;
}

static ExprResult LookupMemberExpr(Sema &S, LookupResult &R,
                                   ExprResult &BaseExpr, bool &IsArrow,
                                   SourceLocation OpLoc, CXXScopeSpec &SS,
                                   Decl *ObjCImpDecl, bool HasTemplateArgs);

ExprResult
Sema::BuildMemberReferenceExpr(Expr *Base, QualType BaseType,
                               SourceLocation OpLoc, bool IsArrow,
                               CXXScopeSpec &SS,
                               SourceLocation TemplateKWLoc,
                               NamedDecl *FirstQualifierInScope,
                               const DeclarationNameInfo &NameInfo,
                               const TemplateArgumentListInfo *TemplateArgs,
                               ActOnMemberAccessExtraArgs *ExtraArgs) {
  if (BaseType->isDependentType() ||
      (SS.isSet() && isDependentScopeSpecifier(SS)))
    return ActOnDependentMemberExpr(Base, BaseType,
                                    IsArrow, OpLoc,
                                    SS, TemplateKWLoc, FirstQualifierInScope,
                                    NameInfo, TemplateArgs);

  LookupResult R(*this, NameInfo, LookupMemberName);

  // Implicit member accesses.
  if (!Base) {
    QualType RecordTy = BaseType;
    if (IsArrow) RecordTy = RecordTy->getAs<PointerType>()->getPointeeType();
    if (LookupMemberExprInRecord(*this, R, SourceRange(),
                                 RecordTy->getAs<RecordType>(),
                                 OpLoc, SS, TemplateArgs != nullptr))
      return ExprError();

  // Explicit member accesses.
  } else {
<<<<<<< HEAD
    ExprResult BaseResult = Owned(Base);
    ExprResult Result =
      LookupMemberExpr(R, BaseResult, IsArrow, OpLoc,
                       SS, /*ObjCImpDecl*/ nullptr, TemplateArgs != nullptr);
=======
    ExprResult BaseResult = Base;
    ExprResult Result = LookupMemberExpr(
        *this, R, BaseResult, IsArrow, OpLoc, SS,
        ExtraArgs ? ExtraArgs->ObjCImpDecl : nullptr,
        TemplateArgs != nullptr);
>>>>>>> ec81a0dc

    if (BaseResult.isInvalid())
      return ExprError();
    Base = BaseResult.get();

    if (Result.isInvalid())
      return ExprError();

    if (Result.get())
      return Result;

    // LookupMemberExpr can modify Base, and thus change BaseType
    BaseType = Base->getType();
  }

  return BuildMemberReferenceExpr(Base, BaseType,
                                  OpLoc, IsArrow, SS, TemplateKWLoc,
                                  FirstQualifierInScope, R, TemplateArgs,
                                  false, ExtraArgs);
}

static ExprResult
BuildFieldReferenceExpr(Sema &S, Expr *BaseExpr, bool IsArrow,
                        const CXXScopeSpec &SS, FieldDecl *Field,
                        DeclAccessPair FoundDecl,
                        const DeclarationNameInfo &MemberNameInfo);

ExprResult
Sema::BuildAnonymousStructUnionMemberReference(const CXXScopeSpec &SS,
                                               SourceLocation loc,
                                               IndirectFieldDecl *indirectField,
                                               DeclAccessPair foundDecl,
                                               Expr *baseObjectExpr,
                                               SourceLocation opLoc) {
  // First, build the expression that refers to the base object.
  
  bool baseObjectIsPointer = false;
  Qualifiers baseQuals;
  
  // Case 1:  the base of the indirect field is not a field.
  VarDecl *baseVariable = indirectField->getVarDecl();
  CXXScopeSpec EmptySS;
  if (baseVariable) {
    assert(baseVariable->getType()->isRecordType());
    
    // In principle we could have a member access expression that
    // accesses an anonymous struct/union that's a static member of
    // the base object's class.  However, under the current standard,
    // static data members cannot be anonymous structs or unions.
    // Supporting this is as easy as building a MemberExpr here.
    assert(!baseObjectExpr && "anonymous struct/union is static data member?");
    
    DeclarationNameInfo baseNameInfo(DeclarationName(), loc);
    
    ExprResult result 
      = BuildDeclarationNameExpr(EmptySS, baseNameInfo, baseVariable);
    if (result.isInvalid()) return ExprError();
    
    baseObjectExpr = result.get();    
    baseObjectIsPointer = false;
    baseQuals = baseObjectExpr->getType().getQualifiers();
    
    // Case 2: the base of the indirect field is a field and the user
    // wrote a member expression.
  } else if (baseObjectExpr) {
    // The caller provided the base object expression. Determine
    // whether its a pointer and whether it adds any qualifiers to the
    // anonymous struct/union fields we're looking into.
    QualType objectType = baseObjectExpr->getType();
    
    if (const PointerType *ptr = objectType->getAs<PointerType>()) {
      baseObjectIsPointer = true;
      objectType = ptr->getPointeeType();
    } else {
      baseObjectIsPointer = false;
    }
    baseQuals = objectType.getQualifiers();
    
    // Case 3: the base of the indirect field is a field and we should
    // build an implicit member access.
  } else {
    // We've found a member of an anonymous struct/union that is
    // inside a non-anonymous struct/union, so in a well-formed
    // program our base object expression is "this".
    QualType ThisTy = getCurrentThisType();
    if (ThisTy.isNull()) {
      Diag(loc, diag::err_invalid_member_use_in_static_method)
        << indirectField->getDeclName();
      return ExprError();
    }
    
    // Our base object expression is "this".
    CheckCXXThisCapture(loc);
    baseObjectExpr 
      = new (Context) CXXThisExpr(loc, ThisTy, /*isImplicit=*/ true);
    baseObjectIsPointer = true;
    baseQuals = ThisTy->castAs<PointerType>()->getPointeeType().getQualifiers();
  }
  
  // Build the implicit member references to the field of the
  // anonymous struct/union.
  Expr *result = baseObjectExpr;
  IndirectFieldDecl::chain_iterator
  FI = indirectField->chain_begin(), FEnd = indirectField->chain_end();
  
  // Build the first member access in the chain with full information.
  if (!baseVariable) {
    FieldDecl *field = cast<FieldDecl>(*FI);
    
    // Make a nameInfo that properly uses the anonymous name.
    DeclarationNameInfo memberNameInfo(field->getDeclName(), loc);
    
    result = BuildFieldReferenceExpr(*this, result, baseObjectIsPointer,
                                     EmptySS, field, foundDecl,
                                     memberNameInfo).get();
    if (!result)
      return ExprError();

    // FIXME: check qualified member access
  }
  
  // In all cases, we should now skip the first declaration in the chain.
  ++FI;
  
  while (FI != FEnd) {
    FieldDecl *field = cast<FieldDecl>(*FI++);

    // FIXME: these are somewhat meaningless
    DeclarationNameInfo memberNameInfo(field->getDeclName(), loc);
    DeclAccessPair fakeFoundDecl =
        DeclAccessPair::make(field, field->getAccess());

    result = BuildFieldReferenceExpr(*this, result, /*isarrow*/ false,
                                     (FI == FEnd? SS : EmptySS), field,
                                     fakeFoundDecl, memberNameInfo).get();
  }
  
  return result;
}

static ExprResult
BuildMSPropertyRefExpr(Sema &S, Expr *BaseExpr, bool IsArrow,
                       const CXXScopeSpec &SS,
                       MSPropertyDecl *PD,
                       const DeclarationNameInfo &NameInfo) {
  // Property names are always simple identifiers and therefore never
  // require any interesting additional storage.
  return new (S.Context) MSPropertyRefExpr(BaseExpr, PD, IsArrow,
                                           S.Context.PseudoObjectTy, VK_LValue,
                                           SS.getWithLocInContext(S.Context),
                                           NameInfo.getLoc());
}

/// \brief Build a MemberExpr AST node.
static MemberExpr *
BuildMemberExpr(Sema &SemaRef, ASTContext &C, Expr *Base, bool isArrow,
                const CXXScopeSpec &SS, SourceLocation TemplateKWLoc,
                ValueDecl *Member, DeclAccessPair FoundDecl,
                const DeclarationNameInfo &MemberNameInfo, QualType Ty,
                ExprValueKind VK, ExprObjectKind OK,
                const TemplateArgumentListInfo *TemplateArgs = nullptr) {
  assert((!isArrow || Base->isRValue()) && "-> base must be a pointer rvalue");
  MemberExpr *E =
      MemberExpr::Create(C, Base, isArrow, SS.getWithLocInContext(C),
                         TemplateKWLoc, Member, FoundDecl, MemberNameInfo,
                         TemplateArgs, Ty, VK, OK);
  SemaRef.MarkMemberReferenced(E);
  return E;
}

ExprResult
Sema::BuildMemberReferenceExpr(Expr *BaseExpr, QualType BaseExprType,
                               SourceLocation OpLoc, bool IsArrow,
                               const CXXScopeSpec &SS,
                               SourceLocation TemplateKWLoc,
                               NamedDecl *FirstQualifierInScope,
                               LookupResult &R,
                               const TemplateArgumentListInfo *TemplateArgs,
                               bool SuppressQualifierCheck,
                               ActOnMemberAccessExtraArgs *ExtraArgs) {
  QualType BaseType = BaseExprType;
  if (IsArrow) {
    assert(BaseType->isPointerType());
    BaseType = BaseType->castAs<PointerType>()->getPointeeType();
  }
  R.setBaseObjectType(BaseType);
  
  LambdaScopeInfo *const CurLSI = getCurLambda();
  // If this is an implicit member reference and the overloaded
  // name refers to both static and non-static member functions
  // (i.e. BaseExpr is null) and if we are currently processing a lambda, 
  // check if we should/can capture 'this'...
  // Keep this example in mind:
  //  struct X {
  //   void f(int) { }
  //   static void f(double) { }
  // 
  //   int g() {
  //     auto L = [=](auto a) { 
  //       return [](int i) {
  //         return [=](auto b) {
  //           f(b); 
  //           //f(decltype(a){});
  //         };
  //       };
  //     };
  //     auto M = L(0.0); 
  //     auto N = M(3);
  //     N(5.32); // OK, must not error. 
  //     return 0;
  //   }
  //  };
  //
  if (!BaseExpr && CurLSI) {
    SourceLocation Loc = R.getNameLoc();
    if (SS.getRange().isValid())
      Loc = SS.getRange().getBegin();    
    DeclContext *EnclosingFunctionCtx = CurContext->getParent()->getParent();
    // If the enclosing function is not dependent, then this lambda is 
    // capture ready, so if we can capture this, do so.
    if (!EnclosingFunctionCtx->isDependentContext()) {
      // If the current lambda and all enclosing lambdas can capture 'this' -
      // then go ahead and capture 'this' (since our unresolved overload set 
      // contains both static and non-static member functions). 
      if (!CheckCXXThisCapture(Loc, /*Explcit*/false, /*Diagnose*/false))
        CheckCXXThisCapture(Loc);
    } else if (CurContext->isDependentContext()) { 
      // ... since this is an implicit member reference, that might potentially
      // involve a 'this' capture, mark 'this' for potential capture in 
      // enclosing lambdas.
      if (CurLSI->ImpCaptureStyle != CurLSI->ImpCap_None)
        CurLSI->addPotentialThisCapture(Loc);
    }
  }
  const DeclarationNameInfo &MemberNameInfo = R.getLookupNameInfo();
  DeclarationName MemberName = MemberNameInfo.getName();
  SourceLocation MemberLoc = MemberNameInfo.getLoc();

  if (R.isAmbiguous())
    return ExprError();

  if (R.empty()) {
    // Rederive where we looked up.
    DeclContext *DC = (SS.isSet()
                       ? computeDeclContext(SS, false)
                       : BaseType->getAs<RecordType>()->getDecl());

    if (ExtraArgs) {
      ExprResult RetryExpr;
      if (!IsArrow && BaseExpr) {
        SFINAETrap Trap(*this, true);
        ParsedType ObjectType;
        bool MayBePseudoDestructor = false;
        RetryExpr = ActOnStartCXXMemberReference(getCurScope(), BaseExpr,
                                                 OpLoc, tok::arrow, ObjectType,
                                                 MayBePseudoDestructor);
        if (RetryExpr.isUsable() && !Trap.hasErrorOccurred()) {
          CXXScopeSpec TempSS(SS);
          RetryExpr = ActOnMemberAccessExpr(
              ExtraArgs->S, RetryExpr.get(), OpLoc, tok::arrow, TempSS,
              TemplateKWLoc, ExtraArgs->Id, ExtraArgs->ObjCImpDecl,
              ExtraArgs->HasTrailingLParen);
        }
        if (Trap.hasErrorOccurred())
          RetryExpr = ExprError();
      }
      if (RetryExpr.isUsable()) {
        Diag(OpLoc, diag::err_no_member_overloaded_arrow)
          << MemberName << DC << FixItHint::CreateReplacement(OpLoc, "->");
        return RetryExpr;
      }
    }

    Diag(R.getNameLoc(), diag::err_no_member)
      << MemberName << DC
      << (BaseExpr ? BaseExpr->getSourceRange() : SourceRange());
    return ExprError();
  }

  // Diagnose lookups that find only declarations from a non-base
  // type.  This is possible for either qualified lookups (which may
  // have been qualified with an unrelated type) or implicit member
  // expressions (which were found with unqualified lookup and thus
  // may have come from an enclosing scope).  Note that it's okay for
  // lookup to find declarations from a non-base type as long as those
  // aren't the ones picked by overload resolution.
  if ((SS.isSet() || !BaseExpr ||
       (isa<CXXThisExpr>(BaseExpr) &&
        cast<CXXThisExpr>(BaseExpr)->isImplicit())) &&
      !SuppressQualifierCheck &&
      CheckQualifiedMemberReference(BaseExpr, BaseType, SS, R))
    return ExprError();
  
  // Construct an unresolved result if we in fact got an unresolved
  // result.
  if (R.isOverloadedResult() || R.isUnresolvableResult()) {
    // Suppress any lookup-related diagnostics; we'll do these when we
    // pick a member.
    R.suppressDiagnostics();

    UnresolvedMemberExpr *MemExpr
      = UnresolvedMemberExpr::Create(Context, R.isUnresolvableResult(),
                                     BaseExpr, BaseExprType,
                                     IsArrow, OpLoc,
                                     SS.getWithLocInContext(Context),
                                     TemplateKWLoc, MemberNameInfo,
                                     TemplateArgs, R.begin(), R.end());

    return MemExpr;
  }

  assert(R.isSingleResult());
  DeclAccessPair FoundDecl = R.begin().getPair();
  NamedDecl *MemberDecl = R.getFoundDecl();

  // FIXME: diagnose the presence of template arguments now.

  // If the decl being referenced had an error, return an error for this
  // sub-expr without emitting another error, in order to avoid cascading
  // error cases.
  if (MemberDecl->isInvalidDecl())
    return ExprError();

  // Handle the implicit-member-access case.
  if (!BaseExpr) {
    // If this is not an instance member, convert to a non-member access.
    if (!MemberDecl->isCXXInstanceMember())
      return BuildDeclarationNameExpr(SS, R.getLookupNameInfo(), MemberDecl);

    SourceLocation Loc = R.getNameLoc();
    if (SS.getRange().isValid())
      Loc = SS.getRange().getBegin();
    CheckCXXThisCapture(Loc);
    BaseExpr = new (Context) CXXThisExpr(Loc, BaseExprType,/*isImplicit=*/true);
  }

  bool ShouldCheckUse = true;
  if (CXXMethodDecl *MD = dyn_cast<CXXMethodDecl>(MemberDecl)) {
    // Don't diagnose the use of a virtual member function unless it's
    // explicitly qualified.
    if (MD->isVirtual() && !SS.isSet())
      ShouldCheckUse = false;
  }

  // Check the use of this member.
  if (ShouldCheckUse && DiagnoseUseOfDecl(MemberDecl, MemberLoc))
    return ExprError();

  if (FieldDecl *FD = dyn_cast<FieldDecl>(MemberDecl))
    return BuildFieldReferenceExpr(*this, BaseExpr, IsArrow,
                                   SS, FD, FoundDecl, MemberNameInfo);

  if (MSPropertyDecl *PD = dyn_cast<MSPropertyDecl>(MemberDecl))
    return BuildMSPropertyRefExpr(*this, BaseExpr, IsArrow, SS, PD,
                                  MemberNameInfo);

  if (IndirectFieldDecl *FD = dyn_cast<IndirectFieldDecl>(MemberDecl))
    // We may have found a field within an anonymous union or struct
    // (C++ [class.union]).
    return BuildAnonymousStructUnionMemberReference(SS, MemberLoc, FD,
                                                    FoundDecl, BaseExpr,
                                                    OpLoc);

  if (VarDecl *Var = dyn_cast<VarDecl>(MemberDecl)) {
    return BuildMemberExpr(*this, Context, BaseExpr, IsArrow, SS, TemplateKWLoc,
                           Var, FoundDecl, MemberNameInfo,
                           Var->getType().getNonReferenceType(), VK_LValue,
                           OK_Ordinary);
  }

  if (CXXMethodDecl *MemberFn = dyn_cast<CXXMethodDecl>(MemberDecl)) {
    ExprValueKind valueKind;
    QualType type;
    if (MemberFn->isInstance()) {
      valueKind = VK_RValue;
      type = Context.BoundMemberTy;
    } else {
      valueKind = VK_LValue;
      type = MemberFn->getType();
    }

    return BuildMemberExpr(*this, Context, BaseExpr, IsArrow, SS, TemplateKWLoc,
                           MemberFn, FoundDecl, MemberNameInfo, type, valueKind,
                           OK_Ordinary);
  }
  assert(!isa<FunctionDecl>(MemberDecl) && "member function not C++ method?");

  if (EnumConstantDecl *Enum = dyn_cast<EnumConstantDecl>(MemberDecl)) {
    return BuildMemberExpr(*this, Context, BaseExpr, IsArrow, SS, TemplateKWLoc,
                           Enum, FoundDecl, MemberNameInfo, Enum->getType(),
                           VK_RValue, OK_Ordinary);
  }

  // We found something that we didn't expect. Complain.
  if (isa<TypeDecl>(MemberDecl))
    Diag(MemberLoc, diag::err_typecheck_member_reference_type)
      << MemberName << BaseType << int(IsArrow);
  else
    Diag(MemberLoc, diag::err_typecheck_member_reference_unknown)
      << MemberName << BaseType << int(IsArrow);

  Diag(MemberDecl->getLocation(), diag::note_member_declared_here)
    << MemberName;
  R.suppressDiagnostics();
  return ExprError();
}

/// Given that normal member access failed on the given expression,
/// and given that the expression's type involves builtin-id or
/// builtin-Class, decide whether substituting in the redefinition
/// types would be profitable.  The redefinition type is whatever
/// this translation unit tried to typedef to id/Class;  we store
/// it to the side and then re-use it in places like this.
static bool ShouldTryAgainWithRedefinitionType(Sema &S, ExprResult &base) {
  const ObjCObjectPointerType *opty
    = base.get()->getType()->getAs<ObjCObjectPointerType>();
  if (!opty) return false;

  const ObjCObjectType *ty = opty->getObjectType();

  QualType redef;
  if (ty->isObjCId()) {
    redef = S.Context.getObjCIdRedefinitionType();
  } else if (ty->isObjCClass()) {
    redef = S.Context.getObjCClassRedefinitionType();
  } else {
    return false;
  }

  // Do the substitution as long as the redefinition type isn't just a
  // possibly-qualified pointer to builtin-id or builtin-Class again.
  opty = redef->getAs<ObjCObjectPointerType>();
  if (opty && !opty->getObjectType()->getInterface())
    return false;

  base = S.ImpCastExprToType(base.get(), redef, CK_BitCast);
  return true;
}

static bool isRecordType(QualType T) {
  return T->isRecordType();
}
static bool isPointerToRecordType(QualType T) {
  if (const PointerType *PT = T->getAs<PointerType>())
    return PT->getPointeeType()->isRecordType();
  return false;
}

/// Perform conversions on the LHS of a member access expression.
ExprResult
Sema::PerformMemberExprBaseConversion(Expr *Base, bool IsArrow) {
  if (IsArrow && !Base->getType()->isFunctionType())
    return DefaultFunctionArrayLvalueConversion(Base);

  return CheckPlaceholderExpr(Base);
}

/// Look up the given member of the given non-type-dependent
/// expression.  This can return in one of two ways:
///  * If it returns a sentinel null-but-valid result, the caller will
///    assume that lookup was performed and the results written into
///    the provided structure.  It will take over from there.
///  * Otherwise, the returned expression will be produced in place of
///    an ordinary member expression.
///
/// The ObjCImpDecl bit is a gross hack that will need to be properly
/// fixed for ObjC++.
static ExprResult LookupMemberExpr(Sema &S, LookupResult &R,
                                   ExprResult &BaseExpr, bool &IsArrow,
                                   SourceLocation OpLoc, CXXScopeSpec &SS,
                                   Decl *ObjCImpDecl, bool HasTemplateArgs) {
  assert(BaseExpr.get() && "no base expression");

  // Perform default conversions.
  BaseExpr = S.PerformMemberExprBaseConversion(BaseExpr.get(), IsArrow);
  if (BaseExpr.isInvalid())
    return ExprError();

  QualType BaseType = BaseExpr.get()->getType();
  assert(!BaseType->isDependentType());

  DeclarationName MemberName = R.getLookupName();
  SourceLocation MemberLoc = R.getNameLoc();

  // For later type-checking purposes, turn arrow accesses into dot
  // accesses.  The only access type we support that doesn't follow
  // the C equivalence "a->b === (*a).b" is ObjC property accesses,
  // and those never use arrows, so this is unaffected.
  if (IsArrow) {
    if (const PointerType *Ptr = BaseType->getAs<PointerType>())
      BaseType = Ptr->getPointeeType();
    else if (const ObjCObjectPointerType *Ptr
               = BaseType->getAs<ObjCObjectPointerType>())
      BaseType = Ptr->getPointeeType();
    else if (BaseType->isRecordType()) {
      // Recover from arrow accesses to records, e.g.:
      //   struct MyRecord foo;
      //   foo->bar
      // This is actually well-formed in C++ if MyRecord has an
      // overloaded operator->, but that should have been dealt with
      // by now--or a diagnostic message already issued if a problem
      // was encountered while looking for the overloaded operator->.
      if (!S.getLangOpts().CPlusPlus) {
        S.Diag(OpLoc, diag::err_typecheck_member_reference_suggestion)
          << BaseType << int(IsArrow) << BaseExpr.get()->getSourceRange()
          << FixItHint::CreateReplacement(OpLoc, ".");
      }
      IsArrow = false;
    } else if (BaseType->isFunctionType()) {
      goto fail;
    } else {
      S.Diag(MemberLoc, diag::err_typecheck_member_reference_arrow)
        << BaseType << BaseExpr.get()->getSourceRange();
      return ExprError();
    }
  }

  // Handle field access to simple records.
  if (const RecordType *RTy = BaseType->getAs<RecordType>()) {
    if (LookupMemberExprInRecord(S, R, BaseExpr.get()->getSourceRange(),
                                 RTy, OpLoc, SS, HasTemplateArgs))
      return ExprError();

    // Returning valid-but-null is how we indicate to the caller that
    // the lookup result was filled in.
<<<<<<< HEAD
    return Owned((Expr*) nullptr);
=======
    return ExprResult((Expr *)nullptr);
>>>>>>> ec81a0dc
  }

  // Handle ivar access to Objective-C objects.
  if (const ObjCObjectType *OTy = BaseType->getAs<ObjCObjectType>()) {
    if (!SS.isEmpty() && !SS.isInvalid()) {
      S.Diag(SS.getRange().getBegin(), diag::err_qualified_objc_access)
        << 1 << SS.getScopeRep()
        << FixItHint::CreateRemoval(SS.getRange());
      SS.clear();
    }

    IdentifierInfo *Member = MemberName.getAsIdentifierInfo();

    // There are three cases for the base type:
    //   - builtin id (qualified or unqualified)
    //   - builtin Class (qualified or unqualified)
    //   - an interface
    ObjCInterfaceDecl *IDecl = OTy->getInterface();
    if (!IDecl) {
      if (S.getLangOpts().ObjCAutoRefCount &&
          (OTy->isObjCId() || OTy->isObjCClass()))
        goto fail;
      // There's an implicit 'isa' ivar on all objects.
      // But we only actually find it this way on objects of type 'id',
      // apparently.
      if (OTy->isObjCId() && Member->isStr("isa"))
        return new (S.Context) ObjCIsaExpr(BaseExpr.get(), IsArrow, MemberLoc,
                                           OpLoc, S.Context.getObjCClassType());
      if (ShouldTryAgainWithRedefinitionType(S, BaseExpr))
        return LookupMemberExpr(S, R, BaseExpr, IsArrow, OpLoc, SS,
                                ObjCImpDecl, HasTemplateArgs);
      goto fail;
    }

    if (S.RequireCompleteType(OpLoc, BaseType,
                              diag::err_typecheck_incomplete_tag,
                              BaseExpr.get()))
      return ExprError();

    ObjCInterfaceDecl *ClassDeclared = nullptr;
    ObjCIvarDecl *IV = IDecl->lookupInstanceVariable(Member, ClassDeclared);

    if (!IV) {
      // Attempt to correct for typos in ivar names.
      DeclFilterCCC<ObjCIvarDecl> Validator;
      Validator.IsObjCIvarLookup = IsArrow;
<<<<<<< HEAD
      if (TypoCorrection Corrected = CorrectTypo(R.getLookupNameInfo(),
                                                 LookupMemberName, nullptr,
                                                 nullptr, Validator,
                                                 CTK_ErrorRecovery, IDecl)) {
=======
      if (TypoCorrection Corrected = S.CorrectTypo(
              R.getLookupNameInfo(), Sema::LookupMemberName, nullptr, nullptr,
              Validator, Sema::CTK_ErrorRecovery, IDecl)) {
>>>>>>> ec81a0dc
        IV = Corrected.getCorrectionDeclAs<ObjCIvarDecl>();
        S.diagnoseTypo(
            Corrected,
            S.PDiag(diag::err_typecheck_member_reference_ivar_suggest)
                << IDecl->getDeclName() << MemberName);

        // Figure out the class that declares the ivar.
        assert(!ClassDeclared);
        Decl *D = cast<Decl>(IV->getDeclContext());
        if (ObjCCategoryDecl *CAT = dyn_cast<ObjCCategoryDecl>(D))
          D = CAT->getClassInterface();
        ClassDeclared = cast<ObjCInterfaceDecl>(D);
      } else {
        if (IsArrow && IDecl->FindPropertyDeclaration(Member)) {
          S.Diag(MemberLoc, diag::err_property_found_suggest)
              << Member << BaseExpr.get()->getType()
              << FixItHint::CreateReplacement(OpLoc, ".");
          return ExprError();
        }

        S.Diag(MemberLoc, diag::err_typecheck_member_reference_ivar)
            << IDecl->getDeclName() << MemberName
            << BaseExpr.get()->getSourceRange();
        return ExprError();
      }
    }

    assert(ClassDeclared);

    // If the decl being referenced had an error, return an error for this
    // sub-expr without emitting another error, in order to avoid cascading
    // error cases.
    if (IV->isInvalidDecl())
      return ExprError();

    // Check whether we can reference this field.
    if (S.DiagnoseUseOfDecl(IV, MemberLoc))
      return ExprError();
    if (IV->getAccessControl() != ObjCIvarDecl::Public &&
        IV->getAccessControl() != ObjCIvarDecl::Package) {
      ObjCInterfaceDecl *ClassOfMethodDecl = nullptr;
<<<<<<< HEAD
      if (ObjCMethodDecl *MD = getCurMethodDecl())
=======
      if (ObjCMethodDecl *MD = S.getCurMethodDecl())
>>>>>>> ec81a0dc
        ClassOfMethodDecl =  MD->getClassInterface();
      else if (ObjCImpDecl && S.getCurFunctionDecl()) {
        // Case of a c-function declared inside an objc implementation.
        // FIXME: For a c-style function nested inside an objc implementation
        // class, there is no implementation context available, so we pass
        // down the context as argument to this routine. Ideally, this context
        // need be passed down in the AST node and somehow calculated from the
        // AST for a function decl.
        if (ObjCImplementationDecl *IMPD =
              dyn_cast<ObjCImplementationDecl>(ObjCImpDecl))
          ClassOfMethodDecl = IMPD->getClassInterface();
        else if (ObjCCategoryImplDecl* CatImplClass =
                   dyn_cast<ObjCCategoryImplDecl>(ObjCImpDecl))
          ClassOfMethodDecl = CatImplClass->getClassInterface();
      }
      if (!S.getLangOpts().DebuggerSupport) {
        if (IV->getAccessControl() == ObjCIvarDecl::Private) {
          if (!declaresSameEntity(ClassDeclared, IDecl) ||
              !declaresSameEntity(ClassOfMethodDecl, ClassDeclared))
            S.Diag(MemberLoc, diag::error_private_ivar_access)
              << IV->getDeclName();
        } else if (!IDecl->isSuperClassOf(ClassOfMethodDecl))
          // @protected
          S.Diag(MemberLoc, diag::error_protected_ivar_access)
              << IV->getDeclName();
      }
    }
    bool warn = true;
    if (S.getLangOpts().ObjCAutoRefCount) {
      Expr *BaseExp = BaseExpr.get()->IgnoreParenImpCasts();
      if (UnaryOperator *UO = dyn_cast<UnaryOperator>(BaseExp))
        if (UO->getOpcode() == UO_Deref)
          BaseExp = UO->getSubExpr()->IgnoreParenCasts();
      
      if (DeclRefExpr *DE = dyn_cast<DeclRefExpr>(BaseExp))
        if (DE->getType().getObjCLifetime() == Qualifiers::OCL_Weak) {
          S.Diag(DE->getLocation(), diag::error_arc_weak_ivar_access);
          warn = false;
        }
    }
    if (warn) {
      if (ObjCMethodDecl *MD = S.getCurMethodDecl()) {
        ObjCMethodFamily MF = MD->getMethodFamily();
        warn = (MF != OMF_init && MF != OMF_dealloc && 
                MF != OMF_finalize &&
                !S.IvarBacksCurrentMethodAccessor(IDecl, MD, IV));
      }
      if (warn)
        S.Diag(MemberLoc, diag::warn_direct_ivar_access) << IV->getDeclName();
    }

    ObjCIvarRefExpr *Result = new (S.Context) ObjCIvarRefExpr(
        IV, IV->getType(), MemberLoc, OpLoc, BaseExpr.get(), IsArrow);

    if (S.getLangOpts().ObjCAutoRefCount) {
      if (IV->getType().getObjCLifetime() == Qualifiers::OCL_Weak) {
        if (!S.Diags.isIgnored(diag::warn_arc_repeated_use_of_weak, MemberLoc))
          S.recordUseOfEvaluatedWeak(Result);
      }
    }

    return Result;
  }

  // Objective-C property access.
  const ObjCObjectPointerType *OPT;
  if (!IsArrow && (OPT = BaseType->getAs<ObjCObjectPointerType>())) {
    if (!SS.isEmpty() && !SS.isInvalid()) {
      S.Diag(SS.getRange().getBegin(), diag::err_qualified_objc_access)
          << 0 << SS.getScopeRep() << FixItHint::CreateRemoval(SS.getRange());
      SS.clear();
    }

    // This actually uses the base as an r-value.
    BaseExpr = S.DefaultLvalueConversion(BaseExpr.get());
    if (BaseExpr.isInvalid())
      return ExprError();

    assert(S.Context.hasSameUnqualifiedType(BaseType,
                                            BaseExpr.get()->getType()));

    IdentifierInfo *Member = MemberName.getAsIdentifierInfo();

    const ObjCObjectType *OT = OPT->getObjectType();

    // id, with and without qualifiers.
    if (OT->isObjCId()) {
      // Check protocols on qualified interfaces.
      Selector Sel = S.PP.getSelectorTable().getNullarySelector(Member);
      if (Decl *PMDecl =
              FindGetterSetterNameDecl(OPT, Member, Sel, S.Context)) {
        if (ObjCPropertyDecl *PD = dyn_cast<ObjCPropertyDecl>(PMDecl)) {
          // Check the use of this declaration
          if (S.DiagnoseUseOfDecl(PD, MemberLoc))
            return ExprError();

          return new (S.Context)
              ObjCPropertyRefExpr(PD, S.Context.PseudoObjectTy, VK_LValue,
                                  OK_ObjCProperty, MemberLoc, BaseExpr.get());
        }

        if (ObjCMethodDecl *OMD = dyn_cast<ObjCMethodDecl>(PMDecl)) {
          // Check the use of this method.
          if (S.DiagnoseUseOfDecl(OMD, MemberLoc))
            return ExprError();
          Selector SetterSel =
            SelectorTable::constructSetterSelector(S.PP.getIdentifierTable(),
                                                   S.PP.getSelectorTable(),
                                                   Member);
          ObjCMethodDecl *SMD = nullptr;
          if (Decl *SDecl = FindGetterSetterNameDecl(OPT,
<<<<<<< HEAD
                                                     /*Property id*/nullptr,
                                                     SetterSel, Context))
=======
                                                     /*Property id*/ nullptr,
                                                     SetterSel, S.Context))
>>>>>>> ec81a0dc
            SMD = dyn_cast<ObjCMethodDecl>(SDecl);

          return new (S.Context)
              ObjCPropertyRefExpr(OMD, SMD, S.Context.PseudoObjectTy, VK_LValue,
                                  OK_ObjCProperty, MemberLoc, BaseExpr.get());
        }
      }
      // Use of id.member can only be for a property reference. Do not
      // use the 'id' redefinition in this case.
      if (IsArrow && ShouldTryAgainWithRedefinitionType(S, BaseExpr))
        return LookupMemberExpr(S, R, BaseExpr, IsArrow, OpLoc, SS,
                                ObjCImpDecl, HasTemplateArgs);

      return ExprError(S.Diag(MemberLoc, diag::err_property_not_found)
                         << MemberName << BaseType);
    }

    // 'Class', unqualified only.
    if (OT->isObjCClass()) {
      // Only works in a method declaration (??!).
      ObjCMethodDecl *MD = S.getCurMethodDecl();
      if (!MD) {
        if (ShouldTryAgainWithRedefinitionType(S, BaseExpr))
          return LookupMemberExpr(S, R, BaseExpr, IsArrow, OpLoc, SS,
                                  ObjCImpDecl, HasTemplateArgs);

        goto fail;
      }

      // Also must look for a getter name which uses property syntax.
      Selector Sel = S.PP.getSelectorTable().getNullarySelector(Member);
      ObjCInterfaceDecl *IFace = MD->getClassInterface();
      ObjCMethodDecl *Getter;
      if ((Getter = IFace->lookupClassMethod(Sel))) {
        // Check the use of this method.
        if (S.DiagnoseUseOfDecl(Getter, MemberLoc))
          return ExprError();
      } else
        Getter = IFace->lookupPrivateMethod(Sel, false);
      // If we found a getter then this may be a valid dot-reference, we
      // will look for the matching setter, in case it is needed.
      Selector SetterSel =
        SelectorTable::constructSetterSelector(S.PP.getIdentifierTable(),
                                               S.PP.getSelectorTable(),
                                               Member);
      ObjCMethodDecl *Setter = IFace->lookupClassMethod(SetterSel);
      if (!Setter) {
        // If this reference is in an @implementation, also check for 'private'
        // methods.
        Setter = IFace->lookupPrivateMethod(SetterSel, false);
      }

      if (Setter && S.DiagnoseUseOfDecl(Setter, MemberLoc))
        return ExprError();

      if (Getter || Setter) {
        return new (S.Context) ObjCPropertyRefExpr(
            Getter, Setter, S.Context.PseudoObjectTy, VK_LValue,
            OK_ObjCProperty, MemberLoc, BaseExpr.get());
      }

      if (ShouldTryAgainWithRedefinitionType(S, BaseExpr))
        return LookupMemberExpr(S, R, BaseExpr, IsArrow, OpLoc, SS,
                                ObjCImpDecl, HasTemplateArgs);

      return ExprError(S.Diag(MemberLoc, diag::err_property_not_found)
                         << MemberName << BaseType);
    }

    // Normal property access.
    return S.HandleExprPropertyRefExpr(OPT, BaseExpr.get(), OpLoc, MemberName,
                                       MemberLoc, SourceLocation(), QualType(),
                                       false);
  }

  // Handle 'field access' to vectors, such as 'V.xx'.
  if (BaseType->isExtVectorType()) {
    // FIXME: this expr should store IsArrow.
    IdentifierInfo *Member = MemberName.getAsIdentifierInfo();
    ExprValueKind VK = (IsArrow ? VK_LValue : BaseExpr.get()->getValueKind());
    QualType ret = CheckExtVectorComponent(S, BaseType, VK, OpLoc,
                                           Member, MemberLoc);
    if (ret.isNull())
      return ExprError();

    return new (S.Context)
        ExtVectorElementExpr(ret, VK, BaseExpr.get(), *Member, MemberLoc);
  }

  // Adjust builtin-sel to the appropriate redefinition type if that's
  // not just a pointer to builtin-sel again.
  if (IsArrow && BaseType->isSpecificBuiltinType(BuiltinType::ObjCSel) &&
      !S.Context.getObjCSelRedefinitionType()->isObjCSelType()) {
    BaseExpr = S.ImpCastExprToType(
        BaseExpr.get(), S.Context.getObjCSelRedefinitionType(), CK_BitCast);
    return LookupMemberExpr(S, R, BaseExpr, IsArrow, OpLoc, SS,
                            ObjCImpDecl, HasTemplateArgs);
  }

  // Failure cases.
 fail:

  // Recover from dot accesses to pointers, e.g.:
  //   type *foo;
  //   foo.bar
  // This is actually well-formed in two cases:
  //   - 'type' is an Objective C type
  //   - 'bar' is a pseudo-destructor name which happens to refer to
  //     the appropriate pointer type
  if (const PointerType *Ptr = BaseType->getAs<PointerType>()) {
    if (!IsArrow && Ptr->getPointeeType()->isRecordType() &&
        MemberName.getNameKind() != DeclarationName::CXXDestructorName) {
      S.Diag(OpLoc, diag::err_typecheck_member_reference_suggestion)
          << BaseType << int(IsArrow) << BaseExpr.get()->getSourceRange()
          << FixItHint::CreateReplacement(OpLoc, "->");

      // Recurse as an -> access.
      IsArrow = true;
      return LookupMemberExpr(S, R, BaseExpr, IsArrow, OpLoc, SS,
                              ObjCImpDecl, HasTemplateArgs);
    }
  }

  // If the user is trying to apply -> or . to a function name, it's probably
  // because they forgot parentheses to call that function.
  if (S.tryToRecoverWithCall(
          BaseExpr, S.PDiag(diag::err_member_reference_needs_call),
          /*complain*/ false,
          IsArrow ? &isPointerToRecordType : &isRecordType)) {
    if (BaseExpr.isInvalid())
      return ExprError();
    BaseExpr = S.DefaultFunctionArrayConversion(BaseExpr.get());
    return LookupMemberExpr(S, R, BaseExpr, IsArrow, OpLoc, SS,
                            ObjCImpDecl, HasTemplateArgs);
  }

  S.Diag(OpLoc, diag::err_typecheck_member_reference_struct_union)
    << BaseType << BaseExpr.get()->getSourceRange() << MemberLoc;

  return ExprError();
}

/// The main callback when the parser finds something like
///   expression . [nested-name-specifier] identifier
///   expression -> [nested-name-specifier] identifier
/// where 'identifier' encompasses a fairly broad spectrum of
/// possibilities, including destructor and operator references.
///
/// \param OpKind either tok::arrow or tok::period
/// \param HasTrailingLParen whether the next token is '(', which
///   is used to diagnose mis-uses of special members that can
///   only be called
/// \param ObjCImpDecl the current Objective-C \@implementation
///   decl; this is an ugly hack around the fact that Objective-C
///   \@implementations aren't properly put in the context chain
ExprResult Sema::ActOnMemberAccessExpr(Scope *S, Expr *Base,
                                       SourceLocation OpLoc,
                                       tok::TokenKind OpKind,
                                       CXXScopeSpec &SS,
                                       SourceLocation TemplateKWLoc,
                                       UnqualifiedId &Id,
                                       Decl *ObjCImpDecl,
                                       bool HasTrailingLParen) {
  if (SS.isSet() && SS.isInvalid())
    return ExprError();

  // The only way a reference to a destructor can be used is to
  // immediately call it. If the next token is not a '(', produce
  // a diagnostic and build the call now.
  if (!HasTrailingLParen &&
      Id.getKind() == UnqualifiedId::IK_DestructorName) {
    ExprResult DtorAccess =
        ActOnMemberAccessExpr(S, Base, OpLoc, OpKind, SS, TemplateKWLoc, Id,
                              ObjCImpDecl, /*HasTrailingLParen*/true);
    if (DtorAccess.isInvalid())
      return DtorAccess;
    return DiagnoseDtorReference(Id.getLocStart(), DtorAccess.get());
  }

  // Warn about the explicit constructor calls Microsoft extension.
  if (getLangOpts().MicrosoftExt &&
      Id.getKind() == UnqualifiedId::IK_ConstructorName)
    Diag(Id.getSourceRange().getBegin(),
         diag::ext_ms_explicit_constructor_call);

  TemplateArgumentListInfo TemplateArgsBuffer;

  // Decompose the name into its component parts.
  DeclarationNameInfo NameInfo;
  const TemplateArgumentListInfo *TemplateArgs;
  DecomposeUnqualifiedId(Id, TemplateArgsBuffer,
                         NameInfo, TemplateArgs);

  DeclarationName Name = NameInfo.getName();
  bool IsArrow = (OpKind == tok::arrow);

  NamedDecl *FirstQualifierInScope
    = (!SS.isSet() ? nullptr : FindFirstQualifierInScope(S, SS.getScopeRep()));

  // This is a postfix expression, so get rid of ParenListExprs.
  ExprResult Result = MaybeConvertParenListExprToParenExpr(S, Base);
  if (Result.isInvalid()) return ExprError();
  Base = Result.get();

  if (Base->getType()->isDependentType() || Name.isDependentName() ||
      isDependentScopeSpecifier(SS)) {
<<<<<<< HEAD
    Result = ActOnDependentMemberExpr(Base, Base->getType(),
                                      IsArrow, OpLoc,
                                      SS, TemplateKWLoc, FirstQualifierInScope,
                                      NameInfo, TemplateArgs);
  } else {
    LookupResult R(*this, NameInfo, LookupMemberName);
    ExprResult BaseResult = Owned(Base);
    Result = LookupMemberExpr(R, BaseResult, IsArrow, OpLoc,
                              SS, ObjCImpDecl, TemplateArgs != nullptr);
    if (BaseResult.isInvalid())
      return ExprError();
    Base = BaseResult.take();

    if (Result.isInvalid()) {
      Owned(Base);
      return ExprError();
    }

    if (Result.get()) {
      // The only way a reference to a destructor can be used is to
      // immediately call it, which falls into this case.  If the
      // next token is not a '(', produce a diagnostic and build the
      // call now.
      if (!HasTrailingLParen &&
          Id.getKind() == UnqualifiedId::IK_DestructorName)
        return DiagnoseDtorReference(NameInfo.getLoc(), Result.get());

      return Result;
    }

    ActOnMemberAccessExtraArgs ExtraArgs = {S, Id, ObjCImpDecl, HasTrailingLParen};
    Result = BuildMemberReferenceExpr(Base, Base->getType(),
                                      OpLoc, IsArrow, SS, TemplateKWLoc,
                                      FirstQualifierInScope, R, TemplateArgs,
                                      false, &ExtraArgs);
=======
    return ActOnDependentMemberExpr(Base, Base->getType(), IsArrow, OpLoc, SS,
                                    TemplateKWLoc, FirstQualifierInScope,
                                    NameInfo, TemplateArgs);
>>>>>>> ec81a0dc
  }

  ActOnMemberAccessExtraArgs ExtraArgs = {S, Id, ObjCImpDecl,
                                          HasTrailingLParen};
  return BuildMemberReferenceExpr(Base, Base->getType(), OpLoc, IsArrow, SS,
                                  TemplateKWLoc, FirstQualifierInScope,
                                  NameInfo, TemplateArgs, &ExtraArgs);
}

static ExprResult
BuildFieldReferenceExpr(Sema &S, Expr *BaseExpr, bool IsArrow,
                        const CXXScopeSpec &SS, FieldDecl *Field,
                        DeclAccessPair FoundDecl,
                        const DeclarationNameInfo &MemberNameInfo) {
  // x.a is an l-value if 'a' has a reference type. Otherwise:
  // x.a is an l-value/x-value/pr-value if the base is (and note
  //   that *x is always an l-value), except that if the base isn't
  //   an ordinary object then we must have an rvalue.
  ExprValueKind VK = VK_LValue;
  ExprObjectKind OK = OK_Ordinary;
  if (!IsArrow) {
    if (BaseExpr->getObjectKind() == OK_Ordinary)
      VK = BaseExpr->getValueKind();
    else
      VK = VK_RValue;
  }
  if (VK != VK_RValue && Field->isBitField())
    OK = OK_BitField;
  
  // Figure out the type of the member; see C99 6.5.2.3p3, C++ [expr.ref]
  QualType MemberType = Field->getType();
  if (const ReferenceType *Ref = MemberType->getAs<ReferenceType>()) {
    MemberType = Ref->getPointeeType();
    VK = VK_LValue;
  } else {
    QualType BaseType = BaseExpr->getType();
    if (IsArrow) BaseType = BaseType->getAs<PointerType>()->getPointeeType();

    Qualifiers BaseQuals = BaseType.getQualifiers();

    // GC attributes are never picked up by members.
    BaseQuals.removeObjCGCAttr();

    // CVR attributes from the base are picked up by members,
    // except that 'mutable' members don't pick up 'const'.
    if (Field->isMutable()) BaseQuals.removeConst();

    Qualifiers MemberQuals
    = S.Context.getCanonicalType(MemberType).getQualifiers();

    assert(!MemberQuals.hasAddressSpace());


    Qualifiers Combined = BaseQuals + MemberQuals;
    if (Combined != MemberQuals)
      MemberType = S.Context.getQualifiedType(MemberType, Combined);
  }

  S.UnusedPrivateFields.remove(Field);

  ExprResult Base =
  S.PerformObjectMemberConversion(BaseExpr, SS.getScopeRep(),
                                  FoundDecl, Field);
  if (Base.isInvalid())
    return ExprError();
  return BuildMemberExpr(S, S.Context, Base.get(), IsArrow, SS,
                         /*TemplateKWLoc=*/SourceLocation(), Field, FoundDecl,
                         MemberNameInfo, MemberType, VK, OK);
}

/// Builds an implicit member access expression.  The current context
/// is known to be an instance method, and the given unqualified lookup
/// set is known to contain only instance members, at least one of which
/// is from an appropriate type.
ExprResult
Sema::BuildImplicitMemberExpr(const CXXScopeSpec &SS,
                              SourceLocation TemplateKWLoc,
                              LookupResult &R,
                              const TemplateArgumentListInfo *TemplateArgs,
                              bool IsKnownInstance) {
  assert(!R.empty() && !R.isAmbiguous());
  
  SourceLocation loc = R.getNameLoc();

  // If this is known to be an instance access, go ahead and build an
  // implicit 'this' expression now.
  // 'this' expression now.
  QualType ThisTy = getCurrentThisType();
  assert(!ThisTy.isNull() && "didn't correctly pre-flight capture of 'this'");

  Expr *baseExpr = nullptr; // null signifies implicit access
  if (IsKnownInstance) {
    SourceLocation Loc = R.getNameLoc();
    if (SS.getRange().isValid())
      Loc = SS.getRange().getBegin();
    CheckCXXThisCapture(Loc);
    baseExpr = new (Context) CXXThisExpr(loc, ThisTy, /*isImplicit=*/true);
  }

  return BuildMemberReferenceExpr(baseExpr, ThisTy,
                                  /*OpLoc*/ SourceLocation(),
                                  /*IsArrow*/ true,
                                  SS, TemplateKWLoc,
                                  /*FirstQualifierInScope*/ nullptr,
                                  R, TemplateArgs);
}<|MERGE_RESOLUTION|>--- conflicted
+++ resolved
@@ -704,18 +704,11 @@
 
   // Explicit member accesses.
   } else {
-<<<<<<< HEAD
-    ExprResult BaseResult = Owned(Base);
-    ExprResult Result =
-      LookupMemberExpr(R, BaseResult, IsArrow, OpLoc,
-                       SS, /*ObjCImpDecl*/ nullptr, TemplateArgs != nullptr);
-=======
     ExprResult BaseResult = Base;
     ExprResult Result = LookupMemberExpr(
         *this, R, BaseResult, IsArrow, OpLoc, SS,
         ExtraArgs ? ExtraArgs->ObjCImpDecl : nullptr,
         TemplateArgs != nullptr);
->>>>>>> ec81a0dc
 
     if (BaseResult.isInvalid())
       return ExprError();
@@ -1241,11 +1234,7 @@
 
     // Returning valid-but-null is how we indicate to the caller that
     // the lookup result was filled in.
-<<<<<<< HEAD
-    return Owned((Expr*) nullptr);
-=======
     return ExprResult((Expr *)nullptr);
->>>>>>> ec81a0dc
   }
 
   // Handle ivar access to Objective-C objects.
@@ -1292,16 +1281,9 @@
       // Attempt to correct for typos in ivar names.
       DeclFilterCCC<ObjCIvarDecl> Validator;
       Validator.IsObjCIvarLookup = IsArrow;
-<<<<<<< HEAD
-      if (TypoCorrection Corrected = CorrectTypo(R.getLookupNameInfo(),
-                                                 LookupMemberName, nullptr,
-                                                 nullptr, Validator,
-                                                 CTK_ErrorRecovery, IDecl)) {
-=======
       if (TypoCorrection Corrected = S.CorrectTypo(
               R.getLookupNameInfo(), Sema::LookupMemberName, nullptr, nullptr,
               Validator, Sema::CTK_ErrorRecovery, IDecl)) {
->>>>>>> ec81a0dc
         IV = Corrected.getCorrectionDeclAs<ObjCIvarDecl>();
         S.diagnoseTypo(
             Corrected,
@@ -1343,11 +1325,7 @@
     if (IV->getAccessControl() != ObjCIvarDecl::Public &&
         IV->getAccessControl() != ObjCIvarDecl::Package) {
       ObjCInterfaceDecl *ClassOfMethodDecl = nullptr;
-<<<<<<< HEAD
-      if (ObjCMethodDecl *MD = getCurMethodDecl())
-=======
       if (ObjCMethodDecl *MD = S.getCurMethodDecl())
->>>>>>> ec81a0dc
         ClassOfMethodDecl =  MD->getClassInterface();
       else if (ObjCImpDecl && S.getCurFunctionDecl()) {
         // Case of a c-function declared inside an objc implementation.
@@ -1459,13 +1437,8 @@
                                                    Member);
           ObjCMethodDecl *SMD = nullptr;
           if (Decl *SDecl = FindGetterSetterNameDecl(OPT,
-<<<<<<< HEAD
-                                                     /*Property id*/nullptr,
-                                                     SetterSel, Context))
-=======
                                                      /*Property id*/ nullptr,
                                                      SetterSel, S.Context))
->>>>>>> ec81a0dc
             SMD = dyn_cast<ObjCMethodDecl>(SDecl);
 
           return new (S.Context)
@@ -1672,47 +1645,9 @@
 
   if (Base->getType()->isDependentType() || Name.isDependentName() ||
       isDependentScopeSpecifier(SS)) {
-<<<<<<< HEAD
-    Result = ActOnDependentMemberExpr(Base, Base->getType(),
-                                      IsArrow, OpLoc,
-                                      SS, TemplateKWLoc, FirstQualifierInScope,
-                                      NameInfo, TemplateArgs);
-  } else {
-    LookupResult R(*this, NameInfo, LookupMemberName);
-    ExprResult BaseResult = Owned(Base);
-    Result = LookupMemberExpr(R, BaseResult, IsArrow, OpLoc,
-                              SS, ObjCImpDecl, TemplateArgs != nullptr);
-    if (BaseResult.isInvalid())
-      return ExprError();
-    Base = BaseResult.take();
-
-    if (Result.isInvalid()) {
-      Owned(Base);
-      return ExprError();
-    }
-
-    if (Result.get()) {
-      // The only way a reference to a destructor can be used is to
-      // immediately call it, which falls into this case.  If the
-      // next token is not a '(', produce a diagnostic and build the
-      // call now.
-      if (!HasTrailingLParen &&
-          Id.getKind() == UnqualifiedId::IK_DestructorName)
-        return DiagnoseDtorReference(NameInfo.getLoc(), Result.get());
-
-      return Result;
-    }
-
-    ActOnMemberAccessExtraArgs ExtraArgs = {S, Id, ObjCImpDecl, HasTrailingLParen};
-    Result = BuildMemberReferenceExpr(Base, Base->getType(),
-                                      OpLoc, IsArrow, SS, TemplateKWLoc,
-                                      FirstQualifierInScope, R, TemplateArgs,
-                                      false, &ExtraArgs);
-=======
     return ActOnDependentMemberExpr(Base, Base->getType(), IsArrow, OpLoc, SS,
                                     TemplateKWLoc, FirstQualifierInScope,
                                     NameInfo, TemplateArgs);
->>>>>>> ec81a0dc
   }
 
   ActOnMemberAccessExtraArgs ExtraArgs = {S, Id, ObjCImpDecl,
