--- conflicted
+++ resolved
@@ -4808,24 +4808,9 @@
     return;
 
   DD.Triggered = true;
-<<<<<<< HEAD
-  if (!DD.getDeprecationMessage().empty())
-    Diag(DD.Loc, diag::warn_deprecated_message)
-      << DD.getDeprecationDecl()->getDeclName()
-      << DD.getDeprecationMessage();
-  else if (DD.getUnknownObjCClass()) {
-    Diag(DD.Loc, diag::warn_deprecated_fwdclass_message)
-      << DD.getDeprecationDecl()->getDeclName();
-    Diag(DD.getUnknownObjCClass()->getLocation(), diag::note_forward_class);
-  }
-  else
-    Diag(DD.Loc, diag::warn_deprecated)
-      << DD.getDeprecationDecl()->getDeclName();
-=======
   DoEmitDeprecationWarning(*this, DD.getDeprecationDecl(),
                            DD.getDeprecationMessage(), DD.Loc,
                            DD.getUnknownObjCClass());
->>>>>>> 12e2fb0d
 }
 
 void Sema::EmitDeprecationWarning(NamedDecl *D, StringRef Message,
@@ -4842,27 +4827,5 @@
   // Otherwise, don't warn if our current context is deprecated.
   if (isDeclDeprecated(cast<Decl>(getCurLexicalContext())))
     return;
-<<<<<<< HEAD
-  if (!Message.empty()) {
-    Diag(Loc, diag::warn_deprecated_message) << D->getDeclName()
-                                             << Message;
-    Diag(D->getLocation(),
-         isa<ObjCMethodDecl>(D) ? diag::note_method_declared_at
-                                : diag::note_previous_decl) << D->getDeclName();
-  }
-  else {
-    if (!UnknownObjCClass) {
-      Diag(Loc, diag::warn_deprecated) << D->getDeclName();
-      Diag(D->getLocation(),
-           isa<ObjCMethodDecl>(D) ? diag::note_method_declared_at
-                                  : diag::note_previous_decl) << D->getDeclName();
-    }
-    else {
-      Diag(Loc, diag::warn_deprecated_fwdclass_message) << D->getDeclName();
-      Diag(UnknownObjCClass->getLocation(), diag::note_forward_class);
-    }
-  }
-=======
   DoEmitDeprecationWarning(*this, D, Message, Loc, UnknownObjCClass);
->>>>>>> 12e2fb0d
 }