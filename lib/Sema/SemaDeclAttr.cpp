//===--- SemaDeclAttr.cpp - Declaration Attribute Handling ----------------===//
//
//                     The LLVM Compiler Infrastructure
//
// This file is distributed under the University of Illinois Open Source
// License. See LICENSE.TXT for details.
//
//===----------------------------------------------------------------------===//
//
//  This file implements decl-related attribute processing.
//
//===----------------------------------------------------------------------===//

#include "clang/Sema/SemaInternal.h"
#include "TargetAttributesSema.h"
#include "clang/AST/ASTContext.h"
#include "clang/AST/CXXInheritance.h"
#include "clang/AST/DeclCXX.h"
#include "clang/AST/DeclObjC.h"
#include "clang/AST/DeclTemplate.h"
#include "clang/AST/Expr.h"
#include "clang/AST/Mangle.h"
#include "clang/Basic/CharInfo.h"
#include "clang/Basic/SourceManager.h"
#include "clang/Basic/TargetInfo.h"
#include "clang/Lex/Preprocessor.h"
#include "clang/Sema/DeclSpec.h"
#include "clang/Sema/DelayedDiagnostic.h"
#include "clang/Sema/Lookup.h"
#include "clang/Sema/Scope.h"
#include "llvm/ADT/StringExtras.h"
using namespace clang;
using namespace sema;

/// These constants match the enumerated choices of
/// warn_attribute_wrong_decl_type and err_attribute_wrong_decl_type.
enum AttributeDeclKind {
  ExpectedFunction,
  ExpectedUnion,
  ExpectedVariableOrFunction,
  ExpectedFunctionOrMethod,
  ExpectedParameter,
  ExpectedFunctionMethodOrBlock,
  ExpectedFunctionMethodOrClass,
  ExpectedFunctionMethodOrParameter,
  ExpectedClass,
  ExpectedVariable,
  ExpectedMethod,
  ExpectedVariableFunctionOrLabel,
  ExpectedFieldOrGlobalVar,
  ExpectedStruct,
  ExpectedVariableFunctionOrTag,
  ExpectedTLSVar,
  ExpectedVariableOrField,
  ExpectedVariableFieldOrTag,
  ExpectedTypeOrNamespace,
  ExpectedObjectiveCInterface,
  ExpectedMethodOrProperty,
  ExpectedStructOrUnion,
  ExpectedStructOrUnionOrClass
};

//===----------------------------------------------------------------------===//
//  Helper functions
//===----------------------------------------------------------------------===//

static const FunctionType *getFunctionType(const Decl *D,
                                           bool blocksToo = true) {
  QualType Ty;
  if (const ValueDecl *decl = dyn_cast<ValueDecl>(D))
    Ty = decl->getType();
  else if (const FieldDecl *decl = dyn_cast<FieldDecl>(D))
    Ty = decl->getType();
  else if (const TypedefNameDecl* decl = dyn_cast<TypedefNameDecl>(D))
    Ty = decl->getUnderlyingType();
  else
    return 0;

  if (Ty->isFunctionPointerType())
    Ty = Ty->getAs<PointerType>()->getPointeeType();
  else if (blocksToo && Ty->isBlockPointerType())
    Ty = Ty->getAs<BlockPointerType>()->getPointeeType();

  return Ty->getAs<FunctionType>();
}

// FIXME: We should provide an abstraction around a method or function
// to provide the following bits of information.

/// isFunction - Return true if the given decl has function
/// type (function or function-typed variable).
static bool isFunction(const Decl *D) {
  return getFunctionType(D, false) != NULL;
}

/// isFunctionOrMethod - Return true if the given decl has function
/// type (function or function-typed variable) or an Objective-C
/// method.
static bool isFunctionOrMethod(const Decl *D) {
  return isFunction(D) || isa<ObjCMethodDecl>(D);
}

/// isFunctionOrMethodOrBlock - Return true if the given decl has function
/// type (function or function-typed variable) or an Objective-C
/// method or a block.
static bool isFunctionOrMethodOrBlock(const Decl *D) {
  if (isFunctionOrMethod(D))
    return true;
  // check for block is more involved.
  if (const VarDecl *V = dyn_cast<VarDecl>(D)) {
    QualType Ty = V->getType();
    return Ty->isBlockPointerType();
  }
  return isa<BlockDecl>(D);
}

/// Return true if the given decl has a declarator that should have
/// been processed by Sema::GetTypeForDeclarator.
static bool hasDeclarator(const Decl *D) {
  // In some sense, TypedefDecl really *ought* to be a DeclaratorDecl.
  return isa<DeclaratorDecl>(D) || isa<BlockDecl>(D) || isa<TypedefNameDecl>(D) ||
         isa<ObjCPropertyDecl>(D);
}

/// hasFunctionProto - Return true if the given decl has a argument
/// information. This decl should have already passed
/// isFunctionOrMethod or isFunctionOrMethodOrBlock.
static bool hasFunctionProto(const Decl *D) {
  if (const FunctionType *FnTy = getFunctionType(D))
    return isa<FunctionProtoType>(FnTy);
  else {
    assert(isa<ObjCMethodDecl>(D) || isa<BlockDecl>(D));
    return true;
  }
}

/// getFunctionOrMethodNumArgs - Return number of function or method
/// arguments. It is an error to call this on a K&R function (use
/// hasFunctionProto first).
static unsigned getFunctionOrMethodNumArgs(const Decl *D) {
  if (const FunctionType *FnTy = getFunctionType(D))
    return cast<FunctionProtoType>(FnTy)->getNumArgs();
  if (const BlockDecl *BD = dyn_cast<BlockDecl>(D))
    return BD->getNumParams();
  return cast<ObjCMethodDecl>(D)->param_size();
}

static QualType getFunctionOrMethodArgType(const Decl *D, unsigned Idx) {
  if (const FunctionType *FnTy = getFunctionType(D))
    return cast<FunctionProtoType>(FnTy)->getArgType(Idx);
  if (const BlockDecl *BD = dyn_cast<BlockDecl>(D))
    return BD->getParamDecl(Idx)->getType();

  return cast<ObjCMethodDecl>(D)->param_begin()[Idx]->getType();
}

static QualType getFunctionOrMethodResultType(const Decl *D) {
  if (const FunctionType *FnTy = getFunctionType(D))
    return cast<FunctionProtoType>(FnTy)->getResultType();
  return cast<ObjCMethodDecl>(D)->getResultType();
}

static bool isFunctionOrMethodVariadic(const Decl *D) {
  if (const FunctionType *FnTy = getFunctionType(D)) {
    const FunctionProtoType *proto = cast<FunctionProtoType>(FnTy);
    return proto->isVariadic();
  } else if (const BlockDecl *BD = dyn_cast<BlockDecl>(D))
    return BD->isVariadic();
  else {
    return cast<ObjCMethodDecl>(D)->isVariadic();
  }
}

static bool isInstanceMethod(const Decl *D) {
  if (const CXXMethodDecl *MethodDecl = dyn_cast<CXXMethodDecl>(D))
    return MethodDecl->isInstance();
  return false;
}

static inline bool isNSStringType(QualType T, ASTContext &Ctx) {
  const ObjCObjectPointerType *PT = T->getAs<ObjCObjectPointerType>();
  if (!PT)
    return false;

  ObjCInterfaceDecl *Cls = PT->getObjectType()->getInterface();
  if (!Cls)
    return false;

  IdentifierInfo* ClsName = Cls->getIdentifier();

  // FIXME: Should we walk the chain of classes?
  return ClsName == &Ctx.Idents.get("NSString") ||
         ClsName == &Ctx.Idents.get("NSMutableString");
}

static inline bool isCFStringType(QualType T, ASTContext &Ctx) {
  const PointerType *PT = T->getAs<PointerType>();
  if (!PT)
    return false;

  const RecordType *RT = PT->getPointeeType()->getAs<RecordType>();
  if (!RT)
    return false;

  const RecordDecl *RD = RT->getDecl();
  if (RD->getTagKind() != TTK_Struct)
    return false;

  return RD->getIdentifier() == &Ctx.Idents.get("__CFString");
}

static unsigned getNumAttributeArgs(const AttributeList &Attr) {
  // FIXME: Include the type in the argument list.
  return Attr.getNumArgs() + Attr.hasParsedType();
}

/// \brief Check if the attribute has exactly as many args as Num. May
/// output an error.
static bool checkAttributeNumArgs(Sema &S, const AttributeList &Attr,
                                  unsigned Num) {
  if (getNumAttributeArgs(Attr) != Num) {
    S.Diag(Attr.getLoc(), diag::err_attribute_wrong_number_arguments)
      << Attr.getName() << Num;
    return false;
  }

  return true;
}


/// \brief Check if the attribute has at least as many args as Num. May
/// output an error.
static bool checkAttributeAtLeastNumArgs(Sema &S, const AttributeList &Attr,
                                         unsigned Num) {
  if (getNumAttributeArgs(Attr) < Num) {
    S.Diag(Attr.getLoc(), diag::err_attribute_too_few_arguments) << Num;
    return false;
  }

  return true;
}

/// \brief Check if IdxExpr is a valid argument index for a function or
/// instance method D.  May output an error.
///
/// \returns true if IdxExpr is a valid index.
static bool checkFunctionOrMethodArgumentIndex(Sema &S, const Decl *D,
                                               StringRef AttrName,
                                               SourceLocation AttrLoc,
                                               unsigned AttrArgNum,
                                               const Expr *IdxExpr,
                                               uint64_t &Idx)
{
  assert(isFunctionOrMethod(D));

  // In C++ the implicit 'this' function parameter also counts.
  // Parameters are counted from one.
  bool HP = hasFunctionProto(D);
  bool HasImplicitThisParam = isInstanceMethod(D);
  bool IV = HP && isFunctionOrMethodVariadic(D);
  unsigned NumArgs = (HP ? getFunctionOrMethodNumArgs(D) : 0) +
                     HasImplicitThisParam;

  llvm::APSInt IdxInt;
  if (IdxExpr->isTypeDependent() || IdxExpr->isValueDependent() ||
      !IdxExpr->isIntegerConstantExpr(IdxInt, S.Context)) {
    std::string Name = std::string("'") + AttrName.str() + std::string("'");
    S.Diag(AttrLoc, diag::err_attribute_argument_n_type) << Name.c_str()
      << AttrArgNum << AANT_ArgumentIntegerConstant << IdxExpr->getSourceRange();
    return false;
  }

  Idx = IdxInt.getLimitedValue();
  if (Idx < 1 || (!IV && Idx > NumArgs)) {
    S.Diag(AttrLoc, diag::err_attribute_argument_out_of_bounds)
      << AttrName << AttrArgNum << IdxExpr->getSourceRange();
    return false;
  }
  Idx--; // Convert to zero-based.
  if (HasImplicitThisParam) {
    if (Idx == 0) {
      S.Diag(AttrLoc,
             diag::err_attribute_invalid_implicit_this_argument)
        << AttrName << IdxExpr->getSourceRange();
      return false;
    }
    --Idx;
  }

  return true;
}

/// \brief Check if the argument \p ArgNum of \p Attr is a ASCII string literal.
/// If not emit an error and return false. If the argument is an identifier it
/// will emit an error with a fixit hint and treat it as if it was a string
/// literal.
bool Sema::checkStringLiteralArgumentAttr(const AttributeList &Attr,
                                          unsigned ArgNum, StringRef &Str,
                                          SourceLocation *ArgLocation) {
  // Look for identifiers. If we have one emit a hint to fix it to a literal.
  if (Attr.isArgIdent(ArgNum)) {
    IdentifierLoc *Loc = Attr.getArgAsIdent(ArgNum);
    Diag(Loc->Loc, diag::err_attribute_argument_type)
        << Attr.getName() << AANT_ArgumentString
        << FixItHint::CreateInsertion(Loc->Loc, "\"")
        << FixItHint::CreateInsertion(PP.getLocForEndOfToken(Loc->Loc), "\"");
    Str = Loc->Ident->getName();
    if (ArgLocation)
      *ArgLocation = Loc->Loc;
    return true;
  }

  // Now check for an actual string literal.
  Expr *ArgExpr = Attr.getArgAsExpr(ArgNum);
  StringLiteral *Literal = dyn_cast<StringLiteral>(ArgExpr->IgnoreParenCasts());
  if (ArgLocation)
    *ArgLocation = ArgExpr->getLocStart();

  if (!Literal || !Literal->isAscii()) {
    Diag(ArgExpr->getLocStart(), diag::err_attribute_argument_type)
        << Attr.getName() << AANT_ArgumentString;
    return false;
  }

  Str = Literal->getString();
  return true;
}

///
/// \brief Check if passed in Decl is a field or potentially shared global var
/// \return true if the Decl is a field or potentially shared global variable
///
static bool mayBeSharedVariable(const Decl *D) {
  if (isa<FieldDecl>(D))
    return true;
  if (const VarDecl *vd = dyn_cast<VarDecl>(D))
    return vd->hasGlobalStorage() && !vd->getTLSKind();

  return false;
}

/// \brief Check if the passed-in expression is of type int or bool.
static bool isIntOrBool(Expr *Exp) {
  QualType QT = Exp->getType();
  return QT->isBooleanType() || QT->isIntegerType();
}


// Check to see if the type is a smart pointer of some kind.  We assume
// it's a smart pointer if it defines both operator-> and operator*.
static bool threadSafetyCheckIsSmartPointer(Sema &S, const RecordType* RT) {
  DeclContextLookupConstResult Res1 = RT->getDecl()->lookup(
    S.Context.DeclarationNames.getCXXOperatorName(OO_Star));
  if (Res1.empty())
    return false;

  DeclContextLookupConstResult Res2 = RT->getDecl()->lookup(
    S.Context.DeclarationNames.getCXXOperatorName(OO_Arrow));
  if (Res2.empty())
    return false;

  return true;
}

/// \brief Check if passed in Decl is a pointer type.
/// Note that this function may produce an error message.
/// \return true if the Decl is a pointer type; false otherwise
static bool threadSafetyCheckIsPointer(Sema &S, const Decl *D,
                                       const AttributeList &Attr) {
  if (const ValueDecl *vd = dyn_cast<ValueDecl>(D)) {
    QualType QT = vd->getType();
    if (QT->isAnyPointerType())
      return true;

    if (const RecordType *RT = QT->getAs<RecordType>()) {
      // If it's an incomplete type, it could be a smart pointer; skip it.
      // (We don't want to force template instantiation if we can avoid it,
      // since that would alter the order in which templates are instantiated.)
      if (RT->isIncompleteType())
        return true;

      if (threadSafetyCheckIsSmartPointer(S, RT))
        return true;
    }

    S.Diag(Attr.getLoc(), diag::warn_thread_attribute_decl_not_pointer)
      << Attr.getName()->getName() << QT;
  } else {
    S.Diag(Attr.getLoc(), diag::err_attribute_can_be_applied_only_to_value_decl)
      << Attr.getName();
  }
  return false;
}

/// \brief Checks that the passed in QualType either is of RecordType or points
/// to RecordType. Returns the relevant RecordType, null if it does not exit.
static const RecordType *getRecordType(QualType QT) {
  if (const RecordType *RT = QT->getAs<RecordType>())
    return RT;

  // Now check if we point to record type.
  if (const PointerType *PT = QT->getAs<PointerType>())
    return PT->getPointeeType()->getAs<RecordType>();

  return 0;
}


static bool checkBaseClassIsLockableCallback(const CXXBaseSpecifier *Specifier,
                                             CXXBasePath &Path, void *Unused) {
  const RecordType *RT = Specifier->getType()->getAs<RecordType>();
  if (RT->getDecl()->getAttr<LockableAttr>())
    return true;
  return false;
}


/// \brief Thread Safety Analysis: Checks that the passed in RecordType
/// resolves to a lockable object.
static void checkForLockableRecord(Sema &S, Decl *D, const AttributeList &Attr,
                                   QualType Ty) {
  const RecordType *RT = getRecordType(Ty);

  // Warn if could not get record type for this argument.
  if (!RT) {
    S.Diag(Attr.getLoc(), diag::warn_thread_attribute_argument_not_class)
      << Attr.getName() << Ty.getAsString();
    return;
  }

  // Don't check for lockable if the class hasn't been defined yet.
  if (RT->isIncompleteType())
    return;

  // Allow smart pointers to be used as lockable objects.
  // FIXME -- Check the type that the smart pointer points to.
  if (threadSafetyCheckIsSmartPointer(S, RT))
    return;

  // Check if the type is lockable.
  RecordDecl *RD = RT->getDecl();
  if (RD->getAttr<LockableAttr>())
    return;

  // Else check if any base classes are lockable.
  if (CXXRecordDecl *CRD = dyn_cast<CXXRecordDecl>(RD)) {
    CXXBasePaths BPaths(false, false);
    if (CRD->lookupInBases(checkBaseClassIsLockableCallback, 0, BPaths))
      return;
  }

  S.Diag(Attr.getLoc(), diag::warn_thread_attribute_argument_not_lockable)
    << Attr.getName() << Ty.getAsString();
}

/// \brief Thread Safety Analysis: Checks that all attribute arguments, starting
/// from Sidx, resolve to a lockable object.
/// \param Sidx The attribute argument index to start checking with.
/// \param ParamIdxOk Whether an argument can be indexing into a function
/// parameter list.
static void checkAttrArgsAreLockableObjs(Sema &S, Decl *D,
                                         const AttributeList &Attr,
                                         SmallVectorImpl<Expr*> &Args,
                                         int Sidx = 0,
                                         bool ParamIdxOk = false) {
  for(unsigned Idx = Sidx; Idx < Attr.getNumArgs(); ++Idx) {
    Expr *ArgExp = Attr.getArgAsExpr(Idx);

    if (ArgExp->isTypeDependent()) {
      // FIXME -- need to check this again on template instantiation
      Args.push_back(ArgExp);
      continue;
    }

    if (StringLiteral *StrLit = dyn_cast<StringLiteral>(ArgExp)) {
      if (StrLit->getLength() == 0 ||
          (StrLit->isAscii() && StrLit->getString() == StringRef("*"))) {
        // Pass empty strings to the analyzer without warnings.
        // Treat "*" as the universal lock.
        Args.push_back(ArgExp);
        continue;
      }

      // We allow constant strings to be used as a placeholder for expressions
      // that are not valid C++ syntax, but warn that they are ignored.
      S.Diag(Attr.getLoc(), diag::warn_thread_attribute_ignored) <<
        Attr.getName();
      Args.push_back(ArgExp);
      continue;
    }

    QualType ArgTy = ArgExp->getType();

    // A pointer to member expression of the form  &MyClass::mu is treated
    // specially -- we need to look at the type of the member.
    if (UnaryOperator *UOp = dyn_cast<UnaryOperator>(ArgExp))
      if (UOp->getOpcode() == UO_AddrOf)
        if (DeclRefExpr *DRE = dyn_cast<DeclRefExpr>(UOp->getSubExpr()))
          if (DRE->getDecl()->isCXXInstanceMember())
            ArgTy = DRE->getDecl()->getType();

    // First see if we can just cast to record type, or point to record type.
    const RecordType *RT = getRecordType(ArgTy);

    // Now check if we index into a record type function param.
    if(!RT && ParamIdxOk) {
      FunctionDecl *FD = dyn_cast<FunctionDecl>(D);
      IntegerLiteral *IL = dyn_cast<IntegerLiteral>(ArgExp);
      if(FD && IL) {
        unsigned int NumParams = FD->getNumParams();
        llvm::APInt ArgValue = IL->getValue();
        uint64_t ParamIdxFromOne = ArgValue.getZExtValue();
        uint64_t ParamIdxFromZero = ParamIdxFromOne - 1;
        if(!ArgValue.isStrictlyPositive() || ParamIdxFromOne > NumParams) {
          S.Diag(Attr.getLoc(), diag::err_attribute_argument_out_of_range)
            << Attr.getName() << Idx + 1 << NumParams;
          continue;
        }
        ArgTy = FD->getParamDecl(ParamIdxFromZero)->getType();
      }
    }

    checkForLockableRecord(S, D, Attr, ArgTy);

    Args.push_back(ArgExp);
  }
}

//===----------------------------------------------------------------------===//
// Attribute Implementations
//===----------------------------------------------------------------------===//

// FIXME: All this manual attribute parsing code is gross. At the
// least add some helper functions to check most argument patterns (#
// and types of args).

enum ThreadAttributeDeclKind {
  ThreadExpectedFieldOrGlobalVar,
  ThreadExpectedFunctionOrMethod,
  ThreadExpectedClassOrStruct
};

static bool checkGuardedVarAttrCommon(Sema &S, Decl *D,
                                      const AttributeList &Attr) {
  // D must be either a member field or global (potentially shared) variable.
  if (!mayBeSharedVariable(D)) {
    S.Diag(Attr.getLoc(), diag::warn_thread_attribute_wrong_decl_type)
      << Attr.getName() << ThreadExpectedFieldOrGlobalVar;
    return false;
  }

  return true;
}

static void handleGuardedVarAttr(Sema &S, Decl *D, const AttributeList &Attr) {
  if (!checkGuardedVarAttrCommon(S, D, Attr))
    return;

  D->addAttr(::new (S.Context)
             GuardedVarAttr(Attr.getRange(), S.Context,
                            Attr.getAttributeSpellingListIndex()));
}

static void handlePtGuardedVarAttr(Sema &S, Decl *D,
                                   const AttributeList &Attr) {
  if (!checkGuardedVarAttrCommon(S, D, Attr))
    return;

  if (!threadSafetyCheckIsPointer(S, D, Attr))
    return;

  D->addAttr(::new (S.Context)
             PtGuardedVarAttr(Attr.getRange(), S.Context,
                              Attr.getAttributeSpellingListIndex()));
}

static bool checkGuardedByAttrCommon(Sema &S, Decl *D,
                                     const AttributeList &Attr,
                                     Expr* &Arg) {
  // D must be either a member field or global (potentially shared) variable.
  if (!mayBeSharedVariable(D)) {
    S.Diag(Attr.getLoc(), diag::warn_thread_attribute_wrong_decl_type)
      << Attr.getName() << ThreadExpectedFieldOrGlobalVar;
    return false;
  }

  SmallVector<Expr*, 1> Args;
  // check that all arguments are lockable objects
  checkAttrArgsAreLockableObjs(S, D, Attr, Args);
  unsigned Size = Args.size();
  if (Size != 1)
    return false;

  Arg = Args[0];

  return true;
}

static void handleGuardedByAttr(Sema &S, Decl *D, const AttributeList &Attr) {
  Expr *Arg = 0;
  if (!checkGuardedByAttrCommon(S, D, Attr, Arg))
    return;

  D->addAttr(::new (S.Context) GuardedByAttr(Attr.getRange(), S.Context, Arg));
}

static void handlePtGuardedByAttr(Sema &S, Decl *D,
                                  const AttributeList &Attr) {
  Expr *Arg = 0;
  if (!checkGuardedByAttrCommon(S, D, Attr, Arg))
    return;

  if (!threadSafetyCheckIsPointer(S, D, Attr))
    return;

  D->addAttr(::new (S.Context) PtGuardedByAttr(Attr.getRange(),
                                               S.Context, Arg));
}

static bool checkLockableAttrCommon(Sema &S, Decl *D,
                                    const AttributeList &Attr) {
  // FIXME: Lockable structs for C code.
  if (!isa<RecordDecl>(D)) {
    S.Diag(Attr.getLoc(), diag::warn_thread_attribute_wrong_decl_type)
      << Attr.getName() << ThreadExpectedClassOrStruct;
    return false;
  }

  return true;
}

static void handleLockableAttr(Sema &S, Decl *D, const AttributeList &Attr) {
  if (!checkLockableAttrCommon(S, D, Attr))
    return;

  D->addAttr(::new (S.Context) LockableAttr(Attr.getRange(), S.Context));
}

static void handleScopedLockableAttr(Sema &S, Decl *D,
                             const AttributeList &Attr) {
  if (!checkLockableAttrCommon(S, D, Attr))
    return;

  D->addAttr(::new (S.Context)
             ScopedLockableAttr(Attr.getRange(), S.Context,
                                Attr.getAttributeSpellingListIndex()));
}

static void handleNoThreadSafetyAnalysis(Sema &S, Decl *D,
                                         const AttributeList &Attr) {
  if (!isa<FunctionDecl>(D) && !isa<FunctionTemplateDecl>(D)) {
    S.Diag(Attr.getLoc(), diag::warn_thread_attribute_wrong_decl_type)
      << Attr.getName() << ThreadExpectedFunctionOrMethod;
    return;
  }

  D->addAttr(::new (S.Context) NoThreadSafetyAnalysisAttr(Attr.getRange(),
                                                          S.Context));
}

static void handleNoSanitizeAddressAttr(Sema &S, Decl *D,
                                      const AttributeList &Attr) {
  if (!isa<FunctionDecl>(D) && !isa<FunctionTemplateDecl>(D)) {
    S.Diag(Attr.getLoc(), diag::err_attribute_wrong_decl_type)
      << Attr.getName() << ExpectedFunctionOrMethod;
    return;
  }

  D->addAttr(::new (S.Context)
             NoSanitizeAddressAttr(Attr.getRange(), S.Context,
                                   Attr.getAttributeSpellingListIndex()));
}

static void handleNoSanitizeMemory(Sema &S, Decl *D,
                                   const AttributeList &Attr) {
  if (!isa<FunctionDecl>(D) && !isa<FunctionTemplateDecl>(D)) {
    S.Diag(Attr.getLoc(), diag::err_attribute_wrong_decl_type)
      << Attr.getName() << ExpectedFunctionOrMethod;
    return;
  }

  D->addAttr(::new (S.Context) NoSanitizeMemoryAttr(Attr.getRange(),
                                                         S.Context));
}

static void handleNoSanitizeThread(Sema &S, Decl *D,
                                   const AttributeList &Attr) {
  if (!isa<FunctionDecl>(D) && !isa<FunctionTemplateDecl>(D)) {
    S.Diag(Attr.getLoc(), diag::err_attribute_wrong_decl_type)
      << Attr.getName() << ExpectedFunctionOrMethod;
    return;
  }

  D->addAttr(::new (S.Context) NoSanitizeThreadAttr(Attr.getRange(),
                                                    S.Context));
}

static bool checkAcquireOrderAttrCommon(Sema &S, Decl *D,
                                        const AttributeList &Attr,
                                        SmallVectorImpl<Expr *> &Args) {
  if (!checkAttributeAtLeastNumArgs(S, Attr, 1))
    return false;

  // D must be either a member field or global (potentially shared) variable.
  ValueDecl *VD = dyn_cast<ValueDecl>(D);
  if (!VD || !mayBeSharedVariable(D)) {
    S.Diag(Attr.getLoc(), diag::warn_thread_attribute_wrong_decl_type)
      << Attr.getName() << ThreadExpectedFieldOrGlobalVar;
    return false;
  }

  // Check that this attribute only applies to lockable types.
  QualType QT = VD->getType();
  if (!QT->isDependentType()) {
    const RecordType *RT = getRecordType(QT);
    if (!RT || !RT->getDecl()->getAttr<LockableAttr>()) {
      S.Diag(Attr.getLoc(), diag::warn_thread_attribute_decl_not_lockable)
        << Attr.getName();
      return false;
    }
  }

  // Check that all arguments are lockable objects.
  checkAttrArgsAreLockableObjs(S, D, Attr, Args);
  if (Args.empty())
    return false;

  return true;
}

static void handleAcquiredAfterAttr(Sema &S, Decl *D,
                                    const AttributeList &Attr) {
  SmallVector<Expr*, 1> Args;
  if (!checkAcquireOrderAttrCommon(S, D, Attr, Args))
    return;

  Expr **StartArg = &Args[0];
  D->addAttr(::new (S.Context)
             AcquiredAfterAttr(Attr.getRange(), S.Context,
                               StartArg, Args.size(),
                               Attr.getAttributeSpellingListIndex()));
}

static void handleAcquiredBeforeAttr(Sema &S, Decl *D,
                                     const AttributeList &Attr) {
  SmallVector<Expr*, 1> Args;
  if (!checkAcquireOrderAttrCommon(S, D, Attr, Args))
    return;

  Expr **StartArg = &Args[0];
  D->addAttr(::new (S.Context)
             AcquiredBeforeAttr(Attr.getRange(), S.Context,
                                StartArg, Args.size(),
                                Attr.getAttributeSpellingListIndex()));
}

static bool checkLockFunAttrCommon(Sema &S, Decl *D,
                                   const AttributeList &Attr,
                                   SmallVectorImpl<Expr *> &Args) {
  // zero or more arguments ok

  // check that the attribute is applied to a function
  if (!isa<FunctionDecl>(D) && !isa<FunctionTemplateDecl>(D)) {
    S.Diag(Attr.getLoc(), diag::warn_thread_attribute_wrong_decl_type)
      << Attr.getName() << ThreadExpectedFunctionOrMethod;
    return false;
  }

  // check that all arguments are lockable objects
  checkAttrArgsAreLockableObjs(S, D, Attr, Args, 0, /*ParamIdxOk=*/true);

  return true;
}

static void handleSharedLockFunctionAttr(Sema &S, Decl *D,
                                         const AttributeList &Attr) {
  SmallVector<Expr*, 1> Args;
  if (!checkLockFunAttrCommon(S, D, Attr, Args))
    return;

  unsigned Size = Args.size();
  Expr **StartArg = Size == 0 ? 0 : &Args[0];
  D->addAttr(::new (S.Context)
             SharedLockFunctionAttr(Attr.getRange(), S.Context, StartArg, Size,
                                    Attr.getAttributeSpellingListIndex()));
}

static void handleExclusiveLockFunctionAttr(Sema &S, Decl *D,
                                            const AttributeList &Attr) {
  SmallVector<Expr*, 1> Args;
  if (!checkLockFunAttrCommon(S, D, Attr, Args))
    return;

  unsigned Size = Args.size();
  Expr **StartArg = Size == 0 ? 0 : &Args[0];
  D->addAttr(::new (S.Context)
             ExclusiveLockFunctionAttr(Attr.getRange(), S.Context,
                                       StartArg, Size,
                                       Attr.getAttributeSpellingListIndex()));
}

static void handleAssertSharedLockAttr(Sema &S, Decl *D,
                                       const AttributeList &Attr) {
  SmallVector<Expr*, 1> Args;
  if (!checkLockFunAttrCommon(S, D, Attr, Args))
    return;

  unsigned Size = Args.size();
  Expr **StartArg = Size == 0 ? 0 : &Args[0];
  D->addAttr(::new (S.Context)
             AssertSharedLockAttr(Attr.getRange(), S.Context, StartArg, Size,
                                  Attr.getAttributeSpellingListIndex()));
}

static void handleAssertExclusiveLockAttr(Sema &S, Decl *D,
                                          const AttributeList &Attr) {
  SmallVector<Expr*, 1> Args;
  if (!checkLockFunAttrCommon(S, D, Attr, Args))
    return;

  unsigned Size = Args.size();
  Expr **StartArg = Size == 0 ? 0 : &Args[0];
  D->addAttr(::new (S.Context)
             AssertExclusiveLockAttr(Attr.getRange(), S.Context,
                                     StartArg, Size,
                                     Attr.getAttributeSpellingListIndex()));
}


static bool checkTryLockFunAttrCommon(Sema &S, Decl *D,
                                      const AttributeList &Attr,
                                      SmallVectorImpl<Expr *> &Args) {
  if (!checkAttributeAtLeastNumArgs(S, Attr, 1))
    return false;

  if (!isa<FunctionDecl>(D) && !isa<FunctionTemplateDecl>(D)) {
    S.Diag(Attr.getLoc(), diag::warn_thread_attribute_wrong_decl_type)
      << Attr.getName() << ThreadExpectedFunctionOrMethod;
    return false;
  }

  if (!isIntOrBool(Attr.getArgAsExpr(0))) {
    S.Diag(Attr.getLoc(), diag::err_attribute_argument_n_type)
      << Attr.getName() << 1 << AANT_ArgumentIntOrBool;
    return false;
  }

  // check that all arguments are lockable objects
  checkAttrArgsAreLockableObjs(S, D, Attr, Args, 1);

  return true;
}

static void handleSharedTrylockFunctionAttr(Sema &S, Decl *D,
                                            const AttributeList &Attr) {
  SmallVector<Expr*, 2> Args;
  if (!checkTryLockFunAttrCommon(S, D, Attr, Args))
    return;

  D->addAttr(::new (S.Context)
             SharedTrylockFunctionAttr(Attr.getRange(), S.Context,
                                       Attr.getArgAsExpr(0),
                                       Args.data(), Args.size(),
                                       Attr.getAttributeSpellingListIndex()));
}

static void handleExclusiveTrylockFunctionAttr(Sema &S, Decl *D,
                                               const AttributeList &Attr) {
  SmallVector<Expr*, 2> Args;
  if (!checkTryLockFunAttrCommon(S, D, Attr, Args))
    return;

  D->addAttr(::new (S.Context)
             ExclusiveTrylockFunctionAttr(Attr.getRange(), S.Context,
                                          Attr.getArgAsExpr(0),
                                          Args.data(), Args.size(),
                                          Attr.getAttributeSpellingListIndex()));
}

static bool checkLocksRequiredCommon(Sema &S, Decl *D,
                                     const AttributeList &Attr,
                                     SmallVectorImpl<Expr *> &Args) {
  if (!checkAttributeAtLeastNumArgs(S, Attr, 1))
    return false;

  if (!isa<FunctionDecl>(D) && !isa<FunctionTemplateDecl>(D)) {
    S.Diag(Attr.getLoc(), diag::warn_thread_attribute_wrong_decl_type)
      << Attr.getName() << ThreadExpectedFunctionOrMethod;
    return false;
  }

  // check that all arguments are lockable objects
  checkAttrArgsAreLockableObjs(S, D, Attr, Args);
  if (Args.empty())
    return false;

  return true;
}

static void handleExclusiveLocksRequiredAttr(Sema &S, Decl *D,
                                             const AttributeList &Attr) {
  SmallVector<Expr*, 1> Args;
  if (!checkLocksRequiredCommon(S, D, Attr, Args))
    return;

  Expr **StartArg = &Args[0];
  D->addAttr(::new (S.Context)
             ExclusiveLocksRequiredAttr(Attr.getRange(), S.Context,
                                        StartArg, Args.size(),
                                        Attr.getAttributeSpellingListIndex()));
}

static void handleSharedLocksRequiredAttr(Sema &S, Decl *D,
                                          const AttributeList &Attr) {
  SmallVector<Expr*, 1> Args;
  if (!checkLocksRequiredCommon(S, D, Attr, Args))
    return;

  Expr **StartArg = &Args[0];
  D->addAttr(::new (S.Context)
             SharedLocksRequiredAttr(Attr.getRange(), S.Context,
                                     StartArg, Args.size(),
                                     Attr.getAttributeSpellingListIndex()));
}

static void handleUnlockFunAttr(Sema &S, Decl *D,
                                const AttributeList &Attr) {
  // zero or more arguments ok

  if (!isa<FunctionDecl>(D) && !isa<FunctionTemplateDecl>(D)) {
    S.Diag(Attr.getLoc(), diag::warn_thread_attribute_wrong_decl_type)
      << Attr.getName() << ThreadExpectedFunctionOrMethod;
    return;
  }

  // check that all arguments are lockable objects
  SmallVector<Expr*, 1> Args;
  checkAttrArgsAreLockableObjs(S, D, Attr, Args, 0, /*ParamIdxOk=*/true);
  unsigned Size = Args.size();
  Expr **StartArg = Size == 0 ? 0 : &Args[0];

  D->addAttr(::new (S.Context)
             UnlockFunctionAttr(Attr.getRange(), S.Context, StartArg, Size,
                                Attr.getAttributeSpellingListIndex()));
}

static void handleLockReturnedAttr(Sema &S, Decl *D,
                                   const AttributeList &Attr) {
  if (!isa<FunctionDecl>(D) && !isa<FunctionTemplateDecl>(D)) {
    S.Diag(Attr.getLoc(), diag::warn_thread_attribute_wrong_decl_type)
      << Attr.getName() << ThreadExpectedFunctionOrMethod;
    return;
  }

  // check that the argument is lockable object
  SmallVector<Expr*, 1> Args;
  checkAttrArgsAreLockableObjs(S, D, Attr, Args);
  unsigned Size = Args.size();
  if (Size == 0)
    return;

  D->addAttr(::new (S.Context)
             LockReturnedAttr(Attr.getRange(), S.Context, Args[0],
                              Attr.getAttributeSpellingListIndex()));
}

static void handleLocksExcludedAttr(Sema &S, Decl *D,
                                    const AttributeList &Attr) {
  if (!checkAttributeAtLeastNumArgs(S, Attr, 1))
    return;

  if (!isa<FunctionDecl>(D) && !isa<FunctionTemplateDecl>(D)) {
    S.Diag(Attr.getLoc(), diag::warn_thread_attribute_wrong_decl_type)
      << Attr.getName() << ThreadExpectedFunctionOrMethod;
    return;
  }

  // check that all arguments are lockable objects
  SmallVector<Expr*, 1> Args;
  checkAttrArgsAreLockableObjs(S, D, Attr, Args);
  unsigned Size = Args.size();
  if (Size == 0)
    return;
  Expr **StartArg = &Args[0];

  D->addAttr(::new (S.Context)
             LocksExcludedAttr(Attr.getRange(), S.Context, StartArg, Size,
                               Attr.getAttributeSpellingListIndex()));
}

static void handleConsumableAttr(Sema &S, Decl *D, const AttributeList &Attr) {
  ConsumableAttr::ConsumedState DefaultState;

  if (Attr.isArgIdent(0)) {
    IdentifierLoc *IL = Attr.getArgAsIdent(0);
    if (!ConsumableAttr::ConvertStrToConsumedState(IL->Ident->getName(),
                                                   DefaultState)) {
      S.Diag(IL->Loc, diag::warn_attribute_type_not_supported)
        << Attr.getName() << IL->Ident;
      return;
    }
  } else {
    S.Diag(Attr.getLoc(), diag::err_attribute_argument_type)
        << Attr.getName() << AANT_ArgumentIdentifier;
    return;
  }

  if (!isa<CXXRecordDecl>(D)) {
    S.Diag(Attr.getLoc(), diag::warn_attribute_wrong_decl_type) <<
      Attr.getName() << ExpectedClass;
    return;
  }
  
  D->addAttr(::new (S.Context)
             ConsumableAttr(Attr.getRange(), S.Context, DefaultState,
                            Attr.getAttributeSpellingListIndex()));
}

static bool checkForConsumableClass(Sema &S, const CXXMethodDecl *MD,
                                        const AttributeList &Attr) {
  ASTContext &CurrContext = S.getASTContext();
  QualType ThisType = MD->getThisType(CurrContext)->getPointeeType();
  
  if (const CXXRecordDecl *RD = ThisType->getAsCXXRecordDecl()) {
    if (!RD->hasAttr<ConsumableAttr>()) {
      S.Diag(Attr.getLoc(), diag::warn_attr_on_unconsumable_class) <<
        RD->getNameAsString();
      
      return false;
    }
  }
  
  return true;
}


static void handleCallableWhenAttr(Sema &S, Decl *D,
                                   const AttributeList &Attr) {
  if (!checkAttributeAtLeastNumArgs(S, Attr, 1))
    return;

  if (!isa<CXXMethodDecl>(D)) {
    S.Diag(Attr.getLoc(), diag::warn_attribute_wrong_decl_type) <<
      Attr.getName() << ExpectedMethod;
    return;
  }
  
  if (!checkForConsumableClass(S, cast<CXXMethodDecl>(D), Attr))
    return;
  
  SmallVector<CallableWhenAttr::ConsumedState, 3> States;
  for (unsigned ArgIndex = 0; ArgIndex < Attr.getNumArgs(); ++ArgIndex) {
    CallableWhenAttr::ConsumedState CallableState;
    
    StringRef StateString;
    SourceLocation Loc;
    if (!S.checkStringLiteralArgumentAttr(Attr, ArgIndex, StateString, &Loc))
      return;

    if (!CallableWhenAttr::ConvertStrToConsumedState(StateString,
                                                     CallableState)) {
      S.Diag(Loc, diag::warn_attribute_type_not_supported)
        << Attr.getName() << StateString;
      return;
    }
      
    States.push_back(CallableState);
  }
  
  D->addAttr(::new (S.Context)
             CallableWhenAttr(Attr.getRange(), S.Context, States.data(),
               States.size(), Attr.getAttributeSpellingListIndex()));
}


static void handleParamTypestateAttr(Sema &S, Decl *D,
                                    const AttributeList &Attr) {
  if (!checkAttributeNumArgs(S, Attr, 1)) return;
  
  if (!isa<ParmVarDecl>(D)) {
    S.Diag(Attr.getLoc(), diag::warn_attribute_wrong_decl_type) <<
      Attr.getName() << ExpectedParameter;
    return;
  }
  
  ParamTypestateAttr::ConsumedState ParamState;
  
  if (Attr.isArgIdent(0)) {
    IdentifierLoc *Ident = Attr.getArgAsIdent(0);
    StringRef StateString = Ident->Ident->getName();

    if (!ParamTypestateAttr::ConvertStrToConsumedState(StateString,
                                                       ParamState)) {
      S.Diag(Ident->Loc, diag::warn_attribute_type_not_supported)
        << Attr.getName() << StateString;
      return;
    }
  } else {
    S.Diag(Attr.getLoc(), diag::err_attribute_argument_type) <<
      Attr.getName() << AANT_ArgumentIdentifier;
    return;
  }
  
  // FIXME: This check is currently being done in the analysis.  It can be
  //        enabled here only after the parser propagates attributes at
  //        template specialization definition, not declaration.
  //QualType ReturnType = cast<ParmVarDecl>(D)->getType();
  //const CXXRecordDecl *RD = ReturnType->getAsCXXRecordDecl();
  //
  //if (!RD || !RD->hasAttr<ConsumableAttr>()) {
  //    S.Diag(Attr.getLoc(), diag::warn_return_state_for_unconsumable_type) <<
  //      ReturnType.getAsString();
  //    return;
  //}
  
  D->addAttr(::new (S.Context)
             ParamTypestateAttr(Attr.getRange(), S.Context, ParamState,
                                Attr.getAttributeSpellingListIndex()));
}


static void handleReturnTypestateAttr(Sema &S, Decl *D,
                                      const AttributeList &Attr) {
  if (!checkAttributeNumArgs(S, Attr, 1)) return;
  
  if (!(isa<FunctionDecl>(D) || isa<ParmVarDecl>(D))) {
    S.Diag(Attr.getLoc(), diag::warn_attribute_wrong_decl_type) <<
      Attr.getName() << ExpectedFunctionMethodOrParameter;
    return;
  }

  ReturnTypestateAttr::ConsumedState ReturnState;
  
  if (Attr.isArgIdent(0)) {
    IdentifierLoc *IL = Attr.getArgAsIdent(0);
    if (!ReturnTypestateAttr::ConvertStrToConsumedState(IL->Ident->getName(),
                                                        ReturnState)) {
      S.Diag(IL->Loc, diag::warn_attribute_type_not_supported)
        << Attr.getName() << IL->Ident;
      return;
    }
  } else {
    S.Diag(Attr.getLoc(), diag::err_attribute_argument_type) <<
      Attr.getName() << AANT_ArgumentIdentifier;
    return;
  }
  
  // FIXME: This check is currently being done in the analysis.  It can be
  //        enabled here only after the parser propagates attributes at
  //        template specialization definition, not declaration.
  //QualType ReturnType;
  //
  //if (const ParmVarDecl *Param = dyn_cast<ParmVarDecl>(D)) {
  //  ReturnType = Param->getType();
  //
  //} else if (const CXXConstructorDecl *Constructor =
  //             dyn_cast<CXXConstructorDecl>(D)) {
  //  ReturnType = Constructor->getThisType(S.getASTContext())->getPointeeType();
  //  
  //} else {
  //  
  //  ReturnType = cast<FunctionDecl>(D)->getCallResultType();
  //}
  //
  //const CXXRecordDecl *RD = ReturnType->getAsCXXRecordDecl();
  //
  //if (!RD || !RD->hasAttr<ConsumableAttr>()) {
  //    S.Diag(Attr.getLoc(), diag::warn_return_state_for_unconsumable_type) <<
  //      ReturnType.getAsString();
  //    return;
  //}
  
  D->addAttr(::new (S.Context)
             ReturnTypestateAttr(Attr.getRange(), S.Context, ReturnState,
                                 Attr.getAttributeSpellingListIndex()));
}


static void handleSetTypestateAttr(Sema &S, Decl *D, const AttributeList &Attr) {
  if (!checkAttributeNumArgs(S, Attr, 1))
    return;

  if (!isa<CXXMethodDecl>(D)) {
    S.Diag(Attr.getLoc(), diag::warn_attribute_wrong_decl_type) <<
      Attr.getName() << ExpectedMethod;
    return;
  }
  
  if (!checkForConsumableClass(S, cast<CXXMethodDecl>(D), Attr))
    return;
  
  SetTypestateAttr::ConsumedState NewState;
  if (Attr.isArgIdent(0)) {
    IdentifierLoc *Ident = Attr.getArgAsIdent(0);
    StringRef Param = Ident->Ident->getName();
    if (!SetTypestateAttr::ConvertStrToConsumedState(Param, NewState)) {
      S.Diag(Ident->Loc, diag::warn_attribute_type_not_supported)
        << Attr.getName() << Param;
      return;
    }
  } else {
    S.Diag(Attr.getLoc(), diag::err_attribute_argument_type) <<
      Attr.getName() << AANT_ArgumentIdentifier;
    return;
  }
  
  D->addAttr(::new (S.Context)
             SetTypestateAttr(Attr.getRange(), S.Context, NewState,
                              Attr.getAttributeSpellingListIndex()));
}

static void handleTestTypestateAttr(Sema &S, Decl *D,
                                    const AttributeList &Attr) {
  if (!checkAttributeNumArgs(S, Attr, 1))
    return;
  
  if (!isa<CXXMethodDecl>(D)) {
    S.Diag(Attr.getLoc(), diag::warn_attribute_wrong_decl_type) <<
      Attr.getName() << ExpectedMethod;
    return;
  }
  
  if (!checkForConsumableClass(S, cast<CXXMethodDecl>(D), Attr))
    return;
  
  TestTypestateAttr::ConsumedState TestState;  
  if (Attr.isArgIdent(0)) {
    IdentifierLoc *Ident = Attr.getArgAsIdent(0);
    StringRef Param = Ident->Ident->getName();
    if (!TestTypestateAttr::ConvertStrToConsumedState(Param, TestState)) {
      S.Diag(Ident->Loc, diag::warn_attribute_type_not_supported)
        << Attr.getName() << Param;
      return;
    }
  } else {
    S.Diag(Attr.getLoc(), diag::err_attribute_argument_type) <<
      Attr.getName() << AANT_ArgumentIdentifier;
    return;
  }
  
  D->addAttr(::new (S.Context)
             TestTypestateAttr(Attr.getRange(), S.Context, TestState,
                                Attr.getAttributeSpellingListIndex()));
}

static void handleExtVectorTypeAttr(Sema &S, Scope *scope, Decl *D,
                                    const AttributeList &Attr) {
  TypedefNameDecl *TD = dyn_cast<TypedefNameDecl>(D);
  if (TD == 0) {
    // __attribute__((ext_vector_type(N))) can only be applied to typedefs
    // and type-ids.
    S.Diag(Attr.getLoc(), diag::err_typecheck_ext_vector_not_typedef);
    return;
  }

  // Remember this typedef decl, we will need it later for diagnostics.
  S.ExtVectorDecls.push_back(TD);
}

static void handlePackedAttr(Sema &S, Decl *D, const AttributeList &Attr) {
  if (TagDecl *TD = dyn_cast<TagDecl>(D))
    TD->addAttr(::new (S.Context) PackedAttr(Attr.getRange(), S.Context));
  else if (FieldDecl *FD = dyn_cast<FieldDecl>(D)) {
    // If the alignment is less than or equal to 8 bits, the packed attribute
    // has no effect.
    if (!FD->getType()->isDependentType() &&
        !FD->getType()->isIncompleteType() &&
        S.Context.getTypeAlign(FD->getType()) <= 8)
      S.Diag(Attr.getLoc(), diag::warn_attribute_ignored_for_field_of_type)
        << Attr.getName() << FD->getType();
    else
      FD->addAttr(::new (S.Context)
                  PackedAttr(Attr.getRange(), S.Context,
                             Attr.getAttributeSpellingListIndex()));
  } else
    S.Diag(Attr.getLoc(), diag::warn_attribute_ignored) << Attr.getName();
}

static void handleMsStructAttr(Sema &S, Decl *D, const AttributeList &Attr) {
  if (RecordDecl *RD = dyn_cast<RecordDecl>(D))
    RD->addAttr(::new (S.Context)
                MsStructAttr(Attr.getRange(), S.Context,
                             Attr.getAttributeSpellingListIndex()));
  else
    S.Diag(Attr.getLoc(), diag::warn_attribute_ignored) << Attr.getName();
}

static void handleIBAction(Sema &S, Decl *D, const AttributeList &Attr) {
  // The IBAction attributes only apply to instance methods.
  if (ObjCMethodDecl *MD = dyn_cast<ObjCMethodDecl>(D))
    if (MD->isInstanceMethod()) {
      D->addAttr(::new (S.Context)
                 IBActionAttr(Attr.getRange(), S.Context,
                              Attr.getAttributeSpellingListIndex()));
      return;
    }

  S.Diag(Attr.getLoc(), diag::warn_attribute_ibaction) << Attr.getName();
}

static bool checkIBOutletCommon(Sema &S, Decl *D, const AttributeList &Attr) {
  // The IBOutlet/IBOutletCollection attributes only apply to instance
  // variables or properties of Objective-C classes.  The outlet must also
  // have an object reference type.
  if (const ObjCIvarDecl *VD = dyn_cast<ObjCIvarDecl>(D)) {
    if (!VD->getType()->getAs<ObjCObjectPointerType>()) {
      S.Diag(Attr.getLoc(), diag::warn_iboutlet_object_type)
        << Attr.getName() << VD->getType() << 0;
      return false;
    }
  }
  else if (const ObjCPropertyDecl *PD = dyn_cast<ObjCPropertyDecl>(D)) {
    if (!PD->getType()->getAs<ObjCObjectPointerType>()) {
      S.Diag(Attr.getLoc(), diag::warn_iboutlet_object_type)
        << Attr.getName() << PD->getType() << 1;
      return false;
    }
  }
  else {
    S.Diag(Attr.getLoc(), diag::warn_attribute_iboutlet) << Attr.getName();
    return false;
  }

  return true;
}

static void handleIBOutlet(Sema &S, Decl *D, const AttributeList &Attr) {
  if (!checkIBOutletCommon(S, D, Attr))
    return;

  D->addAttr(::new (S.Context)
             IBOutletAttr(Attr.getRange(), S.Context,
                          Attr.getAttributeSpellingListIndex()));
}

static void handleIBOutletCollection(Sema &S, Decl *D,
                                     const AttributeList &Attr) {

  // The iboutletcollection attribute can have zero or one arguments.
  if (Attr.getNumArgs() > 1) {
    S.Diag(Attr.getLoc(), diag::err_attribute_wrong_number_arguments)
      << Attr.getName() << 1;
    return;
  }

  if (!checkIBOutletCommon(S, D, Attr))
    return;

  ParsedType PT;

  if (Attr.hasParsedType())
    PT = Attr.getTypeArg();
  else {
    PT = S.getTypeName(S.Context.Idents.get("NSObject"), Attr.getLoc(),
                       S.getScopeForContext(D->getDeclContext()->getParent()));
    if (!PT) {
      S.Diag(Attr.getLoc(), diag::err_iboutletcollection_type) << "NSObject";
      return;
    }
  }

  TypeSourceInfo *QTLoc = 0;
  QualType QT = S.GetTypeFromParser(PT, &QTLoc);
  if (!QTLoc)
    QTLoc = S.Context.getTrivialTypeSourceInfo(QT, Attr.getLoc());

  // Diagnose use of non-object type in iboutletcollection attribute.
  // FIXME. Gnu attribute extension ignores use of builtin types in
  // attributes. So, __attribute__((iboutletcollection(char))) will be
  // treated as __attribute__((iboutletcollection())).
  if (!QT->isObjCIdType() && !QT->isObjCObjectType()) {
    S.Diag(Attr.getLoc(),
           QT->isBuiltinType() ? diag::err_iboutletcollection_builtintype
                               : diag::err_iboutletcollection_type) << QT;
    return;
  }

  D->addAttr(::new (S.Context)
             IBOutletCollectionAttr(Attr.getRange(), S.Context, QTLoc,
                                    Attr.getAttributeSpellingListIndex()));
}

static void possibleTransparentUnionPointerType(QualType &T) {
  if (const RecordType *UT = T->getAsUnionType())
    if (UT && UT->getDecl()->hasAttr<TransparentUnionAttr>()) {
      RecordDecl *UD = UT->getDecl();
      for (RecordDecl::field_iterator it = UD->field_begin(),
           itend = UD->field_end(); it != itend; ++it) {
        QualType QT = it->getType();
        if (QT->isAnyPointerType() || QT->isBlockPointerType()) {
          T = QT;
          return;
        }
      }
    }
}

static void handleAllocSizeAttr(Sema &S, Decl *D, const AttributeList &Attr) {
  if (!isFunctionOrMethod(D)) {
    S.Diag(Attr.getLoc(), diag::warn_attribute_wrong_decl_type)
    << Attr.getName() << ExpectedFunctionOrMethod;
    return;
  }

  if (!checkAttributeAtLeastNumArgs(S, Attr, 1))
    return;

  SmallVector<unsigned, 8> SizeArgs;
  for (unsigned i = 0; i < Attr.getNumArgs(); ++i) {
    Expr *Ex = Attr.getArgAsExpr(i);
    uint64_t Idx;
    if (!checkFunctionOrMethodArgumentIndex(S, D, Attr.getName()->getName(),
                                            Attr.getLoc(), i + 1, Ex, Idx))
      return;

    // check if the function argument is of an integer type
    QualType T = getFunctionOrMethodArgType(D, Idx).getNonReferenceType();
    if (!T->isIntegerType()) {
      S.Diag(Attr.getLoc(), diag::err_attribute_argument_type)
        << Attr.getName() << AANT_ArgumentIntegerConstant
        << Ex->getSourceRange();
      return;
    }
    SizeArgs.push_back(Idx);
  }

  // check if the function returns a pointer
  if (!getFunctionType(D)->getResultType()->isAnyPointerType()) {
    S.Diag(Attr.getLoc(), diag::warn_ns_attribute_wrong_return_type)
    << Attr.getName() << 0 /*function*/<< 1 /*pointer*/ << D->getSourceRange();
  }

  D->addAttr(::new (S.Context)
             AllocSizeAttr(Attr.getRange(), S.Context,
                           SizeArgs.data(), SizeArgs.size(),
                           Attr.getAttributeSpellingListIndex()));
}

static void handleNonNullAttr(Sema &S, Decl *D, const AttributeList &Attr) {
  // GCC ignores the nonnull attribute on K&R style function prototypes, so we
  // ignore it as well
  if (!isFunctionOrMethod(D) || !hasFunctionProto(D)) {
    S.Diag(Attr.getLoc(), diag::warn_attribute_wrong_decl_type)
      << Attr.getName() << ExpectedFunction;
    return;
  }

  SmallVector<unsigned, 8> NonNullArgs;
  for (unsigned i = 0; i < Attr.getNumArgs(); ++i) {
    Expr *Ex = Attr.getArgAsExpr(i);
    uint64_t Idx;
    if (!checkFunctionOrMethodArgumentIndex(S, D, Attr.getName()->getName(),
                                            Attr.getLoc(), i + 1, Ex, Idx))
      return;

    // Is the function argument a pointer type?
    QualType T = getFunctionOrMethodArgType(D, Idx).getNonReferenceType();
    possibleTransparentUnionPointerType(T);
    
    if (!T->isAnyPointerType() && !T->isBlockPointerType()) {
      // FIXME: Should also highlight argument in decl.
      S.Diag(Attr.getLoc(), diag::warn_nonnull_pointers_only)
        << "nonnull" << Ex->getSourceRange();
      continue;
    }

    NonNullArgs.push_back(Idx);
  }

  // If no arguments were specified to __attribute__((nonnull)) then all pointer
  // arguments have a nonnull attribute.
  if (NonNullArgs.empty()) {
    for (unsigned i = 0, e = getFunctionOrMethodNumArgs(D); i != e; ++i) {
      QualType T = getFunctionOrMethodArgType(D, i).getNonReferenceType();
      possibleTransparentUnionPointerType(T);
      if (T->isAnyPointerType() || T->isBlockPointerType())
        NonNullArgs.push_back(i);
    }

    // No pointer arguments?
    if (NonNullArgs.empty()) {
      // Warn the trivial case only if attribute is not coming from a
      // macro instantiation.
      if (Attr.getLoc().isFileID())
        S.Diag(Attr.getLoc(), diag::warn_attribute_nonnull_no_pointers);
      return;
    }
  }

  unsigned *start = &NonNullArgs[0];
  unsigned size = NonNullArgs.size();
  llvm::array_pod_sort(start, start + size);
  D->addAttr(::new (S.Context)
             NonNullAttr(Attr.getRange(), S.Context, start, size,
                         Attr.getAttributeSpellingListIndex()));
}

static const char *ownershipKindToDiagName(OwnershipAttr::OwnershipKind K) {
  switch (K) {
    case OwnershipAttr::Holds:    return "'ownership_holds'";
    case OwnershipAttr::Takes:    return "'ownership_takes'";
    case OwnershipAttr::Returns:  return "'ownership_returns'";
  }
  llvm_unreachable("unknown ownership");
}

static void handleOwnershipAttr(Sema &S, Decl *D, const AttributeList &AL) {
  // This attribute must be applied to a function declaration. The first
  // argument to the attribute must be an identifier, the name of the resource,
  // for example: malloc. The following arguments must be argument indexes, the
  // arguments must be of integer type for Returns, otherwise of pointer type.
  // The difference between Holds and Takes is that a pointer may still be used
  // after being held. free() should be __attribute((ownership_takes)), whereas
  // a list append function may well be __attribute((ownership_holds)).

  if (!AL.isArgIdent(0)) {
    S.Diag(AL.getLoc(), diag::err_attribute_argument_n_type)
      << AL.getName() << 1 << AANT_ArgumentIdentifier;
    return;
  }

  // Figure out our Kind, and check arguments while we're at it.
  OwnershipAttr::OwnershipKind K;
  switch (AL.getKind()) {
  case AttributeList::AT_ownership_takes:
    K = OwnershipAttr::Takes;
    if (AL.getNumArgs() < 2) {
      S.Diag(AL.getLoc(), diag::err_attribute_too_few_arguments) << 2;
      return;
    }
    break;
  case AttributeList::AT_ownership_holds:
    K = OwnershipAttr::Holds;
    if (AL.getNumArgs() < 2) {
      S.Diag(AL.getLoc(), diag::err_attribute_too_few_arguments) << 2;
      return;
    }
    break;
  case AttributeList::AT_ownership_returns:
    K = OwnershipAttr::Returns;

    if (AL.getNumArgs() > 2) {
      S.Diag(AL.getLoc(), diag::err_attribute_too_many_arguments) << 1;
      return;
    }
    break;
  default:
    // This should never happen given how we are called.
    llvm_unreachable("Unknown ownership attribute");
  }

  if (!isFunction(D) || !hasFunctionProto(D)) {
    S.Diag(AL.getLoc(), diag::warn_attribute_wrong_decl_type)
      << AL.getName() << ExpectedFunction;
    return;
  }

  StringRef Module = AL.getArgAsIdent(0)->Ident->getName();

  // Normalize the argument, __foo__ becomes foo.
  if (Module.startswith("__") && Module.endswith("__"))
    Module = Module.substr(2, Module.size() - 4);

  SmallVector<unsigned, 8> OwnershipArgs;
  for (unsigned i = 1; i < AL.getNumArgs(); ++i) {
    Expr *Ex = AL.getArgAsExpr(i);
    uint64_t Idx;
    if (!checkFunctionOrMethodArgumentIndex(S, D, AL.getName()->getName(),
                                            AL.getLoc(), i, Ex, Idx))
      return;

    // Is the function argument a pointer type?
    QualType T = getFunctionOrMethodArgType(D, Idx);
    int Err = -1;  // No error
    switch (K) {
      case OwnershipAttr::Takes:
      case OwnershipAttr::Holds:
        if (!T->isAnyPointerType() && !T->isBlockPointerType())
          Err = 0;
        break;
      case OwnershipAttr::Returns:
        if (!T->isIntegerType())
          Err = 1;
        break;
    }
    if (-1 != Err) {
      S.Diag(AL.getLoc(), diag::err_ownership_type) << AL.getName() << Err
        << Ex->getSourceRange();
      return;
    }

    // Check we don't have a conflict with another ownership attribute.
    for (specific_attr_iterator<OwnershipAttr>
         i = D->specific_attr_begin<OwnershipAttr>(),
         e = D->specific_attr_end<OwnershipAttr>(); i != e; ++i) {
      if ((*i)->getOwnKind() != K && (*i)->args_end() !=
          std::find((*i)->args_begin(), (*i)->args_end(), Idx)) {
        S.Diag(AL.getLoc(), diag::err_attributes_are_not_compatible)
          << AL.getName() << ownershipKindToDiagName((*i)->getOwnKind());
        return;
      }
    }
    OwnershipArgs.push_back(Idx);
  }

  unsigned* start = OwnershipArgs.data();
  unsigned size = OwnershipArgs.size();
  llvm::array_pod_sort(start, start + size);

  D->addAttr(::new (S.Context)
             OwnershipAttr(AL.getLoc(), S.Context, K, Module, start, size,
                           AL.getAttributeSpellingListIndex()));
}

static void handleWeakRefAttr(Sema &S, Decl *D, const AttributeList &Attr) {
  // Check the attribute arguments.
  if (Attr.getNumArgs() > 1) {
    S.Diag(Attr.getLoc(), diag::err_attribute_wrong_number_arguments)
      << Attr.getName() << 1;
    return;
  }

  if (!isa<VarDecl>(D) && !isa<FunctionDecl>(D)) {
    S.Diag(Attr.getLoc(), diag::err_attribute_wrong_decl_type)
      << Attr.getName() << ExpectedVariableOrFunction;
    return;
  }

  NamedDecl *nd = cast<NamedDecl>(D);

  // gcc rejects
  // class c {
  //   static int a __attribute__((weakref ("v2")));
  //   static int b() __attribute__((weakref ("f3")));
  // };
  // and ignores the attributes of
  // void f(void) {
  //   static int a __attribute__((weakref ("v2")));
  // }
  // we reject them
  const DeclContext *Ctx = D->getDeclContext()->getRedeclContext();
  if (!Ctx->isFileContext()) {
    S.Diag(Attr.getLoc(), diag::err_attribute_weakref_not_global_context) <<
        nd->getNameAsString();
    return;
  }

  // The GCC manual says
  //
  // At present, a declaration to which `weakref' is attached can only
  // be `static'.
  //
  // It also says
  //
  // Without a TARGET,
  // given as an argument to `weakref' or to `alias', `weakref' is
  // equivalent to `weak'.
  //
  // gcc 4.4.1 will accept
  // int a7 __attribute__((weakref));
  // as
  // int a7 __attribute__((weak));
  // This looks like a bug in gcc. We reject that for now. We should revisit
  // it if this behaviour is actually used.

  // GCC rejects
  // static ((alias ("y"), weakref)).
  // Should we? How to check that weakref is before or after alias?

  // FIXME: it would be good for us to keep the WeakRefAttr as-written instead
  // of transforming it into an AliasAttr.  The WeakRefAttr never uses the
  // StringRef parameter it was given anyway.
  StringRef Str;
  if (Attr.getNumArgs() && S.checkStringLiteralArgumentAttr(Attr, 0, Str))
    // GCC will accept anything as the argument of weakref. Should we
    // check for an existing decl?
    D->addAttr(::new (S.Context) AliasAttr(Attr.getRange(), S.Context, Str,
                                        Attr.getAttributeSpellingListIndex()));

  D->addAttr(::new (S.Context)
             WeakRefAttr(Attr.getRange(), S.Context,
                         Attr.getAttributeSpellingListIndex()));
}

static void handleAliasAttr(Sema &S, Decl *D, const AttributeList &Attr) {
  StringRef Str;
  if (!S.checkStringLiteralArgumentAttr(Attr, 0, Str))
    return;

  if (S.Context.getTargetInfo().getTriple().isOSDarwin()) {
    S.Diag(Attr.getLoc(), diag::err_alias_not_supported_on_darwin);
    return;
  }

  // FIXME: check if target symbol exists in current file

  D->addAttr(::new (S.Context) AliasAttr(Attr.getRange(), S.Context, Str,
                                         Attr.getAttributeSpellingListIndex()));
}

static void handleMinSizeAttr(Sema &S, Decl *D, const AttributeList &Attr) {
  if (!isa<FunctionDecl>(D) && !isa<ObjCMethodDecl>(D)) {
    S.Diag(Attr.getLoc(), diag::err_attribute_wrong_decl_type)
      << Attr.getName() << ExpectedFunctionOrMethod;
    return;
  }

  D->addAttr(::new (S.Context)
             MinSizeAttr(Attr.getRange(), S.Context,
                         Attr.getAttributeSpellingListIndex()));
}

static void handleColdAttr(Sema &S, Decl *D, const AttributeList &Attr) {
  if (!isa<FunctionDecl>(D)) {
    S.Diag(Attr.getLoc(), diag::warn_attribute_wrong_decl_type)
      << Attr.getName() << ExpectedFunction;
    return;
  }

  if (D->hasAttr<HotAttr>()) {
    S.Diag(Attr.getLoc(), diag::err_attributes_are_not_compatible)
      << Attr.getName() << "hot";
    return;
  }

  D->addAttr(::new (S.Context) ColdAttr(Attr.getRange(), S.Context,
                                        Attr.getAttributeSpellingListIndex()));
}

static void handleHotAttr(Sema &S, Decl *D, const AttributeList &Attr) {
  if (!isa<FunctionDecl>(D)) {
    S.Diag(Attr.getLoc(), diag::warn_attribute_wrong_decl_type)
      << Attr.getName() << ExpectedFunction;
    return;
  }

  if (D->hasAttr<ColdAttr>()) {
    S.Diag(Attr.getLoc(), diag::err_attributes_are_not_compatible)
      << Attr.getName() << "cold";
    return;
  }

  D->addAttr(::new (S.Context) HotAttr(Attr.getRange(), S.Context,
                                       Attr.getAttributeSpellingListIndex()));
}

static void handleNakedAttr(Sema &S, Decl *D, const AttributeList &Attr) {
  if (!isa<FunctionDecl>(D)) {
    S.Diag(Attr.getLoc(), diag::warn_attribute_wrong_decl_type)
      << Attr.getName() << ExpectedFunction;
    return;
  }

  D->addAttr(::new (S.Context)
             NakedAttr(Attr.getRange(), S.Context,
                       Attr.getAttributeSpellingListIndex()));
}

static void handleAlwaysInlineAttr(Sema &S, Decl *D,
                                   const AttributeList &Attr) {
  if (!isa<FunctionDecl>(D)) {
    S.Diag(Attr.getLoc(), diag::warn_attribute_wrong_decl_type)
      << Attr.getName() << ExpectedFunction;
    return;
  }

  D->addAttr(::new (S.Context)
             AlwaysInlineAttr(Attr.getRange(), S.Context,
                              Attr.getAttributeSpellingListIndex()));
}

static void handleTLSModelAttr(Sema &S, Decl *D,
                               const AttributeList &Attr) {
  StringRef Model;
  SourceLocation LiteralLoc;
  // Check that it is a string.
  if (!S.checkStringLiteralArgumentAttr(Attr, 0, Model, &LiteralLoc))
    return;

  if (!isa<VarDecl>(D) || !cast<VarDecl>(D)->getTLSKind()) {
    S.Diag(Attr.getLoc(), diag::err_attribute_wrong_decl_type)
      << Attr.getName() << ExpectedTLSVar;
    return;
  }

  // Check that the value.
  if (Model != "global-dynamic" && Model != "local-dynamic"
      && Model != "initial-exec" && Model != "local-exec") {
    S.Diag(LiteralLoc, diag::err_attr_tlsmodel_arg);
    return;
  }

  D->addAttr(::new (S.Context)
             TLSModelAttr(Attr.getRange(), S.Context, Model,
                          Attr.getAttributeSpellingListIndex()));
}

static void handleMallocAttr(Sema &S, Decl *D, const AttributeList &Attr) {
  if (const FunctionDecl *FD = dyn_cast<FunctionDecl>(D)) {
    QualType RetTy = FD->getResultType();
    if (RetTy->isAnyPointerType() || RetTy->isBlockPointerType()) {
      D->addAttr(::new (S.Context)
                 MallocAttr(Attr.getRange(), S.Context,
                            Attr.getAttributeSpellingListIndex()));
      return;
    }
  }

  S.Diag(Attr.getLoc(), diag::warn_attribute_malloc_pointer_only);
}

static void handleMayAliasAttr(Sema &S, Decl *D, const AttributeList &Attr) {
  D->addAttr(::new (S.Context)
             MayAliasAttr(Attr.getRange(), S.Context,
                          Attr.getAttributeSpellingListIndex()));
}

static void handleNoCommonAttr(Sema &S, Decl *D, const AttributeList &Attr) {
  if (isa<VarDecl>(D))
    D->addAttr(::new (S.Context)
               NoCommonAttr(Attr.getRange(), S.Context,
                            Attr.getAttributeSpellingListIndex()));
  else
    S.Diag(Attr.getLoc(), diag::warn_attribute_wrong_decl_type)
      << Attr.getName() << ExpectedVariable;
}

static void handleCommonAttr(Sema &S, Decl *D, const AttributeList &Attr) {
  if (S.LangOpts.CPlusPlus) {
    S.Diag(Attr.getLoc(), diag::err_common_not_supported_cplusplus);
    return;
  }

  if (isa<VarDecl>(D))
    D->addAttr(::new (S.Context)
               CommonAttr(Attr.getRange(), S.Context,
                          Attr.getAttributeSpellingListIndex()));
  else
    S.Diag(Attr.getLoc(), diag::warn_attribute_wrong_decl_type)
      << Attr.getName() << ExpectedVariable;
}

static void handleNoReturnAttr(Sema &S, Decl *D, const AttributeList &attr) {
  if (hasDeclarator(D)) return;

  if (S.CheckNoReturnAttr(attr)) return;

  if (!isa<ObjCMethodDecl>(D)) {
    S.Diag(attr.getLoc(), diag::warn_attribute_wrong_decl_type)
      << attr.getName() << ExpectedFunctionOrMethod;
    return;
  }

  D->addAttr(::new (S.Context)
             NoReturnAttr(attr.getRange(), S.Context,
                          attr.getAttributeSpellingListIndex()));
}

bool Sema::CheckNoReturnAttr(const AttributeList &attr) {
  if (!checkAttributeNumArgs(*this, attr, 0)) {
    attr.setInvalid();
    return true;
  }

  return false;
}

static void handleAnalyzerNoReturnAttr(Sema &S, Decl *D,
                                       const AttributeList &Attr) {
  
  // The checking path for 'noreturn' and 'analyzer_noreturn' are different
  // because 'analyzer_noreturn' does not impact the type.
  if (!isFunctionOrMethod(D) && !isa<BlockDecl>(D)) {
    ValueDecl *VD = dyn_cast<ValueDecl>(D);
    if (VD == 0 || (!VD->getType()->isBlockPointerType()
                    && !VD->getType()->isFunctionPointerType())) {
      S.Diag(Attr.getLoc(),
             Attr.isCXX11Attribute() ? diag::err_attribute_wrong_decl_type
             : diag::warn_attribute_wrong_decl_type)
        << Attr.getName() << ExpectedFunctionMethodOrBlock;
      return;
    }
  }
  
  D->addAttr(::new (S.Context)
             AnalyzerNoReturnAttr(Attr.getRange(), S.Context,
                                  Attr.getAttributeSpellingListIndex()));
}

static void handleCXX11NoReturnAttr(Sema &S, Decl *D,
                                    const AttributeList &Attr) {
  // C++11 [dcl.attr.noreturn]p1:
  //   The attribute may be applied to the declarator-id in a function
  //   declaration.
  FunctionDecl *FD = dyn_cast<FunctionDecl>(D);
  if (!FD) {
    S.Diag(Attr.getLoc(), diag::err_attribute_wrong_decl_type)
      << Attr.getName() << ExpectedFunctionOrMethod;
    return;
  }

  D->addAttr(::new (S.Context)
             CXX11NoReturnAttr(Attr.getRange(), S.Context,
                               Attr.getAttributeSpellingListIndex()));
}

// PS3 PPU-specific.
static void handleVecReturnAttr(Sema &S, Decl *D, const AttributeList &Attr) {
/*
  Returning a Vector Class in Registers
  
  According to the PPU ABI specifications, a class with a single member of 
  vector type is returned in memory when used as the return value of a function.
  This results in inefficient code when implementing vector classes. To return
  the value in a single vector register, add the vecreturn attribute to the
  class definition. This attribute is also applicable to struct types.
  
  Example:
  
  struct Vector
  {
    __vector float xyzw;
  } __attribute__((vecreturn));
  
  Vector Add(Vector lhs, Vector rhs)
  {
    Vector result;
    result.xyzw = vec_add(lhs.xyzw, rhs.xyzw);
    return result; // This will be returned in a register
  }
*/
  if (!isa<RecordDecl>(D)) {
    S.Diag(Attr.getLoc(), diag::err_attribute_wrong_decl_type)
      << Attr.getName() << ExpectedClass;
    return;
  }

  if (D->getAttr<VecReturnAttr>()) {
    S.Diag(Attr.getLoc(), diag::err_repeat_attribute) << "vecreturn";
    return;
  }

  RecordDecl *record = cast<RecordDecl>(D);
  int count = 0;

  if (!isa<CXXRecordDecl>(record)) {
    S.Diag(Attr.getLoc(), diag::err_attribute_vecreturn_only_vector_member);
    return;
  }

  if (!cast<CXXRecordDecl>(record)->isPOD()) {
    S.Diag(Attr.getLoc(), diag::err_attribute_vecreturn_only_pod_record);
    return;
  }

  for (RecordDecl::field_iterator iter = record->field_begin();
       iter != record->field_end(); iter++) {
    if ((count == 1) || !iter->getType()->isVectorType()) {
      S.Diag(Attr.getLoc(), diag::err_attribute_vecreturn_only_vector_member);
      return;
    }
    count++;
  }

  D->addAttr(::new (S.Context)
             VecReturnAttr(Attr.getRange(), S.Context,
                           Attr.getAttributeSpellingListIndex()));
}

static void handleDependencyAttr(Sema &S, Scope *Scope, Decl *D,
                                 const AttributeList &Attr) {
  if (isa<ParmVarDecl>(D)) {
    // [[carries_dependency]] can only be applied to a parameter if it is a
    // parameter of a function declaration or lambda.
    if (!(Scope->getFlags() & clang::Scope::FunctionDeclarationScope)) {
      S.Diag(Attr.getLoc(),
             diag::err_carries_dependency_param_not_function_decl);
      return;
    }
  } else if (!isa<FunctionDecl>(D)) {
    S.Diag(Attr.getLoc(), diag::err_attribute_wrong_decl_type)
      << Attr.getName() << ExpectedFunctionMethodOrParameter;
    return;
  }

  D->addAttr(::new (S.Context) CarriesDependencyAttr(
                                   Attr.getRange(), S.Context,
                                   Attr.getAttributeSpellingListIndex()));
}

static void handleUnusedAttr(Sema &S, Decl *D, const AttributeList &Attr) {
  if (!isa<VarDecl>(D) && !isa<ObjCIvarDecl>(D) && !isFunctionOrMethod(D) &&
      !isa<TypeDecl>(D) && !isa<LabelDecl>(D) && !isa<FieldDecl>(D)) {
    S.Diag(Attr.getLoc(), diag::warn_attribute_wrong_decl_type)
      << Attr.getName() << ExpectedVariableFunctionOrLabel;
    return;
  }

  D->addAttr(::new (S.Context)
             UnusedAttr(Attr.getRange(), S.Context,
                        Attr.getAttributeSpellingListIndex()));
}

static void handleReturnsTwiceAttr(Sema &S, Decl *D,
                                   const AttributeList &Attr) {
  if (!isa<FunctionDecl>(D)) {
    S.Diag(Attr.getLoc(), diag::warn_attribute_wrong_decl_type)
      << Attr.getName() << ExpectedFunction;
    return;
  }

  D->addAttr(::new (S.Context)
             ReturnsTwiceAttr(Attr.getRange(), S.Context,
                              Attr.getAttributeSpellingListIndex()));
}

static void handleUsedAttr(Sema &S, Decl *D, const AttributeList &Attr) {
  if (const VarDecl *VD = dyn_cast<VarDecl>(D)) {
    if (VD->hasLocalStorage()) {
      S.Diag(Attr.getLoc(), diag::warn_attribute_ignored) << "used";
      return;
    }
  } else if (!isFunctionOrMethod(D)) {
    S.Diag(Attr.getLoc(), diag::warn_attribute_wrong_decl_type)
      << Attr.getName() << ExpectedVariableOrFunction;
    return;
  }

  D->addAttr(::new (S.Context)
             UsedAttr(Attr.getRange(), S.Context,
                      Attr.getAttributeSpellingListIndex()));
}

static void handleConstructorAttr(Sema &S, Decl *D, const AttributeList &Attr) {
  // check the attribute arguments.
  if (Attr.getNumArgs() > 1) {
    S.Diag(Attr.getLoc(), diag::err_attribute_too_many_arguments) << 1;
    return;
  }

  int priority = 65535; // FIXME: Do not hardcode such constants.
  if (Attr.getNumArgs() > 0) {
    Expr *E = Attr.getArgAsExpr(0);
    llvm::APSInt Idx(32);
    if (E->isTypeDependent() || E->isValueDependent() ||
        !E->isIntegerConstantExpr(Idx, S.Context)) {
      S.Diag(Attr.getLoc(), diag::err_attribute_argument_n_type)
        << Attr.getName() << 1 << AANT_ArgumentIntegerConstant
        << E->getSourceRange();
      return;
    }
    priority = Idx.getZExtValue();
  }

  if (!isa<FunctionDecl>(D)) {
    S.Diag(Attr.getLoc(), diag::warn_attribute_wrong_decl_type)
      << Attr.getName() << ExpectedFunction;
    return;
  }

  D->addAttr(::new (S.Context)
             ConstructorAttr(Attr.getRange(), S.Context, priority,
                             Attr.getAttributeSpellingListIndex()));
}

static void handleDestructorAttr(Sema &S, Decl *D, const AttributeList &Attr) {
  // check the attribute arguments.
  if (Attr.getNumArgs() > 1) {
    S.Diag(Attr.getLoc(), diag::err_attribute_too_many_arguments) << 1;
    return;
  }

  int priority = 65535; // FIXME: Do not hardcode such constants.
  if (Attr.getNumArgs() > 0) {
    Expr *E = Attr.getArgAsExpr(0);
    llvm::APSInt Idx(32);
    if (E->isTypeDependent() || E->isValueDependent() ||
        !E->isIntegerConstantExpr(Idx, S.Context)) {
      S.Diag(Attr.getLoc(), diag::err_attribute_argument_n_type)
        << Attr.getName() << 1 << AANT_ArgumentIntegerConstant
        << E->getSourceRange();
      return;
    }
    priority = Idx.getZExtValue();
  }

  if (!isa<FunctionDecl>(D)) {
    S.Diag(Attr.getLoc(), diag::warn_attribute_wrong_decl_type)
      << Attr.getName() << ExpectedFunction;
    return;
  }

  D->addAttr(::new (S.Context)
             DestructorAttr(Attr.getRange(), S.Context, priority,
                            Attr.getAttributeSpellingListIndex()));
}

template <typename AttrTy>
static void handleAttrWithMessage(Sema &S, Decl *D,
                                  const AttributeList &Attr) {
  unsigned NumArgs = Attr.getNumArgs();
  if (NumArgs > 1) {
    S.Diag(Attr.getLoc(), diag::err_attribute_too_many_arguments) << 1;
    return;
  }

  // Handle the case where the attribute has a text message.
  StringRef Str;
  if (NumArgs == 1 && !S.checkStringLiteralArgumentAttr(Attr, 0, Str))
    return;

  D->addAttr(::new (S.Context) AttrTy(Attr.getRange(), S.Context, Str,
                                      Attr.getAttributeSpellingListIndex()));
}

static void handleArcWeakrefUnavailableAttr(Sema &S, Decl *D, 
                                            const AttributeList &Attr) {
  D->addAttr(::new (S.Context)
             ArcWeakrefUnavailableAttr(Attr.getRange(), S.Context,
                                       Attr.getAttributeSpellingListIndex()));
}

static void handleObjCRootClassAttr(Sema &S, Decl *D, 
                                    const AttributeList &Attr) {
  if (!isa<ObjCInterfaceDecl>(D)) {
    S.Diag(Attr.getLoc(), diag::err_attribute_wrong_decl_type)
      << Attr.getName() << ExpectedObjectiveCInterface;
    return;
  }
  
  D->addAttr(::new (S.Context)
             ObjCRootClassAttr(Attr.getRange(), S.Context,
                               Attr.getAttributeSpellingListIndex()));
}

static void handleObjCRequiresPropertyDefsAttr(Sema &S, Decl *D,
                                               const AttributeList &Attr) {
  if (!isa<ObjCInterfaceDecl>(D)) {
    S.Diag(Attr.getLoc(), diag::err_suppress_autosynthesis);
    return;
  }
  
  D->addAttr(::new (S.Context)
             ObjCRequiresPropertyDefsAttr(Attr.getRange(), S.Context,
                                          Attr.getAttributeSpellingListIndex()));
}

static bool checkAvailabilityAttr(Sema &S, SourceRange Range,
                                  IdentifierInfo *Platform,
                                  VersionTuple Introduced,
                                  VersionTuple Deprecated,
                                  VersionTuple Obsoleted) {
  StringRef PlatformName
    = AvailabilityAttr::getPrettyPlatformName(Platform->getName());
  if (PlatformName.empty())
    PlatformName = Platform->getName();

  // Ensure that Introduced <= Deprecated <= Obsoleted (although not all
  // of these steps are needed).
  if (!Introduced.empty() && !Deprecated.empty() &&
      !(Introduced <= Deprecated)) {
    S.Diag(Range.getBegin(), diag::warn_availability_version_ordering)
      << 1 << PlatformName << Deprecated.getAsString()
      << 0 << Introduced.getAsString();
    return true;
  }

  if (!Introduced.empty() && !Obsoleted.empty() &&
      !(Introduced <= Obsoleted)) {
    S.Diag(Range.getBegin(), diag::warn_availability_version_ordering)
      << 2 << PlatformName << Obsoleted.getAsString()
      << 0 << Introduced.getAsString();
    return true;
  }

  if (!Deprecated.empty() && !Obsoleted.empty() &&
      !(Deprecated <= Obsoleted)) {
    S.Diag(Range.getBegin(), diag::warn_availability_version_ordering)
      << 2 << PlatformName << Obsoleted.getAsString()
      << 1 << Deprecated.getAsString();
    return true;
  }

  return false;
}

/// \brief Check whether the two versions match.
///
/// If either version tuple is empty, then they are assumed to match. If
/// \p BeforeIsOkay is true, then \p X can be less than or equal to \p Y.
static bool versionsMatch(const VersionTuple &X, const VersionTuple &Y,
                          bool BeforeIsOkay) {
  if (X.empty() || Y.empty())
    return true;

  if (X == Y)
    return true;

  if (BeforeIsOkay && X < Y)
    return true;

  return false;
}

AvailabilityAttr *Sema::mergeAvailabilityAttr(NamedDecl *D, SourceRange Range,
                                              IdentifierInfo *Platform,
                                              VersionTuple Introduced,
                                              VersionTuple Deprecated,
                                              VersionTuple Obsoleted,
                                              bool IsUnavailable,
                                              StringRef Message,
                                              bool Override,
                                              unsigned AttrSpellingListIndex) {
  VersionTuple MergedIntroduced = Introduced;
  VersionTuple MergedDeprecated = Deprecated;
  VersionTuple MergedObsoleted = Obsoleted;
  bool FoundAny = false;

  if (D->hasAttrs()) {
    AttrVec &Attrs = D->getAttrs();
    for (unsigned i = 0, e = Attrs.size(); i != e;) {
      const AvailabilityAttr *OldAA = dyn_cast<AvailabilityAttr>(Attrs[i]);
      if (!OldAA) {
        ++i;
        continue;
      }

      IdentifierInfo *OldPlatform = OldAA->getPlatform();
      if (OldPlatform != Platform) {
        ++i;
        continue;
      }

      FoundAny = true;
      VersionTuple OldIntroduced = OldAA->getIntroduced();
      VersionTuple OldDeprecated = OldAA->getDeprecated();
      VersionTuple OldObsoleted = OldAA->getObsoleted();
      bool OldIsUnavailable = OldAA->getUnavailable();

      if (!versionsMatch(OldIntroduced, Introduced, Override) ||
          !versionsMatch(Deprecated, OldDeprecated, Override) ||
          !versionsMatch(Obsoleted, OldObsoleted, Override) ||
          !(OldIsUnavailable == IsUnavailable ||
            (Override && !OldIsUnavailable && IsUnavailable))) {
        if (Override) {
          int Which = -1;
          VersionTuple FirstVersion;
          VersionTuple SecondVersion;
          if (!versionsMatch(OldIntroduced, Introduced, Override)) {
            Which = 0;
            FirstVersion = OldIntroduced;
            SecondVersion = Introduced;
          } else if (!versionsMatch(Deprecated, OldDeprecated, Override)) {
            Which = 1;
            FirstVersion = Deprecated;
            SecondVersion = OldDeprecated;
          } else if (!versionsMatch(Obsoleted, OldObsoleted, Override)) {
            Which = 2;
            FirstVersion = Obsoleted;
            SecondVersion = OldObsoleted;
          }

          if (Which == -1) {
            Diag(OldAA->getLocation(),
                 diag::warn_mismatched_availability_override_unavail)
              << AvailabilityAttr::getPrettyPlatformName(Platform->getName());
          } else {
            Diag(OldAA->getLocation(),
                 diag::warn_mismatched_availability_override)
              << Which
              << AvailabilityAttr::getPrettyPlatformName(Platform->getName())
              << FirstVersion.getAsString() << SecondVersion.getAsString();
          }
          Diag(Range.getBegin(), diag::note_overridden_method);
        } else {
          Diag(OldAA->getLocation(), diag::warn_mismatched_availability);
          Diag(Range.getBegin(), diag::note_previous_attribute);
        }

        Attrs.erase(Attrs.begin() + i);
        --e;
        continue;
      }

      VersionTuple MergedIntroduced2 = MergedIntroduced;
      VersionTuple MergedDeprecated2 = MergedDeprecated;
      VersionTuple MergedObsoleted2 = MergedObsoleted;

      if (MergedIntroduced2.empty())
        MergedIntroduced2 = OldIntroduced;
      if (MergedDeprecated2.empty())
        MergedDeprecated2 = OldDeprecated;
      if (MergedObsoleted2.empty())
        MergedObsoleted2 = OldObsoleted;

      if (checkAvailabilityAttr(*this, OldAA->getRange(), Platform,
                                MergedIntroduced2, MergedDeprecated2,
                                MergedObsoleted2)) {
        Attrs.erase(Attrs.begin() + i);
        --e;
        continue;
      }

      MergedIntroduced = MergedIntroduced2;
      MergedDeprecated = MergedDeprecated2;
      MergedObsoleted = MergedObsoleted2;
      ++i;
    }
  }

  if (FoundAny &&
      MergedIntroduced == Introduced &&
      MergedDeprecated == Deprecated &&
      MergedObsoleted == Obsoleted)
    return NULL;

  // Only create a new attribute if !Override, but we want to do
  // the checking.
  if (!checkAvailabilityAttr(*this, Range, Platform, MergedIntroduced,
                             MergedDeprecated, MergedObsoleted) &&
      !Override) {
    return ::new (Context) AvailabilityAttr(Range, Context, Platform,
                                            Introduced, Deprecated,
                                            Obsoleted, IsUnavailable, Message,
                                            AttrSpellingListIndex);
  }
  return NULL;
}

static void handleAvailabilityAttr(Sema &S, Decl *D,
                                   const AttributeList &Attr) {
  if (!checkAttributeNumArgs(S, Attr, 1))
    return;
  IdentifierLoc *Platform = Attr.getArgAsIdent(0);
  unsigned Index = Attr.getAttributeSpellingListIndex();
  
  IdentifierInfo *II = Platform->Ident;
  if (AvailabilityAttr::getPrettyPlatformName(II->getName()).empty())
    S.Diag(Platform->Loc, diag::warn_availability_unknown_platform)
      << Platform->Ident;

  NamedDecl *ND = dyn_cast<NamedDecl>(D);
  if (!ND) {
    S.Diag(Attr.getLoc(), diag::warn_attribute_ignored) << Attr.getName();
    return;
  }

  AvailabilityChange Introduced = Attr.getAvailabilityIntroduced();
  AvailabilityChange Deprecated = Attr.getAvailabilityDeprecated();
  AvailabilityChange Obsoleted = Attr.getAvailabilityObsoleted();
  bool IsUnavailable = Attr.getUnavailableLoc().isValid();
  StringRef Str;
  if (const StringLiteral *SE =
          dyn_cast_or_null<StringLiteral>(Attr.getMessageExpr()))
    Str = SE->getString();

  AvailabilityAttr *NewAttr = S.mergeAvailabilityAttr(ND, Attr.getRange(), II,
                                                      Introduced.Version,
                                                      Deprecated.Version,
                                                      Obsoleted.Version,
                                                      IsUnavailable, Str,
                                                      /*Override=*/false,
                                                      Index);
  if (NewAttr)
    D->addAttr(NewAttr);
}

template <class T>
static T *mergeVisibilityAttr(Sema &S, Decl *D, SourceRange range,
                              typename T::VisibilityType value,
                              unsigned attrSpellingListIndex) {
  T *existingAttr = D->getAttr<T>();
  if (existingAttr) {
    typename T::VisibilityType existingValue = existingAttr->getVisibility();
    if (existingValue == value)
      return NULL;
    S.Diag(existingAttr->getLocation(), diag::err_mismatched_visibility);
    S.Diag(range.getBegin(), diag::note_previous_attribute);
    D->dropAttr<T>();
  }
  return ::new (S.Context) T(range, S.Context, value, attrSpellingListIndex);
}

VisibilityAttr *Sema::mergeVisibilityAttr(Decl *D, SourceRange Range,
                                          VisibilityAttr::VisibilityType Vis,
                                          unsigned AttrSpellingListIndex) {
  return ::mergeVisibilityAttr<VisibilityAttr>(*this, D, Range, Vis,
                                               AttrSpellingListIndex);
}

TypeVisibilityAttr *Sema::mergeTypeVisibilityAttr(Decl *D, SourceRange Range,
                                      TypeVisibilityAttr::VisibilityType Vis,
                                      unsigned AttrSpellingListIndex) {
  return ::mergeVisibilityAttr<TypeVisibilityAttr>(*this, D, Range, Vis,
                                                   AttrSpellingListIndex);
}

static void handleVisibilityAttr(Sema &S, Decl *D, const AttributeList &Attr,
                                 bool isTypeVisibility) {
  // Visibility attributes don't mean anything on a typedef.
  if (isa<TypedefNameDecl>(D)) {
    S.Diag(Attr.getRange().getBegin(), diag::warn_attribute_ignored)
      << Attr.getName();
    return;
  }

  // 'type_visibility' can only go on a type or namespace.
  if (isTypeVisibility &&
      !(isa<TagDecl>(D) ||
        isa<ObjCInterfaceDecl>(D) ||
        isa<NamespaceDecl>(D))) {
    S.Diag(Attr.getRange().getBegin(), diag::err_attribute_wrong_decl_type)
      << Attr.getName() << ExpectedTypeOrNamespace;
    return;
  }

  // Check that the argument is a string literal.
  StringRef TypeStr;
  SourceLocation LiteralLoc;
  if (!S.checkStringLiteralArgumentAttr(Attr, 0, TypeStr, &LiteralLoc))
    return;

  VisibilityAttr::VisibilityType type;
  if (!VisibilityAttr::ConvertStrToVisibilityType(TypeStr, type)) {
    S.Diag(LiteralLoc, diag::warn_attribute_type_not_supported)
      << Attr.getName() << TypeStr;
    return;
  }
  
  // Complain about attempts to use protected visibility on targets
  // (like Darwin) that don't support it.
  if (type == VisibilityAttr::Protected &&
      !S.Context.getTargetInfo().hasProtectedVisibility()) {
    S.Diag(Attr.getLoc(), diag::warn_attribute_protected_visibility);
    type = VisibilityAttr::Default;
  }

  unsigned Index = Attr.getAttributeSpellingListIndex();
  clang::Attr *newAttr;
  if (isTypeVisibility) {
    newAttr = S.mergeTypeVisibilityAttr(D, Attr.getRange(),
                                    (TypeVisibilityAttr::VisibilityType) type,
                                        Index);
  } else {
    newAttr = S.mergeVisibilityAttr(D, Attr.getRange(), type, Index);
  }
  if (newAttr)
    D->addAttr(newAttr);
}

static void handleObjCMethodFamilyAttr(Sema &S, Decl *decl,
                                       const AttributeList &Attr) {
  ObjCMethodDecl *method = dyn_cast<ObjCMethodDecl>(decl);
  if (!method) {
    S.Diag(Attr.getLoc(), diag::err_attribute_wrong_decl_type)
      << ExpectedMethod;
    return;
  }

  if (!Attr.isArgIdent(0)) {
    S.Diag(Attr.getLoc(), diag::err_attribute_argument_n_type)
      << Attr.getName() << 1 << AANT_ArgumentIdentifier;
    return;
  }

  IdentifierLoc *IL = Attr.getArgAsIdent(0);
  ObjCMethodFamilyAttr::FamilyKind F;
  if (!ObjCMethodFamilyAttr::ConvertStrToFamilyKind(IL->Ident->getName(), F)) {
    S.Diag(IL->Loc, diag::warn_attribute_type_not_supported) << Attr.getName()
      << IL->Ident;
    return;
  }

  if (F == ObjCMethodFamilyAttr::OMF_init && 
      !method->getResultType()->isObjCObjectPointerType()) {
    S.Diag(method->getLocation(), diag::err_init_method_bad_return_type)
      << method->getResultType();
    // Ignore the attribute.
    return;
  }

  method->addAttr(new (S.Context) ObjCMethodFamilyAttr(Attr.getRange(),
                                                       S.Context, F));
}

static void handleObjCExceptionAttr(Sema &S, Decl *D,
                                    const AttributeList &Attr) {
  ObjCInterfaceDecl *OCI = dyn_cast<ObjCInterfaceDecl>(D);
  if (OCI == 0) {
    S.Diag(Attr.getLoc(), diag::err_attribute_wrong_decl_type)
      << Attr.getName() << ExpectedObjectiveCInterface;
    return;
  }

  D->addAttr(::new (S.Context)
             ObjCExceptionAttr(Attr.getRange(), S.Context,
                               Attr.getAttributeSpellingListIndex()));
}

static void handleObjCNSObject(Sema &S, Decl *D, const AttributeList &Attr) {
  if (TypedefNameDecl *TD = dyn_cast<TypedefNameDecl>(D)) {
    QualType T = TD->getUnderlyingType();
    if (!T->isCARCBridgableType()) {
      S.Diag(TD->getLocation(), diag::err_nsobject_attribute);
      return;
    }
  }
  else if (ObjCPropertyDecl *PD = dyn_cast<ObjCPropertyDecl>(D)) {
    QualType T = PD->getType();
    if (!T->isCARCBridgableType()) {
      S.Diag(PD->getLocation(), diag::err_nsobject_attribute);
      return;
    }
  }
  else {
    // It is okay to include this attribute on properties, e.g.:
    //
    //  @property (retain, nonatomic) struct Bork *Q __attribute__((NSObject));
    //
    // In this case it follows tradition and suppresses an error in the above
    // case.    
    S.Diag(D->getLocation(), diag::warn_nsobject_attribute);
  }
  D->addAttr(::new (S.Context)
             ObjCNSObjectAttr(Attr.getRange(), S.Context,
                              Attr.getAttributeSpellingListIndex()));
}

static void
handleOverloadableAttr(Sema &S, Decl *D, const AttributeList &Attr) {
  if (!isa<FunctionDecl>(D)) {
    S.Diag(Attr.getLoc(), diag::err_attribute_overloadable_not_function);
    return;
  }

  D->addAttr(::new (S.Context)
             OverloadableAttr(Attr.getRange(), S.Context,
                              Attr.getAttributeSpellingListIndex()));
}

static void handleBlocksAttr(Sema &S, Decl *D, const AttributeList &Attr) {
  if (!Attr.isArgIdent(0)) {
    S.Diag(Attr.getLoc(), diag::err_attribute_argument_n_type)
      << Attr.getName() << 1 << AANT_ArgumentIdentifier;
    return;
  }

  IdentifierInfo *II = Attr.getArgAsIdent(0)->Ident;
  BlocksAttr::BlockType type;
  if (!BlocksAttr::ConvertStrToBlockType(II->getName(), type)) {
    S.Diag(Attr.getLoc(), diag::warn_attribute_type_not_supported)
      << Attr.getName() << II;
    return;
  }

  D->addAttr(::new (S.Context)
             BlocksAttr(Attr.getRange(), S.Context, type,
                        Attr.getAttributeSpellingListIndex()));
}

static void handleSentinelAttr(Sema &S, Decl *D, const AttributeList &Attr) {
  // check the attribute arguments.
  if (Attr.getNumArgs() > 2) {
    S.Diag(Attr.getLoc(), diag::err_attribute_too_many_arguments) << 2;
    return;
  }

  unsigned sentinel = 0;
  if (Attr.getNumArgs() > 0) {
    Expr *E = Attr.getArgAsExpr(0);
    llvm::APSInt Idx(32);
    if (E->isTypeDependent() || E->isValueDependent() ||
        !E->isIntegerConstantExpr(Idx, S.Context)) {
      S.Diag(Attr.getLoc(), diag::err_attribute_argument_n_type)
        << Attr.getName() << 1 << AANT_ArgumentIntegerConstant
        << E->getSourceRange();
      return;
    }

    if (Idx.isSigned() && Idx.isNegative()) {
      S.Diag(Attr.getLoc(), diag::err_attribute_sentinel_less_than_zero)
        << E->getSourceRange();
      return;
    }

    sentinel = Idx.getZExtValue();
  }

  unsigned nullPos = 0;
  if (Attr.getNumArgs() > 1) {
    Expr *E = Attr.getArgAsExpr(1);
    llvm::APSInt Idx(32);
    if (E->isTypeDependent() || E->isValueDependent() ||
        !E->isIntegerConstantExpr(Idx, S.Context)) {
      S.Diag(Attr.getLoc(), diag::err_attribute_argument_n_type)
        << Attr.getName() << 2 << AANT_ArgumentIntegerConstant
        << E->getSourceRange();
      return;
    }
    nullPos = Idx.getZExtValue();

    if ((Idx.isSigned() && Idx.isNegative()) || nullPos > 1) {
      // FIXME: This error message could be improved, it would be nice
      // to say what the bounds actually are.
      S.Diag(Attr.getLoc(), diag::err_attribute_sentinel_not_zero_or_one)
        << E->getSourceRange();
      return;
    }
  }

  if (FunctionDecl *FD = dyn_cast<FunctionDecl>(D)) {
    const FunctionType *FT = FD->getType()->castAs<FunctionType>();
    if (isa<FunctionNoProtoType>(FT)) {
      S.Diag(Attr.getLoc(), diag::warn_attribute_sentinel_named_arguments);
      return;
    }

    if (!cast<FunctionProtoType>(FT)->isVariadic()) {
      S.Diag(Attr.getLoc(), diag::warn_attribute_sentinel_not_variadic) << 0;
      return;
    }
  } else if (ObjCMethodDecl *MD = dyn_cast<ObjCMethodDecl>(D)) {
    if (!MD->isVariadic()) {
      S.Diag(Attr.getLoc(), diag::warn_attribute_sentinel_not_variadic) << 0;
      return;
    }
  } else if (BlockDecl *BD = dyn_cast<BlockDecl>(D)) {
    if (!BD->isVariadic()) {
      S.Diag(Attr.getLoc(), diag::warn_attribute_sentinel_not_variadic) << 1;
      return;
    }
  } else if (const VarDecl *V = dyn_cast<VarDecl>(D)) {
    QualType Ty = V->getType();
    if (Ty->isBlockPointerType() || Ty->isFunctionPointerType()) {
      const FunctionType *FT = Ty->isFunctionPointerType() ? getFunctionType(D)
       : Ty->getAs<BlockPointerType>()->getPointeeType()->getAs<FunctionType>();
      if (!cast<FunctionProtoType>(FT)->isVariadic()) {
        int m = Ty->isFunctionPointerType() ? 0 : 1;
        S.Diag(Attr.getLoc(), diag::warn_attribute_sentinel_not_variadic) << m;
        return;
      }
    } else {
      S.Diag(Attr.getLoc(), diag::warn_attribute_wrong_decl_type)
        << Attr.getName() << ExpectedFunctionMethodOrBlock;
      return;
    }
  } else {
    S.Diag(Attr.getLoc(), diag::warn_attribute_wrong_decl_type)
      << Attr.getName() << ExpectedFunctionMethodOrBlock;
    return;
  }
  D->addAttr(::new (S.Context)
             SentinelAttr(Attr.getRange(), S.Context, sentinel, nullPos,
                          Attr.getAttributeSpellingListIndex()));
}

static void handleWarnUnusedAttr(Sema &S, Decl *D, const AttributeList &Attr) {
  if (RecordDecl *RD = dyn_cast<RecordDecl>(D))
    RD->addAttr(::new (S.Context) WarnUnusedAttr(Attr.getRange(), S.Context));
  else
    S.Diag(Attr.getLoc(), diag::warn_attribute_ignored) << Attr.getName();
}

static void handleWarnUnusedResult(Sema &S, Decl *D, const AttributeList &Attr) {
  if (!isFunction(D) && !isa<ObjCMethodDecl>(D) && !isa<CXXRecordDecl>(D)) {
    S.Diag(Attr.getLoc(), diag::warn_attribute_wrong_decl_type)
      << Attr.getName() << ExpectedFunctionMethodOrClass;
    return;
  }

  if (isFunction(D) && getFunctionType(D)->getResultType()->isVoidType()) {
    S.Diag(Attr.getLoc(), diag::warn_attribute_void_function_method)
      << Attr.getName() << 0;
    return;
  }
  if (const ObjCMethodDecl *MD = dyn_cast<ObjCMethodDecl>(D))
    if (MD->getResultType()->isVoidType()) {
      S.Diag(Attr.getLoc(), diag::warn_attribute_void_function_method)
      << Attr.getName() << 1;
      return;
    }
  
  D->addAttr(::new (S.Context) 
             WarnUnusedResultAttr(Attr.getRange(), S.Context,
                                  Attr.getAttributeSpellingListIndex()));
}

static void handleWeakAttr(Sema &S, Decl *D, const AttributeList &Attr) {
  if (!isa<VarDecl>(D) && !isa<FunctionDecl>(D)) {
    if (isa<CXXRecordDecl>(D)) {
      D->addAttr(::new (S.Context) WeakAttr(Attr.getRange(), S.Context));
      return;
    }
    S.Diag(Attr.getLoc(), diag::warn_attribute_wrong_decl_type)
      << Attr.getName() << ExpectedVariableOrFunction;
    return;
  }

  NamedDecl *nd = cast<NamedDecl>(D);

  nd->addAttr(::new (S.Context)
              WeakAttr(Attr.getRange(), S.Context,
                       Attr.getAttributeSpellingListIndex()));
}

static void handleWeakImportAttr(Sema &S, Decl *D, const AttributeList &Attr) {
  // weak_import only applies to variable & function declarations.
  bool isDef = false;
  if (!D->canBeWeakImported(isDef)) {
    if (isDef)
      S.Diag(Attr.getLoc(), diag::warn_attribute_invalid_on_definition)
        << "weak_import";
    else if (isa<ObjCPropertyDecl>(D) || isa<ObjCMethodDecl>(D) ||
             (S.Context.getTargetInfo().getTriple().isOSDarwin() &&
              (isa<ObjCInterfaceDecl>(D) || isa<EnumDecl>(D)))) {
      // Nothing to warn about here.
    } else
      S.Diag(Attr.getLoc(), diag::warn_attribute_wrong_decl_type)
        << Attr.getName() << ExpectedVariableOrFunction;

    return;
  }

  D->addAttr(::new (S.Context)
             WeakImportAttr(Attr.getRange(), S.Context,
                            Attr.getAttributeSpellingListIndex()));
}

// Handles reqd_work_group_size and work_group_size_hint.
static void handleWorkGroupSize(Sema &S, Decl *D,
                                const AttributeList &Attr) {
  unsigned WGSize[3];
  for (unsigned i = 0; i < 3; ++i) {
    Expr *E = Attr.getArgAsExpr(i);
    llvm::APSInt ArgNum(32);
    if (E->isTypeDependent() || E->isValueDependent() ||
        !E->isIntegerConstantExpr(ArgNum, S.Context)) {
      S.Diag(Attr.getLoc(), diag::err_attribute_argument_type)
        << Attr.getName() << AANT_ArgumentIntegerConstant
        << E->getSourceRange();
      return;
    }
    WGSize[i] = (unsigned) ArgNum.getZExtValue();
  }

  if (Attr.getKind() == AttributeList::AT_ReqdWorkGroupSize
    && D->hasAttr<ReqdWorkGroupSizeAttr>()) {
      ReqdWorkGroupSizeAttr *A = D->getAttr<ReqdWorkGroupSizeAttr>();
      if (!(A->getXDim() == WGSize[0] &&
            A->getYDim() == WGSize[1] &&
            A->getZDim() == WGSize[2])) {
        S.Diag(Attr.getLoc(), diag::warn_duplicate_attribute) <<
          Attr.getName();
      }
  }

  if (Attr.getKind() == AttributeList::AT_WorkGroupSizeHint
    && D->hasAttr<WorkGroupSizeHintAttr>()) {
      WorkGroupSizeHintAttr *A = D->getAttr<WorkGroupSizeHintAttr>();
      if (!(A->getXDim() == WGSize[0] &&
            A->getYDim() == WGSize[1] &&
            A->getZDim() == WGSize[2])) {
        S.Diag(Attr.getLoc(), diag::warn_duplicate_attribute) <<
          Attr.getName();
      }
  }

  if (Attr.getKind() == AttributeList::AT_ReqdWorkGroupSize)
    D->addAttr(::new (S.Context)
                 ReqdWorkGroupSizeAttr(Attr.getRange(), S.Context,
                                       WGSize[0], WGSize[1], WGSize[2],
                                       Attr.getAttributeSpellingListIndex()));
  else
    D->addAttr(::new (S.Context)
                 WorkGroupSizeHintAttr(Attr.getRange(), S.Context,
                                       WGSize[0], WGSize[1], WGSize[2],
                                       Attr.getAttributeSpellingListIndex()));
}

static void handleVecTypeHint(Sema &S, Decl *D, const AttributeList &Attr) {
  assert(Attr.getKind() == AttributeList::AT_VecTypeHint);

  if (!Attr.hasParsedType()) {
    S.Diag(Attr.getLoc(), diag::err_attribute_wrong_number_arguments)
      << Attr.getName() << 1;
    return;
  }

  TypeSourceInfo *ParmTSI = 0;
  QualType ParmType = S.GetTypeFromParser(Attr.getTypeArg(), &ParmTSI);
  assert(ParmTSI && "no type source info for attribute argument");

  if (!ParmType->isExtVectorType() && !ParmType->isFloatingType() &&
      (ParmType->isBooleanType() ||
       !ParmType->isIntegralType(S.getASTContext()))) {
    S.Diag(Attr.getLoc(), diag::err_attribute_argument_vec_type_hint)
        << ParmType;
    return;
  }

  if (Attr.getKind() == AttributeList::AT_VecTypeHint &&
      D->hasAttr<VecTypeHintAttr>()) {
    VecTypeHintAttr *A = D->getAttr<VecTypeHintAttr>();
    if (!S.Context.hasSameType(A->getTypeHint(), ParmType)) {
      S.Diag(Attr.getLoc(), diag::warn_duplicate_attribute) << Attr.getName();
      return;
    }
  }

  D->addAttr(::new (S.Context) VecTypeHintAttr(Attr.getLoc(), S.Context,
                                               ParmTSI));
}

SectionAttr *Sema::mergeSectionAttr(Decl *D, SourceRange Range,
                                    StringRef Name,
                                    unsigned AttrSpellingListIndex) {
  if (SectionAttr *ExistingAttr = D->getAttr<SectionAttr>()) {
    if (ExistingAttr->getName() == Name)
      return NULL;
    Diag(ExistingAttr->getLocation(), diag::warn_mismatched_section);
    Diag(Range.getBegin(), diag::note_previous_attribute);
    return NULL;
  }
  return ::new (Context) SectionAttr(Range, Context, Name,
                                     AttrSpellingListIndex);
}

static void handleSectionAttr(Sema &S, Decl *D, const AttributeList &Attr) {
  // Make sure that there is a string literal as the sections's single
  // argument.
  StringRef Str;
  SourceLocation LiteralLoc;
  if (!S.checkStringLiteralArgumentAttr(Attr, 0, Str, &LiteralLoc))
    return;

  // If the target wants to validate the section specifier, make it happen.
  std::string Error = S.Context.getTargetInfo().isValidSectionSpecifier(Str);
  if (!Error.empty()) {
    S.Diag(LiteralLoc, diag::err_attribute_section_invalid_for_target)
    << Error;
    return;
  }

  // This attribute cannot be applied to local variables.
  if (isa<VarDecl>(D) && cast<VarDecl>(D)->hasLocalStorage()) {
    S.Diag(LiteralLoc, diag::err_attribute_section_local_variable);
    return;
  }
  
  unsigned Index = Attr.getAttributeSpellingListIndex();
  SectionAttr *NewAttr = S.mergeSectionAttr(D, Attr.getRange(), Str, Index);
  if (NewAttr)
    D->addAttr(NewAttr);
}


static void handleNothrowAttr(Sema &S, Decl *D, const AttributeList &Attr) {
  if (NoThrowAttr *Existing = D->getAttr<NoThrowAttr>()) {
    if (Existing->getLocation().isInvalid())
      Existing->setRange(Attr.getRange());
  } else {
    D->addAttr(::new (S.Context)
               NoThrowAttr(Attr.getRange(), S.Context,
                           Attr.getAttributeSpellingListIndex()));
  }
}

static void handleConstAttr(Sema &S, Decl *D, const AttributeList &Attr) {
  if (ConstAttr *Existing = D->getAttr<ConstAttr>()) {
   if (Existing->getLocation().isInvalid())
     Existing->setRange(Attr.getRange());
  } else {
    D->addAttr(::new (S.Context)
               ConstAttr(Attr.getRange(), S.Context,
                         Attr.getAttributeSpellingListIndex() ));
  }
}

static void handlePureAttr(Sema &S, Decl *D, const AttributeList &Attr) {
  D->addAttr(::new (S.Context)
             PureAttr(Attr.getRange(), S.Context,
                      Attr.getAttributeSpellingListIndex()));
}

static void handleCleanupAttr(Sema &S, Decl *D, const AttributeList &Attr) {
  VarDecl *VD = dyn_cast<VarDecl>(D);
  if (!VD || !VD->hasLocalStorage()) {
    S.Diag(Attr.getLoc(), diag::warn_attribute_ignored) << Attr.getName();
    return;
  }

  Expr *E = Attr.getArgAsExpr(0);
  SourceLocation Loc = E->getExprLoc();
  FunctionDecl *FD = 0;
  DeclarationNameInfo NI;

  // gcc only allows for simple identifiers. Since we support more than gcc, we
  // will warn the user.
  if (DeclRefExpr *DRE = dyn_cast<DeclRefExpr>(E)) {
    if (DRE->hasQualifier())
      S.Diag(Loc, diag::warn_cleanup_ext);
    FD = dyn_cast<FunctionDecl>(DRE->getDecl());
    NI = DRE->getNameInfo();
    if (!FD) {
      S.Diag(Loc, diag::err_attribute_cleanup_arg_not_function) << 1
        << NI.getName();
      return;
    }
  } else if (UnresolvedLookupExpr *ULE = dyn_cast<UnresolvedLookupExpr>(E)) {
    if (ULE->hasExplicitTemplateArgs())
      S.Diag(Loc, diag::warn_cleanup_ext);
    FD = S.ResolveSingleFunctionTemplateSpecialization(ULE, true);
    NI = ULE->getNameInfo();
    if (!FD) {
      S.Diag(Loc, diag::err_attribute_cleanup_arg_not_function) << 2
        << NI.getName();
      if (ULE->getType() == S.Context.OverloadTy)
        S.NoteAllOverloadCandidates(ULE);
      return;
    }
  } else {
    S.Diag(Loc, diag::err_attribute_cleanup_arg_not_function) << 0;
    return;
  }

  if (FD->getNumParams() != 1) {
    S.Diag(Loc, diag::err_attribute_cleanup_func_must_take_one_arg)
      << NI.getName();
    return;
  }

  // We're currently more strict than GCC about what function types we accept.
  // If this ever proves to be a problem it should be easy to fix.
  QualType Ty = S.Context.getPointerType(VD->getType());
  QualType ParamTy = FD->getParamDecl(0)->getType();
  if (S.CheckAssignmentConstraints(FD->getParamDecl(0)->getLocation(),
                                   ParamTy, Ty) != Sema::Compatible) {
    S.Diag(Loc, diag::err_attribute_cleanup_func_arg_incompatible_type)
      << NI.getName() << ParamTy << Ty;
    return;
  }

  D->addAttr(::new (S.Context)
             CleanupAttr(Attr.getRange(), S.Context, FD,
                         Attr.getAttributeSpellingListIndex()));
}

/// Handle __attribute__((format_arg((idx)))) attribute based on
/// http://gcc.gnu.org/onlinedocs/gcc/Function-Attributes.html
static void handleFormatArgAttr(Sema &S, Decl *D, const AttributeList &Attr) {
  if (!isFunctionOrMethod(D) || !hasFunctionProto(D)) {
    S.Diag(Attr.getLoc(), diag::warn_attribute_wrong_decl_type)
      << Attr.getName() << ExpectedFunction;
    return;
  }

  Expr *IdxExpr = Attr.getArgAsExpr(0);
  uint64_t ArgIdx;
  if (!checkFunctionOrMethodArgumentIndex(S, D, Attr.getName()->getName(),
                                          Attr.getLoc(), 1, IdxExpr, ArgIdx))
    return;

  // make sure the format string is really a string
  QualType Ty = getFunctionOrMethodArgType(D, ArgIdx);

  bool not_nsstring_type = !isNSStringType(Ty, S.Context);
  if (not_nsstring_type &&
      !isCFStringType(Ty, S.Context) &&
      (!Ty->isPointerType() ||
       !Ty->getAs<PointerType>()->getPointeeType()->isCharType())) {
    // FIXME: Should highlight the actual expression that has the wrong type.
    S.Diag(Attr.getLoc(), diag::err_format_attribute_not)
    << (not_nsstring_type ? "a string type" : "an NSString")
       << IdxExpr->getSourceRange();
    return;
  }
  Ty = getFunctionOrMethodResultType(D);
  if (!isNSStringType(Ty, S.Context) &&
      !isCFStringType(Ty, S.Context) &&
      (!Ty->isPointerType() ||
       !Ty->getAs<PointerType>()->getPointeeType()->isCharType())) {
    // FIXME: Should highlight the actual expression that has the wrong type.
    S.Diag(Attr.getLoc(), diag::err_format_attribute_result_not)
    << (not_nsstring_type ? "string type" : "NSString")
       << IdxExpr->getSourceRange();
    return;
  }

  // We cannot use the ArgIdx returned from checkFunctionOrMethodArgumentIndex
  // because that has corrected for the implicit this parameter, and is zero-
  // based.  The attribute expects what the user wrote explicitly.
  llvm::APSInt Val;
  IdxExpr->EvaluateAsInt(Val, S.Context);

  D->addAttr(::new (S.Context)
             FormatArgAttr(Attr.getRange(), S.Context, Val.getZExtValue(),
                           Attr.getAttributeSpellingListIndex()));
}

enum FormatAttrKind {
  CFStringFormat,
  NSStringFormat,
  StrftimeFormat,
  SupportedFormat,
  IgnoredFormat,
  InvalidFormat
};

/// getFormatAttrKind - Map from format attribute names to supported format
/// types.
static FormatAttrKind getFormatAttrKind(StringRef Format) {
  return llvm::StringSwitch<FormatAttrKind>(Format)
    // Check for formats that get handled specially.
    .Case("NSString", NSStringFormat)
    .Case("CFString", CFStringFormat)
    .Case("strftime", StrftimeFormat)

    // Otherwise, check for supported formats.
    .Cases("scanf", "printf", "printf0", "strfmon", SupportedFormat)
    .Cases("cmn_err", "vcmn_err", "zcmn_err", SupportedFormat)
    .Case("kprintf", SupportedFormat) // OpenBSD.

    .Cases("gcc_diag", "gcc_cdiag", "gcc_cxxdiag", "gcc_tdiag", IgnoredFormat)
    .Default(InvalidFormat);
}

/// Handle __attribute__((init_priority(priority))) attributes based on
/// http://gcc.gnu.org/onlinedocs/gcc/C_002b_002b-Attributes.html
static void handleInitPriorityAttr(Sema &S, Decl *D,
                                   const AttributeList &Attr) {
  if (!S.getLangOpts().CPlusPlus) {
    S.Diag(Attr.getLoc(), diag::warn_attribute_ignored) << Attr.getName();
    return;
  }
  
  if (!isa<VarDecl>(D) || S.getCurFunctionOrMethodDecl()) {
    S.Diag(Attr.getLoc(), diag::err_init_priority_object_attr);
    Attr.setInvalid();
    return;
  }
  QualType T = dyn_cast<VarDecl>(D)->getType();
  if (S.Context.getAsArrayType(T))
    T = S.Context.getBaseElementType(T);
  if (!T->getAs<RecordType>()) {
    S.Diag(Attr.getLoc(), diag::err_init_priority_object_attr);
    Attr.setInvalid();
    return;
  }
  
  Expr *priorityExpr = Attr.getArgAsExpr(0);
  
  llvm::APSInt priority(32);
  if (priorityExpr->isTypeDependent() || priorityExpr->isValueDependent() ||
      !priorityExpr->isIntegerConstantExpr(priority, S.Context)) {
    S.Diag(Attr.getLoc(), diag::err_attribute_argument_type)
      << Attr.getName() << AANT_ArgumentIntegerConstant
      << priorityExpr->getSourceRange();
    Attr.setInvalid();
    return;
  }
  unsigned prioritynum = priority.getZExtValue();
  if (prioritynum < 101 || prioritynum > 65535) {
    S.Diag(Attr.getLoc(), diag::err_attribute_argument_outof_range)
    <<  priorityExpr->getSourceRange();
    Attr.setInvalid();
    return;
  }
  D->addAttr(::new (S.Context)
             InitPriorityAttr(Attr.getRange(), S.Context, prioritynum,
                              Attr.getAttributeSpellingListIndex()));
}

FormatAttr *Sema::mergeFormatAttr(Decl *D, SourceRange Range,
                                  IdentifierInfo *Format, int FormatIdx,
                                  int FirstArg,
                                  unsigned AttrSpellingListIndex) {
  // Check whether we already have an equivalent format attribute.
  for (specific_attr_iterator<FormatAttr>
         i = D->specific_attr_begin<FormatAttr>(),
         e = D->specific_attr_end<FormatAttr>();
       i != e ; ++i) {
    FormatAttr *f = *i;
    if (f->getType() == Format &&
        f->getFormatIdx() == FormatIdx &&
        f->getFirstArg() == FirstArg) {
      // If we don't have a valid location for this attribute, adopt the
      // location.
      if (f->getLocation().isInvalid())
        f->setRange(Range);
      return NULL;
    }
  }

  return ::new (Context) FormatAttr(Range, Context, Format, FormatIdx,
                                    FirstArg, AttrSpellingListIndex);
}

/// Handle __attribute__((format(type,idx,firstarg))) attributes based on
/// http://gcc.gnu.org/onlinedocs/gcc/Function-Attributes.html
static void handleFormatAttr(Sema &S, Decl *D, const AttributeList &Attr) {
  if (!Attr.isArgIdent(0)) {
    S.Diag(Attr.getLoc(), diag::err_attribute_argument_n_type)
      << Attr.getName() << 1 << AANT_ArgumentIdentifier;
    return;
  }

  if (!isFunctionOrMethodOrBlock(D) || !hasFunctionProto(D)) {
    S.Diag(Attr.getLoc(), diag::warn_attribute_wrong_decl_type)
      << Attr.getName() << ExpectedFunction;
    return;
  }

  // In C++ the implicit 'this' function parameter also counts, and they are
  // counted from one.
  bool HasImplicitThisParam = isInstanceMethod(D);
  unsigned NumArgs  = getFunctionOrMethodNumArgs(D) + HasImplicitThisParam;
  unsigned FirstIdx = 1;

  IdentifierInfo *II = Attr.getArgAsIdent(0)->Ident;
  StringRef Format = II->getName();

  // Normalize the argument, __foo__ becomes foo.
  if (Format.startswith("__") && Format.endswith("__")) {
    Format = Format.substr(2, Format.size() - 4);
    // If we've modified the string name, we need a new identifier for it.
    II = &S.Context.Idents.get(Format);
  }

  // Check for supported formats.
  FormatAttrKind Kind = getFormatAttrKind(Format);
  
  if (Kind == IgnoredFormat)
    return;
  
  if (Kind == InvalidFormat) {
    S.Diag(Attr.getLoc(), diag::warn_attribute_type_not_supported)
      << "format" << II->getName();
    return;
  }

  // checks for the 2nd argument
  Expr *IdxExpr = Attr.getArgAsExpr(1);
  llvm::APSInt Idx(32);
  if (IdxExpr->isTypeDependent() || IdxExpr->isValueDependent() ||
      !IdxExpr->isIntegerConstantExpr(Idx, S.Context)) {
    S.Diag(Attr.getLoc(), diag::err_attribute_argument_n_type)
      << Attr.getName() << 2 << AANT_ArgumentIntegerConstant
      << IdxExpr->getSourceRange();
    return;
  }

  if (Idx.getZExtValue() < FirstIdx || Idx.getZExtValue() > NumArgs) {
    S.Diag(Attr.getLoc(), diag::err_attribute_argument_out_of_bounds)
      << "format" << 2 << IdxExpr->getSourceRange();
    return;
  }

  // FIXME: Do we need to bounds check?
  unsigned ArgIdx = Idx.getZExtValue() - 1;

  if (HasImplicitThisParam) {
    if (ArgIdx == 0) {
      S.Diag(Attr.getLoc(),
             diag::err_format_attribute_implicit_this_format_string)
        << IdxExpr->getSourceRange();
      return;
    }
    ArgIdx--;
  }

  // make sure the format string is really a string
  QualType Ty = getFunctionOrMethodArgType(D, ArgIdx);

  if (Kind == CFStringFormat) {
    if (!isCFStringType(Ty, S.Context)) {
      S.Diag(Attr.getLoc(), diag::err_format_attribute_not)
        << "a CFString" << IdxExpr->getSourceRange();
      return;
    }
  } else if (Kind == NSStringFormat) {
    // FIXME: do we need to check if the type is NSString*?  What are the
    // semantics?
    if (!isNSStringType(Ty, S.Context)) {
      // FIXME: Should highlight the actual expression that has the wrong type.
      S.Diag(Attr.getLoc(), diag::err_format_attribute_not)
        << "an NSString" << IdxExpr->getSourceRange();
      return;
    }
  } else if (!Ty->isPointerType() ||
             !Ty->getAs<PointerType>()->getPointeeType()->isCharType()) {
    // FIXME: Should highlight the actual expression that has the wrong type.
    S.Diag(Attr.getLoc(), diag::err_format_attribute_not)
      << "a string type" << IdxExpr->getSourceRange();
    return;
  }

  // check the 3rd argument
  Expr *FirstArgExpr = Attr.getArgAsExpr(2);
  llvm::APSInt FirstArg(32);
  if (FirstArgExpr->isTypeDependent() || FirstArgExpr->isValueDependent() ||
      !FirstArgExpr->isIntegerConstantExpr(FirstArg, S.Context)) {
    S.Diag(Attr.getLoc(), diag::err_attribute_argument_n_type)
      << Attr.getName() << 3 << AANT_ArgumentIntegerConstant
      << FirstArgExpr->getSourceRange();
    return;
  }

  // check if the function is variadic if the 3rd argument non-zero
  if (FirstArg != 0) {
    if (isFunctionOrMethodVariadic(D)) {
      ++NumArgs; // +1 for ...
    } else {
      S.Diag(D->getLocation(), diag::err_format_attribute_requires_variadic);
      return;
    }
  }

  // strftime requires FirstArg to be 0 because it doesn't read from any
  // variable the input is just the current time + the format string.
  if (Kind == StrftimeFormat) {
    if (FirstArg != 0) {
      S.Diag(Attr.getLoc(), diag::err_format_strftime_third_parameter)
        << FirstArgExpr->getSourceRange();
      return;
    }
  // if 0 it disables parameter checking (to use with e.g. va_list)
  } else if (FirstArg != 0 && FirstArg != NumArgs) {
    S.Diag(Attr.getLoc(), diag::err_attribute_argument_out_of_bounds)
      << "format" << 3 << FirstArgExpr->getSourceRange();
    return;
  }

  FormatAttr *NewAttr = S.mergeFormatAttr(D, Attr.getRange(), II,
                                          Idx.getZExtValue(),
                                          FirstArg.getZExtValue(),
                                          Attr.getAttributeSpellingListIndex());
  if (NewAttr)
    D->addAttr(NewAttr);
}

static void handleTransparentUnionAttr(Sema &S, Decl *D,
                                       const AttributeList &Attr) {
  // Try to find the underlying union declaration.
  RecordDecl *RD = 0;
  TypedefNameDecl *TD = dyn_cast<TypedefNameDecl>(D);
  if (TD && TD->getUnderlyingType()->isUnionType())
    RD = TD->getUnderlyingType()->getAsUnionType()->getDecl();
  else
    RD = dyn_cast<RecordDecl>(D);

  if (!RD || !RD->isUnion()) {
    S.Diag(Attr.getLoc(), diag::warn_attribute_wrong_decl_type)
      << Attr.getName() << ExpectedUnion;
    return;
  }

  if (!RD->isCompleteDefinition()) {
    S.Diag(Attr.getLoc(),
        diag::warn_transparent_union_attribute_not_definition);
    return;
  }

  RecordDecl::field_iterator Field = RD->field_begin(),
                          FieldEnd = RD->field_end();
  if (Field == FieldEnd) {
    S.Diag(Attr.getLoc(), diag::warn_transparent_union_attribute_zero_fields);
    return;
  }

  FieldDecl *FirstField = *Field;
  QualType FirstType = FirstField->getType();
  if (FirstType->hasFloatingRepresentation() || FirstType->isVectorType()) {
    S.Diag(FirstField->getLocation(),
           diag::warn_transparent_union_attribute_floating)
      << FirstType->isVectorType() << FirstType;
    return;
  }

  uint64_t FirstSize = S.Context.getTypeSize(FirstType);
  uint64_t FirstAlign = S.Context.getTypeAlign(FirstType);
  for (; Field != FieldEnd; ++Field) {
    QualType FieldType = Field->getType();
    if (S.Context.getTypeSize(FieldType) != FirstSize ||
        S.Context.getTypeAlign(FieldType) != FirstAlign) {
      // Warn if we drop the attribute.
      bool isSize = S.Context.getTypeSize(FieldType) != FirstSize;
      unsigned FieldBits = isSize? S.Context.getTypeSize(FieldType)
                                 : S.Context.getTypeAlign(FieldType);
      S.Diag(Field->getLocation(),
          diag::warn_transparent_union_attribute_field_size_align)
        << isSize << Field->getDeclName() << FieldBits;
      unsigned FirstBits = isSize? FirstSize : FirstAlign;
      S.Diag(FirstField->getLocation(),
             diag::note_transparent_union_first_field_size_align)
        << isSize << FirstBits;
      return;
    }
  }

  RD->addAttr(::new (S.Context)
              TransparentUnionAttr(Attr.getRange(), S.Context,
                                   Attr.getAttributeSpellingListIndex()));
}

static void handleAnnotateAttr(Sema &S, Decl *D, const AttributeList &Attr) {
  // Make sure that there is a string literal as the annotation's single
  // argument.
  StringRef Str;
  if (!S.checkStringLiteralArgumentAttr(Attr, 0, Str))
    return;

  // Don't duplicate annotations that are already set.
  for (specific_attr_iterator<AnnotateAttr>
       i = D->specific_attr_begin<AnnotateAttr>(),
       e = D->specific_attr_end<AnnotateAttr>(); i != e; ++i) {
    if ((*i)->getAnnotation() == Str)
      return;
  }
  
  D->addAttr(::new (S.Context)
             AnnotateAttr(Attr.getRange(), S.Context, Str,
                          Attr.getAttributeSpellingListIndex()));
}

static void handleAlignedAttr(Sema &S, Decl *D, const AttributeList &Attr) {
  // check the attribute arguments.
  if (Attr.getNumArgs() > 1) {
    S.Diag(Attr.getLoc(), diag::err_attribute_wrong_number_arguments)
      << Attr.getName() << 1;
    return;
  }

  if (Attr.getNumArgs() == 0) {
    D->addAttr(::new (S.Context) AlignedAttr(Attr.getRange(), S.Context,
               true, 0, Attr.getAttributeSpellingListIndex()));
    return;
  }

  Expr *E = Attr.getArgAsExpr(0);
  if (Attr.isPackExpansion() && !E->containsUnexpandedParameterPack()) {
    S.Diag(Attr.getEllipsisLoc(),
           diag::err_pack_expansion_without_parameter_packs);
    return;
  }

  if (!Attr.isPackExpansion() && S.DiagnoseUnexpandedParameterPack(E))
    return;

  S.AddAlignedAttr(Attr.getRange(), D, E, Attr.getAttributeSpellingListIndex(),
                   Attr.isPackExpansion());
}

void Sema::AddAlignedAttr(SourceRange AttrRange, Decl *D, Expr *E,
                          unsigned SpellingListIndex, bool IsPackExpansion) {
  AlignedAttr TmpAttr(AttrRange, Context, true, E, SpellingListIndex);
  SourceLocation AttrLoc = AttrRange.getBegin();

  // C++11 alignas(...) and C11 _Alignas(...) have additional requirements.
  if (TmpAttr.isAlignas()) {
    // C++11 [dcl.align]p1:
    //   An alignment-specifier may be applied to a variable or to a class
    //   data member, but it shall not be applied to a bit-field, a function
    //   parameter, the formal parameter of a catch clause, or a variable
    //   declared with the register storage class specifier. An
    //   alignment-specifier may also be applied to the declaration of a class
    //   or enumeration type.
    // C11 6.7.5/2:
    //   An alignment attribute shall not be specified in a declaration of
    //   a typedef, or a bit-field, or a function, or a parameter, or an
    //   object declared with the register storage-class specifier.
    int DiagKind = -1;
    if (isa<ParmVarDecl>(D)) {
      DiagKind = 0;
    } else if (VarDecl *VD = dyn_cast<VarDecl>(D)) {
      if (VD->getStorageClass() == SC_Register)
        DiagKind = 1;
      if (VD->isExceptionVariable())
        DiagKind = 2;
    } else if (FieldDecl *FD = dyn_cast<FieldDecl>(D)) {
      if (FD->isBitField())
        DiagKind = 3;
    } else if (!isa<TagDecl>(D)) {
      Diag(AttrLoc, diag::err_attribute_wrong_decl_type)
        << (TmpAttr.isC11() ? "'_Alignas'" : "'alignas'")
        << (TmpAttr.isC11() ? ExpectedVariableOrField
                            : ExpectedVariableFieldOrTag);
      return;
    }
    if (DiagKind != -1) {
      Diag(AttrLoc, diag::err_alignas_attribute_wrong_decl_type)
        << TmpAttr.isC11() << DiagKind;
      return;
    }
  }

  if (E->isTypeDependent() || E->isValueDependent()) {
    // Save dependent expressions in the AST to be instantiated.
    AlignedAttr *AA = ::new (Context) AlignedAttr(TmpAttr);
    AA->setPackExpansion(IsPackExpansion);
    D->addAttr(AA);
    return;
  }

  // FIXME: Cache the number on the Attr object?
  llvm::APSInt Alignment(32);
  ExprResult ICE
    = VerifyIntegerConstantExpression(E, &Alignment,
        diag::err_aligned_attribute_argument_not_int,
        /*AllowFold*/ false);
  if (ICE.isInvalid())
    return;

  // C++11 [dcl.align]p2:
  //   -- if the constant expression evaluates to zero, the alignment
  //      specifier shall have no effect
  // C11 6.7.5p6:
  //   An alignment specification of zero has no effect.
  if (!(TmpAttr.isAlignas() && !Alignment) &&
      !llvm::isPowerOf2_64(Alignment.getZExtValue())) {
    Diag(AttrLoc, diag::err_attribute_aligned_not_power_of_two)
      << E->getSourceRange();
    return;
  }

  if (TmpAttr.isDeclspec()) {
    // We've already verified it's a power of 2, now let's make sure it's
    // 8192 or less.
    if (Alignment.getZExtValue() > 8192) {
      Diag(AttrLoc, diag::err_attribute_aligned_greater_than_8192)
        << E->getSourceRange();
      return;
    }
  }

  AlignedAttr *AA = ::new (Context) AlignedAttr(AttrRange, Context, true,
                                                ICE.take(), SpellingListIndex);
  AA->setPackExpansion(IsPackExpansion);
  D->addAttr(AA);
}

void Sema::AddAlignedAttr(SourceRange AttrRange, Decl *D, TypeSourceInfo *TS,
                          unsigned SpellingListIndex, bool IsPackExpansion) {
  // FIXME: Cache the number on the Attr object if non-dependent?
  // FIXME: Perform checking of type validity
  AlignedAttr *AA = ::new (Context) AlignedAttr(AttrRange, Context, false, TS,
                                                SpellingListIndex);
  AA->setPackExpansion(IsPackExpansion);
  D->addAttr(AA);
}

void Sema::CheckAlignasUnderalignment(Decl *D) {
  assert(D->hasAttrs() && "no attributes on decl");

  QualType Ty;
  if (ValueDecl *VD = dyn_cast<ValueDecl>(D))
    Ty = VD->getType();
  else
    Ty = Context.getTagDeclType(cast<TagDecl>(D));
  if (Ty->isDependentType() || Ty->isIncompleteType())
    return;

  // C++11 [dcl.align]p5, C11 6.7.5/4:
  //   The combined effect of all alignment attributes in a declaration shall
  //   not specify an alignment that is less strict than the alignment that
  //   would otherwise be required for the entity being declared.
  AlignedAttr *AlignasAttr = 0;
  unsigned Align = 0;
  for (specific_attr_iterator<AlignedAttr>
         I = D->specific_attr_begin<AlignedAttr>(),
         E = D->specific_attr_end<AlignedAttr>(); I != E; ++I) {
    if (I->isAlignmentDependent())
      return;
    if (I->isAlignas())
      AlignasAttr = *I;
    Align = std::max(Align, I->getAlignment(Context));
  }

  if (AlignasAttr && Align) {
    CharUnits RequestedAlign = Context.toCharUnitsFromBits(Align);
    CharUnits NaturalAlign = Context.getTypeAlignInChars(Ty);
    if (NaturalAlign > RequestedAlign)
      Diag(AlignasAttr->getLocation(), diag::err_alignas_underaligned)
        << Ty << (unsigned)NaturalAlign.getQuantity();
  }
}

/// handleModeAttr - This attribute modifies the width of a decl with primitive
/// type.
///
/// Despite what would be logical, the mode attribute is a decl attribute, not a
/// type attribute: 'int ** __attribute((mode(HI))) *G;' tries to make 'G' be
/// HImode, not an intermediate pointer.
static void handleModeAttr(Sema &S, Decl *D, const AttributeList &Attr) {
  // This attribute isn't documented, but glibc uses it.  It changes
  // the width of an int or unsigned int to the specified size.
  if (!Attr.isArgIdent(0)) {
    S.Diag(Attr.getLoc(), diag::err_attribute_argument_type) << Attr.getName()
      << AANT_ArgumentIdentifier;
    return;
  }
  
  IdentifierInfo *Name = Attr.getArgAsIdent(0)->Ident;
  StringRef Str = Name->getName();

  // Normalize the attribute name, __foo__ becomes foo.
  if (Str.startswith("__") && Str.endswith("__"))
    Str = Str.substr(2, Str.size() - 4);

  unsigned DestWidth = 0;
  bool IntegerMode = true;
  bool ComplexMode = false;
  switch (Str.size()) {
  case 2:
    switch (Str[0]) {
    case 'Q': DestWidth = 8; break;
    case 'H': DestWidth = 16; break;
    case 'S': DestWidth = 32; break;
    case 'D': DestWidth = 64; break;
    case 'X': DestWidth = 96; break;
    case 'T': DestWidth = 128; break;
    }
    if (Str[1] == 'F') {
      IntegerMode = false;
    } else if (Str[1] == 'C') {
      IntegerMode = false;
      ComplexMode = true;
    } else if (Str[1] != 'I') {
      DestWidth = 0;
    }
    break;
  case 4:
    // FIXME: glibc uses 'word' to define register_t; this is narrower than a
    // pointer on PIC16 and other embedded platforms.
    if (Str == "word")
      DestWidth = S.Context.getTargetInfo().getPointerWidth(0);
    else if (Str == "byte")
      DestWidth = S.Context.getTargetInfo().getCharWidth();
    break;
  case 7:
    if (Str == "pointer")
      DestWidth = S.Context.getTargetInfo().getPointerWidth(0);
    break;
  case 11:
    if (Str == "unwind_word")
      DestWidth = S.Context.getTargetInfo().getUnwindWordWidth();
    break;
  }

  QualType OldTy;
  if (TypedefNameDecl *TD = dyn_cast<TypedefNameDecl>(D))
    OldTy = TD->getUnderlyingType();
  else if (ValueDecl *VD = dyn_cast<ValueDecl>(D))
    OldTy = VD->getType();
  else {
    S.Diag(D->getLocation(), diag::err_attr_wrong_decl)
      << "mode" << Attr.getRange();
    return;
  }

  if (!OldTy->getAs<BuiltinType>() && !OldTy->isComplexType())
    S.Diag(Attr.getLoc(), diag::err_mode_not_primitive);
  else if (IntegerMode) {
    if (!OldTy->isIntegralOrEnumerationType())
      S.Diag(Attr.getLoc(), diag::err_mode_wrong_type);
  } else if (ComplexMode) {
    if (!OldTy->isComplexType())
      S.Diag(Attr.getLoc(), diag::err_mode_wrong_type);
  } else {
    if (!OldTy->isFloatingType())
      S.Diag(Attr.getLoc(), diag::err_mode_wrong_type);
  }

  // FIXME: Sync this with InitializePredefinedMacros; we need to match int8_t
  // and friends, at least with glibc.
  // FIXME: Make sure floating-point mappings are accurate
  // FIXME: Support XF and TF types
  if (!DestWidth) {
    S.Diag(Attr.getLoc(), diag::err_unknown_machine_mode) << Name;
    return;
  }

  QualType NewTy;

  if (IntegerMode)
    NewTy = S.Context.getIntTypeForBitwidth(DestWidth,
                                            OldTy->isSignedIntegerType());
  else
    NewTy = S.Context.getRealTypeForBitwidth(DestWidth);

  if (NewTy.isNull()) {
    S.Diag(Attr.getLoc(), diag::err_unsupported_machine_mode) << Name;
    return;
  }

  if (ComplexMode) {
    NewTy = S.Context.getComplexType(NewTy);
  }

  // Install the new type.
  if (TypedefNameDecl *TD = dyn_cast<TypedefNameDecl>(D))
    TD->setModedTypeSourceInfo(TD->getTypeSourceInfo(), NewTy);
  else
    cast<ValueDecl>(D)->setType(NewTy);

  D->addAttr(::new (S.Context)
             ModeAttr(Attr.getRange(), S.Context, Name,
                      Attr.getAttributeSpellingListIndex()));
}

static void handleNoDebugAttr(Sema &S, Decl *D, const AttributeList &Attr) {
  if (const VarDecl *VD = dyn_cast<VarDecl>(D)) {
    if (!VD->hasGlobalStorage())
      S.Diag(Attr.getLoc(),
             diag::warn_attribute_requires_functions_or_static_globals)
        << Attr.getName();
  } else if (!isFunctionOrMethod(D)) {
    S.Diag(Attr.getLoc(),
           diag::warn_attribute_requires_functions_or_static_globals)
      << Attr.getName();
    return;
  }

  D->addAttr(::new (S.Context)
             NoDebugAttr(Attr.getRange(), S.Context,
                         Attr.getAttributeSpellingListIndex()));
}

static void handleNoInlineAttr(Sema &S, Decl *D, const AttributeList &Attr) {
  if (!isa<FunctionDecl>(D)) {
    S.Diag(Attr.getLoc(), diag::warn_attribute_wrong_decl_type)
      << Attr.getName() << ExpectedFunction;
    return;
  }

  D->addAttr(::new (S.Context)
             NoInlineAttr(Attr.getRange(), S.Context,
             Attr.getAttributeSpellingListIndex()));
}

static void handleNoInstrumentFunctionAttr(Sema &S, Decl *D,
                                           const AttributeList &Attr) {
  if (!isa<FunctionDecl>(D)) {
    S.Diag(Attr.getLoc(), diag::warn_attribute_wrong_decl_type)
      << Attr.getName() << ExpectedFunction;
    return;
  }

  D->addAttr(::new (S.Context)
             NoInstrumentFunctionAttr(Attr.getRange(), S.Context,
                                      Attr.getAttributeSpellingListIndex()));
}

static void handleKernelAttr(Sema &S, Decl *D, const AttributeList &Attr) {
  if (S.LangOpts.Renderscript) {
    D->addAttr(::new (S.Context) KernelAttr(Attr.getRange(), S.Context));
  } else {
    S.Diag(Attr.getLoc(), diag::warn_attribute_ignored) << "kernel";
  }
}

static void handleConstantAttr(Sema &S, Decl *D, const AttributeList &Attr) {
  if (S.LangOpts.CUDA) {
    if (!isa<VarDecl>(D)) {
      S.Diag(Attr.getLoc(), diag::warn_attribute_wrong_decl_type)
        << Attr.getName() << ExpectedVariable;
      return;
    }

    D->addAttr(::new (S.Context)
               CUDAConstantAttr(Attr.getRange(), S.Context,
                                Attr.getAttributeSpellingListIndex()));
  } else {
    S.Diag(Attr.getLoc(), diag::warn_attribute_ignored) << "constant";
  }
}

static void handleDeviceAttr(Sema &S, Decl *D, const AttributeList &Attr) {
  if (S.LangOpts.CUDA) {
    // check the attribute arguments.
    if (Attr.getNumArgs() != 0) {
      S.Diag(Attr.getLoc(), diag::err_attribute_wrong_number_arguments)
        << Attr.getName() << 0;
      return;
    }

    if (!isa<FunctionDecl>(D) && !isa<VarDecl>(D)) {
      S.Diag(Attr.getLoc(), diag::warn_attribute_wrong_decl_type)
        << Attr.getName() << ExpectedVariableOrFunction;
      return;
    }

    D->addAttr(::new (S.Context)
               CUDADeviceAttr(Attr.getRange(), S.Context,
                              Attr.getAttributeSpellingListIndex()));
  } else {
    S.Diag(Attr.getLoc(), diag::warn_attribute_ignored) << "device";
  }
}

static void handleGlobalAttr(Sema &S, Decl *D, const AttributeList &Attr) {
  if (S.LangOpts.CUDA) {
    if (!isa<FunctionDecl>(D)) {
      S.Diag(Attr.getLoc(), diag::warn_attribute_wrong_decl_type)
        << Attr.getName() << ExpectedFunction;
      return;
    }

    FunctionDecl *FD = cast<FunctionDecl>(D);
    if (!FD->getResultType()->isVoidType()) {
      TypeLoc TL = FD->getTypeSourceInfo()->getTypeLoc().IgnoreParens();
      if (FunctionTypeLoc FTL = TL.getAs<FunctionTypeLoc>()) {
        S.Diag(FD->getTypeSpecStartLoc(), diag::err_kern_type_not_void_return)
          << FD->getType()
          << FixItHint::CreateReplacement(FTL.getResultLoc().getSourceRange(),
                                          "void");
      } else {
        S.Diag(FD->getTypeSpecStartLoc(), diag::err_kern_type_not_void_return)
          << FD->getType();
      }
      return;
    }

    D->addAttr(::new (S.Context)
               CUDAGlobalAttr(Attr.getRange(), S.Context,
                              Attr.getAttributeSpellingListIndex()));
  } else {
    S.Diag(Attr.getLoc(), diag::warn_attribute_ignored) << "global";
  }
}

static void handleHostAttr(Sema &S, Decl *D, const AttributeList &Attr) {
  if (S.LangOpts.CUDA) {
    if (!isa<FunctionDecl>(D)) {
      S.Diag(Attr.getLoc(), diag::warn_attribute_wrong_decl_type)
        << Attr.getName() << ExpectedFunction;
      return;
    }

    D->addAttr(::new (S.Context)
               CUDAHostAttr(Attr.getRange(), S.Context,
                            Attr.getAttributeSpellingListIndex()));
  } else {
    S.Diag(Attr.getLoc(), diag::warn_attribute_ignored) << "host";
  }
}

static void handleSharedAttr(Sema &S, Decl *D, const AttributeList &Attr) {
  if (S.LangOpts.CUDA) {
    if (!isa<VarDecl>(D)) {
      S.Diag(Attr.getLoc(), diag::warn_attribute_wrong_decl_type)
        << Attr.getName() << ExpectedVariable;
      return;
    }

    D->addAttr(::new (S.Context)
               CUDASharedAttr(Attr.getRange(), S.Context,
                              Attr.getAttributeSpellingListIndex()));
  } else {
    S.Diag(Attr.getLoc(), diag::warn_attribute_ignored) << "shared";
  }
}

static void handleGNUInlineAttr(Sema &S, Decl *D, const AttributeList &Attr) {
  FunctionDecl *Fn = dyn_cast<FunctionDecl>(D);
  if (Fn == 0) {
    S.Diag(Attr.getLoc(), diag::warn_attribute_wrong_decl_type)
      << Attr.getName() << ExpectedFunction;
    return;
  }

  if (!Fn->isInlineSpecified()) {
    S.Diag(Attr.getLoc(), diag::warn_gnu_inline_attribute_requires_inline);
    return;
  }

  D->addAttr(::new (S.Context)
             GNUInlineAttr(Attr.getRange(), S.Context,
                           Attr.getAttributeSpellingListIndex()));
}

static void handleCallConvAttr(Sema &S, Decl *D, const AttributeList &Attr) {
  if (hasDeclarator(D)) return;

  const FunctionDecl *FD = dyn_cast<FunctionDecl>(D);
  // Diagnostic is emitted elsewhere: here we store the (valid) Attr
  // in the Decl node for syntactic reasoning, e.g., pretty-printing.
  CallingConv CC;
  if (S.CheckCallingConvAttr(Attr, CC, FD))
    return;

  if (!isa<ObjCMethodDecl>(D)) {
    S.Diag(Attr.getLoc(), diag::warn_attribute_wrong_decl_type)
      << Attr.getName() << ExpectedFunctionOrMethod;
    return;
  }

  switch (Attr.getKind()) {
  case AttributeList::AT_FastCall:
    D->addAttr(::new (S.Context)
               FastCallAttr(Attr.getRange(), S.Context,
                            Attr.getAttributeSpellingListIndex()));
    return;
  case AttributeList::AT_StdCall:
    D->addAttr(::new (S.Context)
               StdCallAttr(Attr.getRange(), S.Context,
                           Attr.getAttributeSpellingListIndex()));
    return;
  case AttributeList::AT_ThisCall:
    D->addAttr(::new (S.Context)
               ThisCallAttr(Attr.getRange(), S.Context,
                            Attr.getAttributeSpellingListIndex()));
    return;
  case AttributeList::AT_CDecl:
    D->addAttr(::new (S.Context)
               CDeclAttr(Attr.getRange(), S.Context,
                         Attr.getAttributeSpellingListIndex()));
    return;
  case AttributeList::AT_Pascal:
    D->addAttr(::new (S.Context)
               PascalAttr(Attr.getRange(), S.Context,
                          Attr.getAttributeSpellingListIndex()));
    return;
  case AttributeList::AT_MSABI:
    D->addAttr(::new (S.Context)
               MSABIAttr(Attr.getRange(), S.Context,
                         Attr.getAttributeSpellingListIndex()));
    return;
  case AttributeList::AT_SysVABI:
    D->addAttr(::new (S.Context)
               SysVABIAttr(Attr.getRange(), S.Context,
                           Attr.getAttributeSpellingListIndex()));
    return;
  case AttributeList::AT_Pcs: {
    PcsAttr::PCSType PCS;
    switch (CC) {
    case CC_AAPCS:
      PCS = PcsAttr::AAPCS;
      break;
    case CC_AAPCS_VFP:
      PCS = PcsAttr::AAPCS_VFP;
      break;
    default:
      llvm_unreachable("unexpected calling convention in pcs attribute");
    }

    D->addAttr(::new (S.Context)
               PcsAttr(Attr.getRange(), S.Context, PCS,
                       Attr.getAttributeSpellingListIndex()));
    return;
  }
  case AttributeList::AT_PnaclCall:
    D->addAttr(::new (S.Context)
               PnaclCallAttr(Attr.getRange(), S.Context,
                             Attr.getAttributeSpellingListIndex()));
    return;
  case AttributeList::AT_IntelOclBicc:
    D->addAttr(::new (S.Context)
               IntelOclBiccAttr(Attr.getRange(), S.Context,
                                Attr.getAttributeSpellingListIndex()));
    return;

  default:
    llvm_unreachable("unexpected attribute kind");
  }
}

static void handleOpenCLKernelAttr(Sema &S, Decl *D, const AttributeList &Attr){
  D->addAttr(::new (S.Context) OpenCLKernelAttr(Attr.getRange(), S.Context));
}

static void handleOpenCLImageAccessAttr(Sema &S, Decl *D, const AttributeList &Attr){
  Expr *E = Attr.getArgAsExpr(0);
  llvm::APSInt ArgNum(32);
  if (E->isTypeDependent() || E->isValueDependent() ||
      !E->isIntegerConstantExpr(ArgNum, S.Context)) {
    S.Diag(Attr.getLoc(), diag::err_attribute_argument_type)
      << Attr.getName() << AANT_ArgumentIntegerConstant
      << E->getSourceRange();
    return;
  }

  D->addAttr(::new (S.Context) OpenCLImageAccessAttr(
    Attr.getRange(), S.Context, ArgNum.getZExtValue()));
}

bool Sema::CheckCallingConvAttr(const AttributeList &attr, CallingConv &CC, 
                                const FunctionDecl *FD) {
  if (attr.isInvalid())
    return true;

  unsigned ReqArgs = attr.getKind() == AttributeList::AT_Pcs ? 1 : 0;
  if (!checkAttributeNumArgs(*this, attr, ReqArgs)) {
    attr.setInvalid();
    return true;
  }

  // TODO: diagnose uses of these conventions on the wrong target. Or, better
  // move to TargetAttributesSema one day.
  switch (attr.getKind()) {
  case AttributeList::AT_CDecl: CC = CC_C; break;
  case AttributeList::AT_FastCall: CC = CC_X86FastCall; break;
  case AttributeList::AT_StdCall: CC = CC_X86StdCall; break;
  case AttributeList::AT_ThisCall: CC = CC_X86ThisCall; break;
  case AttributeList::AT_Pascal: CC = CC_X86Pascal; break;
  case AttributeList::AT_MSABI:
    CC = Context.getTargetInfo().getTriple().isOSWindows() ? CC_C :
                                                             CC_X86_64Win64;
    break;
  case AttributeList::AT_SysVABI:
    CC = Context.getTargetInfo().getTriple().isOSWindows() ? CC_X86_64SysV :
                                                             CC_C;
    break;
  case AttributeList::AT_Pcs: {
    StringRef StrRef;
    if (!checkStringLiteralArgumentAttr(attr, 0, StrRef)) {
      attr.setInvalid();
      return true;
    }
    if (StrRef == "aapcs") {
      CC = CC_AAPCS;
      break;
    } else if (StrRef == "aapcs-vfp") {
      CC = CC_AAPCS_VFP;
      break;
    }

    attr.setInvalid();
    Diag(attr.getLoc(), diag::err_invalid_pcs);
    return true;
  }
  case AttributeList::AT_PnaclCall: CC = CC_PnaclCall; break;
  case AttributeList::AT_IntelOclBicc: CC = CC_IntelOclBicc; break;
  default: llvm_unreachable("unexpected attribute kind");
  }

  const TargetInfo &TI = Context.getTargetInfo();
  TargetInfo::CallingConvCheckResult A = TI.checkCallingConvention(CC);
  if (A == TargetInfo::CCCR_Warning) {
    Diag(attr.getLoc(), diag::warn_cconv_ignored) << attr.getName();

    TargetInfo::CallingConvMethodType MT = TargetInfo::CCMT_Unknown;
    if (FD)
      MT = FD->isCXXInstanceMember() ? TargetInfo::CCMT_Member : 
                                    TargetInfo::CCMT_NonMember;
    CC = TI.getDefaultCallingConv(MT);
  }

  return false;
}

static void handleRegparmAttr(Sema &S, Decl *D, const AttributeList &Attr) {
  if (hasDeclarator(D)) return;

  unsigned numParams;
  if (S.CheckRegparmAttr(Attr, numParams))
    return;

  if (!isa<ObjCMethodDecl>(D)) {
    S.Diag(Attr.getLoc(), diag::warn_attribute_wrong_decl_type)
      << Attr.getName() << ExpectedFunctionOrMethod;
    return;
  }

  D->addAttr(::new (S.Context)
             RegparmAttr(Attr.getRange(), S.Context, numParams,
                         Attr.getAttributeSpellingListIndex()));
}

/// Checks a regparm attribute, returning true if it is ill-formed and
/// otherwise setting numParams to the appropriate value.
bool Sema::CheckRegparmAttr(const AttributeList &Attr, unsigned &numParams) {
  if (Attr.isInvalid())
    return true;

  if (!checkAttributeNumArgs(*this, Attr, 1)) {
    Attr.setInvalid();
    return true;
  }

  Expr *NumParamsExpr = Attr.getArgAsExpr(0);
  llvm::APSInt NumParams(32);
  if (NumParamsExpr->isTypeDependent() || NumParamsExpr->isValueDependent() ||
      !NumParamsExpr->isIntegerConstantExpr(NumParams, Context)) {
    Diag(Attr.getLoc(), diag::err_attribute_argument_type)
      << Attr.getName() << AANT_ArgumentIntegerConstant
      << NumParamsExpr->getSourceRange();
    Attr.setInvalid();
    return true;
  }

  if (Context.getTargetInfo().getRegParmMax() == 0) {
    Diag(Attr.getLoc(), diag::err_attribute_regparm_wrong_platform)
      << NumParamsExpr->getSourceRange();
    Attr.setInvalid();
    return true;
  }

  numParams = NumParams.getZExtValue();
  if (numParams > Context.getTargetInfo().getRegParmMax()) {
    Diag(Attr.getLoc(), diag::err_attribute_regparm_invalid_number)
      << Context.getTargetInfo().getRegParmMax() << NumParamsExpr->getSourceRange();
    Attr.setInvalid();
    return true;
  }

  return false;
}

static void handleLaunchBoundsAttr(Sema &S, Decl *D, const AttributeList &Attr){
  if (S.LangOpts.CUDA) {
    // check the attribute arguments.
    if (Attr.getNumArgs() != 1 && Attr.getNumArgs() != 2) {
      // FIXME: 0 is not okay.
      S.Diag(Attr.getLoc(), diag::err_attribute_too_many_arguments) << 2;
      return;
    }

    if (!isFunctionOrMethod(D)) {
      S.Diag(Attr.getLoc(), diag::warn_attribute_wrong_decl_type)
        << Attr.getName() << ExpectedFunctionOrMethod;
      return;
    }

    Expr *MaxThreadsExpr = Attr.getArgAsExpr(0);
    llvm::APSInt MaxThreads(32);
    if (MaxThreadsExpr->isTypeDependent() ||
        MaxThreadsExpr->isValueDependent() ||
        !MaxThreadsExpr->isIntegerConstantExpr(MaxThreads, S.Context)) {
      S.Diag(Attr.getLoc(), diag::err_attribute_argument_n_type)
        << Attr.getName() << 1 << AANT_ArgumentIntegerConstant
        << MaxThreadsExpr->getSourceRange();
      return;
    }

    llvm::APSInt MinBlocks(32);
    if (Attr.getNumArgs() > 1) {
      Expr *MinBlocksExpr = Attr.getArgAsExpr(1);
      if (MinBlocksExpr->isTypeDependent() ||
          MinBlocksExpr->isValueDependent() ||
          !MinBlocksExpr->isIntegerConstantExpr(MinBlocks, S.Context)) {
        S.Diag(Attr.getLoc(), diag::err_attribute_argument_n_type)
          << Attr.getName() << 2 << AANT_ArgumentIntegerConstant
          << MinBlocksExpr->getSourceRange();
        return;
      }
    }

    D->addAttr(::new (S.Context)
               CUDALaunchBoundsAttr(Attr.getRange(), S.Context,
                                    MaxThreads.getZExtValue(),
                                    MinBlocks.getZExtValue(),
                                    Attr.getAttributeSpellingListIndex()));
  } else {
    S.Diag(Attr.getLoc(), diag::warn_attribute_ignored) << "launch_bounds";
  }
}

static void handleArgumentWithTypeTagAttr(Sema &S, Decl *D,
                                          const AttributeList &Attr) {
  if (!Attr.isArgIdent(0)) {
    S.Diag(Attr.getLoc(), diag::err_attribute_argument_n_type)
      << Attr.getName() << /* arg num = */ 1 << AANT_ArgumentIdentifier;
    return;
  }
  
  if (!checkAttributeNumArgs(S, Attr, 3))
    return;

  StringRef AttrName = Attr.getName()->getName();
  IdentifierInfo *ArgumentKind = Attr.getArgAsIdent(0)->Ident;

  if (!isFunctionOrMethod(D) || !hasFunctionProto(D)) {
    S.Diag(Attr.getLoc(), diag::err_attribute_wrong_decl_type)
      << Attr.getName() << ExpectedFunctionOrMethod;
    return;
  }

  uint64_t ArgumentIdx;
  if (!checkFunctionOrMethodArgumentIndex(S, D, AttrName,
                                          Attr.getLoc(), 2,
                                          Attr.getArgAsExpr(1), ArgumentIdx))
    return;

  uint64_t TypeTagIdx;
  if (!checkFunctionOrMethodArgumentIndex(S, D, AttrName,
                                          Attr.getLoc(), 3,
                                          Attr.getArgAsExpr(2), TypeTagIdx))
    return;

  bool IsPointer = (AttrName == "pointer_with_type_tag");
  if (IsPointer) {
    // Ensure that buffer has a pointer type.
    QualType BufferTy = getFunctionOrMethodArgType(D, ArgumentIdx);
    if (!BufferTy->isPointerType()) {
      S.Diag(Attr.getLoc(), diag::err_attribute_pointers_only)
        << Attr.getName();
    }
  }

  D->addAttr(::new (S.Context)
             ArgumentWithTypeTagAttr(Attr.getRange(), S.Context, ArgumentKind,
                                     ArgumentIdx, TypeTagIdx, IsPointer,
                                     Attr.getAttributeSpellingListIndex()));
}

static void handleTypeTagForDatatypeAttr(Sema &S, Decl *D,
                                         const AttributeList &Attr) {
  if (!Attr.isArgIdent(0)) {
    S.Diag(Attr.getLoc(), diag::err_attribute_argument_n_type)
      << Attr.getName() << 1 << AANT_ArgumentIdentifier;
    return;
  }
  
  if (!checkAttributeNumArgs(S, Attr, 1))
    return;

  IdentifierInfo *PointerKind = Attr.getArgAsIdent(0)->Ident;
  TypeSourceInfo *MatchingCTypeLoc = 0;
  S.GetTypeFromParser(Attr.getMatchingCType(), &MatchingCTypeLoc);
  assert(MatchingCTypeLoc && "no type source info for attribute argument");

  D->addAttr(::new (S.Context)
             TypeTagForDatatypeAttr(Attr.getRange(), S.Context, PointerKind,
                                    MatchingCTypeLoc,
                                    Attr.getLayoutCompatible(),
                                    Attr.getMustBeNull(),
                                    Attr.getAttributeSpellingListIndex()));
}

//===----------------------------------------------------------------------===//
// Checker-specific attribute handlers.
//===----------------------------------------------------------------------===//

static bool isValidSubjectOfNSAttribute(Sema &S, QualType type) {
  return type->isDependentType() || 
         type->isObjCObjectPointerType() || 
         S.Context.isObjCNSObjectType(type);
}
static bool isValidSubjectOfCFAttribute(Sema &S, QualType type) {
  return type->isDependentType() || 
         type->isPointerType() || 
         isValidSubjectOfNSAttribute(S, type);
}

static void handleNSConsumedAttr(Sema &S, Decl *D, const AttributeList &Attr) {
  ParmVarDecl *param = dyn_cast<ParmVarDecl>(D);
  if (!param) {
    S.Diag(D->getLocStart(), diag::warn_attribute_wrong_decl_type)
      << Attr.getRange() << Attr.getName() << ExpectedParameter;
    return;
  }

  bool typeOK, cf;
  if (Attr.getKind() == AttributeList::AT_NSConsumed) {
    typeOK = isValidSubjectOfNSAttribute(S, param->getType());
    cf = false;
  } else {
    typeOK = isValidSubjectOfCFAttribute(S, param->getType());
    cf = true;
  }

  if (!typeOK) {
    S.Diag(D->getLocStart(), diag::warn_ns_attribute_wrong_parameter_type)
      << Attr.getRange() << Attr.getName() << cf;
    return;
  }

  if (cf)
    param->addAttr(::new (S.Context)
                   CFConsumedAttr(Attr.getRange(), S.Context,
                                  Attr.getAttributeSpellingListIndex()));
  else
    param->addAttr(::new (S.Context)
                   NSConsumedAttr(Attr.getRange(), S.Context,
                                  Attr.getAttributeSpellingListIndex()));
}

static void handleNSConsumesSelfAttr(Sema &S, Decl *D,
                                     const AttributeList &Attr) {
  if (!isa<ObjCMethodDecl>(D)) {
    S.Diag(D->getLocStart(), diag::warn_attribute_wrong_decl_type)
      << Attr.getRange() << Attr.getName() << ExpectedMethod;
    return;
  }

  D->addAttr(::new (S.Context)
             NSConsumesSelfAttr(Attr.getRange(), S.Context,
                                Attr.getAttributeSpellingListIndex()));
}

static void handleNSReturnsRetainedAttr(Sema &S, Decl *D,
                                        const AttributeList &Attr) {

  QualType returnType;

  if (ObjCMethodDecl *MD = dyn_cast<ObjCMethodDecl>(D))
    returnType = MD->getResultType();
  else if (S.getLangOpts().ObjCAutoRefCount && hasDeclarator(D) &&
           (Attr.getKind() == AttributeList::AT_NSReturnsRetained))
    return; // ignore: was handled as a type attribute
  else if (ObjCPropertyDecl *PD = dyn_cast<ObjCPropertyDecl>(D))
    returnType = PD->getType();
  else if (FunctionDecl *FD = dyn_cast<FunctionDecl>(D))
    returnType = FD->getResultType();
  else {
    S.Diag(D->getLocStart(), diag::warn_attribute_wrong_decl_type)
        << Attr.getRange() << Attr.getName()
        << ExpectedFunctionOrMethod;
    return;
  }

  bool typeOK;
  bool cf;
  switch (Attr.getKind()) {
  default: llvm_unreachable("invalid ownership attribute");
  case AttributeList::AT_NSReturnsAutoreleased:
  case AttributeList::AT_NSReturnsRetained:
  case AttributeList::AT_NSReturnsNotRetained:
    typeOK = isValidSubjectOfNSAttribute(S, returnType);
    cf = false;
    break;

  case AttributeList::AT_CFReturnsRetained:
  case AttributeList::AT_CFReturnsNotRetained:
    typeOK = isValidSubjectOfCFAttribute(S, returnType);
    cf = true;
    break;
  }

  if (!typeOK) {
    S.Diag(D->getLocStart(), diag::warn_ns_attribute_wrong_return_type)
      << Attr.getRange() << Attr.getName() << isa<ObjCMethodDecl>(D) << cf;
    return;
  }

  switch (Attr.getKind()) {
    default:
      llvm_unreachable("invalid ownership attribute");
    case AttributeList::AT_NSReturnsAutoreleased:
      D->addAttr(::new (S.Context)
                 NSReturnsAutoreleasedAttr(Attr.getRange(), S.Context,
                                           Attr.getAttributeSpellingListIndex()));
      return;
    case AttributeList::AT_CFReturnsNotRetained:
      D->addAttr(::new (S.Context)
                 CFReturnsNotRetainedAttr(Attr.getRange(), S.Context,
                                          Attr.getAttributeSpellingListIndex()));
      return;
    case AttributeList::AT_NSReturnsNotRetained:
      D->addAttr(::new (S.Context)
                 NSReturnsNotRetainedAttr(Attr.getRange(), S.Context,
                                          Attr.getAttributeSpellingListIndex()));
      return;
    case AttributeList::AT_CFReturnsRetained:
      D->addAttr(::new (S.Context)
                 CFReturnsRetainedAttr(Attr.getRange(), S.Context,
                                       Attr.getAttributeSpellingListIndex()));
      return;
    case AttributeList::AT_NSReturnsRetained:
      D->addAttr(::new (S.Context)
                 NSReturnsRetainedAttr(Attr.getRange(), S.Context,
                                       Attr.getAttributeSpellingListIndex()));
      return;
  };
}

static void handleObjCReturnsInnerPointerAttr(Sema &S, Decl *D,
                                              const AttributeList &attr) {
  const int EP_ObjCMethod = 1;
  const int EP_ObjCProperty = 2;
  
  SourceLocation loc = attr.getLoc();
  QualType resultType;
  
  ObjCMethodDecl *method = dyn_cast<ObjCMethodDecl>(D);

  if (!method) {
    ObjCPropertyDecl *property = dyn_cast<ObjCPropertyDecl>(D);
    if (!property) {
      S.Diag(D->getLocStart(), diag::err_attribute_wrong_decl_type)
        << SourceRange(loc, loc) << attr.getName() << ExpectedMethodOrProperty;
      return;
    }
    resultType = property->getType();
  }
  else
    // Check that the method returns a normal pointer.
    resultType = method->getResultType();

  if (!resultType->isReferenceType() &&
      (!resultType->isPointerType() || resultType->isObjCRetainableType())) {
    S.Diag(D->getLocStart(), diag::warn_ns_attribute_wrong_return_type)
      << SourceRange(loc)
    << attr.getName() << (method ? EP_ObjCMethod : EP_ObjCProperty)
    << /*non-retainable pointer*/ 2;

    // Drop the attribute.
    return;
  }

  D->addAttr(::new (S.Context)
                  ObjCReturnsInnerPointerAttr(attr.getRange(), S.Context,
                                              attr.getAttributeSpellingListIndex()));
}

static void handleObjCRequiresSuperAttr(Sema &S, Decl *D,
                                        const AttributeList &attr) {
  SourceLocation loc = attr.getLoc();
  ObjCMethodDecl *method = dyn_cast<ObjCMethodDecl>(D);
  
  if (!method) {
   S.Diag(D->getLocStart(), diag::err_attribute_wrong_decl_type)
   << SourceRange(loc, loc) << attr.getName() << ExpectedMethod;
    return;
  }
  DeclContext *DC = method->getDeclContext();
  if (const ObjCProtocolDecl *PDecl = dyn_cast_or_null<ObjCProtocolDecl>(DC)) {
    S.Diag(D->getLocStart(), diag::warn_objc_requires_super_protocol)
    << attr.getName() << 0;
    S.Diag(PDecl->getLocation(), diag::note_protocol_decl);
    return;
  }
  if (method->getMethodFamily() == OMF_dealloc) {
    S.Diag(D->getLocStart(), diag::warn_objc_requires_super_protocol)
    << attr.getName() << 1;
    return;
  }
  
  method->addAttr(::new (S.Context)
                  ObjCRequiresSuperAttr(attr.getRange(), S.Context,
                                        attr.getAttributeSpellingListIndex()));
}

/// Handle cf_audited_transfer and cf_unknown_transfer.
static void handleCFTransferAttr(Sema &S, Decl *D, const AttributeList &A) {
  if (!isa<FunctionDecl>(D)) {
    S.Diag(D->getLocStart(), diag::err_attribute_wrong_decl_type)
      << A.getRange() << A.getName() << ExpectedFunction;
    return;
  }

  bool IsAudited = (A.getKind() == AttributeList::AT_CFAuditedTransfer);

  // Check whether there's a conflicting attribute already present.
  Attr *Existing;
  if (IsAudited) {
    Existing = D->getAttr<CFUnknownTransferAttr>();
  } else {
    Existing = D->getAttr<CFAuditedTransferAttr>();
  }
  if (Existing) {
    S.Diag(D->getLocStart(), diag::err_attributes_are_not_compatible)
      << A.getName()
      << (IsAudited ? "cf_unknown_transfer" : "cf_audited_transfer")
      << A.getRange() << Existing->getRange();
    return;
  }

  // All clear;  add the attribute.
  if (IsAudited) {
    D->addAttr(::new (S.Context)
               CFAuditedTransferAttr(A.getRange(), S.Context,
                                     A.getAttributeSpellingListIndex()));
  } else {
    D->addAttr(::new (S.Context)
               CFUnknownTransferAttr(A.getRange(), S.Context,
                                     A.getAttributeSpellingListIndex()));
  }
}

static void handleNSBridgedAttr(Sema &S, Scope *Sc, Decl *D,
                                const AttributeList &Attr) {
  RecordDecl *RD = dyn_cast<RecordDecl>(D);
  if (!RD || RD->isUnion()) {
    S.Diag(D->getLocStart(), diag::err_attribute_wrong_decl_type)
      << Attr.getRange() << Attr.getName() << ExpectedStruct;
  }

  IdentifierLoc *Parm = Attr.isArgIdent(0) ? Attr.getArgAsIdent(0) : 0;

  // In Objective-C, verify that the type names an Objective-C type.
  // We don't want to check this outside of ObjC because people sometimes
  // do crazy C declarations of Objective-C types.
  if (Parm && S.getLangOpts().ObjC1) {
    // Check for an existing type with this name.
    LookupResult R(S, DeclarationName(Parm->Ident), Parm->Loc,
                   Sema::LookupOrdinaryName);
    if (S.LookupName(R, Sc)) {
      NamedDecl *Target = R.getFoundDecl();
      if (Target && !isa<ObjCInterfaceDecl>(Target)) {
        S.Diag(D->getLocStart(), diag::err_ns_bridged_not_interface);
        S.Diag(Target->getLocStart(), diag::note_declared_at);
      }
    }
  }

  D->addAttr(::new (S.Context)
             NSBridgedAttr(Attr.getRange(), S.Context, Parm ? Parm->Ident : 0,
                           Attr.getAttributeSpellingListIndex()));
}

static void handleObjCBridgeAttr(Sema &S, Scope *Sc, Decl *D,
                                const AttributeList &Attr) {
  if (!isa<RecordDecl>(D)) {
    S.Diag(Attr.getLoc(), diag::err_attribute_wrong_decl_type)
    << Attr.getName()
    << (S.getLangOpts().CPlusPlus ? ExpectedStructOrUnionOrClass
                                  : ExpectedStructOrUnion);
    return;
  }
  
  if (Attr.getNumArgs() != 1) {
    S.Diag(D->getLocStart(), diag::err_objc_bridge_not_id);
    return;
  }
  IdentifierLoc *Parm = Attr.isArgIdent(0) ? Attr.getArgAsIdent(0) : 0;
  if (!Parm) {
    S.Diag(D->getLocStart(), diag::err_objc_bridge_not_id);
    return;
  }
  
  D->addAttr(::new (S.Context)
             ObjCBridgeAttr(Attr.getRange(), S.Context, Parm ? Parm->Ident : 0,
                           Attr.getAttributeSpellingListIndex()));
}

static void handleObjCOwnershipAttr(Sema &S, Decl *D,
                                    const AttributeList &Attr) {
  if (hasDeclarator(D)) return;

  S.Diag(D->getLocStart(), diag::err_attribute_wrong_decl_type)
    << Attr.getRange() << Attr.getName() << ExpectedVariable;
}

static void handleObjCPreciseLifetimeAttr(Sema &S, Decl *D,
                                          const AttributeList &Attr) {
  if (!isa<VarDecl>(D) && !isa<FieldDecl>(D)) {
    S.Diag(D->getLocStart(), diag::err_attribute_wrong_decl_type)
      << Attr.getRange() << Attr.getName() << ExpectedVariable;
    return;
  }

  ValueDecl *vd = cast<ValueDecl>(D);
  QualType type = vd->getType();

  if (!type->isDependentType() &&
      !type->isObjCLifetimeType()) {
    S.Diag(Attr.getLoc(), diag::err_objc_precise_lifetime_bad_type)
      << type;
    return;
  }

  Qualifiers::ObjCLifetime lifetime = type.getObjCLifetime();

  // If we have no lifetime yet, check the lifetime we're presumably
  // going to infer.
  if (lifetime == Qualifiers::OCL_None && !type->isDependentType())
    lifetime = type->getObjCARCImplicitLifetime();

  switch (lifetime) {
  case Qualifiers::OCL_None:
    assert(type->isDependentType() &&
           "didn't infer lifetime for non-dependent type?");
    break;

  case Qualifiers::OCL_Weak:   // meaningful
  case Qualifiers::OCL_Strong: // meaningful
    break;

  case Qualifiers::OCL_ExplicitNone:
  case Qualifiers::OCL_Autoreleasing:
    S.Diag(Attr.getLoc(), diag::warn_objc_precise_lifetime_meaningless)
      << (lifetime == Qualifiers::OCL_Autoreleasing);
    break;
  }

  D->addAttr(::new (S.Context)
             ObjCPreciseLifetimeAttr(Attr.getRange(), S.Context,
                                     Attr.getAttributeSpellingListIndex()));
}

//===----------------------------------------------------------------------===//
// Microsoft specific attribute handlers.
//===----------------------------------------------------------------------===//

// Check if MS extensions or some other language extensions are enabled.  If
// not, issue a diagnostic that the given attribute is unused.
static bool checkMicrosoftExt(Sema &S, const AttributeList &Attr,
                              bool OtherExtension = false) {
  if (S.LangOpts.MicrosoftExt || OtherExtension)
    return true;
  S.Diag(Attr.getLoc(), diag::warn_attribute_ignored) << Attr.getName();
  return false;
}

static void handleUuidAttr(Sema &S, Decl *D, const AttributeList &Attr) {
  if (!checkMicrosoftExt(S, Attr, S.LangOpts.Borland))
    return;

  StringRef StrRef;
  SourceLocation LiteralLoc;
  if (!S.checkStringLiteralArgumentAttr(Attr, 0, StrRef, &LiteralLoc))
    return;

  // GUID format is "XXXXXXXX-XXXX-XXXX-XXXX-XXXXXXXXXXXX" or
  // "{XXXXXXXX-XXXX-XXXX-XXXX-XXXXXXXXXXXX}", normalize to the former.
  if (StrRef.size() == 38 && StrRef.front() == '{' && StrRef.back() == '}')
    StrRef = StrRef.drop_front().drop_back();

  // Validate GUID length.
  if (StrRef.size() != 36) {
    S.Diag(LiteralLoc, diag::err_attribute_uuid_malformed_guid);
    return;
  }

  for (unsigned i = 0; i < 36; ++i) {
    if (i == 8 || i == 13 || i == 18 || i == 23) {
      if (StrRef[i] != '-') {
        S.Diag(LiteralLoc, diag::err_attribute_uuid_malformed_guid);
        return;
      }
    } else if (!isHexDigit(StrRef[i])) {
      S.Diag(LiteralLoc, diag::err_attribute_uuid_malformed_guid);
      return;
    }
  }

  D->addAttr(::new (S.Context) UuidAttr(Attr.getRange(), S.Context, StrRef,
                                        Attr.getAttributeSpellingListIndex()));
}

static void handleInheritanceAttr(Sema &S, Decl *D, const AttributeList &Attr) {
  if (!checkMicrosoftExt(S, Attr))
    return;

  AttributeList::Kind Kind = Attr.getKind();
  if (Kind == AttributeList::AT_SingleInheritance)
    D->addAttr(
        ::new (S.Context)
               SingleInheritanceAttr(Attr.getRange(), S.Context,
                                     Attr.getAttributeSpellingListIndex()));
  else if (Kind == AttributeList::AT_MultipleInheritance)
    D->addAttr(
        ::new (S.Context)
               MultipleInheritanceAttr(Attr.getRange(), S.Context,
                                       Attr.getAttributeSpellingListIndex()));
  else if (Kind == AttributeList::AT_VirtualInheritance)
    D->addAttr(
        ::new (S.Context)
               VirtualInheritanceAttr(Attr.getRange(), S.Context,
                                      Attr.getAttributeSpellingListIndex()));
}

static void handlePortabilityAttr(Sema &S, Decl *D, const AttributeList &Attr) {
  if (!checkMicrosoftExt(S, Attr))
    return;

  AttributeList::Kind Kind = Attr.getKind();
    if (Kind == AttributeList::AT_Win64)
    D->addAttr(
        ::new (S.Context) Win64Attr(Attr.getRange(), S.Context,
                                    Attr.getAttributeSpellingListIndex()));
}

static void handleForceInlineAttr(Sema &S, Decl *D, const AttributeList &Attr) {
  if (!checkMicrosoftExt(S, Attr))
    return;
  D->addAttr(::new (S.Context)
             ForceInlineAttr(Attr.getRange(), S.Context,
                             Attr.getAttributeSpellingListIndex()));
}

static void handleSelectAnyAttr(Sema &S, Decl *D, const AttributeList &Attr) {
  if (!checkMicrosoftExt(S, Attr))
    return;
  // Check linkage after possibly merging declaratinos.  See
  // checkAttributesAfterMerging().
  D->addAttr(::new (S.Context)
             SelectAnyAttr(Attr.getRange(), S.Context,
                           Attr.getAttributeSpellingListIndex()));
}

/// Handles semantic checking for features that are common to all attributes,
/// such as checking whether a parameter was properly specified, or the correct
/// number of arguments were passed, etc.
static bool handleCommonAttributeFeatures(Sema &S, Scope *scope, Decl *D,
                                          const AttributeList &Attr) {
  // Several attributes carry different semantics than the parsing requires, so
  // those are opted out of the common handling.
  //
  // We also bail on unknown and ignored attributes because those are handled
  // as part of the target-specific handling logic.
  if (Attr.hasCustomParsing() ||
      Attr.getKind() == AttributeList::UnknownAttribute ||
      Attr.getKind() == AttributeList::IgnoredAttribute)
    return false;

  // If there are no optional arguments, then checking for the argument count
  // is trivial.
  if (Attr.getMinArgs() == Attr.getMaxArgs() &&
      !checkAttributeNumArgs(S, Attr, Attr.getMinArgs()))
    return true;
  return false;
}

//===----------------------------------------------------------------------===//
// Top Level Sema Entry Points
//===----------------------------------------------------------------------===//

<<<<<<< HEAD
static void ProcessNonInheritableDeclAttr(Sema &S, Scope *scope, Decl *D,
                                          const AttributeList &Attr) {
  switch (Attr.getKind()) {
  case AttributeList::AT_CUDADevice:  handleDeviceAttr      (S, D, Attr); break;
  case AttributeList::AT_CUDAHost:    handleHostAttr        (S, D, Attr); break;
  case AttributeList::AT_Overloadable:handleOverloadableAttr(S, D, Attr); break;
  case AttributeList::AT_Kernel:      handleKernelAttr      (S, D, Attr); break;
  default:
    break;
  }
}
=======
/// ProcessDeclAttribute - Apply the specific attribute to the specified decl if
/// the attribute applies to decls.  If the attribute is a type attribute, just
/// silently ignore it if a GNU attribute.
static void ProcessDeclAttribute(Sema &S, Scope *scope, Decl *D,
                                 const AttributeList &Attr,
                                 bool IncludeCXX11Attributes) {
  if (Attr.isInvalid())
    return;

  // Ignore C++11 attributes on declarator chunks: they appertain to the type
  // instead.
  if (Attr.isCXX11Attribute() && !IncludeCXX11Attributes)
    return;

  if (handleCommonAttributeFeatures(S, scope, D, Attr))
    return;
>>>>>>> a335ba03

  switch (Attr.getKind()) {
  case AttributeList::AT_IBAction:    handleIBAction(S, D, Attr); break;
  case AttributeList::AT_IBOutlet:    handleIBOutlet(S, D, Attr); break;
  case AttributeList::AT_IBOutletCollection:
    handleIBOutletCollection(S, D, Attr); break;
  case AttributeList::AT_AddressSpace:
  case AttributeList::AT_ObjCGC:
  case AttributeList::AT_VectorSize:
  case AttributeList::AT_NeonVectorType:
  case AttributeList::AT_NeonPolyVectorType:
  case AttributeList::AT_Ptr32:
  case AttributeList::AT_Ptr64:
  case AttributeList::AT_SPtr:
  case AttributeList::AT_UPtr:
    // Ignore these, these are type attributes, handled by
    // ProcessTypeAttributes.
    break;
<<<<<<< HEAD
  case AttributeList::AT_CUDADevice:
  case AttributeList::AT_CUDAHost:
  case AttributeList::AT_Overloadable:
  case AttributeList::AT_Kernel:
    // Ignore, this is a non-inheritable attribute, handled
    // by ProcessNonInheritableDeclAttr.
    break;
=======
>>>>>>> a335ba03
  case AttributeList::AT_Alias:       handleAliasAttr       (S, D, Attr); break;
  case AttributeList::AT_Aligned:     handleAlignedAttr     (S, D, Attr); break;
  case AttributeList::AT_AllocSize:   handleAllocSizeAttr   (S, D, Attr); break;
  case AttributeList::AT_AlwaysInline:
    handleAlwaysInlineAttr  (S, D, Attr); break;
  case AttributeList::AT_AnalyzerNoReturn:
    handleAnalyzerNoReturnAttr  (S, D, Attr); break;
  case AttributeList::AT_TLSModel:    handleTLSModelAttr    (S, D, Attr); break;
  case AttributeList::AT_Annotate:    handleAnnotateAttr    (S, D, Attr); break;
  case AttributeList::AT_Availability:handleAvailabilityAttr(S, D, Attr); break;
  case AttributeList::AT_CarriesDependency:
    handleDependencyAttr(S, scope, D, Attr);
    break;
  case AttributeList::AT_Common:      handleCommonAttr      (S, D, Attr); break;
  case AttributeList::AT_CUDAConstant:handleConstantAttr    (S, D, Attr); break;
  case AttributeList::AT_Constructor: handleConstructorAttr (S, D, Attr); break;
  case AttributeList::AT_CXX11NoReturn:
    handleCXX11NoReturnAttr(S, D, Attr);
    break;
  case AttributeList::AT_Deprecated:
    handleAttrWithMessage<DeprecatedAttr>(S, D, Attr);
    break;
  case AttributeList::AT_Destructor:  handleDestructorAttr  (S, D, Attr); break;
  case AttributeList::AT_ExtVectorType:
    handleExtVectorTypeAttr(S, scope, D, Attr);
    break;
  case AttributeList::AT_MinSize:
    handleMinSizeAttr(S, D, Attr);
    break;
  case AttributeList::AT_Format:      handleFormatAttr      (S, D, Attr); break;
  case AttributeList::AT_FormatArg:   handleFormatArgAttr   (S, D, Attr); break;
  case AttributeList::AT_CUDAGlobal:  handleGlobalAttr      (S, D, Attr); break;
  case AttributeList::AT_CUDADevice:  handleDeviceAttr      (S, D, Attr); break;
  case AttributeList::AT_CUDAHost:    handleHostAttr        (S, D, Attr); break;
  case AttributeList::AT_GNUInline:   handleGNUInlineAttr   (S, D, Attr); break;
  case AttributeList::AT_CUDALaunchBounds:
    handleLaunchBoundsAttr(S, D, Attr);
    break;
  case AttributeList::AT_Malloc:      handleMallocAttr      (S, D, Attr); break;
  case AttributeList::AT_MayAlias:    handleMayAliasAttr    (S, D, Attr); break;
  case AttributeList::AT_Mode:        handleModeAttr        (S, D, Attr); break;
  case AttributeList::AT_NoCommon:    handleNoCommonAttr    (S, D, Attr); break;
  case AttributeList::AT_NonNull:     handleNonNullAttr     (S, D, Attr); break;
  case AttributeList::AT_Overloadable:handleOverloadableAttr(S, D, Attr); break;
  case AttributeList::AT_ownership_returns:
  case AttributeList::AT_ownership_takes:
  case AttributeList::AT_ownership_holds:
      handleOwnershipAttr     (S, D, Attr); break;
  case AttributeList::AT_Cold:        handleColdAttr        (S, D, Attr); break;
  case AttributeList::AT_Hot:         handleHotAttr         (S, D, Attr); break;
  case AttributeList::AT_Naked:       handleNakedAttr       (S, D, Attr); break;
  case AttributeList::AT_NoReturn:    handleNoReturnAttr    (S, D, Attr); break;
  case AttributeList::AT_NoThrow:     handleNothrowAttr     (S, D, Attr); break;
  case AttributeList::AT_CUDAShared:  handleSharedAttr      (S, D, Attr); break;
  case AttributeList::AT_VecReturn:   handleVecReturnAttr   (S, D, Attr); break;

  case AttributeList::AT_ObjCOwnership:
    handleObjCOwnershipAttr(S, D, Attr); break;
  case AttributeList::AT_ObjCPreciseLifetime:
    handleObjCPreciseLifetimeAttr(S, D, Attr); break;

  case AttributeList::AT_ObjCReturnsInnerPointer:
    handleObjCReturnsInnerPointerAttr(S, D, Attr); break;

  case AttributeList::AT_ObjCRequiresSuper:
      handleObjCRequiresSuperAttr(S, D, Attr); break;
      
  case AttributeList::AT_NSBridged:
    handleNSBridgedAttr(S, scope, D, Attr); break;
      
  case AttributeList::AT_ObjCBridge:
    handleObjCBridgeAttr(S, scope, D, Attr); break;

  case AttributeList::AT_CFAuditedTransfer:
  case AttributeList::AT_CFUnknownTransfer:
    handleCFTransferAttr(S, D, Attr); break;

  // Checker-specific.
  case AttributeList::AT_CFConsumed:
  case AttributeList::AT_NSConsumed:  handleNSConsumedAttr  (S, D, Attr); break;
  case AttributeList::AT_NSConsumesSelf:
    handleNSConsumesSelfAttr(S, D, Attr); break;

  case AttributeList::AT_NSReturnsAutoreleased:
  case AttributeList::AT_NSReturnsNotRetained:
  case AttributeList::AT_CFReturnsNotRetained:
  case AttributeList::AT_NSReturnsRetained:
  case AttributeList::AT_CFReturnsRetained:
    handleNSReturnsRetainedAttr(S, D, Attr); break;

  case AttributeList::AT_WorkGroupSizeHint:
  case AttributeList::AT_ReqdWorkGroupSize:
    handleWorkGroupSize(S, D, Attr); break;

  case AttributeList::AT_VecTypeHint:
    handleVecTypeHint(S, D, Attr); break;

  case AttributeList::AT_InitPriority: 
      handleInitPriorityAttr(S, D, Attr); break;
      
  case AttributeList::AT_Packed:      handlePackedAttr      (S, D, Attr); break;
  case AttributeList::AT_Section:     handleSectionAttr     (S, D, Attr); break;
  case AttributeList::AT_Unavailable:
    handleAttrWithMessage<UnavailableAttr>(S, D, Attr);
    break;
  case AttributeList::AT_ArcWeakrefUnavailable: 
    handleArcWeakrefUnavailableAttr (S, D, Attr); 
    break;
  case AttributeList::AT_ObjCRootClass:
    handleObjCRootClassAttr(S, D, Attr);
    break;
  case AttributeList::AT_ObjCRequiresPropertyDefs: 
    handleObjCRequiresPropertyDefsAttr (S, D, Attr); 
    break;
  case AttributeList::AT_Unused:      handleUnusedAttr      (S, D, Attr); break;
  case AttributeList::AT_ReturnsTwice:
    handleReturnsTwiceAttr(S, D, Attr);
    break;
  case AttributeList::AT_Used:        handleUsedAttr        (S, D, Attr); break;
  case AttributeList::AT_Visibility:
    handleVisibilityAttr(S, D, Attr, false);
    break;
  case AttributeList::AT_TypeVisibility:
    handleVisibilityAttr(S, D, Attr, true);
    break;
  case AttributeList::AT_WarnUnused:
    handleWarnUnusedAttr(S, D, Attr);
    break;
  case AttributeList::AT_WarnUnusedResult: handleWarnUnusedResult(S, D, Attr);
    break;
  case AttributeList::AT_Weak:        handleWeakAttr        (S, D, Attr); break;
  case AttributeList::AT_WeakRef:     handleWeakRefAttr     (S, D, Attr); break;
  case AttributeList::AT_WeakImport:  handleWeakImportAttr  (S, D, Attr); break;
  case AttributeList::AT_TransparentUnion:
    handleTransparentUnionAttr(S, D, Attr);
    break;
  case AttributeList::AT_ObjCException:
    handleObjCExceptionAttr(S, D, Attr);
    break;
  case AttributeList::AT_ObjCMethodFamily:
    handleObjCMethodFamilyAttr(S, D, Attr);
    break;
  case AttributeList::AT_ObjCNSObject:handleObjCNSObject    (S, D, Attr); break;
  case AttributeList::AT_Blocks:      handleBlocksAttr      (S, D, Attr); break;
  case AttributeList::AT_Sentinel:    handleSentinelAttr    (S, D, Attr); break;
  case AttributeList::AT_Const:       handleConstAttr       (S, D, Attr); break;
  case AttributeList::AT_Pure:        handlePureAttr        (S, D, Attr); break;
  case AttributeList::AT_Cleanup:     handleCleanupAttr     (S, D, Attr); break;
  case AttributeList::AT_NoDebug:     handleNoDebugAttr     (S, D, Attr); break;
  case AttributeList::AT_NoInline:    handleNoInlineAttr    (S, D, Attr); break;
  case AttributeList::AT_Regparm:     handleRegparmAttr     (S, D, Attr); break;
  case AttributeList::IgnoredAttribute:
    // Just ignore
    break;
  case AttributeList::AT_NoInstrumentFunction:  // Interacts with -pg.
    handleNoInstrumentFunctionAttr(S, D, Attr);
    break;
  case AttributeList::AT_StdCall:
  case AttributeList::AT_CDecl:
  case AttributeList::AT_FastCall:
  case AttributeList::AT_ThisCall:
  case AttributeList::AT_Pascal:
  case AttributeList::AT_MSABI:
  case AttributeList::AT_SysVABI:
  case AttributeList::AT_Pcs:
  case AttributeList::AT_PnaclCall:
  case AttributeList::AT_IntelOclBicc:
    handleCallConvAttr(S, D, Attr);
    break;
  case AttributeList::AT_OpenCLKernel:
    handleOpenCLKernelAttr(S, D, Attr);
    break;
  case AttributeList::AT_OpenCLImageAccess:
    handleOpenCLImageAccessAttr(S, D, Attr);
    break;

  // Microsoft attributes:
  case AttributeList::AT_MsStruct:
    handleMsStructAttr(S, D, Attr);
    break;
  case AttributeList::AT_Uuid:
    handleUuidAttr(S, D, Attr);
    break;
  case AttributeList::AT_SingleInheritance:
  case AttributeList::AT_MultipleInheritance:
  case AttributeList::AT_VirtualInheritance:
    handleInheritanceAttr(S, D, Attr);
    break;
  case AttributeList::AT_Win64:
    handlePortabilityAttr(S, D, Attr);
    break;
  case AttributeList::AT_ForceInline:
    handleForceInlineAttr(S, D, Attr);
    break;
  case AttributeList::AT_SelectAny:
    handleSelectAnyAttr(S, D, Attr);
    break;

  // Thread safety attributes:
  case AttributeList::AT_AssertExclusiveLock:
    handleAssertExclusiveLockAttr(S, D, Attr);
    break;
  case AttributeList::AT_AssertSharedLock:
    handleAssertSharedLockAttr(S, D, Attr);
    break;
  case AttributeList::AT_GuardedVar:
    handleGuardedVarAttr(S, D, Attr);
    break;
  case AttributeList::AT_PtGuardedVar:
    handlePtGuardedVarAttr(S, D, Attr);
    break;
  case AttributeList::AT_ScopedLockable:
    handleScopedLockableAttr(S, D, Attr);
    break;
  case AttributeList::AT_NoSanitizeAddress:
    handleNoSanitizeAddressAttr(S, D, Attr);
    break;
  case AttributeList::AT_NoThreadSafetyAnalysis:
    handleNoThreadSafetyAnalysis(S, D, Attr);
    break;
  case AttributeList::AT_NoSanitizeThread:
    handleNoSanitizeThread(S, D, Attr);
    break;
  case AttributeList::AT_NoSanitizeMemory:
    handleNoSanitizeMemory(S, D, Attr);
    break;
  case AttributeList::AT_Lockable:
    handleLockableAttr(S, D, Attr);
    break;
  case AttributeList::AT_GuardedBy:
    handleGuardedByAttr(S, D, Attr);
    break;
  case AttributeList::AT_PtGuardedBy:
    handlePtGuardedByAttr(S, D, Attr);
    break;
  case AttributeList::AT_ExclusiveLockFunction:
    handleExclusiveLockFunctionAttr(S, D, Attr);
    break;
  case AttributeList::AT_ExclusiveLocksRequired:
    handleExclusiveLocksRequiredAttr(S, D, Attr);
    break;
  case AttributeList::AT_ExclusiveTrylockFunction:
    handleExclusiveTrylockFunctionAttr(S, D, Attr);
    break;
  case AttributeList::AT_LockReturned:
    handleLockReturnedAttr(S, D, Attr);
    break;
  case AttributeList::AT_LocksExcluded:
    handleLocksExcludedAttr(S, D, Attr);
    break;
  case AttributeList::AT_SharedLockFunction:
    handleSharedLockFunctionAttr(S, D, Attr);
    break;
  case AttributeList::AT_SharedLocksRequired:
    handleSharedLocksRequiredAttr(S, D, Attr);
    break;
  case AttributeList::AT_SharedTrylockFunction:
    handleSharedTrylockFunctionAttr(S, D, Attr);
    break;
  case AttributeList::AT_UnlockFunction:
    handleUnlockFunAttr(S, D, Attr);
    break;
  case AttributeList::AT_AcquiredBefore:
    handleAcquiredBeforeAttr(S, D, Attr);
    break;
  case AttributeList::AT_AcquiredAfter:
    handleAcquiredAfterAttr(S, D, Attr);
    break;

  // Consumed analysis attributes.
  case AttributeList::AT_Consumable:
    handleConsumableAttr(S, D, Attr);
    break;
  case AttributeList::AT_CallableWhen:
    handleCallableWhenAttr(S, D, Attr);
    break;
  case AttributeList::AT_ParamTypestate:
    handleParamTypestateAttr(S, D, Attr);
    break;
  case AttributeList::AT_ReturnTypestate:
    handleReturnTypestateAttr(S, D, Attr);
    break;
  case AttributeList::AT_SetTypestate:
    handleSetTypestateAttr(S, D, Attr);
    break;
  case AttributeList::AT_TestTypestate:
    handleTestTypestateAttr(S, D, Attr);
    break;

  // Type safety attributes.
  case AttributeList::AT_ArgumentWithTypeTag:
    handleArgumentWithTypeTagAttr(S, D, Attr);
    break;
  case AttributeList::AT_TypeTagForDatatype:
    handleTypeTagForDatatypeAttr(S, D, Attr);
    break;

  default:
    // Ask target about the attribute.
    const TargetAttributesSema &TargetAttrs = S.getTargetAttributesSema();
    if (!TargetAttrs.ProcessDeclAttribute(scope, D, Attr, S))
      S.Diag(Attr.getLoc(), Attr.isDeclspecAttribute() ? 
             diag::warn_unhandled_ms_attribute_ignored : 
             diag::warn_unknown_attribute_ignored) << Attr.getName();
    break;
  }
}

/// ProcessDeclAttributeList - Apply all the decl attributes in the specified
/// attribute list to the specified decl, ignoring any type attributes.
void Sema::ProcessDeclAttributeList(Scope *S, Decl *D,
                                    const AttributeList *AttrList,
                                    bool IncludeCXX11Attributes) {
  for (const AttributeList* l = AttrList; l; l = l->getNext())
    ProcessDeclAttribute(*this, S, D, *l, IncludeCXX11Attributes);

  // GCC accepts
  // static int a9 __attribute__((weakref));
  // but that looks really pointless. We reject it.
  if (D->hasAttr<WeakRefAttr>() && !D->hasAttr<AliasAttr>()) {
    Diag(AttrList->getLoc(), diag::err_attribute_weakref_without_alias) <<
    cast<NamedDecl>(D)->getNameAsString();
    D->dropAttr<WeakRefAttr>();
    return;
  }
}

// Annotation attributes are the only attributes allowed after an access
// specifier.
bool Sema::ProcessAccessDeclAttributeList(AccessSpecDecl *ASDecl,
                                          const AttributeList *AttrList) {
  for (const AttributeList* l = AttrList; l; l = l->getNext()) {
    if (l->getKind() == AttributeList::AT_Annotate) {
      handleAnnotateAttr(*this, ASDecl, *l);
    } else {
      Diag(l->getLoc(), diag::err_only_annotate_after_access_spec);
      return true;
    }
  }

  return false;
}

/// checkUnusedDeclAttributes - Check a list of attributes to see if it
/// contains any decl attributes that we should warn about.
static void checkUnusedDeclAttributes(Sema &S, const AttributeList *A) {
  for ( ; A; A = A->getNext()) {
    // Only warn if the attribute is an unignored, non-type attribute.
    if (A->isUsedAsTypeAttr() || A->isInvalid()) continue;
    if (A->getKind() == AttributeList::IgnoredAttribute) continue;

    if (A->getKind() == AttributeList::UnknownAttribute) {
      S.Diag(A->getLoc(), diag::warn_unknown_attribute_ignored)
        << A->getName() << A->getRange();
    } else {
      S.Diag(A->getLoc(), diag::warn_attribute_not_on_decl)
        << A->getName() << A->getRange();
    }
  }
}

/// checkUnusedDeclAttributes - Given a declarator which is not being
/// used to build a declaration, complain about any decl attributes
/// which might be lying around on it.
void Sema::checkUnusedDeclAttributes(Declarator &D) {
  ::checkUnusedDeclAttributes(*this, D.getDeclSpec().getAttributes().getList());
  ::checkUnusedDeclAttributes(*this, D.getAttributes());
  for (unsigned i = 0, e = D.getNumTypeObjects(); i != e; ++i)
    ::checkUnusedDeclAttributes(*this, D.getTypeObject(i).getAttrs());
}

/// DeclClonePragmaWeak - clone existing decl (maybe definition),
/// \#pragma weak needs a non-definition decl and source may not have one.
NamedDecl * Sema::DeclClonePragmaWeak(NamedDecl *ND, IdentifierInfo *II,
                                      SourceLocation Loc) {
  assert(isa<FunctionDecl>(ND) || isa<VarDecl>(ND));
  NamedDecl *NewD = 0;
  if (FunctionDecl *FD = dyn_cast<FunctionDecl>(ND)) {
    FunctionDecl *NewFD;
    // FIXME: Missing call to CheckFunctionDeclaration().
    // FIXME: Mangling?
    // FIXME: Is the qualifier info correct?
    // FIXME: Is the DeclContext correct?
    NewFD = FunctionDecl::Create(FD->getASTContext(), FD->getDeclContext(),
                                 Loc, Loc, DeclarationName(II),
                                 FD->getType(), FD->getTypeSourceInfo(),
                                 SC_None, false/*isInlineSpecified*/,
                                 FD->hasPrototype(),
                                 false/*isConstexprSpecified*/);
    NewD = NewFD;

    if (FD->getQualifier())
      NewFD->setQualifierInfo(FD->getQualifierLoc());

    // Fake up parameter variables; they are declared as if this were
    // a typedef.
    QualType FDTy = FD->getType();
    if (const FunctionProtoType *FT = FDTy->getAs<FunctionProtoType>()) {
      SmallVector<ParmVarDecl*, 16> Params;
      for (FunctionProtoType::arg_type_iterator AI = FT->arg_type_begin(),
           AE = FT->arg_type_end(); AI != AE; ++AI) {
        ParmVarDecl *Param = BuildParmVarDeclForTypedef(NewFD, Loc, *AI);
        Param->setScopeInfo(0, Params.size());
        Params.push_back(Param);
      }
      NewFD->setParams(Params);
    }
  } else if (VarDecl *VD = dyn_cast<VarDecl>(ND)) {
    NewD = VarDecl::Create(VD->getASTContext(), VD->getDeclContext(),
                           VD->getInnerLocStart(), VD->getLocation(), II,
                           VD->getType(), VD->getTypeSourceInfo(),
                           VD->getStorageClass());
    if (VD->getQualifier()) {
      VarDecl *NewVD = cast<VarDecl>(NewD);
      NewVD->setQualifierInfo(VD->getQualifierLoc());
    }
  }
  return NewD;
}

/// DeclApplyPragmaWeak - A declaration (maybe definition) needs \#pragma weak
/// applied to it, possibly with an alias.
void Sema::DeclApplyPragmaWeak(Scope *S, NamedDecl *ND, WeakInfo &W) {
  if (W.getUsed()) return; // only do this once
  W.setUsed(true);
  if (W.getAlias()) { // clone decl, impersonate __attribute(weak,alias(...))
    IdentifierInfo *NDId = ND->getIdentifier();
    NamedDecl *NewD = DeclClonePragmaWeak(ND, W.getAlias(), W.getLocation());
    NewD->addAttr(::new (Context) AliasAttr(W.getLocation(), Context,
                                            NDId->getName()));
    NewD->addAttr(::new (Context) WeakAttr(W.getLocation(), Context));
    WeakTopLevelDecl.push_back(NewD);
    // FIXME: "hideous" code from Sema::LazilyCreateBuiltin
    // to insert Decl at TU scope, sorry.
    DeclContext *SavedContext = CurContext;
    CurContext = Context.getTranslationUnitDecl();
    PushOnScopeChains(NewD, S);
    CurContext = SavedContext;
  } else { // just add weak to existing
    ND->addAttr(::new (Context) WeakAttr(W.getLocation(), Context));
  }
}

void Sema::ProcessPragmaWeak(Scope *S, Decl *D) {
  // It's valid to "forward-declare" #pragma weak, in which case we
  // have to do this.
  LoadExternalWeakUndeclaredIdentifiers();
  if (!WeakUndeclaredIdentifiers.empty()) {
    NamedDecl *ND = NULL;
    if (VarDecl *VD = dyn_cast<VarDecl>(D))
      if (VD->isExternC())
        ND = VD;
    if (FunctionDecl *FD = dyn_cast<FunctionDecl>(D))
      if (FD->isExternC())
        ND = FD;
    if (ND) {
      if (IdentifierInfo *Id = ND->getIdentifier()) {
        llvm::DenseMap<IdentifierInfo*,WeakInfo>::iterator I
          = WeakUndeclaredIdentifiers.find(Id);
        if (I != WeakUndeclaredIdentifiers.end()) {
          WeakInfo W = I->second;
          DeclApplyPragmaWeak(S, ND, W);
          WeakUndeclaredIdentifiers[Id] = W;
        }
      }
    }
  }
}

/// ProcessDeclAttributes - Given a declarator (PD) with attributes indicated in
/// it, apply them to D.  This is a bit tricky because PD can have attributes
/// specified in many different places, and we need to find and apply them all.
void Sema::ProcessDeclAttributes(Scope *S, Decl *D, const Declarator &PD) {
  // Apply decl attributes from the DeclSpec if present.
  if (const AttributeList *Attrs = PD.getDeclSpec().getAttributes().getList())
    ProcessDeclAttributeList(S, D, Attrs);

  // Walk the declarator structure, applying decl attributes that were in a type
  // position to the decl itself.  This handles cases like:
  //   int *__attr__(x)** D;
  // when X is a decl attribute.
  for (unsigned i = 0, e = PD.getNumTypeObjects(); i != e; ++i)
    if (const AttributeList *Attrs = PD.getTypeObject(i).getAttrs())
      ProcessDeclAttributeList(S, D, Attrs, /*IncludeCXX11Attributes=*/false);

  // Finally, apply any attributes on the decl itself.
  if (const AttributeList *Attrs = PD.getAttributes())
    ProcessDeclAttributeList(S, D, Attrs);
}

/// Is the given declaration allowed to use a forbidden type?
static bool isForbiddenTypeAllowed(Sema &S, Decl *decl) {
  // Private ivars are always okay.  Unfortunately, people don't
  // always properly make their ivars private, even in system headers.
  // Plus we need to make fields okay, too.
  // Function declarations in sys headers will be marked unavailable.
  if (!isa<FieldDecl>(decl) && !isa<ObjCPropertyDecl>(decl) &&
      !isa<FunctionDecl>(decl))
    return false;

  // Require it to be declared in a system header.
  return S.Context.getSourceManager().isInSystemHeader(decl->getLocation());
}

/// Handle a delayed forbidden-type diagnostic.
static void handleDelayedForbiddenType(Sema &S, DelayedDiagnostic &diag,
                                       Decl *decl) {
  if (decl && isForbiddenTypeAllowed(S, decl)) {
    decl->addAttr(new (S.Context) UnavailableAttr(diag.Loc, S.Context,
                        "this system declaration uses an unsupported type"));
    return;
  }
  if (S.getLangOpts().ObjCAutoRefCount)
    if (const FunctionDecl *FD = dyn_cast<FunctionDecl>(decl)) {
      // FIXME: we may want to suppress diagnostics for all
      // kind of forbidden type messages on unavailable functions. 
      if (FD->hasAttr<UnavailableAttr>() &&
          diag.getForbiddenTypeDiagnostic() == 
          diag::err_arc_array_param_no_ownership) {
        diag.Triggered = true;
        return;
      }
    }

  S.Diag(diag.Loc, diag.getForbiddenTypeDiagnostic())
    << diag.getForbiddenTypeOperand() << diag.getForbiddenTypeArgument();
  diag.Triggered = true;
}

void Sema::PopParsingDeclaration(ParsingDeclState state, Decl *decl) {
  assert(DelayedDiagnostics.getCurrentPool());
  DelayedDiagnosticPool &poppedPool = *DelayedDiagnostics.getCurrentPool();
  DelayedDiagnostics.popWithoutEmitting(state);

  // When delaying diagnostics to run in the context of a parsed
  // declaration, we only want to actually emit anything if parsing
  // succeeds.
  if (!decl) return;

  // We emit all the active diagnostics in this pool or any of its
  // parents.  In general, we'll get one pool for the decl spec
  // and a child pool for each declarator; in a decl group like:
  //   deprecated_typedef foo, *bar, baz();
  // only the declarator pops will be passed decls.  This is correct;
  // we really do need to consider delayed diagnostics from the decl spec
  // for each of the different declarations.
  const DelayedDiagnosticPool *pool = &poppedPool;
  do {
    for (DelayedDiagnosticPool::pool_iterator
           i = pool->pool_begin(), e = pool->pool_end(); i != e; ++i) {
      // This const_cast is a bit lame.  Really, Triggered should be mutable.
      DelayedDiagnostic &diag = const_cast<DelayedDiagnostic&>(*i);
      if (diag.Triggered)
        continue;

      switch (diag.Kind) {
      case DelayedDiagnostic::Deprecation:
        // Don't bother giving deprecation diagnostics if the decl is invalid.
        if (!decl->isInvalidDecl())
          HandleDelayedDeprecationCheck(diag, decl);
        break;

      case DelayedDiagnostic::Access:
        HandleDelayedAccessCheck(diag, decl);
        break;

      case DelayedDiagnostic::ForbiddenType:
        handleDelayedForbiddenType(*this, diag, decl);
        break;
      }
    }
  } while ((pool = pool->getParent()));
}

/// Given a set of delayed diagnostics, re-emit them as if they had
/// been delayed in the current context instead of in the given pool.
/// Essentially, this just moves them to the current pool.
void Sema::redelayDiagnostics(DelayedDiagnosticPool &pool) {
  DelayedDiagnosticPool *curPool = DelayedDiagnostics.getCurrentPool();
  assert(curPool && "re-emitting in undelayed context not supported");
  curPool->steal(pool);
}

static bool isDeclDeprecated(Decl *D) {
  do {
    if (D->isDeprecated())
      return true;
    // A category implicitly has the availability of the interface.
    if (const ObjCCategoryDecl *CatD = dyn_cast<ObjCCategoryDecl>(D))
      return CatD->getClassInterface()->isDeprecated();
  } while ((D = cast_or_null<Decl>(D->getDeclContext())));
  return false;
}

static void
DoEmitDeprecationWarning(Sema &S, const NamedDecl *D, StringRef Message,
                         SourceLocation Loc,
                         const ObjCInterfaceDecl *UnknownObjCClass,
                         const ObjCPropertyDecl *ObjCPropery) {
  DeclarationName Name = D->getDeclName();
  if (!Message.empty()) {
    S.Diag(Loc, diag::warn_deprecated_message) << Name << Message;
    S.Diag(D->getLocation(),
           isa<ObjCMethodDecl>(D) ? diag::note_method_declared_at
                                  : diag::note_previous_decl) << Name;
    if (ObjCPropery)
      S.Diag(ObjCPropery->getLocation(), diag::note_property_attribute)
        << ObjCPropery->getDeclName() << 0;
  } else if (!UnknownObjCClass) {
    S.Diag(Loc, diag::warn_deprecated) << D->getDeclName();
    S.Diag(D->getLocation(),
           isa<ObjCMethodDecl>(D) ? diag::note_method_declared_at
                                  : diag::note_previous_decl) << Name;
    if (ObjCPropery)
      S.Diag(ObjCPropery->getLocation(), diag::note_property_attribute)
        << ObjCPropery->getDeclName() << 0;
  } else {
    S.Diag(Loc, diag::warn_deprecated_fwdclass_message) << Name;
    S.Diag(UnknownObjCClass->getLocation(), diag::note_forward_class);
  }
}

void Sema::HandleDelayedDeprecationCheck(DelayedDiagnostic &DD,
                                         Decl *Ctx) {
  if (isDeclDeprecated(Ctx))
    return;

  DD.Triggered = true;
  DoEmitDeprecationWarning(*this, DD.getDeprecationDecl(),
                           DD.getDeprecationMessage(), DD.Loc,
                           DD.getUnknownObjCClass(),
                           DD.getObjCProperty());
}

void Sema::EmitDeprecationWarning(NamedDecl *D, StringRef Message,
                                  SourceLocation Loc,
                                  const ObjCInterfaceDecl *UnknownObjCClass,
                                  const ObjCPropertyDecl  *ObjCProperty) {
  // Delay if we're currently parsing a declaration.
  if (DelayedDiagnostics.shouldDelayDiagnostics()) {
    DelayedDiagnostics.add(DelayedDiagnostic::makeDeprecation(Loc, D, 
                                                              UnknownObjCClass,
                                                              ObjCProperty,
                                                              Message));
    return;
  }

  // Otherwise, don't warn if our current context is deprecated.
  if (isDeclDeprecated(cast<Decl>(getCurLexicalContext())))
    return;
  DoEmitDeprecationWarning(*this, D, Message, Loc, UnknownObjCClass, ObjCProperty);
}<|MERGE_RESOLUTION|>--- conflicted
+++ resolved
@@ -4607,19 +4607,6 @@
 // Top Level Sema Entry Points
 //===----------------------------------------------------------------------===//
 
-<<<<<<< HEAD
-static void ProcessNonInheritableDeclAttr(Sema &S, Scope *scope, Decl *D,
-                                          const AttributeList &Attr) {
-  switch (Attr.getKind()) {
-  case AttributeList::AT_CUDADevice:  handleDeviceAttr      (S, D, Attr); break;
-  case AttributeList::AT_CUDAHost:    handleHostAttr        (S, D, Attr); break;
-  case AttributeList::AT_Overloadable:handleOverloadableAttr(S, D, Attr); break;
-  case AttributeList::AT_Kernel:      handleKernelAttr      (S, D, Attr); break;
-  default:
-    break;
-  }
-}
-=======
 /// ProcessDeclAttribute - Apply the specific attribute to the specified decl if
 /// the attribute applies to decls.  If the attribute is a type attribute, just
 /// silently ignore it if a GNU attribute.
@@ -4636,7 +4623,6 @@
 
   if (handleCommonAttributeFeatures(S, scope, D, Attr))
     return;
->>>>>>> a335ba03
 
   switch (Attr.getKind()) {
   case AttributeList::AT_IBAction:    handleIBAction(S, D, Attr); break;
@@ -4655,16 +4641,6 @@
     // Ignore these, these are type attributes, handled by
     // ProcessTypeAttributes.
     break;
-<<<<<<< HEAD
-  case AttributeList::AT_CUDADevice:
-  case AttributeList::AT_CUDAHost:
-  case AttributeList::AT_Overloadable:
-  case AttributeList::AT_Kernel:
-    // Ignore, this is a non-inheritable attribute, handled
-    // by ProcessNonInheritableDeclAttr.
-    break;
-=======
->>>>>>> a335ba03
   case AttributeList::AT_Alias:       handleAliasAttr       (S, D, Attr); break;
   case AttributeList::AT_Aligned:     handleAlignedAttr     (S, D, Attr); break;
   case AttributeList::AT_AllocSize:   handleAllocSizeAttr   (S, D, Attr); break;
@@ -4703,6 +4679,7 @@
   case AttributeList::AT_CUDALaunchBounds:
     handleLaunchBoundsAttr(S, D, Attr);
     break;
+  case AttributeList::AT_Kernel:      handleKernelAttr      (S, D, Attr); break;
   case AttributeList::AT_Malloc:      handleMallocAttr      (S, D, Attr); break;
   case AttributeList::AT_MayAlias:    handleMayAliasAttr    (S, D, Attr); break;
   case AttributeList::AT_Mode:        handleModeAttr        (S, D, Attr); break;
