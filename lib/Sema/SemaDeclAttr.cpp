--- conflicted
+++ resolved
@@ -3849,16 +3849,6 @@
   return ::new (Context) DLLImportAttr(Range, Context, AttrSpellingListIndex);
 }
 
-<<<<<<< HEAD
-static void handleDLLImportAttr(Sema &S, Decl *D, const AttributeList &Attr) {
-  unsigned Index = Attr.getAttributeSpellingListIndex();
-  DLLImportAttr *NewAttr = S.mergeDLLImportAttr(D, Attr.getRange(), Index);
-  if (NewAttr)
-    D->addAttr(NewAttr);
-}
-
-=======
->>>>>>> ec81a0dc
 DLLExportAttr *Sema::mergeDLLExportAttr(Decl *D, SourceRange Range,
                                         unsigned AttrSpellingListIndex) {
   if (DLLImportAttr *Import = D->getAttr<DLLImportAttr>()) {
@@ -3872,11 +3862,6 @@
   return ::new (Context) DLLExportAttr(Range, Context, AttrSpellingListIndex);
 }
 
-<<<<<<< HEAD
-static void handleDLLExportAttr(Sema &S, Decl *D, const AttributeList &Attr) {
-  unsigned Index = Attr.getAttributeSpellingListIndex();
-  DLLExportAttr *NewAttr = S.mergeDLLExportAttr(D, Attr.getRange(), Index);
-=======
 static void handleDLLAttr(Sema &S, Decl *D, const AttributeList &A) {
   if (isa<ClassTemplatePartialSpecializationDecl>(D) &&
       S.Context.getTargetInfo().getCXXABI().isMicrosoft()) {
@@ -3889,7 +3874,6 @@
   Attr *NewAttr = A.getKind() == AttributeList::AT_DLLExport
                       ? (Attr *)S.mergeDLLExportAttr(D, A.getRange(), Index)
                       : (Attr *)S.mergeDLLImportAttr(D, A.getRange(), Index);
->>>>>>> ec81a0dc
   if (NewAttr)
     D->addAttr(NewAttr);
 }
