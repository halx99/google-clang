--- conflicted
+++ resolved
@@ -4799,9 +4799,6 @@
   case AttributeList::AT_ReqdWorkGroupSize:
     handleWorkGroupSize(S, D, Attr); break;
 
-<<<<<<< HEAD
-  case AttributeList::AT_InitPriority:
-=======
   case AttributeList::AT_VecTypeHint:
     handleVecTypeHint(S, D, Attr); break;
 
@@ -4810,7 +4807,6 @@
     break;
 
   case AttributeList::AT_InitPriority: 
->>>>>>> abc0bea5
       handleInitPriorityAttr(S, D, Attr); break;
 
   case AttributeList::AT_Packed:      handlePackedAttr      (S, D, Attr); break;
