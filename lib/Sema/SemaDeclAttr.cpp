--- conflicted
+++ resolved
@@ -1959,10 +1959,7 @@
                                               bool IsUnavailable,
                                               StringRef Message,
                                               bool IsStrict,
-<<<<<<< HEAD
-=======
                                               StringRef Replacement,
->>>>>>> c2685f09
                                               AvailabilityMergeKind AMK,
                                               unsigned AttrSpellingListIndex) {
   VersionTuple MergedIntroduced = Introduced;
@@ -2109,12 +2106,8 @@
     return ::new (Context) AvailabilityAttr(Range, Context, Platform,
                                             Introduced, Deprecated,
                                             Obsoleted, IsUnavailable, Message,
-<<<<<<< HEAD
-                                            IsStrict, AttrSpellingListIndex);
-=======
                                             IsStrict, Replacement,
                                             AttrSpellingListIndex);
->>>>>>> c2685f09
   }
   return nullptr;
 }
@@ -2156,11 +2149,7 @@
                                                       Deprecated.Version,
                                                       Obsoleted.Version,
                                                       IsUnavailable, Str,
-<<<<<<< HEAD
-                                                      IsStrict,
-=======
                                                       IsStrict, Replacement,
->>>>>>> c2685f09
                                                       Sema::AMK_None,
                                                       Index);
   if (NewAttr)
@@ -2206,10 +2195,7 @@
                                                             NewObsoleted,
                                                             IsUnavailable, Str,
                                                             IsStrict,
-<<<<<<< HEAD
-=======
                                                             Replacement,
->>>>>>> c2685f09
                                                             Sema::AMK_None,
                                                             Index);
         if (NewAttr)
@@ -2233,10 +2219,7 @@
                                                             Obsoleted.Version,
                                                             IsUnavailable, Str,
                                                             IsStrict,
-<<<<<<< HEAD
-=======
                                                             Replacement,
->>>>>>> c2685f09
                                                             Sema::AMK_None,
                                                             Index);
         if (NewAttr)
