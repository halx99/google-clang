//===--- SemaCast.cpp - Semantic Analysis for Casts -----------------------===//
//
//                     The LLVM Compiler Infrastructure
//
// This file is distributed under the University of Illinois Open Source
// License. See LICENSE.TXT for details.
//
//===----------------------------------------------------------------------===//
//
//  This file implements semantic analysis for cast expressions, including
//  1) C-style casts like '(int) x'
//  2) C++ functional casts like 'int(x)'
//  3) C++ named casts like 'static_cast<int>(x)'
//
//===----------------------------------------------------------------------===//

#include "clang/Sema/SemaInternal.h"
#include "clang/AST/ASTContext.h"
#include "clang/AST/CXXInheritance.h"
#include "clang/AST/ExprCXX.h"
#include "clang/AST/ExprObjC.h"
#include "clang/AST/RecordLayout.h"
#include "clang/Basic/PartialDiagnostic.h"
#include "clang/Basic/TargetInfo.h"
#include "clang/Sema/Initialization.h"
#include "llvm/ADT/SmallVector.h"
#include <set>
using namespace clang;



enum TryCastResult {
  TC_NotApplicable, ///< The cast method is not applicable.
  TC_Success,       ///< The cast method is appropriate and successful.
  TC_Failed         ///< The cast method is appropriate, but failed. A
                    ///< diagnostic has been emitted.
};

enum CastType {
  CT_Const,       ///< const_cast
  CT_Static,      ///< static_cast
  CT_Reinterpret, ///< reinterpret_cast
  CT_Dynamic,     ///< dynamic_cast
  CT_CStyle,      ///< (Type)expr
  CT_Functional   ///< Type(expr)
};

namespace {
  struct CastOperation {
    CastOperation(Sema &S, QualType destType, ExprResult src)
      : Self(S), SrcExpr(src), DestType(destType),
        ResultType(destType.getNonLValueExprType(S.Context)),
        ValueKind(Expr::getValueKindForType(destType)),
        Kind(CK_Dependent), IsARCUnbridgedCast(false) {

      if (const BuiltinType *placeholder =
            src.get()->getType()->getAsPlaceholderType()) {
        PlaceholderKind = placeholder->getKind();
      } else {
        PlaceholderKind = (BuiltinType::Kind) 0;
      }
    }

    Sema &Self;
    ExprResult SrcExpr;
    QualType DestType;
    QualType ResultType;
    ExprValueKind ValueKind;
    CastKind Kind;
    BuiltinType::Kind PlaceholderKind;
    CXXCastPath BasePath;
    bool IsARCUnbridgedCast;

    SourceRange OpRange;
    SourceRange DestRange;

    // Top-level semantics-checking routines.
    void CheckConstCast();
    void CheckReinterpretCast();
    void CheckStaticCast();
    void CheckDynamicCast();
    void CheckCXXCStyleCast(bool FunctionalCast, bool ListInitialization);
    void CheckCStyleCast();

    /// Complete an apparently-successful cast operation that yields
    /// the given expression.
    ExprResult complete(CastExpr *castExpr) {
      // If this is an unbridged cast, wrap the result in an implicit
      // cast that yields the unbridged-cast placeholder type.
      if (IsARCUnbridgedCast) {
        castExpr = ImplicitCastExpr::Create(Self.Context,
                                            Self.Context.ARCUnbridgedCastTy,
                                            CK_Dependent, castExpr, nullptr,
                                            castExpr->getValueKind());
      }
      return castExpr;
    }

    // Internal convenience methods.

    /// Try to handle the given placeholder expression kind.  Return
    /// true if the source expression has the appropriate placeholder
    /// kind.  A placeholder can only be claimed once.
    bool claimPlaceholder(BuiltinType::Kind K) {
      if (PlaceholderKind != K) return false;

      PlaceholderKind = (BuiltinType::Kind) 0;
      return true;
    }

    bool isPlaceholder() const {
      return PlaceholderKind != 0;
    }
    bool isPlaceholder(BuiltinType::Kind K) const {
      return PlaceholderKind == K;
    }

    void checkCastAlign() {
      Self.CheckCastAlign(SrcExpr.get(), DestType, OpRange);
    }

    void checkObjCARCConversion(Sema::CheckedConversionKind CCK) {
      assert(Self.getLangOpts().ObjCAutoRefCount);

      Expr *src = SrcExpr.get();
      if (Self.CheckObjCARCConversion(OpRange, DestType, src, CCK) ==
            Sema::ACR_unbridged)
        IsARCUnbridgedCast = true;
      SrcExpr = src;
    }

    /// Check for and handle non-overload placeholder expressions.
    void checkNonOverloadPlaceholders() {
      if (!isPlaceholder() || isPlaceholder(BuiltinType::Overload))
        return;

      SrcExpr = Self.CheckPlaceholderExpr(SrcExpr.get());
      if (SrcExpr.isInvalid())
        return;
      PlaceholderKind = (BuiltinType::Kind) 0;
    }
  };
}

static bool CastsAwayConstness(Sema &Self, QualType SrcType, QualType DestType,
                               bool CheckCVR, bool CheckObjCLifetime);

// The Try functions attempt a specific way of casting. If they succeed, they
// return TC_Success. If their way of casting is not appropriate for the given
// arguments, they return TC_NotApplicable and *may* set diag to a diagnostic
// to emit if no other way succeeds. If their way of casting is appropriate but
// fails, they return TC_Failed and *must* set diag; they can set it to 0 if
// they emit a specialized diagnostic.
// All diagnostics returned by these functions must expect the same three
// arguments:
// %0: Cast Type (a value from the CastType enumeration)
// %1: Source Type
// %2: Destination Type
static TryCastResult TryLValueToRValueCast(Sema &Self, Expr *SrcExpr,
                                           QualType DestType, bool CStyle,
                                           CastKind &Kind,
                                           CXXCastPath &BasePath,
                                           unsigned &msg);
static TryCastResult TryStaticReferenceDowncast(Sema &Self, Expr *SrcExpr,
                                               QualType DestType, bool CStyle,
                                               const SourceRange &OpRange,
                                               unsigned &msg,
                                               CastKind &Kind,
                                               CXXCastPath &BasePath);
static TryCastResult TryStaticPointerDowncast(Sema &Self, QualType SrcType,
                                              QualType DestType, bool CStyle,
                                              const SourceRange &OpRange,
                                              unsigned &msg,
                                              CastKind &Kind,
                                              CXXCastPath &BasePath);
static TryCastResult TryStaticDowncast(Sema &Self, CanQualType SrcType,
                                       CanQualType DestType, bool CStyle,
                                       const SourceRange &OpRange,
                                       QualType OrigSrcType,
                                       QualType OrigDestType, unsigned &msg,
                                       CastKind &Kind,
                                       CXXCastPath &BasePath);
static TryCastResult TryStaticMemberPointerUpcast(Sema &Self, ExprResult &SrcExpr,
                                               QualType SrcType,
                                               QualType DestType,bool CStyle,
                                               const SourceRange &OpRange,
                                               unsigned &msg,
                                               CastKind &Kind,
                                               CXXCastPath &BasePath);

static TryCastResult TryStaticImplicitCast(Sema &Self, ExprResult &SrcExpr,
                                           QualType DestType, 
                                           Sema::CheckedConversionKind CCK,
                                           const SourceRange &OpRange,
                                           unsigned &msg, CastKind &Kind,
                                           bool ListInitialization);
static TryCastResult TryStaticCast(Sema &Self, ExprResult &SrcExpr,
                                   QualType DestType, 
                                   Sema::CheckedConversionKind CCK,
                                   const SourceRange &OpRange,
                                   unsigned &msg, CastKind &Kind,
                                   CXXCastPath &BasePath,
                                   bool ListInitialization);
static TryCastResult TryConstCast(Sema &Self, ExprResult &SrcExpr,
                                  QualType DestType, bool CStyle,
                                  unsigned &msg);
static TryCastResult TryReinterpretCast(Sema &Self, ExprResult &SrcExpr,
                                        QualType DestType, bool CStyle,
                                        const SourceRange &OpRange,
                                        unsigned &msg,
                                        CastKind &Kind);


/// ActOnCXXNamedCast - Parse {dynamic,static,reinterpret,const}_cast's.
ExprResult
Sema::ActOnCXXNamedCast(SourceLocation OpLoc, tok::TokenKind Kind,
                        SourceLocation LAngleBracketLoc, Declarator &D,
                        SourceLocation RAngleBracketLoc,
                        SourceLocation LParenLoc, Expr *E,
                        SourceLocation RParenLoc) {

  assert(!D.isInvalidType());

  TypeSourceInfo *TInfo = GetTypeForDeclaratorCast(D, E->getType());
  if (D.isInvalidType())
    return ExprError();

  if (getLangOpts().CPlusPlus) {
    // Check that there are no default arguments (C++ only).
    CheckExtraCXXDefaultArguments(D);
  }

  return BuildCXXNamedCast(OpLoc, Kind, TInfo, E,
                           SourceRange(LAngleBracketLoc, RAngleBracketLoc),
                           SourceRange(LParenLoc, RParenLoc));
}

ExprResult
Sema::BuildCXXNamedCast(SourceLocation OpLoc, tok::TokenKind Kind,
                        TypeSourceInfo *DestTInfo, Expr *E,
                        SourceRange AngleBrackets, SourceRange Parens) {
  ExprResult Ex = E;
  QualType DestType = DestTInfo->getType();

  // If the type is dependent, we won't do the semantic analysis now.
  // FIXME: should we check this in a more fine-grained manner?
  bool TypeDependent = DestType->isDependentType() ||
                       Ex.get()->isTypeDependent() ||
                       Ex.get()->isValueDependent();

  CastOperation Op(*this, DestType, E);
  Op.OpRange = SourceRange(OpLoc, Parens.getEnd());
  Op.DestRange = AngleBrackets;

  switch (Kind) {
  default: llvm_unreachable("Unknown C++ cast!");

  case tok::kw_const_cast:
    if (!TypeDependent) {
      Op.CheckConstCast();
      if (Op.SrcExpr.isInvalid())
        return ExprError();
    }
    return Op.complete(CXXConstCastExpr::Create(Context, Op.ResultType,
                                  Op.ValueKind, Op.SrcExpr.get(), DestTInfo,
                                                OpLoc, Parens.getEnd(),
                                                AngleBrackets));

  case tok::kw_dynamic_cast: {
    if (!TypeDependent) {
      Op.CheckDynamicCast();
      if (Op.SrcExpr.isInvalid())
        return ExprError();
    }
    return Op.complete(CXXDynamicCastExpr::Create(Context, Op.ResultType,
                                    Op.ValueKind, Op.Kind, Op.SrcExpr.get(),
                                                  &Op.BasePath, DestTInfo,
                                                  OpLoc, Parens.getEnd(),
                                                  AngleBrackets));
  }
  case tok::kw_reinterpret_cast: {
    if (!TypeDependent) {
      Op.CheckReinterpretCast();
      if (Op.SrcExpr.isInvalid())
        return ExprError();
    }
    return Op.complete(CXXReinterpretCastExpr::Create(Context, Op.ResultType,
<<<<<<< HEAD
                                    Op.ValueKind, Op.Kind, Op.SrcExpr.take(),
=======
                                    Op.ValueKind, Op.Kind, Op.SrcExpr.get(),
>>>>>>> ec81a0dc
                                                      nullptr, DestTInfo, OpLoc,
                                                      Parens.getEnd(),
                                                      AngleBrackets));
  }
  case tok::kw_static_cast: {
    if (!TypeDependent) {
      Op.CheckStaticCast();
      if (Op.SrcExpr.isInvalid())
        return ExprError();
    }
    
    return Op.complete(CXXStaticCastExpr::Create(Context, Op.ResultType,
                                   Op.ValueKind, Op.Kind, Op.SrcExpr.get(),
                                                 &Op.BasePath, DestTInfo,
                                                 OpLoc, Parens.getEnd(),
                                                 AngleBrackets));
  }
  }
}

/// Try to diagnose a failed overloaded cast.  Returns true if
/// diagnostics were emitted.
static bool tryDiagnoseOverloadedCast(Sema &S, CastType CT,
                                      SourceRange range, Expr *src,
                                      QualType destType,
                                      bool listInitialization) {
  switch (CT) {
  // These cast kinds don't consider user-defined conversions.
  case CT_Const:
  case CT_Reinterpret:
  case CT_Dynamic:
    return false;

  // These do.
  case CT_Static:
  case CT_CStyle:
  case CT_Functional:
    break;
  }

  QualType srcType = src->getType();
  if (!destType->isRecordType() && !srcType->isRecordType())
    return false;

  InitializedEntity entity = InitializedEntity::InitializeTemporary(destType);
  InitializationKind initKind
    = (CT == CT_CStyle)? InitializationKind::CreateCStyleCast(range.getBegin(),
                                                      range, listInitialization)
    : (CT == CT_Functional)? InitializationKind::CreateFunctionalCast(range,
                                                             listInitialization)
    : InitializationKind::CreateCast(/*type range?*/ range);
  InitializationSequence sequence(S, entity, initKind, src);

  assert(sequence.Failed() && "initialization succeeded on second try?");
  switch (sequence.getFailureKind()) {
  default: return false;

  case InitializationSequence::FK_ConstructorOverloadFailed:
  case InitializationSequence::FK_UserConversionOverloadFailed:
    break;
  }

  OverloadCandidateSet &candidates = sequence.getFailedCandidateSet();

  unsigned msg = 0;
  OverloadCandidateDisplayKind howManyCandidates = OCD_AllCandidates;

  switch (sequence.getFailedOverloadResult()) {
  case OR_Success: llvm_unreachable("successful failed overload");
  case OR_No_Viable_Function:
    if (candidates.empty())
      msg = diag::err_ovl_no_conversion_in_cast;
    else
      msg = diag::err_ovl_no_viable_conversion_in_cast;
    howManyCandidates = OCD_AllCandidates;
    break;

  case OR_Ambiguous:
    msg = diag::err_ovl_ambiguous_conversion_in_cast;
    howManyCandidates = OCD_ViableCandidates;
    break;

  case OR_Deleted:
    msg = diag::err_ovl_deleted_conversion_in_cast;
    howManyCandidates = OCD_ViableCandidates;
    break;
  }

  S.Diag(range.getBegin(), msg)
    << CT << srcType << destType
    << range << src->getSourceRange();

  candidates.NoteCandidates(S, howManyCandidates, src);

  return true;
}

/// Diagnose a failed cast.
static void diagnoseBadCast(Sema &S, unsigned msg, CastType castType,
                            SourceRange opRange, Expr *src, QualType destType,
                            bool listInitialization) {
  if (msg == diag::err_bad_cxx_cast_generic &&
      tryDiagnoseOverloadedCast(S, castType, opRange, src, destType,
                                listInitialization))
    return;

  S.Diag(opRange.getBegin(), msg) << castType
    << src->getType() << destType << opRange << src->getSourceRange();
}

/// UnwrapDissimilarPointerTypes - Like Sema::UnwrapSimilarPointerTypes,
/// this removes one level of indirection from both types, provided that they're
/// the same kind of pointer (plain or to-member). Unlike the Sema function,
/// this one doesn't care if the two pointers-to-member don't point into the
/// same class. This is because CastsAwayConstness doesn't care.
static bool UnwrapDissimilarPointerTypes(QualType& T1, QualType& T2) {
  const PointerType *T1PtrType = T1->getAs<PointerType>(),
                    *T2PtrType = T2->getAs<PointerType>();
  if (T1PtrType && T2PtrType) {
    T1 = T1PtrType->getPointeeType();
    T2 = T2PtrType->getPointeeType();
    return true;
  }
  const ObjCObjectPointerType *T1ObjCPtrType = 
                                            T1->getAs<ObjCObjectPointerType>(),
                              *T2ObjCPtrType = 
                                            T2->getAs<ObjCObjectPointerType>();
  if (T1ObjCPtrType) {
    if (T2ObjCPtrType) {
      T1 = T1ObjCPtrType->getPointeeType();
      T2 = T2ObjCPtrType->getPointeeType();
      return true;
    }
    else if (T2PtrType) {
      T1 = T1ObjCPtrType->getPointeeType();
      T2 = T2PtrType->getPointeeType();
      return true;
    }
  }
  else if (T2ObjCPtrType) {
    if (T1PtrType) {
      T2 = T2ObjCPtrType->getPointeeType();
      T1 = T1PtrType->getPointeeType();
      return true;
    }
  }
  
  const MemberPointerType *T1MPType = T1->getAs<MemberPointerType>(),
                          *T2MPType = T2->getAs<MemberPointerType>();
  if (T1MPType && T2MPType) {
    T1 = T1MPType->getPointeeType();
    T2 = T2MPType->getPointeeType();
    return true;
  }
  
  const BlockPointerType *T1BPType = T1->getAs<BlockPointerType>(),
                         *T2BPType = T2->getAs<BlockPointerType>();
  if (T1BPType && T2BPType) {
    T1 = T1BPType->getPointeeType();
    T2 = T2BPType->getPointeeType();
    return true;
  }
  
  return false;
}

/// CastsAwayConstness - Check if the pointer conversion from SrcType to
/// DestType casts away constness as defined in C++ 5.2.11p8ff. This is used by
/// the cast checkers.  Both arguments must denote pointer (possibly to member)
/// types.
///
/// \param CheckCVR Whether to check for const/volatile/restrict qualifiers.
///
/// \param CheckObjCLifetime Whether to check Objective-C lifetime qualifiers.
static bool
CastsAwayConstness(Sema &Self, QualType SrcType, QualType DestType,
                   bool CheckCVR, bool CheckObjCLifetime) {
  // If the only checking we care about is for Objective-C lifetime qualifiers,
  // and we're not in ARC mode, there's nothing to check.
  if (!CheckCVR && CheckObjCLifetime && 
      !Self.Context.getLangOpts().ObjCAutoRefCount)
    return false;
    
  // Casting away constness is defined in C++ 5.2.11p8 with reference to
  // C++ 4.4. We piggyback on Sema::IsQualificationConversion for this, since
  // the rules are non-trivial. So first we construct Tcv *...cv* as described
  // in C++ 5.2.11p8.
  assert((SrcType->isAnyPointerType() || SrcType->isMemberPointerType() ||
          SrcType->isBlockPointerType()) &&
         "Source type is not pointer or pointer to member.");
  assert((DestType->isAnyPointerType() || DestType->isMemberPointerType() ||
          DestType->isBlockPointerType()) &&
         "Destination type is not pointer or pointer to member.");

  QualType UnwrappedSrcType = Self.Context.getCanonicalType(SrcType), 
           UnwrappedDestType = Self.Context.getCanonicalType(DestType);
  SmallVector<Qualifiers, 8> cv1, cv2;

  // Find the qualifiers. We only care about cvr-qualifiers for the 
  // purpose of this check, because other qualifiers (address spaces, 
  // Objective-C GC, etc.) are part of the type's identity.
  while (UnwrapDissimilarPointerTypes(UnwrappedSrcType, UnwrappedDestType)) {
    // Determine the relevant qualifiers at this level.
    Qualifiers SrcQuals, DestQuals;
    Self.Context.getUnqualifiedArrayType(UnwrappedSrcType, SrcQuals);
    Self.Context.getUnqualifiedArrayType(UnwrappedDestType, DestQuals);
    
    Qualifiers RetainedSrcQuals, RetainedDestQuals;
    if (CheckCVR) {
      RetainedSrcQuals.setCVRQualifiers(SrcQuals.getCVRQualifiers());
      RetainedDestQuals.setCVRQualifiers(DestQuals.getCVRQualifiers());
    }
    
    if (CheckObjCLifetime &&
        !DestQuals.compatiblyIncludesObjCLifetime(SrcQuals))
      return true;
    
    cv1.push_back(RetainedSrcQuals);
    cv2.push_back(RetainedDestQuals);
  }
  if (cv1.empty())
    return false;

  // Construct void pointers with those qualifiers (in reverse order of
  // unwrapping, of course).
  QualType SrcConstruct = Self.Context.VoidTy;
  QualType DestConstruct = Self.Context.VoidTy;
  ASTContext &Context = Self.Context;
  for (SmallVectorImpl<Qualifiers>::reverse_iterator i1 = cv1.rbegin(),
                                                     i2 = cv2.rbegin();
       i1 != cv1.rend(); ++i1, ++i2) {
    SrcConstruct
      = Context.getPointerType(Context.getQualifiedType(SrcConstruct, *i1));
    DestConstruct
      = Context.getPointerType(Context.getQualifiedType(DestConstruct, *i2));
  }

  // Test if they're compatible.
  bool ObjCLifetimeConversion;
  return SrcConstruct != DestConstruct &&
    !Self.IsQualificationConversion(SrcConstruct, DestConstruct, false,
                                    ObjCLifetimeConversion);
}

/// CheckDynamicCast - Check that a dynamic_cast\<DestType\>(SrcExpr) is valid.
/// Refer to C++ 5.2.7 for details. Dynamic casts are used mostly for runtime-
/// checked downcasts in class hierarchies.
void CastOperation::CheckDynamicCast() {
  if (ValueKind == VK_RValue)
    SrcExpr = Self.DefaultFunctionArrayLvalueConversion(SrcExpr.get());
  else if (isPlaceholder())
    SrcExpr = Self.CheckPlaceholderExpr(SrcExpr.get());
  if (SrcExpr.isInvalid()) // if conversion failed, don't report another error
    return;

  QualType OrigSrcType = SrcExpr.get()->getType();
  QualType DestType = Self.Context.getCanonicalType(this->DestType);

  // C++ 5.2.7p1: T shall be a pointer or reference to a complete class type,
  //   or "pointer to cv void".

  QualType DestPointee;
  const PointerType *DestPointer = DestType->getAs<PointerType>();
  const ReferenceType *DestReference = nullptr;
  if (DestPointer) {
    DestPointee = DestPointer->getPointeeType();
  } else if ((DestReference = DestType->getAs<ReferenceType>())) {
    DestPointee = DestReference->getPointeeType();
  } else {
    Self.Diag(OpRange.getBegin(), diag::err_bad_dynamic_cast_not_ref_or_ptr)
      << this->DestType << DestRange;
    SrcExpr = ExprError();
    return;
  }

  const RecordType *DestRecord = DestPointee->getAs<RecordType>();
  if (DestPointee->isVoidType()) {
    assert(DestPointer && "Reference to void is not possible");
  } else if (DestRecord) {
    if (Self.RequireCompleteType(OpRange.getBegin(), DestPointee,
                                 diag::err_bad_dynamic_cast_incomplete,
                                 DestRange)) {
      SrcExpr = ExprError();
      return;
    }
  } else {
    Self.Diag(OpRange.getBegin(), diag::err_bad_dynamic_cast_not_class)
      << DestPointee.getUnqualifiedType() << DestRange;
    SrcExpr = ExprError();
    return;
  }

  // C++0x 5.2.7p2: If T is a pointer type, v shall be an rvalue of a pointer to
  //   complete class type, [...]. If T is an lvalue reference type, v shall be
  //   an lvalue of a complete class type, [...]. If T is an rvalue reference 
  //   type, v shall be an expression having a complete class type, [...]
  QualType SrcType = Self.Context.getCanonicalType(OrigSrcType);
  QualType SrcPointee;
  if (DestPointer) {
    if (const PointerType *SrcPointer = SrcType->getAs<PointerType>()) {
      SrcPointee = SrcPointer->getPointeeType();
    } else {
      Self.Diag(OpRange.getBegin(), diag::err_bad_dynamic_cast_not_ptr)
        << OrigSrcType << SrcExpr.get()->getSourceRange();
      SrcExpr = ExprError();
      return;
    }
  } else if (DestReference->isLValueReferenceType()) {
    if (!SrcExpr.get()->isLValue()) {
      Self.Diag(OpRange.getBegin(), diag::err_bad_cxx_cast_rvalue)
        << CT_Dynamic << OrigSrcType << this->DestType << OpRange;
    }
    SrcPointee = SrcType;
  } else {
    // If we're dynamic_casting from a prvalue to an rvalue reference, we need
    // to materialize the prvalue before we bind the reference to it.
    if (SrcExpr.get()->isRValue())
      SrcExpr = new (Self.Context) MaterializeTemporaryExpr(
          SrcType, SrcExpr.get(), /*IsLValueReference*/false);
    SrcPointee = SrcType;
  }

  const RecordType *SrcRecord = SrcPointee->getAs<RecordType>();
  if (SrcRecord) {
    if (Self.RequireCompleteType(OpRange.getBegin(), SrcPointee,
                                 diag::err_bad_dynamic_cast_incomplete,
                                 SrcExpr.get())) {
      SrcExpr = ExprError();
      return;
    }
  } else {
    Self.Diag(OpRange.getBegin(), diag::err_bad_dynamic_cast_not_class)
      << SrcPointee.getUnqualifiedType() << SrcExpr.get()->getSourceRange();
    SrcExpr = ExprError();
    return;
  }

  assert((DestPointer || DestReference) &&
    "Bad destination non-ptr/ref slipped through.");
  assert((DestRecord || DestPointee->isVoidType()) &&
    "Bad destination pointee slipped through.");
  assert(SrcRecord && "Bad source pointee slipped through.");

  // C++ 5.2.7p1: The dynamic_cast operator shall not cast away constness.
  if (!DestPointee.isAtLeastAsQualifiedAs(SrcPointee)) {
    Self.Diag(OpRange.getBegin(), diag::err_bad_cxx_cast_qualifiers_away)
      << CT_Dynamic << OrigSrcType << this->DestType << OpRange;
    SrcExpr = ExprError();
    return;
  }

  // C++ 5.2.7p3: If the type of v is the same as the required result type,
  //   [except for cv].
  if (DestRecord == SrcRecord) {
    Kind = CK_NoOp;
    return;
  }

  // C++ 5.2.7p5
  // Upcasts are resolved statically.
  if (DestRecord && Self.IsDerivedFrom(SrcPointee, DestPointee)) {
    if (Self.CheckDerivedToBaseConversion(SrcPointee, DestPointee,
                                           OpRange.getBegin(), OpRange, 
                                           &BasePath)) {
      SrcExpr = ExprError();
      return;
    }

    Kind = CK_DerivedToBase;

    // If we are casting to or through a virtual base class, we need a
    // vtable.
    if (Self.BasePathInvolvesVirtualBase(BasePath))
      Self.MarkVTableUsed(OpRange.getBegin(), 
                          cast<CXXRecordDecl>(SrcRecord->getDecl()));
    return;
  }

  // C++ 5.2.7p6: Otherwise, v shall be [polymorphic].
  const RecordDecl *SrcDecl = SrcRecord->getDecl()->getDefinition();
  assert(SrcDecl && "Definition missing");
  if (!cast<CXXRecordDecl>(SrcDecl)->isPolymorphic()) {
    Self.Diag(OpRange.getBegin(), diag::err_bad_dynamic_cast_not_polymorphic)
      << SrcPointee.getUnqualifiedType() << SrcExpr.get()->getSourceRange();
    SrcExpr = ExprError();
  }
  Self.MarkVTableUsed(OpRange.getBegin(), 
                      cast<CXXRecordDecl>(SrcRecord->getDecl()));

  // dynamic_cast is not available with -fno-rtti.
  // As an exception, dynamic_cast to void* is available because it doesn't
  // use RTTI.
  if (!Self.getLangOpts().RTTI && !DestPointee->isVoidType()) {
    Self.Diag(OpRange.getBegin(), diag::err_no_dynamic_cast_with_fno_rtti);
    SrcExpr = ExprError();
    return;
  }

  // Done. Everything else is run-time checks.
  Kind = CK_Dynamic;
}

/// CheckConstCast - Check that a const_cast\<DestType\>(SrcExpr) is valid.
/// Refer to C++ 5.2.11 for details. const_cast is typically used in code
/// like this:
/// const char *str = "literal";
/// legacy_function(const_cast\<char*\>(str));
void CastOperation::CheckConstCast() {
  if (ValueKind == VK_RValue)
    SrcExpr = Self.DefaultFunctionArrayLvalueConversion(SrcExpr.get());
  else if (isPlaceholder())
    SrcExpr = Self.CheckPlaceholderExpr(SrcExpr.get());
  if (SrcExpr.isInvalid()) // if conversion failed, don't report another error
    return;

  unsigned msg = diag::err_bad_cxx_cast_generic;
  if (TryConstCast(Self, SrcExpr, DestType, /*CStyle*/false, msg) != TC_Success
      && msg != 0) {
    Self.Diag(OpRange.getBegin(), msg) << CT_Const
      << SrcExpr.get()->getType() << DestType << OpRange;
    SrcExpr = ExprError();
  }
}

/// Check that a reinterpret_cast\<DestType\>(SrcExpr) is not used as upcast
/// or downcast between respective pointers or references.
static void DiagnoseReinterpretUpDownCast(Sema &Self, const Expr *SrcExpr,
                                          QualType DestType,
                                          SourceRange OpRange) {
  QualType SrcType = SrcExpr->getType();
  // When casting from pointer or reference, get pointee type; use original
  // type otherwise.
  const CXXRecordDecl *SrcPointeeRD = SrcType->getPointeeCXXRecordDecl();
  const CXXRecordDecl *SrcRD =
    SrcPointeeRD ? SrcPointeeRD : SrcType->getAsCXXRecordDecl();

  // Examining subobjects for records is only possible if the complete and
  // valid definition is available.  Also, template instantiation is not
  // allowed here.
  if (!SrcRD || !SrcRD->isCompleteDefinition() || SrcRD->isInvalidDecl())
    return;

  const CXXRecordDecl *DestRD = DestType->getPointeeCXXRecordDecl();

  if (!DestRD || !DestRD->isCompleteDefinition() || DestRD->isInvalidDecl())
    return;

  enum {
    ReinterpretUpcast,
    ReinterpretDowncast
  } ReinterpretKind;

  CXXBasePaths BasePaths;

  if (SrcRD->isDerivedFrom(DestRD, BasePaths))
    ReinterpretKind = ReinterpretUpcast;
  else if (DestRD->isDerivedFrom(SrcRD, BasePaths))
    ReinterpretKind = ReinterpretDowncast;
  else
    return;

  bool VirtualBase = true;
  bool NonZeroOffset = false;
  for (CXXBasePaths::const_paths_iterator I = BasePaths.begin(),
                                          E = BasePaths.end();
       I != E; ++I) {
    const CXXBasePath &Path = *I;
    CharUnits Offset = CharUnits::Zero();
    bool IsVirtual = false;
    for (CXXBasePath::const_iterator IElem = Path.begin(), EElem = Path.end();
         IElem != EElem; ++IElem) {
      IsVirtual = IElem->Base->isVirtual();
      if (IsVirtual)
        break;
      const CXXRecordDecl *BaseRD = IElem->Base->getType()->getAsCXXRecordDecl();
      assert(BaseRD && "Base type should be a valid unqualified class type");
      // Don't check if any base has invalid declaration or has no definition
      // since it has no layout info.
      const CXXRecordDecl *Class = IElem->Class,
                          *ClassDefinition = Class->getDefinition();
      if (Class->isInvalidDecl() || !ClassDefinition ||
          !ClassDefinition->isCompleteDefinition())
        return;

      const ASTRecordLayout &DerivedLayout =
          Self.Context.getASTRecordLayout(Class);
      Offset += DerivedLayout.getBaseClassOffset(BaseRD);
    }
    if (!IsVirtual) {
      // Don't warn if any path is a non-virtually derived base at offset zero.
      if (Offset.isZero())
        return;
      // Offset makes sense only for non-virtual bases.
      else
        NonZeroOffset = true;
    }
    VirtualBase = VirtualBase && IsVirtual;
  }

  (void) NonZeroOffset; // Silence set but not used warning.
  assert((VirtualBase || NonZeroOffset) &&
         "Should have returned if has non-virtual base with zero offset");

  QualType BaseType =
      ReinterpretKind == ReinterpretUpcast? DestType : SrcType;
  QualType DerivedType =
      ReinterpretKind == ReinterpretUpcast? SrcType : DestType;

  SourceLocation BeginLoc = OpRange.getBegin();
  Self.Diag(BeginLoc, diag::warn_reinterpret_different_from_static)
    << DerivedType << BaseType << !VirtualBase << int(ReinterpretKind)
    << OpRange;
  Self.Diag(BeginLoc, diag::note_reinterpret_updowncast_use_static)
    << int(ReinterpretKind)
    << FixItHint::CreateReplacement(BeginLoc, "static_cast");
}

/// CheckReinterpretCast - Check that a reinterpret_cast\<DestType\>(SrcExpr) is
/// valid.
/// Refer to C++ 5.2.10 for details. reinterpret_cast is typically used in code
/// like this:
/// char *bytes = reinterpret_cast\<char*\>(int_ptr);
void CastOperation::CheckReinterpretCast() {
  if (ValueKind == VK_RValue && !isPlaceholder(BuiltinType::Overload))
    SrcExpr = Self.DefaultFunctionArrayLvalueConversion(SrcExpr.get());
  else
    checkNonOverloadPlaceholders();
  if (SrcExpr.isInvalid()) // if conversion failed, don't report another error
    return;

  unsigned msg = diag::err_bad_cxx_cast_generic;
  TryCastResult tcr = 
    TryReinterpretCast(Self, SrcExpr, DestType, 
                       /*CStyle*/false, OpRange, msg, Kind);
  if (tcr != TC_Success && msg != 0)
  {
    if (SrcExpr.isInvalid()) // if conversion failed, don't report another error
      return;
    if (SrcExpr.get()->getType() == Self.Context.OverloadTy) {
      //FIXME: &f<int>; is overloaded and resolvable 
      Self.Diag(OpRange.getBegin(), diag::err_bad_reinterpret_cast_overload) 
        << OverloadExpr::find(SrcExpr.get()).Expression->getName()
        << DestType << OpRange;
      Self.NoteAllOverloadCandidates(SrcExpr.get());

    } else {
      diagnoseBadCast(Self, msg, CT_Reinterpret, OpRange, SrcExpr.get(),
                      DestType, /*listInitialization=*/false);
    }
    SrcExpr = ExprError();
  } else if (tcr == TC_Success) {
    if (Self.getLangOpts().ObjCAutoRefCount)
      checkObjCARCConversion(Sema::CCK_OtherCast);
    DiagnoseReinterpretUpDownCast(Self, SrcExpr.get(), DestType, OpRange);
  }
}


/// CheckStaticCast - Check that a static_cast\<DestType\>(SrcExpr) is valid.
/// Refer to C++ 5.2.9 for details. Static casts are mostly used for making
/// implicit conversions explicit and getting rid of data loss warnings.
void CastOperation::CheckStaticCast() {
  if (isPlaceholder()) {
    checkNonOverloadPlaceholders();
    if (SrcExpr.isInvalid())
      return;
  }

  // This test is outside everything else because it's the only case where
  // a non-lvalue-reference target type does not lead to decay.
  // C++ 5.2.9p4: Any expression can be explicitly converted to type "cv void".
  if (DestType->isVoidType()) {
    Kind = CK_ToVoid;

    if (claimPlaceholder(BuiltinType::Overload)) {
      Self.ResolveAndFixSingleFunctionTemplateSpecialization(SrcExpr, 
                false, // Decay Function to ptr 
                true, // Complain
                OpRange, DestType, diag::err_bad_static_cast_overload);
      if (SrcExpr.isInvalid())
        return;
    }

    SrcExpr = Self.IgnoredValueConversions(SrcExpr.get());
    return;
  }

  if (ValueKind == VK_RValue && !DestType->isRecordType() &&
      !isPlaceholder(BuiltinType::Overload)) {
    SrcExpr = Self.DefaultFunctionArrayLvalueConversion(SrcExpr.get());
    if (SrcExpr.isInvalid()) // if conversion failed, don't report another error
      return;
  }

  unsigned msg = diag::err_bad_cxx_cast_generic;
  TryCastResult tcr
    = TryStaticCast(Self, SrcExpr, DestType, Sema::CCK_OtherCast, OpRange, msg,
                    Kind, BasePath, /*ListInitialization=*/false);
  if (tcr != TC_Success && msg != 0) {
    if (SrcExpr.isInvalid())
      return;
    if (SrcExpr.get()->getType() == Self.Context.OverloadTy) {
      OverloadExpr* oe = OverloadExpr::find(SrcExpr.get()).Expression;
      Self.Diag(OpRange.getBegin(), diag::err_bad_static_cast_overload)
        << oe->getName() << DestType << OpRange 
        << oe->getQualifierLoc().getSourceRange();
      Self.NoteAllOverloadCandidates(SrcExpr.get());
    } else {
      diagnoseBadCast(Self, msg, CT_Static, OpRange, SrcExpr.get(), DestType,
                      /*listInitialization=*/false);
    }
    SrcExpr = ExprError();
  } else if (tcr == TC_Success) {
    if (Kind == CK_BitCast)
      checkCastAlign();
    if (Self.getLangOpts().ObjCAutoRefCount)
      checkObjCARCConversion(Sema::CCK_OtherCast);
  } else if (Kind == CK_BitCast) {
    checkCastAlign();
  }
}

/// TryStaticCast - Check if a static cast can be performed, and do so if
/// possible. If @p CStyle, ignore access restrictions on hierarchy casting
/// and casting away constness.
static TryCastResult TryStaticCast(Sema &Self, ExprResult &SrcExpr,
                                   QualType DestType, 
                                   Sema::CheckedConversionKind CCK,
                                   const SourceRange &OpRange, unsigned &msg,
                                   CastKind &Kind, CXXCastPath &BasePath,
                                   bool ListInitialization) {
  // Determine whether we have the semantics of a C-style cast.
  bool CStyle 
    = (CCK == Sema::CCK_CStyleCast || CCK == Sema::CCK_FunctionalCast);
  
  // The order the tests is not entirely arbitrary. There is one conversion
  // that can be handled in two different ways. Given:
  // struct A {};
  // struct B : public A {
  //   B(); B(const A&);
  // };
  // const A &a = B();
  // the cast static_cast<const B&>(a) could be seen as either a static
  // reference downcast, or an explicit invocation of the user-defined
  // conversion using B's conversion constructor.
  // DR 427 specifies that the downcast is to be applied here.

  // C++ 5.2.9p4: Any expression can be explicitly converted to type "cv void".
  // Done outside this function.

  TryCastResult tcr;

  // C++ 5.2.9p5, reference downcast.
  // See the function for details.
  // DR 427 specifies that this is to be applied before paragraph 2.
  tcr = TryStaticReferenceDowncast(Self, SrcExpr.get(), DestType, CStyle,
                                   OpRange, msg, Kind, BasePath);
  if (tcr != TC_NotApplicable)
    return tcr;

  // C++0x [expr.static.cast]p3: 
  //   A glvalue of type "cv1 T1" can be cast to type "rvalue reference to cv2
  //   T2" if "cv2 T2" is reference-compatible with "cv1 T1".
  tcr = TryLValueToRValueCast(Self, SrcExpr.get(), DestType, CStyle, Kind, 
                              BasePath, msg);
  if (tcr != TC_NotApplicable)
    return tcr;

  // C++ 5.2.9p2: An expression e can be explicitly converted to a type T
  //   [...] if the declaration "T t(e);" is well-formed, [...].
  tcr = TryStaticImplicitCast(Self, SrcExpr, DestType, CCK, OpRange, msg,
                              Kind, ListInitialization);
  if (SrcExpr.isInvalid())
    return TC_Failed;
  if (tcr != TC_NotApplicable)
    return tcr;
  
  // C++ 5.2.9p6: May apply the reverse of any standard conversion, except
  // lvalue-to-rvalue, array-to-pointer, function-to-pointer, and boolean
  // conversions, subject to further restrictions.
  // Also, C++ 5.2.9p1 forbids casting away constness, which makes reversal
  // of qualification conversions impossible.
  // In the CStyle case, the earlier attempt to const_cast should have taken
  // care of reverse qualification conversions.

  QualType SrcType = Self.Context.getCanonicalType(SrcExpr.get()->getType());

  // C++0x 5.2.9p9: A value of a scoped enumeration type can be explicitly
  // converted to an integral type. [...] A value of a scoped enumeration type
  // can also be explicitly converted to a floating-point type [...].
  if (const EnumType *Enum = SrcType->getAs<EnumType>()) {
    if (Enum->getDecl()->isScoped()) {
      if (DestType->isBooleanType()) {
        Kind = CK_IntegralToBoolean;
        return TC_Success;
      } else if (DestType->isIntegralType(Self.Context)) {
        Kind = CK_IntegralCast;
        return TC_Success;
      } else if (DestType->isRealFloatingType()) {
        Kind = CK_IntegralToFloating;
        return TC_Success;
      }
    }
  }
  
  // Reverse integral promotion/conversion. All such conversions are themselves
  // again integral promotions or conversions and are thus already handled by
  // p2 (TryDirectInitialization above).
  // (Note: any data loss warnings should be suppressed.)
  // The exception is the reverse of enum->integer, i.e. integer->enum (and
  // enum->enum). See also C++ 5.2.9p7.
  // The same goes for reverse floating point promotion/conversion and
  // floating-integral conversions. Again, only floating->enum is relevant.
  if (DestType->isEnumeralType()) {
    if (SrcType->isIntegralOrEnumerationType()) {
      Kind = CK_IntegralCast;
      return TC_Success;
    } else if (SrcType->isRealFloatingType())   {
      Kind = CK_FloatingToIntegral;
      return TC_Success;
    }
  }

  // Reverse pointer upcast. C++ 4.10p3 specifies pointer upcast.
  // C++ 5.2.9p8 additionally disallows a cast path through virtual inheritance.
  tcr = TryStaticPointerDowncast(Self, SrcType, DestType, CStyle, OpRange, msg,
                                 Kind, BasePath);
  if (tcr != TC_NotApplicable)
    return tcr;

  // Reverse member pointer conversion. C++ 4.11 specifies member pointer
  // conversion. C++ 5.2.9p9 has additional information.
  // DR54's access restrictions apply here also.
  tcr = TryStaticMemberPointerUpcast(Self, SrcExpr, SrcType, DestType, CStyle,
                                     OpRange, msg, Kind, BasePath);
  if (tcr != TC_NotApplicable)
    return tcr;

  // Reverse pointer conversion to void*. C++ 4.10.p2 specifies conversion to
  // void*. C++ 5.2.9p10 specifies additional restrictions, which really is
  // just the usual constness stuff.
  if (const PointerType *SrcPointer = SrcType->getAs<PointerType>()) {
    QualType SrcPointee = SrcPointer->getPointeeType();
    if (SrcPointee->isVoidType()) {
      if (const PointerType *DestPointer = DestType->getAs<PointerType>()) {
        QualType DestPointee = DestPointer->getPointeeType();
        if (DestPointee->isIncompleteOrObjectType()) {
          // This is definitely the intended conversion, but it might fail due
          // to a qualifier violation. Note that we permit Objective-C lifetime
          // and GC qualifier mismatches here.
          if (!CStyle) {
            Qualifiers DestPointeeQuals = DestPointee.getQualifiers();
            Qualifiers SrcPointeeQuals = SrcPointee.getQualifiers();
            DestPointeeQuals.removeObjCGCAttr();
            DestPointeeQuals.removeObjCLifetime();
            SrcPointeeQuals.removeObjCGCAttr();
            SrcPointeeQuals.removeObjCLifetime();
            if (DestPointeeQuals != SrcPointeeQuals &&
                !DestPointeeQuals.compatiblyIncludes(SrcPointeeQuals)) {
              msg = diag::err_bad_cxx_cast_qualifiers_away;
              return TC_Failed;
            }
          }
          Kind = CK_BitCast;
          return TC_Success;
        }
      }
      else if (DestType->isObjCObjectPointerType()) {
        // allow both c-style cast and static_cast of objective-c pointers as 
        // they are pervasive.
        Kind = CK_CPointerToObjCPointerCast;
        return TC_Success;
      }
      else if (CStyle && DestType->isBlockPointerType()) {
        // allow c-style cast of void * to block pointers.
        Kind = CK_AnyPointerToBlockPointerCast;
        return TC_Success;
      }
    }
  }
  // Allow arbitray objective-c pointer conversion with static casts.
  if (SrcType->isObjCObjectPointerType() &&
      DestType->isObjCObjectPointerType()) {
    Kind = CK_BitCast;
    return TC_Success;
  }
  // Allow ns-pointer to cf-pointer conversion in either direction
  // with static casts.
  if (!CStyle &&
      Self.CheckTollFreeBridgeStaticCast(DestType, SrcExpr.get(), Kind))
    return TC_Success;
  
  // We tried everything. Everything! Nothing works! :-(
  return TC_NotApplicable;
}

/// Tests whether a conversion according to N2844 is valid.
TryCastResult
TryLValueToRValueCast(Sema &Self, Expr *SrcExpr, QualType DestType,
                      bool CStyle, CastKind &Kind, CXXCastPath &BasePath, 
                      unsigned &msg) {
  // C++0x [expr.static.cast]p3:
  //   A glvalue of type "cv1 T1" can be cast to type "rvalue reference to 
  //   cv2 T2" if "cv2 T2" is reference-compatible with "cv1 T1".
  const RValueReferenceType *R = DestType->getAs<RValueReferenceType>();
  if (!R)
    return TC_NotApplicable;

  if (!SrcExpr->isGLValue())
    return TC_NotApplicable;

  // Because we try the reference downcast before this function, from now on
  // this is the only cast possibility, so we issue an error if we fail now.
  // FIXME: Should allow casting away constness if CStyle.
  bool DerivedToBase;
  bool ObjCConversion;
  bool ObjCLifetimeConversion;
  QualType FromType = SrcExpr->getType();
  QualType ToType = R->getPointeeType();
  if (CStyle) {
    FromType = FromType.getUnqualifiedType();
    ToType = ToType.getUnqualifiedType();
  }
  
  if (Self.CompareReferenceRelationship(SrcExpr->getLocStart(),
                                        ToType, FromType,
                                        DerivedToBase, ObjCConversion,
                                        ObjCLifetimeConversion) 
        < Sema::Ref_Compatible_With_Added_Qualification) {
    msg = diag::err_bad_lvalue_to_rvalue_cast;
    return TC_Failed;
  }

  if (DerivedToBase) {
    Kind = CK_DerivedToBase;
    CXXBasePaths Paths(/*FindAmbiguities=*/true, /*RecordPaths=*/true,
                       /*DetectVirtual=*/true);
    if (!Self.IsDerivedFrom(SrcExpr->getType(), R->getPointeeType(), Paths))
      return TC_NotApplicable;
  
    Self.BuildBasePathArray(Paths, BasePath);
  } else
    Kind = CK_NoOp;
  
  return TC_Success;
}

/// Tests whether a conversion according to C++ 5.2.9p5 is valid.
TryCastResult
TryStaticReferenceDowncast(Sema &Self, Expr *SrcExpr, QualType DestType,
                           bool CStyle, const SourceRange &OpRange,
                           unsigned &msg, CastKind &Kind,
                           CXXCastPath &BasePath) {
  // C++ 5.2.9p5: An lvalue of type "cv1 B", where B is a class type, can be
  //   cast to type "reference to cv2 D", where D is a class derived from B,
  //   if a valid standard conversion from "pointer to D" to "pointer to B"
  //   exists, cv2 >= cv1, and B is not a virtual base class of D.
  // In addition, DR54 clarifies that the base must be accessible in the
  // current context. Although the wording of DR54 only applies to the pointer
  // variant of this rule, the intent is clearly for it to apply to the this
  // conversion as well.

  const ReferenceType *DestReference = DestType->getAs<ReferenceType>();
  if (!DestReference) {
    return TC_NotApplicable;
  }
  bool RValueRef = DestReference->isRValueReferenceType();
  if (!RValueRef && !SrcExpr->isLValue()) {
    // We know the left side is an lvalue reference, so we can suggest a reason.
    msg = diag::err_bad_cxx_cast_rvalue;
    return TC_NotApplicable;
  }

  QualType DestPointee = DestReference->getPointeeType();

  // FIXME: If the source is a prvalue, we should issue a warning (because the
  // cast always has undefined behavior), and for AST consistency, we should
  // materialize a temporary.
  return TryStaticDowncast(Self, 
                           Self.Context.getCanonicalType(SrcExpr->getType()), 
                           Self.Context.getCanonicalType(DestPointee), CStyle,
                           OpRange, SrcExpr->getType(), DestType, msg, Kind,
                           BasePath);
}

/// Tests whether a conversion according to C++ 5.2.9p8 is valid.
TryCastResult
TryStaticPointerDowncast(Sema &Self, QualType SrcType, QualType DestType,
                         bool CStyle, const SourceRange &OpRange,
                         unsigned &msg, CastKind &Kind,
                         CXXCastPath &BasePath) {
  // C++ 5.2.9p8: An rvalue of type "pointer to cv1 B", where B is a class
  //   type, can be converted to an rvalue of type "pointer to cv2 D", where D
  //   is a class derived from B, if a valid standard conversion from "pointer
  //   to D" to "pointer to B" exists, cv2 >= cv1, and B is not a virtual base
  //   class of D.
  // In addition, DR54 clarifies that the base must be accessible in the
  // current context.

  const PointerType *DestPointer = DestType->getAs<PointerType>();
  if (!DestPointer) {
    return TC_NotApplicable;
  }

  const PointerType *SrcPointer = SrcType->getAs<PointerType>();
  if (!SrcPointer) {
    msg = diag::err_bad_static_cast_pointer_nonpointer;
    return TC_NotApplicable;
  }

  return TryStaticDowncast(Self, 
                   Self.Context.getCanonicalType(SrcPointer->getPointeeType()),
                  Self.Context.getCanonicalType(DestPointer->getPointeeType()), 
                           CStyle, OpRange, SrcType, DestType, msg, Kind,
                           BasePath);
}

/// TryStaticDowncast - Common functionality of TryStaticReferenceDowncast and
/// TryStaticPointerDowncast. Tests whether a static downcast from SrcType to
/// DestType is possible and allowed.
TryCastResult
TryStaticDowncast(Sema &Self, CanQualType SrcType, CanQualType DestType,
                  bool CStyle, const SourceRange &OpRange, QualType OrigSrcType,
                  QualType OrigDestType, unsigned &msg, 
                  CastKind &Kind, CXXCastPath &BasePath) {
  // We can only work with complete types. But don't complain if it doesn't work
  if (Self.RequireCompleteType(OpRange.getBegin(), SrcType, 0) ||
      Self.RequireCompleteType(OpRange.getBegin(), DestType, 0))
    return TC_NotApplicable;

  // Downcast can only happen in class hierarchies, so we need classes.
  if (!DestType->getAs<RecordType>() || !SrcType->getAs<RecordType>()) {
    return TC_NotApplicable;
  }

  CXXBasePaths Paths(/*FindAmbiguities=*/true, /*RecordPaths=*/true,
                     /*DetectVirtual=*/true);
  if (!Self.IsDerivedFrom(DestType, SrcType, Paths)) {
    return TC_NotApplicable;
  }

  // Target type does derive from source type. Now we're serious. If an error
  // appears now, it's not ignored.
  // This may not be entirely in line with the standard. Take for example:
  // struct A {};
  // struct B : virtual A {
  //   B(A&);
  // };
  //
  // void f()
  // {
  //   (void)static_cast<const B&>(*((A*)0));
  // }
  // As far as the standard is concerned, p5 does not apply (A is virtual), so
  // p2 should be used instead - "const B& t(*((A*)0));" is perfectly valid.
  // However, both GCC and Comeau reject this example, and accepting it would
  // mean more complex code if we're to preserve the nice error message.
  // FIXME: Being 100% compliant here would be nice to have.

  // Must preserve cv, as always, unless we're in C-style mode.
  if (!CStyle && !DestType.isAtLeastAsQualifiedAs(SrcType)) {
    msg = diag::err_bad_cxx_cast_qualifiers_away;
    return TC_Failed;
  }

  if (Paths.isAmbiguous(SrcType.getUnqualifiedType())) {
    // This code is analoguous to that in CheckDerivedToBaseConversion, except
    // that it builds the paths in reverse order.
    // To sum up: record all paths to the base and build a nice string from
    // them. Use it to spice up the error message.
    if (!Paths.isRecordingPaths()) {
      Paths.clear();
      Paths.setRecordingPaths(true);
      Self.IsDerivedFrom(DestType, SrcType, Paths);
    }
    std::string PathDisplayStr;
    std::set<unsigned> DisplayedPaths;
    for (CXXBasePaths::paths_iterator PI = Paths.begin(), PE = Paths.end();
         PI != PE; ++PI) {
      if (DisplayedPaths.insert(PI->back().SubobjectNumber).second) {
        // We haven't displayed a path to this particular base
        // class subobject yet.
        PathDisplayStr += "\n    ";
        for (CXXBasePath::const_reverse_iterator EI = PI->rbegin(),
                                                 EE = PI->rend();
             EI != EE; ++EI)
          PathDisplayStr += EI->Base->getType().getAsString() + " -> ";
        PathDisplayStr += QualType(DestType).getAsString();
      }
    }

    Self.Diag(OpRange.getBegin(), diag::err_ambiguous_base_to_derived_cast)
      << QualType(SrcType).getUnqualifiedType() 
      << QualType(DestType).getUnqualifiedType()
      << PathDisplayStr << OpRange;
    msg = 0;
    return TC_Failed;
  }

  if (Paths.getDetectedVirtual() != nullptr) {
    QualType VirtualBase(Paths.getDetectedVirtual(), 0);
    Self.Diag(OpRange.getBegin(), diag::err_static_downcast_via_virtual)
      << OrigSrcType << OrigDestType << VirtualBase << OpRange;
    msg = 0;
    return TC_Failed;
  }

  if (!CStyle) {
    switch (Self.CheckBaseClassAccess(OpRange.getBegin(),
                                      SrcType, DestType,
                                      Paths.front(),
                                diag::err_downcast_from_inaccessible_base)) {
    case Sema::AR_accessible:
    case Sema::AR_delayed:     // be optimistic
    case Sema::AR_dependent:   // be optimistic
      break;

    case Sema::AR_inaccessible:
      msg = 0;
      return TC_Failed;
    }
  }

  Self.BuildBasePathArray(Paths, BasePath);
  Kind = CK_BaseToDerived;
  return TC_Success;
}

/// TryStaticMemberPointerUpcast - Tests whether a conversion according to
/// C++ 5.2.9p9 is valid:
///
///   An rvalue of type "pointer to member of D of type cv1 T" can be
///   converted to an rvalue of type "pointer to member of B of type cv2 T",
///   where B is a base class of D [...].
///
TryCastResult
TryStaticMemberPointerUpcast(Sema &Self, ExprResult &SrcExpr, QualType SrcType, 
                             QualType DestType, bool CStyle, 
                             const SourceRange &OpRange,
                             unsigned &msg, CastKind &Kind,
                             CXXCastPath &BasePath) {
  const MemberPointerType *DestMemPtr = DestType->getAs<MemberPointerType>();
  if (!DestMemPtr)
    return TC_NotApplicable;

  bool WasOverloadedFunction = false;
  DeclAccessPair FoundOverload;
  if (SrcExpr.get()->getType() == Self.Context.OverloadTy) {
    if (FunctionDecl *Fn
          = Self.ResolveAddressOfOverloadedFunction(SrcExpr.get(), DestType, false,
                                                    FoundOverload)) {
      CXXMethodDecl *M = cast<CXXMethodDecl>(Fn);
      SrcType = Self.Context.getMemberPointerType(Fn->getType(),
                      Self.Context.getTypeDeclType(M->getParent()).getTypePtr());
      WasOverloadedFunction = true;
    }
  }
  
  const MemberPointerType *SrcMemPtr = SrcType->getAs<MemberPointerType>();
  if (!SrcMemPtr) {
    msg = diag::err_bad_static_cast_member_pointer_nonmp;
    return TC_NotApplicable;
  }

  // T == T, modulo cv
  if (!Self.Context.hasSameUnqualifiedType(SrcMemPtr->getPointeeType(),
                                           DestMemPtr->getPointeeType()))
    return TC_NotApplicable;

  // B base of D
  QualType SrcClass(SrcMemPtr->getClass(), 0);
  QualType DestClass(DestMemPtr->getClass(), 0);
  CXXBasePaths Paths(/*FindAmbiguities=*/true, /*RecordPaths=*/true,
                  /*DetectVirtual=*/true);
  if (Self.RequireCompleteType(OpRange.getBegin(), SrcClass, 0) ||
      !Self.IsDerivedFrom(SrcClass, DestClass, Paths)) {
    return TC_NotApplicable;
  }

  // B is a base of D. But is it an allowed base? If not, it's a hard error.
  if (Paths.isAmbiguous(Self.Context.getCanonicalType(DestClass))) {
    Paths.clear();
    Paths.setRecordingPaths(true);
    bool StillOkay = Self.IsDerivedFrom(SrcClass, DestClass, Paths);
    assert(StillOkay);
    (void)StillOkay;
    std::string PathDisplayStr = Self.getAmbiguousPathsDisplayString(Paths);
    Self.Diag(OpRange.getBegin(), diag::err_ambiguous_memptr_conv)
      << 1 << SrcClass << DestClass << PathDisplayStr << OpRange;
    msg = 0;
    return TC_Failed;
  }

  if (const RecordType *VBase = Paths.getDetectedVirtual()) {
    Self.Diag(OpRange.getBegin(), diag::err_memptr_conv_via_virtual)
      << SrcClass << DestClass << QualType(VBase, 0) << OpRange;
    msg = 0;
    return TC_Failed;
  }

  if (!CStyle) {
    switch (Self.CheckBaseClassAccess(OpRange.getBegin(),
                                      DestClass, SrcClass,
                                      Paths.front(),
                                      diag::err_upcast_to_inaccessible_base)) {
    case Sema::AR_accessible:
    case Sema::AR_delayed:
    case Sema::AR_dependent:
      // Optimistically assume that the delayed and dependent cases
      // will work out.
      break;

    case Sema::AR_inaccessible:
      msg = 0;
      return TC_Failed;
    }
  }

  if (WasOverloadedFunction) {
    // Resolve the address of the overloaded function again, this time
    // allowing complaints if something goes wrong.
    FunctionDecl *Fn = Self.ResolveAddressOfOverloadedFunction(SrcExpr.get(), 
                                                               DestType, 
                                                               true,
                                                               FoundOverload);
    if (!Fn) {
      msg = 0;
      return TC_Failed;
    }

    SrcExpr = Self.FixOverloadedFunctionReference(SrcExpr, FoundOverload, Fn);
    if (!SrcExpr.isUsable()) {
      msg = 0;
      return TC_Failed;
    }
  }

  Self.BuildBasePathArray(Paths, BasePath);
  Kind = CK_DerivedToBaseMemberPointer;
  return TC_Success;
}

/// TryStaticImplicitCast - Tests whether a conversion according to C++ 5.2.9p2
/// is valid:
///
///   An expression e can be explicitly converted to a type T using a
///   @c static_cast if the declaration "T t(e);" is well-formed [...].
TryCastResult
TryStaticImplicitCast(Sema &Self, ExprResult &SrcExpr, QualType DestType,
                      Sema::CheckedConversionKind CCK, 
                      const SourceRange &OpRange, unsigned &msg,
                      CastKind &Kind, bool ListInitialization) {
  if (DestType->isRecordType()) {
    if (Self.RequireCompleteType(OpRange.getBegin(), DestType,
                                 diag::err_bad_dynamic_cast_incomplete) ||
        Self.RequireNonAbstractType(OpRange.getBegin(), DestType,
                                    diag::err_allocation_of_abstract_type)) {
      msg = 0;
      return TC_Failed;
    }
  } else if (DestType->isMemberPointerType()) {
    if (Self.Context.getTargetInfo().getCXXABI().isMicrosoft()) {
      Self.RequireCompleteType(OpRange.getBegin(), DestType, 0);
    }
  }

  InitializedEntity Entity = InitializedEntity::InitializeTemporary(DestType);
  InitializationKind InitKind
    = (CCK == Sema::CCK_CStyleCast)
        ? InitializationKind::CreateCStyleCast(OpRange.getBegin(), OpRange,
                                               ListInitialization)
    : (CCK == Sema::CCK_FunctionalCast)
        ? InitializationKind::CreateFunctionalCast(OpRange, ListInitialization)
    : InitializationKind::CreateCast(OpRange);
  Expr *SrcExprRaw = SrcExpr.get();
  InitializationSequence InitSeq(Self, Entity, InitKind, SrcExprRaw);

  // At this point of CheckStaticCast, if the destination is a reference,
  // or the expression is an overload expression this has to work. 
  // There is no other way that works.
  // On the other hand, if we're checking a C-style cast, we've still got
  // the reinterpret_cast way.
  bool CStyle 
    = (CCK == Sema::CCK_CStyleCast || CCK == Sema::CCK_FunctionalCast);
  if (InitSeq.Failed() && (CStyle || !DestType->isReferenceType()))
    return TC_NotApplicable;
    
  ExprResult Result = InitSeq.Perform(Self, Entity, InitKind, SrcExprRaw);
  if (Result.isInvalid()) {
    msg = 0;
    return TC_Failed;
  }
  
  if (InitSeq.isConstructorInitialization())
    Kind = CK_ConstructorConversion;
  else
    Kind = CK_NoOp;
  
  SrcExpr = Result;
  return TC_Success;
}

/// TryConstCast - See if a const_cast from source to destination is allowed,
/// and perform it if it is.
static TryCastResult TryConstCast(Sema &Self, ExprResult &SrcExpr,
                                  QualType DestType, bool CStyle,
                                  unsigned &msg) {
  DestType = Self.Context.getCanonicalType(DestType);
  QualType SrcType = SrcExpr.get()->getType();
  bool NeedToMaterializeTemporary = false;

  if (const ReferenceType *DestTypeTmp =DestType->getAs<ReferenceType>()) {
    // C++11 5.2.11p4:
    //   if a pointer to T1 can be explicitly converted to the type "pointer to
    //   T2" using a const_cast, then the following conversions can also be
    //   made:
    //    -- an lvalue of type T1 can be explicitly converted to an lvalue of
    //       type T2 using the cast const_cast<T2&>;
    //    -- a glvalue of type T1 can be explicitly converted to an xvalue of
    //       type T2 using the cast const_cast<T2&&>; and
    //    -- if T1 is a class type, a prvalue of type T1 can be explicitly
    //       converted to an xvalue of type T2 using the cast const_cast<T2&&>.

    if (isa<LValueReferenceType>(DestTypeTmp) && !SrcExpr.get()->isLValue()) {
      // Cannot const_cast non-lvalue to lvalue reference type. But if this
      // is C-style, static_cast might find a way, so we simply suggest a
      // message and tell the parent to keep searching.
      msg = diag::err_bad_cxx_cast_rvalue;
      return TC_NotApplicable;
    }

    if (isa<RValueReferenceType>(DestTypeTmp) && SrcExpr.get()->isRValue()) {
      if (!SrcType->isRecordType()) {
        // Cannot const_cast non-class prvalue to rvalue reference type. But if
        // this is C-style, static_cast can do this.
        msg = diag::err_bad_cxx_cast_rvalue;
        return TC_NotApplicable;
      }

      // Materialize the class prvalue so that the const_cast can bind a
      // reference to it.
      NeedToMaterializeTemporary = true;
    }

    // It's not completely clear under the standard whether we can
    // const_cast bit-field gl-values.  Doing so would not be
    // intrinsically complicated, but for now, we say no for
    // consistency with other compilers and await the word of the
    // committee.
    if (SrcExpr.get()->refersToBitField()) {
      msg = diag::err_bad_cxx_cast_bitfield;
      return TC_NotApplicable;
    }

    DestType = Self.Context.getPointerType(DestTypeTmp->getPointeeType());
    SrcType = Self.Context.getPointerType(SrcType);
  }

  // C++ 5.2.11p5: For a const_cast involving pointers to data members [...]
  //   the rules for const_cast are the same as those used for pointers.

  if (!DestType->isPointerType() &&
      !DestType->isMemberPointerType() &&
      !DestType->isObjCObjectPointerType()) {
    // Cannot cast to non-pointer, non-reference type. Note that, if DestType
    // was a reference type, we converted it to a pointer above.
    // The status of rvalue references isn't entirely clear, but it looks like
    // conversion to them is simply invalid.
    // C++ 5.2.11p3: For two pointer types [...]
    if (!CStyle)
      msg = diag::err_bad_const_cast_dest;
    return TC_NotApplicable;
  }
  if (DestType->isFunctionPointerType() ||
      DestType->isMemberFunctionPointerType()) {
    // Cannot cast direct function pointers.
    // C++ 5.2.11p2: [...] where T is any object type or the void type [...]
    // T is the ultimate pointee of source and target type.
    if (!CStyle)
      msg = diag::err_bad_const_cast_dest;
    return TC_NotApplicable;
  }
  SrcType = Self.Context.getCanonicalType(SrcType);

  // Unwrap the pointers. Ignore qualifiers. Terminate early if the types are
  // completely equal.
  // C++ 5.2.11p3 describes the core semantics of const_cast. All cv specifiers
  // in multi-level pointers may change, but the level count must be the same,
  // as must be the final pointee type.
  while (SrcType != DestType &&
         Self.Context.UnwrapSimilarPointerTypes(SrcType, DestType)) {
    Qualifiers SrcQuals, DestQuals;
    SrcType = Self.Context.getUnqualifiedArrayType(SrcType, SrcQuals);
    DestType = Self.Context.getUnqualifiedArrayType(DestType, DestQuals);
    
    // const_cast is permitted to strip cvr-qualifiers, only. Make sure that
    // the other qualifiers (e.g., address spaces) are identical.
    SrcQuals.removeCVRQualifiers();
    DestQuals.removeCVRQualifiers();
    if (SrcQuals != DestQuals)
      return TC_NotApplicable;
  }

  // Since we're dealing in canonical types, the remainder must be the same.
  if (SrcType != DestType)
    return TC_NotApplicable;

  if (NeedToMaterializeTemporary)
    // This is a const_cast from a class prvalue to an rvalue reference type.
    // Materialize a temporary to store the result of the conversion.
    SrcExpr = new (Self.Context) MaterializeTemporaryExpr(
<<<<<<< HEAD
        SrcType, SrcExpr.take(), /*IsLValueReference*/ false);
=======
        SrcType, SrcExpr.get(), /*IsLValueReference*/ false);
>>>>>>> ec81a0dc

  return TC_Success;
}

// Checks for undefined behavior in reinterpret_cast.
// The cases that is checked for is:
// *reinterpret_cast<T*>(&a)
// reinterpret_cast<T&>(a)
// where accessing 'a' as type 'T' will result in undefined behavior.
void Sema::CheckCompatibleReinterpretCast(QualType SrcType, QualType DestType,
                                          bool IsDereference,
                                          SourceRange Range) {
  unsigned DiagID = IsDereference ?
                        diag::warn_pointer_indirection_from_incompatible_type :
                        diag::warn_undefined_reinterpret_cast;

  if (Diags.isIgnored(DiagID, Range.getBegin()))
    return;

  QualType SrcTy, DestTy;
  if (IsDereference) {
    if (!SrcType->getAs<PointerType>() || !DestType->getAs<PointerType>()) {
      return;
    }
    SrcTy = SrcType->getPointeeType();
    DestTy = DestType->getPointeeType();
  } else {
    if (!DestType->getAs<ReferenceType>()) {
      return;
    }
    SrcTy = SrcType;
    DestTy = DestType->getPointeeType();
  }

  // Cast is compatible if the types are the same.
  if (Context.hasSameUnqualifiedType(DestTy, SrcTy)) {
    return;
  }
  // or one of the types is a char or void type
  if (DestTy->isAnyCharacterType() || DestTy->isVoidType() ||
      SrcTy->isAnyCharacterType() || SrcTy->isVoidType()) {
    return;
  }
  // or one of the types is a tag type.
  if (SrcTy->getAs<TagType>() || DestTy->getAs<TagType>()) {
    return;
  }

  // FIXME: Scoped enums?
  if ((SrcTy->isUnsignedIntegerType() && DestTy->isSignedIntegerType()) ||
      (SrcTy->isSignedIntegerType() && DestTy->isUnsignedIntegerType())) {
    if (Context.getTypeSize(DestTy) == Context.getTypeSize(SrcTy)) {
      return;
    }
  }

  Diag(Range.getBegin(), DiagID) << SrcType << DestType << Range;
}

static void DiagnoseCastOfObjCSEL(Sema &Self, const ExprResult &SrcExpr,
                                  QualType DestType) {
  QualType SrcType = SrcExpr.get()->getType();
  if (Self.Context.hasSameType(SrcType, DestType))
    return;
  if (const PointerType *SrcPtrTy = SrcType->getAs<PointerType>())
    if (SrcPtrTy->isObjCSelType()) {
      QualType DT = DestType;
      if (isa<PointerType>(DestType))
        DT = DestType->getPointeeType();
      if (!DT.getUnqualifiedType()->isVoidType())
        Self.Diag(SrcExpr.get()->getExprLoc(),
                  diag::warn_cast_pointer_from_sel)
        << SrcType << DestType << SrcExpr.get()->getSourceRange();
    }
}

static void checkIntToPointerCast(bool CStyle, SourceLocation Loc,
                                  const Expr *SrcExpr, QualType DestType,
                                  Sema &Self) {
  QualType SrcType = SrcExpr->getType();

  // Not warning on reinterpret_cast, boolean, constant expressions, etc
  // are not explicit design choices, but consistent with GCC's behavior.
  // Feel free to modify them if you've reason/evidence for an alternative.
  if (CStyle && SrcType->isIntegralType(Self.Context)
      && !SrcType->isBooleanType()
      && !SrcType->isEnumeralType()
      && !SrcExpr->isIntegerConstantExpr(Self.Context)
      && Self.Context.getTypeSize(DestType) >
         Self.Context.getTypeSize(SrcType)) {
    // Separate between casts to void* and non-void* pointers.
    // Some APIs use (abuse) void* for something like a user context,
    // and often that value is an integer even if it isn't a pointer itself.
    // Having a separate warning flag allows users to control the warning
    // for their workflow.
    unsigned Diag = DestType->isVoidPointerType() ?
                      diag::warn_int_to_void_pointer_cast
                    : diag::warn_int_to_pointer_cast;
    Self.Diag(Loc, Diag) << SrcType << DestType;
  }
}

static TryCastResult TryReinterpretCast(Sema &Self, ExprResult &SrcExpr,
                                        QualType DestType, bool CStyle,
                                        const SourceRange &OpRange,
                                        unsigned &msg,
                                        CastKind &Kind) {
  bool IsLValueCast = false;
  
  DestType = Self.Context.getCanonicalType(DestType);
  QualType SrcType = SrcExpr.get()->getType();

  // Is the source an overloaded name? (i.e. &foo)
  // If so, reinterpret_cast can not help us here (13.4, p1, bullet 5) ...
  if (SrcType == Self.Context.OverloadTy) {
    // ... unless foo<int> resolves to an lvalue unambiguously.
    // TODO: what if this fails because of DiagnoseUseOfDecl or something
    // like it?
    ExprResult SingleFunctionExpr = SrcExpr;
    if (Self.ResolveAndFixSingleFunctionTemplateSpecialization(
          SingleFunctionExpr,
          Expr::getValueKindForType(DestType) == VK_RValue // Convert Fun to Ptr 
        ) && SingleFunctionExpr.isUsable()) {
      SrcExpr = SingleFunctionExpr;
      SrcType = SrcExpr.get()->getType();
    } else {
      return TC_NotApplicable;
    }
  }

  if (const ReferenceType *DestTypeTmp = DestType->getAs<ReferenceType>()) {
    if (!SrcExpr.get()->isGLValue()) {
      // Cannot cast non-glvalue to (lvalue or rvalue) reference type. See the
      // similar comment in const_cast.
      msg = diag::err_bad_cxx_cast_rvalue;
      return TC_NotApplicable;
    }

    if (!CStyle) {
      Self.CheckCompatibleReinterpretCast(SrcType, DestType,
                                          /*isDereference=*/false, OpRange);
    }

    // C++ 5.2.10p10: [...] a reference cast reinterpret_cast<T&>(x) has the
    //   same effect as the conversion *reinterpret_cast<T*>(&x) with the
    //   built-in & and * operators.

    const char *inappropriate = nullptr;
    switch (SrcExpr.get()->getObjectKind()) {
    case OK_Ordinary:
      break;
    case OK_BitField:        inappropriate = "bit-field";           break;
    case OK_VectorComponent: inappropriate = "vector element";      break;
    case OK_ObjCProperty:    inappropriate = "property expression"; break;
    case OK_ObjCSubscript:   inappropriate = "container subscripting expression"; 
                             break;
    }
    if (inappropriate) {
      Self.Diag(OpRange.getBegin(), diag::err_bad_reinterpret_cast_reference)
          << inappropriate << DestType
          << OpRange << SrcExpr.get()->getSourceRange();
      msg = 0; SrcExpr = ExprError();
      return TC_NotApplicable;
    }

    // This code does this transformation for the checked types.
    DestType = Self.Context.getPointerType(DestTypeTmp->getPointeeType());
    SrcType = Self.Context.getPointerType(SrcType);
    
    IsLValueCast = true;
  }

  // Canonicalize source for comparison.
  SrcType = Self.Context.getCanonicalType(SrcType);

  const MemberPointerType *DestMemPtr = DestType->getAs<MemberPointerType>(),
                          *SrcMemPtr = SrcType->getAs<MemberPointerType>();
  if (DestMemPtr && SrcMemPtr) {
    // C++ 5.2.10p9: An rvalue of type "pointer to member of X of type T1"
    //   can be explicitly converted to an rvalue of type "pointer to member
    //   of Y of type T2" if T1 and T2 are both function types or both object
    //   types.
    if (DestMemPtr->getPointeeType()->isFunctionType() !=
        SrcMemPtr->getPointeeType()->isFunctionType())
      return TC_NotApplicable;

    // C++ 5.2.10p2: The reinterpret_cast operator shall not cast away
    //   constness.
    // A reinterpret_cast followed by a const_cast can, though, so in C-style,
    // we accept it.
    if (CastsAwayConstness(Self, SrcType, DestType, /*CheckCVR=*/!CStyle,
                           /*CheckObjCLifetime=*/CStyle)) {
      msg = diag::err_bad_cxx_cast_qualifiers_away;
      return TC_Failed;
    }

    if (Self.Context.getTargetInfo().getCXXABI().isMicrosoft()) {
      // We need to determine the inheritance model that the class will use if
      // haven't yet.
      Self.RequireCompleteType(OpRange.getBegin(), SrcType, 0);
      Self.RequireCompleteType(OpRange.getBegin(), DestType, 0);
    }

    // Don't allow casting between member pointers of different sizes.
    if (Self.Context.getTypeSize(DestMemPtr) !=
        Self.Context.getTypeSize(SrcMemPtr)) {
      msg = diag::err_bad_cxx_cast_member_pointer_size;
      return TC_Failed;
    }

    // A valid member pointer cast.
    assert(!IsLValueCast);
    Kind = CK_ReinterpretMemberPointer;
    return TC_Success;
  }

  // See below for the enumeral issue.
  if (SrcType->isNullPtrType() && DestType->isIntegralType(Self.Context)) {
    // C++0x 5.2.10p4: A pointer can be explicitly converted to any integral
    //   type large enough to hold it. A value of std::nullptr_t can be
    //   converted to an integral type; the conversion has the same meaning
    //   and validity as a conversion of (void*)0 to the integral type.
    if (Self.Context.getTypeSize(SrcType) >
        Self.Context.getTypeSize(DestType)) {
      msg = diag::err_bad_reinterpret_cast_small_int;
      return TC_Failed;
    }
    Kind = CK_PointerToIntegral;
    return TC_Success;
  }

  bool destIsVector = DestType->isVectorType();
  bool srcIsVector = SrcType->isVectorType();
  if (srcIsVector || destIsVector) {
    // FIXME: Should this also apply to floating point types?
    bool srcIsScalar = SrcType->isIntegralType(Self.Context);
    bool destIsScalar = DestType->isIntegralType(Self.Context);
    
    // Check if this is a cast between a vector and something else.
    if (!(srcIsScalar && destIsVector) && !(srcIsVector && destIsScalar) &&
        !(srcIsVector && destIsVector))
      return TC_NotApplicable;

    // If both types have the same size, we can successfully cast.
    if (Self.Context.getTypeSize(SrcType)
          == Self.Context.getTypeSize(DestType)) {
      Kind = CK_BitCast;
      return TC_Success;
    }
    
    if (destIsScalar)
      msg = diag::err_bad_cxx_cast_vector_to_scalar_different_size;
    else if (srcIsScalar)
      msg = diag::err_bad_cxx_cast_scalar_to_vector_different_size;
    else
      msg = diag::err_bad_cxx_cast_vector_to_vector_different_size;
    
    return TC_Failed;
  }

  if (SrcType == DestType) {
    // C++ 5.2.10p2 has a note that mentions that, subject to all other
    // restrictions, a cast to the same type is allowed so long as it does not
    // cast away constness. In C++98, the intent was not entirely clear here, 
    // since all other paragraphs explicitly forbid casts to the same type.
    // C++11 clarifies this case with p2.
    //
    // The only allowed types are: integral, enumeration, pointer, or 
    // pointer-to-member types.  We also won't restrict Obj-C pointers either.
    Kind = CK_NoOp;
    TryCastResult Result = TC_NotApplicable;
    if (SrcType->isIntegralOrEnumerationType() ||
        SrcType->isAnyPointerType() ||
        SrcType->isMemberPointerType() ||
        SrcType->isBlockPointerType()) {
      Result = TC_Success;
    }
    return Result;
  }

  bool destIsPtr = DestType->isAnyPointerType() ||
                   DestType->isBlockPointerType();
  bool srcIsPtr = SrcType->isAnyPointerType() ||
                  SrcType->isBlockPointerType();
  if (!destIsPtr && !srcIsPtr) {
    // Except for std::nullptr_t->integer and lvalue->reference, which are
    // handled above, at least one of the two arguments must be a pointer.
    return TC_NotApplicable;
  }

  if (DestType->isIntegralType(Self.Context)) {
    assert(srcIsPtr && "One type must be a pointer");
    // C++ 5.2.10p4: A pointer can be explicitly converted to any integral
    //   type large enough to hold it; except in Microsoft mode, where the
    //   integral type size doesn't matter (except we don't allow bool).
    bool MicrosoftException = Self.getLangOpts().MicrosoftExt &&
                              !DestType->isBooleanType();
    if ((Self.Context.getTypeSize(SrcType) >
         Self.Context.getTypeSize(DestType)) &&
         !MicrosoftException) {
      msg = diag::err_bad_reinterpret_cast_small_int;
      return TC_Failed;
    }
    Kind = CK_PointerToIntegral;
    return TC_Success;
  }

  if (SrcType->isIntegralOrEnumerationType()) {
    assert(destIsPtr && "One type must be a pointer");
    checkIntToPointerCast(CStyle, OpRange.getBegin(), SrcExpr.get(), DestType,
                          Self);
    // C++ 5.2.10p5: A value of integral or enumeration type can be explicitly
    //   converted to a pointer.
    // C++ 5.2.10p9: [Note: ...a null pointer constant of integral type is not
    //   necessarily converted to a null pointer value.]
    Kind = CK_IntegralToPointer;
    return TC_Success;
  }

  if (!destIsPtr || !srcIsPtr) {
    // With the valid non-pointer conversions out of the way, we can be even
    // more stringent.
    return TC_NotApplicable;
  }

  // C++ 5.2.10p2: The reinterpret_cast operator shall not cast away constness.
  // The C-style cast operator can.
  if (CastsAwayConstness(Self, SrcType, DestType, /*CheckCVR=*/!CStyle,
                         /*CheckObjCLifetime=*/CStyle)) {
    msg = diag::err_bad_cxx_cast_qualifiers_away;
    return TC_Failed;
  }
  
  // Cannot convert between block pointers and Objective-C object pointers.
  if ((SrcType->isBlockPointerType() && DestType->isObjCObjectPointerType()) ||
      (DestType->isBlockPointerType() && SrcType->isObjCObjectPointerType()))
    return TC_NotApplicable;

  if (IsLValueCast) {
    Kind = CK_LValueBitCast;
  } else if (DestType->isObjCObjectPointerType()) {
    Kind = Self.PrepareCastToObjCObjectPointer(SrcExpr);
  } else if (DestType->isBlockPointerType()) {
    if (!SrcType->isBlockPointerType()) {
      Kind = CK_AnyPointerToBlockPointerCast;
    } else {
      Kind = CK_BitCast;
    }
  } else {
    Kind = CK_BitCast;
  }

  // Any pointer can be cast to an Objective-C pointer type with a C-style
  // cast.
  if (CStyle && DestType->isObjCObjectPointerType()) {
    return TC_Success;
  }
  if (CStyle)
    DiagnoseCastOfObjCSEL(Self, SrcExpr, DestType);
  
  // Not casting away constness, so the only remaining check is for compatible
  // pointer categories.

  if (SrcType->isFunctionPointerType()) {
    if (DestType->isFunctionPointerType()) {
      // C++ 5.2.10p6: A pointer to a function can be explicitly converted to
      // a pointer to a function of a different type.
      return TC_Success;
    }

    // C++0x 5.2.10p8: Converting a pointer to a function into a pointer to
    //   an object type or vice versa is conditionally-supported.
    // Compilers support it in C++03 too, though, because it's necessary for
    // casting the return value of dlsym() and GetProcAddress().
    // FIXME: Conditionally-supported behavior should be configurable in the
    // TargetInfo or similar.
    Self.Diag(OpRange.getBegin(),
              Self.getLangOpts().CPlusPlus11 ?
                diag::warn_cxx98_compat_cast_fn_obj : diag::ext_cast_fn_obj)
      << OpRange;
    return TC_Success;
  }

  if (DestType->isFunctionPointerType()) {
    // See above.
    Self.Diag(OpRange.getBegin(),
              Self.getLangOpts().CPlusPlus11 ?
                diag::warn_cxx98_compat_cast_fn_obj : diag::ext_cast_fn_obj)
      << OpRange;
    return TC_Success;
  }
  
  // C++ 5.2.10p7: A pointer to an object can be explicitly converted to
  //   a pointer to an object of different type.
  // Void pointers are not specified, but supported by every compiler out there.
  // So we finish by allowing everything that remains - it's got to be two
  // object pointers.
  return TC_Success;
}                                     

void CastOperation::CheckCXXCStyleCast(bool FunctionalStyle,
                                       bool ListInitialization) {
  // Handle placeholders.
  if (isPlaceholder()) {
    // C-style casts can resolve __unknown_any types.
    if (claimPlaceholder(BuiltinType::UnknownAny)) {
      SrcExpr = Self.checkUnknownAnyCast(DestRange, DestType,
                                         SrcExpr.get(), Kind,
                                         ValueKind, BasePath);
      return;
    }

    checkNonOverloadPlaceholders();
    if (SrcExpr.isInvalid())
      return;
  }

  // C++ 5.2.9p4: Any expression can be explicitly converted to type "cv void".
  // This test is outside everything else because it's the only case where
  // a non-lvalue-reference target type does not lead to decay.
  if (DestType->isVoidType()) {
    Kind = CK_ToVoid;

    if (claimPlaceholder(BuiltinType::Overload)) {
      Self.ResolveAndFixSingleFunctionTemplateSpecialization(
                  SrcExpr, /* Decay Function to ptr */ false, 
                  /* Complain */ true, DestRange, DestType,
                  diag::err_bad_cstyle_cast_overload);
      if (SrcExpr.isInvalid())
        return;
    }

    SrcExpr = Self.IgnoredValueConversions(SrcExpr.get());
    return;
  }

  // If the type is dependent, we won't do any other semantic analysis now.
  if (DestType->isDependentType() || SrcExpr.get()->isTypeDependent() ||
      SrcExpr.get()->isValueDependent()) {
    assert(Kind == CK_Dependent);
    return;
  }

  if (ValueKind == VK_RValue && !DestType->isRecordType() &&
      !isPlaceholder(BuiltinType::Overload)) {
    SrcExpr = Self.DefaultFunctionArrayLvalueConversion(SrcExpr.get());
    if (SrcExpr.isInvalid())
      return;
  }

  // AltiVec vector initialization with a single literal.
  if (const VectorType *vecTy = DestType->getAs<VectorType>())
    if (vecTy->getVectorKind() == VectorType::AltiVecVector
        && (SrcExpr.get()->getType()->isIntegerType()
            || SrcExpr.get()->getType()->isFloatingType())) {
      Kind = CK_VectorSplat;
      return;
    }

  // C++ [expr.cast]p5: The conversions performed by
  //   - a const_cast,
  //   - a static_cast,
  //   - a static_cast followed by a const_cast,
  //   - a reinterpret_cast, or
  //   - a reinterpret_cast followed by a const_cast,
  //   can be performed using the cast notation of explicit type conversion.
  //   [...] If a conversion can be interpreted in more than one of the ways
  //   listed above, the interpretation that appears first in the list is used,
  //   even if a cast resulting from that interpretation is ill-formed.
  // In plain language, this means trying a const_cast ...
  unsigned msg = diag::err_bad_cxx_cast_generic;
  TryCastResult tcr = TryConstCast(Self, SrcExpr, DestType,
                                   /*CStyle*/true, msg);
  if (SrcExpr.isInvalid())
    return;
  if (tcr == TC_Success)
    Kind = CK_NoOp;

  Sema::CheckedConversionKind CCK
    = FunctionalStyle? Sema::CCK_FunctionalCast
                     : Sema::CCK_CStyleCast;
  if (tcr == TC_NotApplicable) {
    // ... or if that is not possible, a static_cast, ignoring const, ...
    tcr = TryStaticCast(Self, SrcExpr, DestType, CCK, OpRange,
                        msg, Kind, BasePath, ListInitialization);
    if (SrcExpr.isInvalid())
      return;

    if (tcr == TC_NotApplicable) {
      // ... and finally a reinterpret_cast, ignoring const.
      tcr = TryReinterpretCast(Self, SrcExpr, DestType, /*CStyle*/true,
                               OpRange, msg, Kind);
      if (SrcExpr.isInvalid())
        return;
    }
  }

  if (Self.getLangOpts().ObjCAutoRefCount && tcr == TC_Success)
    checkObjCARCConversion(CCK);

  if (tcr != TC_Success && msg != 0) {
    if (SrcExpr.get()->getType() == Self.Context.OverloadTy) {
      DeclAccessPair Found;
      FunctionDecl *Fn = Self.ResolveAddressOfOverloadedFunction(SrcExpr.get(),
                                DestType,
                                /*Complain*/ true,
                                Found);
      if (Fn) {
        // If DestType is a function type (not to be confused with the function
        // pointer type), it will be possible to resolve the function address,
        // but the type cast should be considered as failure.
        OverloadExpr *OE = OverloadExpr::find(SrcExpr.get()).Expression;
        Self.Diag(OpRange.getBegin(), diag::err_bad_cstyle_cast_overload)
          << OE->getName() << DestType << OpRange
          << OE->getQualifierLoc().getSourceRange();
        Self.NoteAllOverloadCandidates(SrcExpr.get());
      }
    } else {
      diagnoseBadCast(Self, msg, (FunctionalStyle ? CT_Functional : CT_CStyle),
                      OpRange, SrcExpr.get(), DestType, ListInitialization);
    }
  } else if (Kind == CK_BitCast) {
    checkCastAlign();
  }

  // Clear out SrcExpr if there was a fatal error.
  if (tcr != TC_Success)
    SrcExpr = ExprError();
}

/// DiagnoseBadFunctionCast - Warn whenever a function call is cast to a 
///  non-matching type. Such as enum function call to int, int call to
/// pointer; etc. Cast to 'void' is an exception.
static void DiagnoseBadFunctionCast(Sema &Self, const ExprResult &SrcExpr,
                                  QualType DestType) {
  if (Self.Diags.isIgnored(diag::warn_bad_function_cast,
                           SrcExpr.get()->getExprLoc()))
    return;
  
  if (!isa<CallExpr>(SrcExpr.get()))
    return;
  
  QualType SrcType = SrcExpr.get()->getType();
  if (DestType.getUnqualifiedType()->isVoidType())
    return;
  if ((SrcType->isAnyPointerType() || SrcType->isBlockPointerType())
      && (DestType->isAnyPointerType() || DestType->isBlockPointerType()))
    return;
  if (SrcType->isIntegerType() && DestType->isIntegerType() &&
      (SrcType->isBooleanType() == DestType->isBooleanType()) &&
      (SrcType->isEnumeralType() == DestType->isEnumeralType()))
    return;
  if (SrcType->isRealFloatingType() && DestType->isRealFloatingType())
    return;
  if (SrcType->isEnumeralType() && DestType->isEnumeralType())
    return;
  if (SrcType->isComplexType() && DestType->isComplexType())
    return;
  if (SrcType->isComplexIntegerType() && DestType->isComplexIntegerType())
    return;
  
  Self.Diag(SrcExpr.get()->getExprLoc(),
            diag::warn_bad_function_cast)
            << SrcType << DestType << SrcExpr.get()->getSourceRange();
}

/// Check the semantics of a C-style cast operation, in C.
void CastOperation::CheckCStyleCast() {
  assert(!Self.getLangOpts().CPlusPlus);

  // C-style casts can resolve __unknown_any types.
  if (claimPlaceholder(BuiltinType::UnknownAny)) {
    SrcExpr = Self.checkUnknownAnyCast(DestRange, DestType,
                                       SrcExpr.get(), Kind,
                                       ValueKind, BasePath);
    return;
  }

  // C99 6.5.4p2: the cast type needs to be void or scalar and the expression
  // type needs to be scalar.
  if (DestType->isVoidType()) {
    // We don't necessarily do lvalue-to-rvalue conversions on this.
    SrcExpr = Self.IgnoredValueConversions(SrcExpr.get());
    if (SrcExpr.isInvalid())
      return;

    // Cast to void allows any expr type.
    Kind = CK_ToVoid;
    return;
  }

  SrcExpr = Self.DefaultFunctionArrayLvalueConversion(SrcExpr.get());
  if (SrcExpr.isInvalid())
    return;
  QualType SrcType = SrcExpr.get()->getType();

  assert(!SrcType->isPlaceholderType());

  // OpenCL v1 s6.5: Casting a pointer to address space A to a pointer to
  // address space B is illegal.
  if (Self.getLangOpts().OpenCL && DestType->isPointerType() &&
      SrcType->isPointerType()) {
    if (DestType->getPointeeType().getAddressSpace() !=
        SrcType->getPointeeType().getAddressSpace()) {
      Self.Diag(OpRange.getBegin(),
                diag::err_typecheck_incompatible_address_space)
          << SrcType << DestType << Sema::AA_Casting
          << SrcExpr.get()->getSourceRange();
      SrcExpr = ExprError();
      return;
    }
  }

  if (Self.RequireCompleteType(OpRange.getBegin(), DestType,
                               diag::err_typecheck_cast_to_incomplete)) {
    SrcExpr = ExprError();
    return;
  }

  if (!DestType->isScalarType() && !DestType->isVectorType()) {
    const RecordType *DestRecordTy = DestType->getAs<RecordType>();

    if (DestRecordTy && Self.Context.hasSameUnqualifiedType(DestType, SrcType)){
      // GCC struct/union extension: allow cast to self.
      Self.Diag(OpRange.getBegin(), diag::ext_typecheck_cast_nonscalar)
        << DestType << SrcExpr.get()->getSourceRange();
      Kind = CK_NoOp;
      return;
    }

    // GCC's cast to union extension.
    if (DestRecordTy && DestRecordTy->getDecl()->isUnion()) {
      RecordDecl *RD = DestRecordTy->getDecl();
      RecordDecl::field_iterator Field, FieldEnd;
      for (Field = RD->field_begin(), FieldEnd = RD->field_end();
           Field != FieldEnd; ++Field) {
        if (Self.Context.hasSameUnqualifiedType(Field->getType(), SrcType) &&
            !Field->isUnnamedBitfield()) {
          Self.Diag(OpRange.getBegin(), diag::ext_typecheck_cast_to_union)
            << SrcExpr.get()->getSourceRange();
          break;
        }
      }
      if (Field == FieldEnd) {
        Self.Diag(OpRange.getBegin(), diag::err_typecheck_cast_to_union_no_type)
          << SrcType << SrcExpr.get()->getSourceRange();
        SrcExpr = ExprError();
        return;
      }
      Kind = CK_ToUnion;
      return;
    }

    // Reject any other conversions to non-scalar types.
    Self.Diag(OpRange.getBegin(), diag::err_typecheck_cond_expect_scalar)
      << DestType << SrcExpr.get()->getSourceRange();
    SrcExpr = ExprError();
    return;
  }

  // The type we're casting to is known to be a scalar or vector.

  // Require the operand to be a scalar or vector.
  if (!SrcType->isScalarType() && !SrcType->isVectorType()) {
    Self.Diag(SrcExpr.get()->getExprLoc(),
              diag::err_typecheck_expect_scalar_operand)
      << SrcType << SrcExpr.get()->getSourceRange();
    SrcExpr = ExprError();
    return;
  }

  if (DestType->isExtVectorType()) {
    SrcExpr = Self.CheckExtVectorCast(OpRange, DestType, SrcExpr.get(), Kind);
    return;
  }

  if (const VectorType *DestVecTy = DestType->getAs<VectorType>()) {
    if (DestVecTy->getVectorKind() == VectorType::AltiVecVector &&
          (SrcType->isIntegerType() || SrcType->isFloatingType())) {
      Kind = CK_VectorSplat;
    } else if (Self.CheckVectorCast(OpRange, DestType, SrcType, Kind)) {
      SrcExpr = ExprError();
    }
    return;
  }

  if (SrcType->isVectorType()) {
    if (Self.CheckVectorCast(OpRange, SrcType, DestType, Kind))
      SrcExpr = ExprError();
    return;
  }

  // The source and target types are both scalars, i.e.
  //   - arithmetic types (fundamental, enum, and complex)
  //   - all kinds of pointers
  // Note that member pointers were filtered out with C++, above.

  if (isa<ObjCSelectorExpr>(SrcExpr.get())) {
    Self.Diag(SrcExpr.get()->getExprLoc(), diag::err_cast_selector_expr);
    SrcExpr = ExprError();
    return;
  }

  // If either type is a pointer, the other type has to be either an
  // integer or a pointer.
  if (!DestType->isArithmeticType()) {
    if (!SrcType->isIntegralType(Self.Context) && SrcType->isArithmeticType()) {
      Self.Diag(SrcExpr.get()->getExprLoc(),
                diag::err_cast_pointer_from_non_pointer_int)
        << SrcType << SrcExpr.get()->getSourceRange();
      SrcExpr = ExprError();
      return;
    }
    checkIntToPointerCast(/* CStyle */ true, OpRange.getBegin(), SrcExpr.get(),
                          DestType, Self);
  } else if (!SrcType->isArithmeticType()) {
    if (!DestType->isIntegralType(Self.Context) &&
        DestType->isArithmeticType()) {
      Self.Diag(SrcExpr.get()->getLocStart(),
           diag::err_cast_pointer_to_non_pointer_int)
        << DestType << SrcExpr.get()->getSourceRange();
      SrcExpr = ExprError();
      return;
    }
  }

  if (Self.getLangOpts().OpenCL && !Self.getOpenCLOptions().cl_khr_fp16) {
    if (DestType->isHalfType()) {
      Self.Diag(SrcExpr.get()->getLocStart(), diag::err_opencl_cast_to_half)
        << DestType << SrcExpr.get()->getSourceRange();
      SrcExpr = ExprError();
      return;
    }
  }

  // ARC imposes extra restrictions on casts.
  if (Self.getLangOpts().ObjCAutoRefCount) {
    checkObjCARCConversion(Sema::CCK_CStyleCast);
    if (SrcExpr.isInvalid())
      return;
    
    if (const PointerType *CastPtr = DestType->getAs<PointerType>()) {
      if (const PointerType *ExprPtr = SrcType->getAs<PointerType>()) {
        Qualifiers CastQuals = CastPtr->getPointeeType().getQualifiers();
        Qualifiers ExprQuals = ExprPtr->getPointeeType().getQualifiers();
        if (CastPtr->getPointeeType()->isObjCLifetimeType() && 
            ExprPtr->getPointeeType()->isObjCLifetimeType() &&
            !CastQuals.compatiblyIncludesObjCLifetime(ExprQuals)) {
          Self.Diag(SrcExpr.get()->getLocStart(), 
                    diag::err_typecheck_incompatible_ownership)
            << SrcType << DestType << Sema::AA_Casting
            << SrcExpr.get()->getSourceRange();
          return;
        }
      }
    } 
    else if (!Self.CheckObjCARCUnavailableWeakConversion(DestType, SrcType)) {
      Self.Diag(SrcExpr.get()->getLocStart(), 
                diag::err_arc_convesion_of_weak_unavailable)
        << 1 << SrcType << DestType << SrcExpr.get()->getSourceRange();
      SrcExpr = ExprError();
      return;
    }
  }
  
  DiagnoseCastOfObjCSEL(Self, SrcExpr, DestType);
  DiagnoseBadFunctionCast(Self, SrcExpr, DestType);
  Kind = Self.PrepareScalarCast(SrcExpr, DestType);
  if (SrcExpr.isInvalid())
    return;

  if (Kind == CK_BitCast)
    checkCastAlign();
}

ExprResult Sema::BuildCStyleCastExpr(SourceLocation LPLoc,
                                     TypeSourceInfo *CastTypeInfo,
                                     SourceLocation RPLoc,
                                     Expr *CastExpr) {
  CastOperation Op(*this, CastTypeInfo->getType(), CastExpr);  
  Op.DestRange = CastTypeInfo->getTypeLoc().getSourceRange();
  Op.OpRange = SourceRange(LPLoc, CastExpr->getLocEnd());

  if (getLangOpts().CPlusPlus) {
    Op.CheckCXXCStyleCast(/*FunctionalStyle=*/ false,
                          isa<InitListExpr>(CastExpr));
  } else {
    Op.CheckCStyleCast();
  }

  if (Op.SrcExpr.isInvalid())
    return ExprError();

  return Op.complete(CStyleCastExpr::Create(Context, Op.ResultType,
                              Op.ValueKind, Op.Kind, Op.SrcExpr.get(),
                              &Op.BasePath, CastTypeInfo, LPLoc, RPLoc));
}

ExprResult Sema::BuildCXXFunctionalCastExpr(TypeSourceInfo *CastTypeInfo,
                                            SourceLocation LPLoc,
                                            Expr *CastExpr,
                                            SourceLocation RPLoc) {
  assert(LPLoc.isValid() && "List-initialization shouldn't get here.");
  CastOperation Op(*this, CastTypeInfo->getType(), CastExpr);
  Op.DestRange = CastTypeInfo->getTypeLoc().getSourceRange();
  Op.OpRange = SourceRange(Op.DestRange.getBegin(), CastExpr->getLocEnd());

  Op.CheckCXXCStyleCast(/*FunctionalStyle=*/true, /*ListInit=*/false);
  if (Op.SrcExpr.isInvalid())
    return ExprError();
  
  if (CXXConstructExpr *ConstructExpr = dyn_cast<CXXConstructExpr>(Op.SrcExpr.get()))
    ConstructExpr->setParenOrBraceRange(SourceRange(LPLoc, RPLoc));

  return Op.complete(CXXFunctionalCastExpr::Create(Context, Op.ResultType,
                         Op.ValueKind, CastTypeInfo, Op.Kind,
                         Op.SrcExpr.get(), &Op.BasePath, LPLoc, RPLoc));
}<|MERGE_RESOLUTION|>--- conflicted
+++ resolved
@@ -285,11 +285,7 @@
         return ExprError();
     }
     return Op.complete(CXXReinterpretCastExpr::Create(Context, Op.ResultType,
-<<<<<<< HEAD
-                                    Op.ValueKind, Op.Kind, Op.SrcExpr.take(),
-=======
                                     Op.ValueKind, Op.Kind, Op.SrcExpr.get(),
->>>>>>> ec81a0dc
                                                       nullptr, DestTInfo, OpLoc,
                                                       Parens.getEnd(),
                                                       AngleBrackets));
@@ -1601,11 +1597,7 @@
     // This is a const_cast from a class prvalue to an rvalue reference type.
     // Materialize a temporary to store the result of the conversion.
     SrcExpr = new (Self.Context) MaterializeTemporaryExpr(
-<<<<<<< HEAD
-        SrcType, SrcExpr.take(), /*IsLValueReference*/ false);
-=======
         SrcType, SrcExpr.get(), /*IsLValueReference*/ false);
->>>>>>> ec81a0dc
 
   return TC_Success;
 }
