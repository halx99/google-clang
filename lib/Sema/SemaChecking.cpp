//===--- SemaChecking.cpp - Extra Semantic Checking -----------------------===//
//
//                     The LLVM Compiler Infrastructure
//
// This file is distributed under the University of Illinois Open Source
// License. See LICENSE.TXT for details.
//
//===----------------------------------------------------------------------===//
//
//  This file implements extra semantic analysis beyond what is enforced
//  by the C type system.
//
//===----------------------------------------------------------------------===//

#include "clang/Sema/SemaInternal.h"
#include "clang/AST/ASTContext.h"
#include "clang/AST/CharUnits.h"
#include "clang/AST/DeclCXX.h"
#include "clang/AST/DeclObjC.h"
#include "clang/AST/EvaluatedExprVisitor.h"
#include "clang/AST/Expr.h"
#include "clang/AST/ExprCXX.h"
#include "clang/AST/ExprObjC.h"
#include "clang/AST/StmtCXX.h"
#include "clang/AST/StmtObjC.h"
#include "clang/Analysis/Analyses/FormatString.h"
#include "clang/Basic/CharInfo.h"
#include "clang/Basic/TargetBuiltins.h"
#include "clang/Basic/TargetInfo.h"
#include "clang/Lex/Lexer.h" // TODO: Extract static functions to fix layering.
#include "clang/Sema/Initialization.h"
#include "clang/Sema/Lookup.h"
#include "clang/Sema/ScopeInfo.h"
#include "clang/Sema/Sema.h"
#include "llvm/ADT/STLExtras.h"
#include "llvm/ADT/SmallBitVector.h"
#include "llvm/ADT/SmallString.h"
#include "llvm/Support/ConvertUTF.h"
#include "llvm/Support/raw_ostream.h"
#include <limits>
using namespace clang;
using namespace sema;

SourceLocation Sema::getLocationOfStringLiteralByte(const StringLiteral *SL,
                                                    unsigned ByteNo) const {
  return SL->getLocationOfByte(ByteNo, getSourceManager(), LangOpts,
                               Context.getTargetInfo());
}

/// Checks that a call expression's argument count is the desired number.
/// This is useful when doing custom type-checking.  Returns true on error.
static bool checkArgCount(Sema &S, CallExpr *call, unsigned desiredArgCount) {
  unsigned argCount = call->getNumArgs();
  if (argCount == desiredArgCount) return false;

  if (argCount < desiredArgCount)
    return S.Diag(call->getLocEnd(), diag::err_typecheck_call_too_few_args)
        << 0 /*function call*/ << desiredArgCount << argCount
        << call->getSourceRange();

  // Highlight all the excess arguments.
  SourceRange range(call->getArg(desiredArgCount)->getLocStart(),
                    call->getArg(argCount - 1)->getLocEnd());
    
  return S.Diag(range.getBegin(), diag::err_typecheck_call_too_many_args)
    << 0 /*function call*/ << desiredArgCount << argCount
    << call->getArg(1)->getSourceRange();
}

/// Check that the first argument to __builtin_annotation is an integer
/// and the second argument is a non-wide string literal.
static bool SemaBuiltinAnnotation(Sema &S, CallExpr *TheCall) {
  if (checkArgCount(S, TheCall, 2))
    return true;

  // First argument should be an integer.
  Expr *ValArg = TheCall->getArg(0);
  QualType Ty = ValArg->getType();
  if (!Ty->isIntegerType()) {
    S.Diag(ValArg->getLocStart(), diag::err_builtin_annotation_first_arg)
      << ValArg->getSourceRange();
    return true;
  }

  // Second argument should be a constant string.
  Expr *StrArg = TheCall->getArg(1)->IgnoreParenCasts();
  StringLiteral *Literal = dyn_cast<StringLiteral>(StrArg);
  if (!Literal || !Literal->isAscii()) {
    S.Diag(StrArg->getLocStart(), diag::err_builtin_annotation_second_arg)
      << StrArg->getSourceRange();
    return true;
  }

  TheCall->setType(Ty);
  return false;
}

/// Check that the argument to __builtin_addressof is a glvalue, and set the
/// result type to the corresponding pointer type.
static bool SemaBuiltinAddressof(Sema &S, CallExpr *TheCall) {
  if (checkArgCount(S, TheCall, 1))
    return true;

  ExprResult Arg(TheCall->getArg(0));
  QualType ResultType = S.CheckAddressOfOperand(Arg, TheCall->getLocStart());
  if (ResultType.isNull())
    return true;

  TheCall->setArg(0, Arg.get());
  TheCall->setType(ResultType);
  return false;
}

ExprResult
Sema::CheckBuiltinFunctionCall(unsigned BuiltinID, CallExpr *TheCall) {
  ExprResult TheCallResult(TheCall);

  // Find out if any arguments are required to be integer constant expressions.
  unsigned ICEArguments = 0;
  ASTContext::GetBuiltinTypeError Error;
  Context.GetBuiltinType(BuiltinID, Error, &ICEArguments);
  if (Error != ASTContext::GE_None)
    ICEArguments = 0;  // Don't diagnose previously diagnosed errors.
  
  // If any arguments are required to be ICE's, check and diagnose.
  for (unsigned ArgNo = 0; ICEArguments != 0; ++ArgNo) {
    // Skip arguments not required to be ICE's.
    if ((ICEArguments & (1 << ArgNo)) == 0) continue;
    
    llvm::APSInt Result;
    if (SemaBuiltinConstantArg(TheCall, ArgNo, Result))
      return true;
    ICEArguments &= ~(1 << ArgNo);
  }
  
  switch (BuiltinID) {
  case Builtin::BI__builtin___CFStringMakeConstantString:
    assert(TheCall->getNumArgs() == 1 &&
           "Wrong # arguments to builtin CFStringMakeConstantString");
    if (CheckObjCString(TheCall->getArg(0)))
      return ExprError();
    break;
  case Builtin::BI__builtin_stdarg_start:
  case Builtin::BI__builtin_va_start:
  case Builtin::BI__va_start:
    if (SemaBuiltinVAStart(TheCall))
      return ExprError();
    break;
  case Builtin::BI__builtin_isgreater:
  case Builtin::BI__builtin_isgreaterequal:
  case Builtin::BI__builtin_isless:
  case Builtin::BI__builtin_islessequal:
  case Builtin::BI__builtin_islessgreater:
  case Builtin::BI__builtin_isunordered:
    if (SemaBuiltinUnorderedCompare(TheCall))
      return ExprError();
    break;
  case Builtin::BI__builtin_fpclassify:
    if (SemaBuiltinFPClassification(TheCall, 6))
      return ExprError();
    break;
  case Builtin::BI__builtin_isfinite:
  case Builtin::BI__builtin_isinf:
  case Builtin::BI__builtin_isinf_sign:
  case Builtin::BI__builtin_isnan:
  case Builtin::BI__builtin_isnormal:
    if (SemaBuiltinFPClassification(TheCall, 1))
      return ExprError();
    break;
  case Builtin::BI__builtin_shufflevector:
    return SemaBuiltinShuffleVector(TheCall);
    // TheCall will be freed by the smart pointer here, but that's fine, since
    // SemaBuiltinShuffleVector guts it, but then doesn't release it.
  case Builtin::BI__builtin_prefetch:
    if (SemaBuiltinPrefetch(TheCall))
      return ExprError();
    break;
  case Builtin::BI__builtin_object_size:
    if (SemaBuiltinConstantArgRange(TheCall, 1, 0, 3))
      return ExprError();
    break;
  case Builtin::BI__builtin_longjmp:
    if (SemaBuiltinLongjmp(TheCall))
      return ExprError();
    break;

  case Builtin::BI__builtin_classify_type:
    if (checkArgCount(*this, TheCall, 1)) return true;
    TheCall->setType(Context.IntTy);
    break;
  case Builtin::BI__builtin_constant_p:
    if (checkArgCount(*this, TheCall, 1)) return true;
    TheCall->setType(Context.IntTy);
    break;
  case Builtin::BI__sync_fetch_and_add:
  case Builtin::BI__sync_fetch_and_add_1:
  case Builtin::BI__sync_fetch_and_add_2:
  case Builtin::BI__sync_fetch_and_add_4:
  case Builtin::BI__sync_fetch_and_add_8:
  case Builtin::BI__sync_fetch_and_add_16:
  case Builtin::BI__sync_fetch_and_sub:
  case Builtin::BI__sync_fetch_and_sub_1:
  case Builtin::BI__sync_fetch_and_sub_2:
  case Builtin::BI__sync_fetch_and_sub_4:
  case Builtin::BI__sync_fetch_and_sub_8:
  case Builtin::BI__sync_fetch_and_sub_16:
  case Builtin::BI__sync_fetch_and_or:
  case Builtin::BI__sync_fetch_and_or_1:
  case Builtin::BI__sync_fetch_and_or_2:
  case Builtin::BI__sync_fetch_and_or_4:
  case Builtin::BI__sync_fetch_and_or_8:
  case Builtin::BI__sync_fetch_and_or_16:
  case Builtin::BI__sync_fetch_and_and:
  case Builtin::BI__sync_fetch_and_and_1:
  case Builtin::BI__sync_fetch_and_and_2:
  case Builtin::BI__sync_fetch_and_and_4:
  case Builtin::BI__sync_fetch_and_and_8:
  case Builtin::BI__sync_fetch_and_and_16:
  case Builtin::BI__sync_fetch_and_xor:
  case Builtin::BI__sync_fetch_and_xor_1:
  case Builtin::BI__sync_fetch_and_xor_2:
  case Builtin::BI__sync_fetch_and_xor_4:
  case Builtin::BI__sync_fetch_and_xor_8:
  case Builtin::BI__sync_fetch_and_xor_16:
  case Builtin::BI__sync_add_and_fetch:
  case Builtin::BI__sync_add_and_fetch_1:
  case Builtin::BI__sync_add_and_fetch_2:
  case Builtin::BI__sync_add_and_fetch_4:
  case Builtin::BI__sync_add_and_fetch_8:
  case Builtin::BI__sync_add_and_fetch_16:
  case Builtin::BI__sync_sub_and_fetch:
  case Builtin::BI__sync_sub_and_fetch_1:
  case Builtin::BI__sync_sub_and_fetch_2:
  case Builtin::BI__sync_sub_and_fetch_4:
  case Builtin::BI__sync_sub_and_fetch_8:
  case Builtin::BI__sync_sub_and_fetch_16:
  case Builtin::BI__sync_and_and_fetch:
  case Builtin::BI__sync_and_and_fetch_1:
  case Builtin::BI__sync_and_and_fetch_2:
  case Builtin::BI__sync_and_and_fetch_4:
  case Builtin::BI__sync_and_and_fetch_8:
  case Builtin::BI__sync_and_and_fetch_16:
  case Builtin::BI__sync_or_and_fetch:
  case Builtin::BI__sync_or_and_fetch_1:
  case Builtin::BI__sync_or_and_fetch_2:
  case Builtin::BI__sync_or_and_fetch_4:
  case Builtin::BI__sync_or_and_fetch_8:
  case Builtin::BI__sync_or_and_fetch_16:
  case Builtin::BI__sync_xor_and_fetch:
  case Builtin::BI__sync_xor_and_fetch_1:
  case Builtin::BI__sync_xor_and_fetch_2:
  case Builtin::BI__sync_xor_and_fetch_4:
  case Builtin::BI__sync_xor_and_fetch_8:
  case Builtin::BI__sync_xor_and_fetch_16:
  case Builtin::BI__sync_val_compare_and_swap:
  case Builtin::BI__sync_val_compare_and_swap_1:
  case Builtin::BI__sync_val_compare_and_swap_2:
  case Builtin::BI__sync_val_compare_and_swap_4:
  case Builtin::BI__sync_val_compare_and_swap_8:
  case Builtin::BI__sync_val_compare_and_swap_16:
  case Builtin::BI__sync_bool_compare_and_swap:
  case Builtin::BI__sync_bool_compare_and_swap_1:
  case Builtin::BI__sync_bool_compare_and_swap_2:
  case Builtin::BI__sync_bool_compare_and_swap_4:
  case Builtin::BI__sync_bool_compare_and_swap_8:
  case Builtin::BI__sync_bool_compare_and_swap_16:
  case Builtin::BI__sync_lock_test_and_set:
  case Builtin::BI__sync_lock_test_and_set_1:
  case Builtin::BI__sync_lock_test_and_set_2:
  case Builtin::BI__sync_lock_test_and_set_4:
  case Builtin::BI__sync_lock_test_and_set_8:
  case Builtin::BI__sync_lock_test_and_set_16:
  case Builtin::BI__sync_lock_release:
  case Builtin::BI__sync_lock_release_1:
  case Builtin::BI__sync_lock_release_2:
  case Builtin::BI__sync_lock_release_4:
  case Builtin::BI__sync_lock_release_8:
  case Builtin::BI__sync_lock_release_16:
  case Builtin::BI__sync_swap:
  case Builtin::BI__sync_swap_1:
  case Builtin::BI__sync_swap_2:
  case Builtin::BI__sync_swap_4:
  case Builtin::BI__sync_swap_8:
  case Builtin::BI__sync_swap_16:
    return SemaBuiltinAtomicOverloaded(TheCallResult);
#define BUILTIN(ID, TYPE, ATTRS)
#define ATOMIC_BUILTIN(ID, TYPE, ATTRS) \
  case Builtin::BI##ID: \
    return SemaAtomicOpsOverloaded(TheCallResult, AtomicExpr::AO##ID);
#include "clang/Basic/Builtins.def"
  case Builtin::BI__builtin_annotation:
    if (SemaBuiltinAnnotation(*this, TheCall))
      return ExprError();
    break;
  case Builtin::BI__builtin_addressof:
    if (SemaBuiltinAddressof(*this, TheCall))
      return ExprError();
    break;
  case Builtin::BI__builtin_operator_new:
  case Builtin::BI__builtin_operator_delete:
    if (!getLangOpts().CPlusPlus) {
      Diag(TheCall->getExprLoc(), diag::err_builtin_requires_language)
        << (BuiltinID == Builtin::BI__builtin_operator_new
                ? "__builtin_operator_new"
                : "__builtin_operator_delete")
        << "C++";
      return ExprError();
    }
    // CodeGen assumes it can find the global new and delete to call,
    // so ensure that they are declared.
    DeclareGlobalNewDelete();
    break;
  }

  // Since the target specific builtins for each arch overlap, only check those
  // of the arch we are compiling for.
  if (BuiltinID >= Builtin::FirstTSBuiltin) {
    switch (Context.getTargetInfo().getTriple().getArch()) {
      case llvm::Triple::arm:
      case llvm::Triple::armeb:
      case llvm::Triple::thumb:
      case llvm::Triple::thumbeb:
        if (CheckARMBuiltinFunctionCall(BuiltinID, TheCall))
          return ExprError();
        break;
      case llvm::Triple::aarch64:
      case llvm::Triple::aarch64_be:
      case llvm::Triple::arm64:
      case llvm::Triple::arm64_be:
        if (CheckAArch64BuiltinFunctionCall(BuiltinID, TheCall))
          return ExprError();
        break;
      case llvm::Triple::mips:
      case llvm::Triple::mipsel:
      case llvm::Triple::mips64:
      case llvm::Triple::mips64el:
        if (CheckMipsBuiltinFunctionCall(BuiltinID, TheCall))
          return ExprError();
        break;
      case llvm::Triple::x86:
      case llvm::Triple::x86_64:
        if (CheckX86BuiltinFunctionCall(BuiltinID, TheCall))
          return ExprError();
        break;
      default:
        break;
    }
  }

  return TheCallResult;
}

// Get the valid immediate range for the specified NEON type code.
static unsigned RFT(unsigned t, bool shift = false, bool ForceQuad = false) {
  NeonTypeFlags Type(t);
  int IsQuad = ForceQuad ? true : Type.isQuad();
  switch (Type.getEltType()) {
  case NeonTypeFlags::Int8:
  case NeonTypeFlags::Poly8:
    return shift ? 7 : (8 << IsQuad) - 1;
  case NeonTypeFlags::Int16:
  case NeonTypeFlags::Poly16:
    return shift ? 15 : (4 << IsQuad) - 1;
  case NeonTypeFlags::Int32:
    return shift ? 31 : (2 << IsQuad) - 1;
  case NeonTypeFlags::Int64:
  case NeonTypeFlags::Poly64:
    return shift ? 63 : (1 << IsQuad) - 1;
  case NeonTypeFlags::Poly128:
    return shift ? 127 : (1 << IsQuad) - 1;
  case NeonTypeFlags::Float16:
    assert(!shift && "cannot shift float types!");
    return (4 << IsQuad) - 1;
  case NeonTypeFlags::Float32:
    assert(!shift && "cannot shift float types!");
    return (2 << IsQuad) - 1;
  case NeonTypeFlags::Float64:
    assert(!shift && "cannot shift float types!");
    return (1 << IsQuad) - 1;
  }
  llvm_unreachable("Invalid NeonTypeFlag!");
}

/// getNeonEltType - Return the QualType corresponding to the elements of
/// the vector type specified by the NeonTypeFlags.  This is used to check
/// the pointer arguments for Neon load/store intrinsics.
static QualType getNeonEltType(NeonTypeFlags Flags, ASTContext &Context,
                               bool IsPolyUnsigned, bool IsInt64Long) {
  switch (Flags.getEltType()) {
  case NeonTypeFlags::Int8:
    return Flags.isUnsigned() ? Context.UnsignedCharTy : Context.SignedCharTy;
  case NeonTypeFlags::Int16:
    return Flags.isUnsigned() ? Context.UnsignedShortTy : Context.ShortTy;
  case NeonTypeFlags::Int32:
    return Flags.isUnsigned() ? Context.UnsignedIntTy : Context.IntTy;
  case NeonTypeFlags::Int64:
    if (IsInt64Long)
      return Flags.isUnsigned() ? Context.UnsignedLongTy : Context.LongTy;
    else
      return Flags.isUnsigned() ? Context.UnsignedLongLongTy
                                : Context.LongLongTy;
  case NeonTypeFlags::Poly8:
    return IsPolyUnsigned ? Context.UnsignedCharTy : Context.SignedCharTy;
  case NeonTypeFlags::Poly16:
    return IsPolyUnsigned ? Context.UnsignedShortTy : Context.ShortTy;
  case NeonTypeFlags::Poly64:
    return Context.UnsignedLongTy;
  case NeonTypeFlags::Poly128:
    break;
  case NeonTypeFlags::Float16:
    return Context.HalfTy;
  case NeonTypeFlags::Float32:
    return Context.FloatTy;
  case NeonTypeFlags::Float64:
    return Context.DoubleTy;
  }
  llvm_unreachable("Invalid NeonTypeFlag!");
}

bool Sema::CheckNeonBuiltinFunctionCall(unsigned BuiltinID, CallExpr *TheCall) {
  llvm::APSInt Result;
  uint64_t mask = 0;
  unsigned TV = 0;
  int PtrArgNum = -1;
  bool HasConstPtr = false;
  switch (BuiltinID) {
#define GET_NEON_OVERLOAD_CHECK
#include "clang/Basic/arm_neon.inc"
#undef GET_NEON_OVERLOAD_CHECK
  }

  // For NEON intrinsics which are overloaded on vector element type, validate
  // the immediate which specifies which variant to emit.
  unsigned ImmArg = TheCall->getNumArgs()-1;
  if (mask) {
    if (SemaBuiltinConstantArg(TheCall, ImmArg, Result))
      return true;

    TV = Result.getLimitedValue(64);
    if ((TV > 63) || (mask & (1ULL << TV)) == 0)
      return Diag(TheCall->getLocStart(), diag::err_invalid_neon_type_code)
        << TheCall->getArg(ImmArg)->getSourceRange();
  }

  if (PtrArgNum >= 0) {
    // Check that pointer arguments have the specified type.
    Expr *Arg = TheCall->getArg(PtrArgNum);
    if (ImplicitCastExpr *ICE = dyn_cast<ImplicitCastExpr>(Arg))
      Arg = ICE->getSubExpr();
    ExprResult RHS = DefaultFunctionArrayLvalueConversion(Arg);
    QualType RHSTy = RHS.get()->getType();

    llvm::Triple::ArchType Arch = Context.getTargetInfo().getTriple().getArch();
    bool IsPolyUnsigned =
        Arch == llvm::Triple::aarch64 || Arch == llvm::Triple::arm64;
    bool IsInt64Long =
        Context.getTargetInfo().getInt64Type() == TargetInfo::SignedLong;
    QualType EltTy =
        getNeonEltType(NeonTypeFlags(TV), Context, IsPolyUnsigned, IsInt64Long);
    if (HasConstPtr)
      EltTy = EltTy.withConst();
    QualType LHSTy = Context.getPointerType(EltTy);
    AssignConvertType ConvTy;
    ConvTy = CheckSingleAssignmentConstraints(LHSTy, RHS);
    if (RHS.isInvalid())
      return true;
    if (DiagnoseAssignmentResult(ConvTy, Arg->getLocStart(), LHSTy, RHSTy,
                                 RHS.get(), AA_Assigning))
      return true;
  }

  // For NEON intrinsics which take an immediate value as part of the
  // instruction, range check them here.
  unsigned i = 0, l = 0, u = 0;
  switch (BuiltinID) {
  default:
    return false;
#define GET_NEON_IMMEDIATE_CHECK
#include "clang/Basic/arm_neon.inc"
#undef GET_NEON_IMMEDIATE_CHECK
  }

  return SemaBuiltinConstantArgRange(TheCall, i, l, u + l);
}

bool Sema::CheckARMBuiltinExclusiveCall(unsigned BuiltinID, CallExpr *TheCall,
                                        unsigned MaxWidth) {
  assert((BuiltinID == ARM::BI__builtin_arm_ldrex ||
          BuiltinID == ARM::BI__builtin_arm_ldaex ||
          BuiltinID == ARM::BI__builtin_arm_strex ||
<<<<<<< HEAD
          BuiltinID == AArch64::BI__builtin_arm_ldrex ||
          BuiltinID == AArch64::BI__builtin_arm_strex) &&
         "unexpected ARM builtin");
  bool IsLdrex = BuiltinID == ARM::BI__builtin_arm_ldrex ||
                 BuiltinID == AArch64::BI__builtin_arm_ldrex;
=======
          BuiltinID == ARM::BI__builtin_arm_stlex ||
          BuiltinID == AArch64::BI__builtin_arm_ldrex ||
          BuiltinID == AArch64::BI__builtin_arm_ldaex ||
          BuiltinID == AArch64::BI__builtin_arm_strex ||
          BuiltinID == AArch64::BI__builtin_arm_stlex) &&
         "unexpected ARM builtin");
  bool IsLdrex = BuiltinID == ARM::BI__builtin_arm_ldrex ||
                 BuiltinID == ARM::BI__builtin_arm_ldaex ||
                 BuiltinID == AArch64::BI__builtin_arm_ldrex ||
                 BuiltinID == AArch64::BI__builtin_arm_ldaex;
>>>>>>> ec81a0dc

  DeclRefExpr *DRE =cast<DeclRefExpr>(TheCall->getCallee()->IgnoreParenCasts());

  // Ensure that we have the proper number of arguments.
  if (checkArgCount(*this, TheCall, IsLdrex ? 1 : 2))
    return true;

  // Inspect the pointer argument of the atomic builtin.  This should always be
  // a pointer type, whose element is an integral scalar or pointer type.
  // Because it is a pointer type, we don't have to worry about any implicit
  // casts here.
  Expr *PointerArg = TheCall->getArg(IsLdrex ? 0 : 1);
  ExprResult PointerArgRes = DefaultFunctionArrayLvalueConversion(PointerArg);
  if (PointerArgRes.isInvalid())
    return true;
  PointerArg = PointerArgRes.get();

  const PointerType *pointerType = PointerArg->getType()->getAs<PointerType>();
  if (!pointerType) {
    Diag(DRE->getLocStart(), diag::err_atomic_builtin_must_be_pointer)
      << PointerArg->getType() << PointerArg->getSourceRange();
    return true;
  }

  // ldrex takes a "const volatile T*" and strex takes a "volatile T*". Our next
  // task is to insert the appropriate casts into the AST. First work out just
  // what the appropriate type is.
  QualType ValType = pointerType->getPointeeType();
  QualType AddrType = ValType.getUnqualifiedType().withVolatile();
  if (IsLdrex)
    AddrType.addConst();

  // Issue a warning if the cast is dodgy.
  CastKind CastNeeded = CK_NoOp;
  if (!AddrType.isAtLeastAsQualifiedAs(ValType)) {
    CastNeeded = CK_BitCast;
    Diag(DRE->getLocStart(), diag::ext_typecheck_convert_discards_qualifiers)
      << PointerArg->getType()
      << Context.getPointerType(AddrType)
      << AA_Passing << PointerArg->getSourceRange();
  }

  // Finally, do the cast and replace the argument with the corrected version.
  AddrType = Context.getPointerType(AddrType);
  PointerArgRes = ImpCastExprToType(PointerArg, AddrType, CastNeeded);
  if (PointerArgRes.isInvalid())
    return true;
  PointerArg = PointerArgRes.get();

  TheCall->setArg(IsLdrex ? 0 : 1, PointerArg);

  // In general, we allow ints, floats and pointers to be loaded and stored.
  if (!ValType->isIntegerType() && !ValType->isAnyPointerType() &&
      !ValType->isBlockPointerType() && !ValType->isFloatingType()) {
    Diag(DRE->getLocStart(), diag::err_atomic_builtin_must_be_pointer_intfltptr)
      << PointerArg->getType() << PointerArg->getSourceRange();
    return true;
  }

  // But ARM doesn't have instructions to deal with 128-bit versions.
  if (Context.getTypeSize(ValType) > MaxWidth) {
    assert(MaxWidth == 64 && "Diagnostic unexpectedly inaccurate");
    Diag(DRE->getLocStart(), diag::err_atomic_exclusive_builtin_pointer_size)
      << PointerArg->getType() << PointerArg->getSourceRange();
    return true;
  }

  switch (ValType.getObjCLifetime()) {
  case Qualifiers::OCL_None:
  case Qualifiers::OCL_ExplicitNone:
    // okay
    break;

  case Qualifiers::OCL_Weak:
  case Qualifiers::OCL_Strong:
  case Qualifiers::OCL_Autoreleasing:
    Diag(DRE->getLocStart(), diag::err_arc_atomic_ownership)
      << ValType << PointerArg->getSourceRange();
    return true;
  }


  if (IsLdrex) {
    TheCall->setType(ValType);
    return false;
  }

  // Initialize the argument to be stored.
  ExprResult ValArg = TheCall->getArg(0);
  InitializedEntity Entity = InitializedEntity::InitializeParameter(
      Context, ValType, /*consume*/ false);
  ValArg = PerformCopyInitialization(Entity, SourceLocation(), ValArg);
  if (ValArg.isInvalid())
    return true;
  TheCall->setArg(0, ValArg.get());

  // __builtin_arm_strex always returns an int. It's marked as such in the .def,
  // but the custom checker bypasses all default analysis.
  TheCall->setType(Context.IntTy);
  return false;
}

bool Sema::CheckARMBuiltinFunctionCall(unsigned BuiltinID, CallExpr *TheCall) {
  llvm::APSInt Result;

  if (BuiltinID == ARM::BI__builtin_arm_ldrex ||
      BuiltinID == ARM::BI__builtin_arm_ldaex ||
      BuiltinID == ARM::BI__builtin_arm_strex ||
      BuiltinID == ARM::BI__builtin_arm_stlex) {
    return CheckARMBuiltinExclusiveCall(BuiltinID, TheCall, 64);
  }

  if (CheckNeonBuiltinFunctionCall(BuiltinID, TheCall))
    return true;

  // For intrinsics which take an immediate value as part of the instruction,
  // range check them here.
  unsigned i = 0, l = 0, u = 0;
  switch (BuiltinID) {
  default: return false;
  case ARM::BI__builtin_arm_ssat: i = 1; l = 1; u = 31; break;
  case ARM::BI__builtin_arm_usat: i = 1; u = 31; break;
  case ARM::BI__builtin_arm_vcvtr_f:
  case ARM::BI__builtin_arm_vcvtr_d: i = 1; u = 1; break;
  case ARM::BI__builtin_arm_dmb:
  case ARM::BI__builtin_arm_dsb:
  case ARM::BI__builtin_arm_isb: l = 0; u = 15; break;
  }

  // FIXME: VFP Intrinsics should error if VFP not present.
  return SemaBuiltinConstantArgRange(TheCall, i, l, u + l);
}

bool Sema::CheckAArch64BuiltinFunctionCall(unsigned BuiltinID,
                                         CallExpr *TheCall) {
  llvm::APSInt Result;

  if (BuiltinID == AArch64::BI__builtin_arm_ldrex ||
<<<<<<< HEAD
      BuiltinID == AArch64::BI__builtin_arm_strex) {
=======
      BuiltinID == AArch64::BI__builtin_arm_ldaex ||
      BuiltinID == AArch64::BI__builtin_arm_strex ||
      BuiltinID == AArch64::BI__builtin_arm_stlex) {
>>>>>>> ec81a0dc
    return CheckARMBuiltinExclusiveCall(BuiltinID, TheCall, 128);
  }

  if (CheckNeonBuiltinFunctionCall(BuiltinID, TheCall))
    return true;

  return false;
}

bool Sema::CheckMipsBuiltinFunctionCall(unsigned BuiltinID, CallExpr *TheCall) {
  unsigned i = 0, l = 0, u = 0;
  switch (BuiltinID) {
  default: return false;
  case Mips::BI__builtin_mips_wrdsp: i = 1; l = 0; u = 63; break;
  case Mips::BI__builtin_mips_rddsp: i = 0; l = 0; u = 63; break;
  case Mips::BI__builtin_mips_append: i = 2; l = 0; u = 31; break;
  case Mips::BI__builtin_mips_balign: i = 2; l = 0; u = 3; break;
  case Mips::BI__builtin_mips_precr_sra_ph_w: i = 2; l = 0; u = 31; break;
  case Mips::BI__builtin_mips_precr_sra_r_ph_w: i = 2; l = 0; u = 31; break;
  case Mips::BI__builtin_mips_prepend: i = 2; l = 0; u = 31; break;
  }

  return SemaBuiltinConstantArgRange(TheCall, i, l, u);
}

bool Sema::CheckX86BuiltinFunctionCall(unsigned BuiltinID, CallExpr *TheCall) {
  switch (BuiltinID) {
  case X86::BI_mm_prefetch:
    // This is declared to take (const char*, int)
    return SemaBuiltinConstantArgRange(TheCall, 1, 0, 3);
  }
  return false;
}

/// Given a FunctionDecl's FormatAttr, attempts to populate the FomatStringInfo
/// parameter with the FormatAttr's correct format_idx and firstDataArg.
/// Returns true when the format fits the function and the FormatStringInfo has
/// been populated.
bool Sema::getFormatStringInfo(const FormatAttr *Format, bool IsCXXMember,
                               FormatStringInfo *FSI) {
  FSI->HasVAListArg = Format->getFirstArg() == 0;
  FSI->FormatIdx = Format->getFormatIdx() - 1;
  FSI->FirstDataArg = FSI->HasVAListArg ? 0 : Format->getFirstArg() - 1;

  // The way the format attribute works in GCC, the implicit this argument
  // of member functions is counted. However, it doesn't appear in our own
  // lists, so decrement format_idx in that case.
  if (IsCXXMember) {
    if(FSI->FormatIdx == 0)
      return false;
    --FSI->FormatIdx;
    if (FSI->FirstDataArg != 0)
      --FSI->FirstDataArg;
  }
  return true;
}

/// Checks if a the given expression evaluates to null.
///
/// \brief Returns true if the value evaluates to null.
static bool CheckNonNullExpr(Sema &S,
                             const Expr *Expr) {
  // As a special case, transparent unions initialized with zero are
  // considered null for the purposes of the nonnull attribute.
  if (const RecordType *UT = Expr->getType()->getAsUnionType()) {
    if (UT->getDecl()->hasAttr<TransparentUnionAttr>())
      if (const CompoundLiteralExpr *CLE =
          dyn_cast<CompoundLiteralExpr>(Expr))
        if (const InitListExpr *ILE =
            dyn_cast<InitListExpr>(CLE->getInitializer()))
          Expr = ILE->getInit(0);
  }

  bool Result;
  return (!Expr->isValueDependent() &&
          Expr->EvaluateAsBooleanCondition(Result, S.Context) &&
          !Result);
}

static void CheckNonNullArgument(Sema &S,
                                 const Expr *ArgExpr,
                                 SourceLocation CallSiteLoc) {
  if (CheckNonNullExpr(S, ArgExpr))
    S.Diag(CallSiteLoc, diag::warn_null_arg) << ArgExpr->getSourceRange();
}

static void CheckNonNullArguments(Sema &S,
                                  const NamedDecl *FDecl,
                                  const Expr * const *ExprArgs,
                                  SourceLocation CallSiteLoc) {
  // Check the attributes attached to the method/function itself.
  for (const auto *NonNull : FDecl->specific_attrs<NonNullAttr>()) {
    for (const auto &Val : NonNull->args())
      CheckNonNullArgument(S, ExprArgs[Val], CallSiteLoc);
  }

  // Check the attributes on the parameters.
  ArrayRef<ParmVarDecl*> parms;
  if (const FunctionDecl *FD = dyn_cast<FunctionDecl>(FDecl))
    parms = FD->parameters();
  else if (const ObjCMethodDecl *MD = dyn_cast<ObjCMethodDecl>(FDecl))
    parms = MD->parameters();

  unsigned argIndex = 0;
  for (ArrayRef<ParmVarDecl*>::iterator I = parms.begin(), E = parms.end();
       I != E; ++I, ++argIndex) {
    const ParmVarDecl *PVD = *I;
    if (PVD->hasAttr<NonNullAttr>())
      CheckNonNullArgument(S, ExprArgs[argIndex], CallSiteLoc);
  }
}

/// Handles the checks for format strings, non-POD arguments to vararg
/// functions, and NULL arguments passed to non-NULL parameters.
void Sema::checkCall(NamedDecl *FDecl, ArrayRef<const Expr *> Args,
                     unsigned NumParams, bool IsMemberFunction,
                     SourceLocation Loc, SourceRange Range,
                     VariadicCallType CallType) {
  // FIXME: We should check as much as we can in the template definition.
  if (CurContext->isDependentContext())
    return;

  // Printf and scanf checking.
  llvm::SmallBitVector CheckedVarArgs;
  if (FDecl) {
    for (const auto *I : FDecl->specific_attrs<FormatAttr>()) {
      // Only create vector if there are format attributes.
      CheckedVarArgs.resize(Args.size());

      CheckFormatArguments(I, Args, IsMemberFunction, CallType, Loc, Range,
                           CheckedVarArgs);
    }
  }

  // Refuse POD arguments that weren't caught by the format string
  // checks above.
  if (CallType != VariadicDoesNotApply) {
    for (unsigned ArgIdx = NumParams; ArgIdx < Args.size(); ++ArgIdx) {
      // Args[ArgIdx] can be null in malformed code.
      if (const Expr *Arg = Args[ArgIdx]) {
        if (CheckedVarArgs.empty() || !CheckedVarArgs[ArgIdx])
          checkVariadicArgument(Arg, CallType);
      }
    }
  }

  if (FDecl) {
    CheckNonNullArguments(*this, FDecl, Args.data(), Loc);

    // Type safety checking.
    for (const auto *I : FDecl->specific_attrs<ArgumentWithTypeTagAttr>())
      CheckArgumentWithTypeTag(I, Args.data());
  }
}

/// CheckConstructorCall - Check a constructor call for correctness and safety
/// properties not enforced by the C type system.
void Sema::CheckConstructorCall(FunctionDecl *FDecl,
                                ArrayRef<const Expr *> Args,
                                const FunctionProtoType *Proto,
                                SourceLocation Loc) {
  VariadicCallType CallType =
    Proto->isVariadic() ? VariadicConstructor : VariadicDoesNotApply;
  checkCall(FDecl, Args, Proto->getNumParams(),
            /*IsMemberFunction=*/true, Loc, SourceRange(), CallType);
}

/// CheckFunctionCall - Check a direct function call for various correctness
/// and safety properties not strictly enforced by the C type system.
bool Sema::CheckFunctionCall(FunctionDecl *FDecl, CallExpr *TheCall,
                             const FunctionProtoType *Proto) {
  bool IsMemberOperatorCall = isa<CXXOperatorCallExpr>(TheCall) &&
                              isa<CXXMethodDecl>(FDecl);
  bool IsMemberFunction = isa<CXXMemberCallExpr>(TheCall) ||
                          IsMemberOperatorCall;
  VariadicCallType CallType = getVariadicCallType(FDecl, Proto,
                                                  TheCall->getCallee());
  unsigned NumParams = Proto ? Proto->getNumParams() : 0;
  Expr** Args = TheCall->getArgs();
  unsigned NumArgs = TheCall->getNumArgs();
  if (IsMemberOperatorCall) {
    // If this is a call to a member operator, hide the first argument
    // from checkCall.
    // FIXME: Our choice of AST representation here is less than ideal.
    ++Args;
    --NumArgs;
  }
  checkCall(FDecl, llvm::makeArrayRef<const Expr *>(Args, NumArgs), NumParams,
            IsMemberFunction, TheCall->getRParenLoc(),
            TheCall->getCallee()->getSourceRange(), CallType);

  IdentifierInfo *FnInfo = FDecl->getIdentifier();
  // None of the checks below are needed for functions that don't have
  // simple names (e.g., C++ conversion functions).
  if (!FnInfo)
    return false;

  CheckAbsoluteValueFunction(TheCall, FDecl, FnInfo);

  unsigned CMId = FDecl->getMemoryFunctionKind();
  if (CMId == 0)
    return false;

  // Handle memory setting and copying functions.
  if (CMId == Builtin::BIstrlcpy || CMId == Builtin::BIstrlcat)
    CheckStrlcpycatArguments(TheCall, FnInfo);
  else if (CMId == Builtin::BIstrncat)
    CheckStrncatArguments(TheCall, FnInfo);
  else
    CheckMemaccessArguments(TheCall, CMId, FnInfo);

  return false;
}

bool Sema::CheckObjCMethodCall(ObjCMethodDecl *Method, SourceLocation lbrac, 
                               ArrayRef<const Expr *> Args) {
  VariadicCallType CallType =
      Method->isVariadic() ? VariadicMethod : VariadicDoesNotApply;

  checkCall(Method, Args, Method->param_size(),
            /*IsMemberFunction=*/false,
            lbrac, Method->getSourceRange(), CallType);

  return false;
}

bool Sema::CheckPointerCall(NamedDecl *NDecl, CallExpr *TheCall,
                            const FunctionProtoType *Proto) {
  const VarDecl *V = dyn_cast<VarDecl>(NDecl);
  if (!V)
    return false;

  QualType Ty = V->getType();
  if (!Ty->isBlockPointerType() && !Ty->isFunctionPointerType())
    return false;

  VariadicCallType CallType;
  if (!Proto || !Proto->isVariadic()) {
    CallType = VariadicDoesNotApply;
  } else if (Ty->isBlockPointerType()) {
    CallType = VariadicBlock;
  } else { // Ty->isFunctionPointerType()
    CallType = VariadicFunction;
  }
  unsigned NumParams = Proto ? Proto->getNumParams() : 0;

  checkCall(NDecl, llvm::makeArrayRef<const Expr *>(TheCall->getArgs(),
                                                    TheCall->getNumArgs()),
            NumParams, /*IsMemberFunction=*/false, TheCall->getRParenLoc(),
            TheCall->getCallee()->getSourceRange(), CallType);

  return false;
}

/// Checks function calls when a FunctionDecl or a NamedDecl is not available,
/// such as function pointers returned from functions.
bool Sema::CheckOtherCall(CallExpr *TheCall, const FunctionProtoType *Proto) {
  VariadicCallType CallType = getVariadicCallType(/*FDecl=*/nullptr, Proto,
                                                  TheCall->getCallee());
  unsigned NumParams = Proto ? Proto->getNumParams() : 0;

  checkCall(/*FDecl=*/nullptr,
            llvm::makeArrayRef<const Expr *>(TheCall->getArgs(),
                                             TheCall->getNumArgs()),
            NumParams, /*IsMemberFunction=*/false, TheCall->getRParenLoc(),
            TheCall->getCallee()->getSourceRange(), CallType);

  return false;
}

static bool isValidOrderingForOp(int64_t Ordering, AtomicExpr::AtomicOp Op) {
  if (Ordering < AtomicExpr::AO_ABI_memory_order_relaxed ||
      Ordering > AtomicExpr::AO_ABI_memory_order_seq_cst)
    return false;

  switch (Op) {
  case AtomicExpr::AO__c11_atomic_init:
    llvm_unreachable("There is no ordering argument for an init");

  case AtomicExpr::AO__c11_atomic_load:
  case AtomicExpr::AO__atomic_load_n:
  case AtomicExpr::AO__atomic_load:
    return Ordering != AtomicExpr::AO_ABI_memory_order_release &&
           Ordering != AtomicExpr::AO_ABI_memory_order_acq_rel;

  case AtomicExpr::AO__c11_atomic_store:
  case AtomicExpr::AO__atomic_store:
  case AtomicExpr::AO__atomic_store_n:
    return Ordering != AtomicExpr::AO_ABI_memory_order_consume &&
           Ordering != AtomicExpr::AO_ABI_memory_order_acquire &&
           Ordering != AtomicExpr::AO_ABI_memory_order_acq_rel;

  default:
    return true;
  }
}

ExprResult Sema::SemaAtomicOpsOverloaded(ExprResult TheCallResult,
                                         AtomicExpr::AtomicOp Op) {
  CallExpr *TheCall = cast<CallExpr>(TheCallResult.get());
  DeclRefExpr *DRE =cast<DeclRefExpr>(TheCall->getCallee()->IgnoreParenCasts());

  // All these operations take one of the following forms:
  enum {
    // C    __c11_atomic_init(A *, C)
    Init,
    // C    __c11_atomic_load(A *, int)
    Load,
    // void __atomic_load(A *, CP, int)
    Copy,
    // C    __c11_atomic_add(A *, M, int)
    Arithmetic,
    // C    __atomic_exchange_n(A *, CP, int)
    Xchg,
    // void __atomic_exchange(A *, C *, CP, int)
    GNUXchg,
    // bool __c11_atomic_compare_exchange_strong(A *, C *, CP, int, int)
    C11CmpXchg,
    // bool __atomic_compare_exchange(A *, C *, CP, bool, int, int)
    GNUCmpXchg
  } Form = Init;
  const unsigned NumArgs[] = { 2, 2, 3, 3, 3, 4, 5, 6 };
  const unsigned NumVals[] = { 1, 0, 1, 1, 1, 2, 2, 3 };
  // where:
  //   C is an appropriate type,
  //   A is volatile _Atomic(C) for __c11 builtins and is C for GNU builtins,
  //   CP is C for __c11 builtins and GNU _n builtins and is C * otherwise,
  //   M is C if C is an integer, and ptrdiff_t if C is a pointer, and
  //   the int parameters are for orderings.

  assert(AtomicExpr::AO__c11_atomic_init == 0 &&
         AtomicExpr::AO__c11_atomic_fetch_xor + 1 == AtomicExpr::AO__atomic_load
         && "need to update code for modified C11 atomics");
  bool IsC11 = Op >= AtomicExpr::AO__c11_atomic_init &&
               Op <= AtomicExpr::AO__c11_atomic_fetch_xor;
  bool IsN = Op == AtomicExpr::AO__atomic_load_n ||
             Op == AtomicExpr::AO__atomic_store_n ||
             Op == AtomicExpr::AO__atomic_exchange_n ||
             Op == AtomicExpr::AO__atomic_compare_exchange_n;
  bool IsAddSub = false;

  switch (Op) {
  case AtomicExpr::AO__c11_atomic_init:
    Form = Init;
    break;

  case AtomicExpr::AO__c11_atomic_load:
  case AtomicExpr::AO__atomic_load_n:
    Form = Load;
    break;

  case AtomicExpr::AO__c11_atomic_store:
  case AtomicExpr::AO__atomic_load:
  case AtomicExpr::AO__atomic_store:
  case AtomicExpr::AO__atomic_store_n:
    Form = Copy;
    break;

  case AtomicExpr::AO__c11_atomic_fetch_add:
  case AtomicExpr::AO__c11_atomic_fetch_sub:
  case AtomicExpr::AO__atomic_fetch_add:
  case AtomicExpr::AO__atomic_fetch_sub:
  case AtomicExpr::AO__atomic_add_fetch:
  case AtomicExpr::AO__atomic_sub_fetch:
    IsAddSub = true;
    // Fall through.
  case AtomicExpr::AO__c11_atomic_fetch_and:
  case AtomicExpr::AO__c11_atomic_fetch_or:
  case AtomicExpr::AO__c11_atomic_fetch_xor:
  case AtomicExpr::AO__atomic_fetch_and:
  case AtomicExpr::AO__atomic_fetch_or:
  case AtomicExpr::AO__atomic_fetch_xor:
  case AtomicExpr::AO__atomic_fetch_nand:
  case AtomicExpr::AO__atomic_and_fetch:
  case AtomicExpr::AO__atomic_or_fetch:
  case AtomicExpr::AO__atomic_xor_fetch:
  case AtomicExpr::AO__atomic_nand_fetch:
    Form = Arithmetic;
    break;

  case AtomicExpr::AO__c11_atomic_exchange:
  case AtomicExpr::AO__atomic_exchange_n:
    Form = Xchg;
    break;

  case AtomicExpr::AO__atomic_exchange:
    Form = GNUXchg;
    break;

  case AtomicExpr::AO__c11_atomic_compare_exchange_strong:
  case AtomicExpr::AO__c11_atomic_compare_exchange_weak:
    Form = C11CmpXchg;
    break;

  case AtomicExpr::AO__atomic_compare_exchange:
  case AtomicExpr::AO__atomic_compare_exchange_n:
    Form = GNUCmpXchg;
    break;
  }

  // Check we have the right number of arguments.
  if (TheCall->getNumArgs() < NumArgs[Form]) {
    Diag(TheCall->getLocEnd(), diag::err_typecheck_call_too_few_args)
      << 0 << NumArgs[Form] << TheCall->getNumArgs()
      << TheCall->getCallee()->getSourceRange();
    return ExprError();
  } else if (TheCall->getNumArgs() > NumArgs[Form]) {
    Diag(TheCall->getArg(NumArgs[Form])->getLocStart(),
         diag::err_typecheck_call_too_many_args)
      << 0 << NumArgs[Form] << TheCall->getNumArgs()
      << TheCall->getCallee()->getSourceRange();
    return ExprError();
  }

  // Inspect the first argument of the atomic operation.
  Expr *Ptr = TheCall->getArg(0);
  Ptr = DefaultFunctionArrayLvalueConversion(Ptr).get();
  const PointerType *pointerType = Ptr->getType()->getAs<PointerType>();
  if (!pointerType) {
    Diag(DRE->getLocStart(), diag::err_atomic_builtin_must_be_pointer)
      << Ptr->getType() << Ptr->getSourceRange();
    return ExprError();
  }

  // For a __c11 builtin, this should be a pointer to an _Atomic type.
  QualType AtomTy = pointerType->getPointeeType(); // 'A'
  QualType ValType = AtomTy; // 'C'
  if (IsC11) {
    if (!AtomTy->isAtomicType()) {
      Diag(DRE->getLocStart(), diag::err_atomic_op_needs_atomic)
        << Ptr->getType() << Ptr->getSourceRange();
      return ExprError();
    }
    if (AtomTy.isConstQualified()) {
      Diag(DRE->getLocStart(), diag::err_atomic_op_needs_non_const_atomic)
        << Ptr->getType() << Ptr->getSourceRange();
      return ExprError();
    }
    ValType = AtomTy->getAs<AtomicType>()->getValueType();
  }

  // For an arithmetic operation, the implied arithmetic must be well-formed.
  if (Form == Arithmetic) {
    // gcc does not enforce these rules for GNU atomics, but we do so for sanity.
    if (IsAddSub && !ValType->isIntegerType() && !ValType->isPointerType()) {
      Diag(DRE->getLocStart(), diag::err_atomic_op_needs_atomic_int_or_ptr)
        << IsC11 << Ptr->getType() << Ptr->getSourceRange();
      return ExprError();
    }
    if (!IsAddSub && !ValType->isIntegerType()) {
      Diag(DRE->getLocStart(), diag::err_atomic_op_bitwise_needs_atomic_int)
        << IsC11 << Ptr->getType() << Ptr->getSourceRange();
      return ExprError();
    }
  } else if (IsN && !ValType->isIntegerType() && !ValType->isPointerType()) {
    // For __atomic_*_n operations, the value type must be a scalar integral or
    // pointer type which is 1, 2, 4, 8 or 16 bytes in length.
    Diag(DRE->getLocStart(), diag::err_atomic_op_needs_atomic_int_or_ptr)
      << IsC11 << Ptr->getType() << Ptr->getSourceRange();
    return ExprError();
  }

  if (!IsC11 && !AtomTy.isTriviallyCopyableType(Context) &&
      !AtomTy->isScalarType()) {
    // For GNU atomics, require a trivially-copyable type. This is not part of
    // the GNU atomics specification, but we enforce it for sanity.
    Diag(DRE->getLocStart(), diag::err_atomic_op_needs_trivial_copy)
      << Ptr->getType() << Ptr->getSourceRange();
    return ExprError();
  }

  // FIXME: For any builtin other than a load, the ValType must not be
  // const-qualified.

  switch (ValType.getObjCLifetime()) {
  case Qualifiers::OCL_None:
  case Qualifiers::OCL_ExplicitNone:
    // okay
    break;

  case Qualifiers::OCL_Weak:
  case Qualifiers::OCL_Strong:
  case Qualifiers::OCL_Autoreleasing:
    // FIXME: Can this happen? By this point, ValType should be known
    // to be trivially copyable.
    Diag(DRE->getLocStart(), diag::err_arc_atomic_ownership)
      << ValType << Ptr->getSourceRange();
    return ExprError();
  }

  QualType ResultType = ValType;
  if (Form == Copy || Form == GNUXchg || Form == Init)
    ResultType = Context.VoidTy;
  else if (Form == C11CmpXchg || Form == GNUCmpXchg)
    ResultType = Context.BoolTy;

  // The type of a parameter passed 'by value'. In the GNU atomics, such
  // arguments are actually passed as pointers.
  QualType ByValType = ValType; // 'CP'
  if (!IsC11 && !IsN)
    ByValType = Ptr->getType();

  // The first argument --- the pointer --- has a fixed type; we
  // deduce the types of the rest of the arguments accordingly.  Walk
  // the remaining arguments, converting them to the deduced value type.
  for (unsigned i = 1; i != NumArgs[Form]; ++i) {
    QualType Ty;
    if (i < NumVals[Form] + 1) {
      switch (i) {
      case 1:
        // The second argument is the non-atomic operand. For arithmetic, this
        // is always passed by value, and for a compare_exchange it is always
        // passed by address. For the rest, GNU uses by-address and C11 uses
        // by-value.
        assert(Form != Load);
        if (Form == Init || (Form == Arithmetic && ValType->isIntegerType()))
          Ty = ValType;
        else if (Form == Copy || Form == Xchg)
          Ty = ByValType;
        else if (Form == Arithmetic)
          Ty = Context.getPointerDiffType();
        else
          Ty = Context.getPointerType(ValType.getUnqualifiedType());
        break;
      case 2:
        // The third argument to compare_exchange / GNU exchange is a
        // (pointer to a) desired value.
        Ty = ByValType;
        break;
      case 3:
        // The fourth argument to GNU compare_exchange is a 'weak' flag.
        Ty = Context.BoolTy;
        break;
      }
    } else {
      // The order(s) are always converted to int.
      Ty = Context.IntTy;
    }

    InitializedEntity Entity =
        InitializedEntity::InitializeParameter(Context, Ty, false);
    ExprResult Arg = TheCall->getArg(i);
    Arg = PerformCopyInitialization(Entity, SourceLocation(), Arg);
    if (Arg.isInvalid())
      return true;
    TheCall->setArg(i, Arg.get());
  }

  // Permute the arguments into a 'consistent' order.
  SmallVector<Expr*, 5> SubExprs;
  SubExprs.push_back(Ptr);
  switch (Form) {
  case Init:
    // Note, AtomicExpr::getVal1() has a special case for this atomic.
    SubExprs.push_back(TheCall->getArg(1)); // Val1
    break;
  case Load:
    SubExprs.push_back(TheCall->getArg(1)); // Order
    break;
  case Copy:
  case Arithmetic:
  case Xchg:
    SubExprs.push_back(TheCall->getArg(2)); // Order
    SubExprs.push_back(TheCall->getArg(1)); // Val1
    break;
  case GNUXchg:
    // Note, AtomicExpr::getVal2() has a special case for this atomic.
    SubExprs.push_back(TheCall->getArg(3)); // Order
    SubExprs.push_back(TheCall->getArg(1)); // Val1
    SubExprs.push_back(TheCall->getArg(2)); // Val2
    break;
  case C11CmpXchg:
    SubExprs.push_back(TheCall->getArg(3)); // Order
    SubExprs.push_back(TheCall->getArg(1)); // Val1
    SubExprs.push_back(TheCall->getArg(4)); // OrderFail
    SubExprs.push_back(TheCall->getArg(2)); // Val2
    break;
  case GNUCmpXchg:
    SubExprs.push_back(TheCall->getArg(4)); // Order
    SubExprs.push_back(TheCall->getArg(1)); // Val1
    SubExprs.push_back(TheCall->getArg(5)); // OrderFail
    SubExprs.push_back(TheCall->getArg(2)); // Val2
    SubExprs.push_back(TheCall->getArg(3)); // Weak
    break;
  }

  if (SubExprs.size() >= 2 && Form != Init) {
    llvm::APSInt Result(32);
    if (SubExprs[1]->isIntegerConstantExpr(Result, Context) &&
        !isValidOrderingForOp(Result.getSExtValue(), Op))
      Diag(SubExprs[1]->getLocStart(),
           diag::warn_atomic_op_has_invalid_memory_order)
          << SubExprs[1]->getSourceRange();
  }

  AtomicExpr *AE = new (Context) AtomicExpr(TheCall->getCallee()->getLocStart(),
                                            SubExprs, ResultType, Op,
                                            TheCall->getRParenLoc());
  
  if ((Op == AtomicExpr::AO__c11_atomic_load ||
       (Op == AtomicExpr::AO__c11_atomic_store)) &&
      Context.AtomicUsesUnsupportedLibcall(AE))
    Diag(AE->getLocStart(), diag::err_atomic_load_store_uses_lib) <<
    ((Op == AtomicExpr::AO__c11_atomic_load) ? 0 : 1);

  return AE;
}


/// checkBuiltinArgument - Given a call to a builtin function, perform
/// normal type-checking on the given argument, updating the call in
/// place.  This is useful when a builtin function requires custom
/// type-checking for some of its arguments but not necessarily all of
/// them.
///
/// Returns true on error.
static bool checkBuiltinArgument(Sema &S, CallExpr *E, unsigned ArgIndex) {
  FunctionDecl *Fn = E->getDirectCallee();
  assert(Fn && "builtin call without direct callee!");

  ParmVarDecl *Param = Fn->getParamDecl(ArgIndex);
  InitializedEntity Entity =
    InitializedEntity::InitializeParameter(S.Context, Param);

  ExprResult Arg = E->getArg(0);
  Arg = S.PerformCopyInitialization(Entity, SourceLocation(), Arg);
  if (Arg.isInvalid())
    return true;

  E->setArg(ArgIndex, Arg.get());
  return false;
}

/// SemaBuiltinAtomicOverloaded - We have a call to a function like
/// __sync_fetch_and_add, which is an overloaded function based on the pointer
/// type of its first argument.  The main ActOnCallExpr routines have already
/// promoted the types of arguments because all of these calls are prototyped as
/// void(...).
///
/// This function goes through and does final semantic checking for these
/// builtins,
ExprResult
Sema::SemaBuiltinAtomicOverloaded(ExprResult TheCallResult) {
  CallExpr *TheCall = (CallExpr *)TheCallResult.get();
  DeclRefExpr *DRE =cast<DeclRefExpr>(TheCall->getCallee()->IgnoreParenCasts());
  FunctionDecl *FDecl = cast<FunctionDecl>(DRE->getDecl());

  // Ensure that we have at least one argument to do type inference from.
  if (TheCall->getNumArgs() < 1) {
    Diag(TheCall->getLocEnd(), diag::err_typecheck_call_too_few_args_at_least)
      << 0 << 1 << TheCall->getNumArgs()
      << TheCall->getCallee()->getSourceRange();
    return ExprError();
  }

  // Inspect the first argument of the atomic builtin.  This should always be
  // a pointer type, whose element is an integral scalar or pointer type.
  // Because it is a pointer type, we don't have to worry about any implicit
  // casts here.
  // FIXME: We don't allow floating point scalars as input.
  Expr *FirstArg = TheCall->getArg(0);
  ExprResult FirstArgResult = DefaultFunctionArrayLvalueConversion(FirstArg);
  if (FirstArgResult.isInvalid())
    return ExprError();
  FirstArg = FirstArgResult.get();
  TheCall->setArg(0, FirstArg);

  const PointerType *pointerType = FirstArg->getType()->getAs<PointerType>();
  if (!pointerType) {
    Diag(DRE->getLocStart(), diag::err_atomic_builtin_must_be_pointer)
      << FirstArg->getType() << FirstArg->getSourceRange();
    return ExprError();
  }

  QualType ValType = pointerType->getPointeeType();
  if (!ValType->isIntegerType() && !ValType->isAnyPointerType() &&
      !ValType->isBlockPointerType()) {
    Diag(DRE->getLocStart(), diag::err_atomic_builtin_must_be_pointer_intptr)
      << FirstArg->getType() << FirstArg->getSourceRange();
    return ExprError();
  }

  switch (ValType.getObjCLifetime()) {
  case Qualifiers::OCL_None:
  case Qualifiers::OCL_ExplicitNone:
    // okay
    break;

  case Qualifiers::OCL_Weak:
  case Qualifiers::OCL_Strong:
  case Qualifiers::OCL_Autoreleasing:
    Diag(DRE->getLocStart(), diag::err_arc_atomic_ownership)
      << ValType << FirstArg->getSourceRange();
    return ExprError();
  }

  // Strip any qualifiers off ValType.
  ValType = ValType.getUnqualifiedType();

  // The majority of builtins return a value, but a few have special return
  // types, so allow them to override appropriately below.
  QualType ResultType = ValType;

  // We need to figure out which concrete builtin this maps onto.  For example,
  // __sync_fetch_and_add with a 2 byte object turns into
  // __sync_fetch_and_add_2.
#define BUILTIN_ROW(x) \
  { Builtin::BI##x##_1, Builtin::BI##x##_2, Builtin::BI##x##_4, \
    Builtin::BI##x##_8, Builtin::BI##x##_16 }

  static const unsigned BuiltinIndices[][5] = {
    BUILTIN_ROW(__sync_fetch_and_add),
    BUILTIN_ROW(__sync_fetch_and_sub),
    BUILTIN_ROW(__sync_fetch_and_or),
    BUILTIN_ROW(__sync_fetch_and_and),
    BUILTIN_ROW(__sync_fetch_and_xor),

    BUILTIN_ROW(__sync_add_and_fetch),
    BUILTIN_ROW(__sync_sub_and_fetch),
    BUILTIN_ROW(__sync_and_and_fetch),
    BUILTIN_ROW(__sync_or_and_fetch),
    BUILTIN_ROW(__sync_xor_and_fetch),

    BUILTIN_ROW(__sync_val_compare_and_swap),
    BUILTIN_ROW(__sync_bool_compare_and_swap),
    BUILTIN_ROW(__sync_lock_test_and_set),
    BUILTIN_ROW(__sync_lock_release),
    BUILTIN_ROW(__sync_swap)
  };
#undef BUILTIN_ROW

  // Determine the index of the size.
  unsigned SizeIndex;
  switch (Context.getTypeSizeInChars(ValType).getQuantity()) {
  case 1: SizeIndex = 0; break;
  case 2: SizeIndex = 1; break;
  case 4: SizeIndex = 2; break;
  case 8: SizeIndex = 3; break;
  case 16: SizeIndex = 4; break;
  default:
    Diag(DRE->getLocStart(), diag::err_atomic_builtin_pointer_size)
      << FirstArg->getType() << FirstArg->getSourceRange();
    return ExprError();
  }

  // Each of these builtins has one pointer argument, followed by some number of
  // values (0, 1 or 2) followed by a potentially empty varags list of stuff
  // that we ignore.  Find out which row of BuiltinIndices to read from as well
  // as the number of fixed args.
  unsigned BuiltinID = FDecl->getBuiltinID();
  unsigned BuiltinIndex, NumFixed = 1;
  switch (BuiltinID) {
  default: llvm_unreachable("Unknown overloaded atomic builtin!");
  case Builtin::BI__sync_fetch_and_add: 
  case Builtin::BI__sync_fetch_and_add_1:
  case Builtin::BI__sync_fetch_and_add_2:
  case Builtin::BI__sync_fetch_and_add_4:
  case Builtin::BI__sync_fetch_and_add_8:
  case Builtin::BI__sync_fetch_and_add_16:
    BuiltinIndex = 0; 
    break;
      
  case Builtin::BI__sync_fetch_and_sub: 
  case Builtin::BI__sync_fetch_and_sub_1:
  case Builtin::BI__sync_fetch_and_sub_2:
  case Builtin::BI__sync_fetch_and_sub_4:
  case Builtin::BI__sync_fetch_and_sub_8:
  case Builtin::BI__sync_fetch_and_sub_16:
    BuiltinIndex = 1; 
    break;
      
  case Builtin::BI__sync_fetch_and_or:  
  case Builtin::BI__sync_fetch_and_or_1:
  case Builtin::BI__sync_fetch_and_or_2:
  case Builtin::BI__sync_fetch_and_or_4:
  case Builtin::BI__sync_fetch_and_or_8:
  case Builtin::BI__sync_fetch_and_or_16:
    BuiltinIndex = 2; 
    break;
      
  case Builtin::BI__sync_fetch_and_and: 
  case Builtin::BI__sync_fetch_and_and_1:
  case Builtin::BI__sync_fetch_and_and_2:
  case Builtin::BI__sync_fetch_and_and_4:
  case Builtin::BI__sync_fetch_and_and_8:
  case Builtin::BI__sync_fetch_and_and_16:
    BuiltinIndex = 3; 
    break;

  case Builtin::BI__sync_fetch_and_xor: 
  case Builtin::BI__sync_fetch_and_xor_1:
  case Builtin::BI__sync_fetch_and_xor_2:
  case Builtin::BI__sync_fetch_and_xor_4:
  case Builtin::BI__sync_fetch_and_xor_8:
  case Builtin::BI__sync_fetch_and_xor_16:
    BuiltinIndex = 4; 
    break;

  case Builtin::BI__sync_add_and_fetch: 
  case Builtin::BI__sync_add_and_fetch_1:
  case Builtin::BI__sync_add_and_fetch_2:
  case Builtin::BI__sync_add_and_fetch_4:
  case Builtin::BI__sync_add_and_fetch_8:
  case Builtin::BI__sync_add_and_fetch_16:
    BuiltinIndex = 5; 
    break;
      
  case Builtin::BI__sync_sub_and_fetch: 
  case Builtin::BI__sync_sub_and_fetch_1:
  case Builtin::BI__sync_sub_and_fetch_2:
  case Builtin::BI__sync_sub_and_fetch_4:
  case Builtin::BI__sync_sub_and_fetch_8:
  case Builtin::BI__sync_sub_and_fetch_16:
    BuiltinIndex = 6; 
    break;
      
  case Builtin::BI__sync_and_and_fetch: 
  case Builtin::BI__sync_and_and_fetch_1:
  case Builtin::BI__sync_and_and_fetch_2:
  case Builtin::BI__sync_and_and_fetch_4:
  case Builtin::BI__sync_and_and_fetch_8:
  case Builtin::BI__sync_and_and_fetch_16:
    BuiltinIndex = 7; 
    break;
      
  case Builtin::BI__sync_or_and_fetch:  
  case Builtin::BI__sync_or_and_fetch_1:
  case Builtin::BI__sync_or_and_fetch_2:
  case Builtin::BI__sync_or_and_fetch_4:
  case Builtin::BI__sync_or_and_fetch_8:
  case Builtin::BI__sync_or_and_fetch_16:
    BuiltinIndex = 8; 
    break;
      
  case Builtin::BI__sync_xor_and_fetch: 
  case Builtin::BI__sync_xor_and_fetch_1:
  case Builtin::BI__sync_xor_and_fetch_2:
  case Builtin::BI__sync_xor_and_fetch_4:
  case Builtin::BI__sync_xor_and_fetch_8:
  case Builtin::BI__sync_xor_and_fetch_16:
    BuiltinIndex = 9; 
    break;

  case Builtin::BI__sync_val_compare_and_swap:
  case Builtin::BI__sync_val_compare_and_swap_1:
  case Builtin::BI__sync_val_compare_and_swap_2:
  case Builtin::BI__sync_val_compare_and_swap_4:
  case Builtin::BI__sync_val_compare_and_swap_8:
  case Builtin::BI__sync_val_compare_and_swap_16:
    BuiltinIndex = 10;
    NumFixed = 2;
    break;
      
  case Builtin::BI__sync_bool_compare_and_swap:
  case Builtin::BI__sync_bool_compare_and_swap_1:
  case Builtin::BI__sync_bool_compare_and_swap_2:
  case Builtin::BI__sync_bool_compare_and_swap_4:
  case Builtin::BI__sync_bool_compare_and_swap_8:
  case Builtin::BI__sync_bool_compare_and_swap_16:
    BuiltinIndex = 11;
    NumFixed = 2;
    ResultType = Context.BoolTy;
    break;
      
  case Builtin::BI__sync_lock_test_and_set: 
  case Builtin::BI__sync_lock_test_and_set_1:
  case Builtin::BI__sync_lock_test_and_set_2:
  case Builtin::BI__sync_lock_test_and_set_4:
  case Builtin::BI__sync_lock_test_and_set_8:
  case Builtin::BI__sync_lock_test_and_set_16:
    BuiltinIndex = 12; 
    break;
      
  case Builtin::BI__sync_lock_release:
  case Builtin::BI__sync_lock_release_1:
  case Builtin::BI__sync_lock_release_2:
  case Builtin::BI__sync_lock_release_4:
  case Builtin::BI__sync_lock_release_8:
  case Builtin::BI__sync_lock_release_16:
    BuiltinIndex = 13;
    NumFixed = 0;
    ResultType = Context.VoidTy;
    break;
      
  case Builtin::BI__sync_swap: 
  case Builtin::BI__sync_swap_1:
  case Builtin::BI__sync_swap_2:
  case Builtin::BI__sync_swap_4:
  case Builtin::BI__sync_swap_8:
  case Builtin::BI__sync_swap_16:
    BuiltinIndex = 14; 
    break;
  }

  // Now that we know how many fixed arguments we expect, first check that we
  // have at least that many.
  if (TheCall->getNumArgs() < 1+NumFixed) {
    Diag(TheCall->getLocEnd(), diag::err_typecheck_call_too_few_args_at_least)
      << 0 << 1+NumFixed << TheCall->getNumArgs()
      << TheCall->getCallee()->getSourceRange();
    return ExprError();
  }

  // Get the decl for the concrete builtin from this, we can tell what the
  // concrete integer type we should convert to is.
  unsigned NewBuiltinID = BuiltinIndices[BuiltinIndex][SizeIndex];
  const char *NewBuiltinName = Context.BuiltinInfo.GetName(NewBuiltinID);
  FunctionDecl *NewBuiltinDecl;
  if (NewBuiltinID == BuiltinID)
    NewBuiltinDecl = FDecl;
  else {
    // Perform builtin lookup to avoid redeclaring it.
    DeclarationName DN(&Context.Idents.get(NewBuiltinName));
    LookupResult Res(*this, DN, DRE->getLocStart(), LookupOrdinaryName);
    LookupName(Res, TUScope, /*AllowBuiltinCreation=*/true);
    assert(Res.getFoundDecl());
    NewBuiltinDecl = dyn_cast<FunctionDecl>(Res.getFoundDecl());
    if (!NewBuiltinDecl)
      return ExprError();
  }

  // The first argument --- the pointer --- has a fixed type; we
  // deduce the types of the rest of the arguments accordingly.  Walk
  // the remaining arguments, converting them to the deduced value type.
  for (unsigned i = 0; i != NumFixed; ++i) {
    ExprResult Arg = TheCall->getArg(i+1);

    // GCC does an implicit conversion to the pointer or integer ValType.  This
    // can fail in some cases (1i -> int**), check for this error case now.
    // Initialize the argument.
    InitializedEntity Entity = InitializedEntity::InitializeParameter(Context,
                                                   ValType, /*consume*/ false);
    Arg = PerformCopyInitialization(Entity, SourceLocation(), Arg);
    if (Arg.isInvalid())
      return ExprError();

    // Okay, we have something that *can* be converted to the right type.  Check
    // to see if there is a potentially weird extension going on here.  This can
    // happen when you do an atomic operation on something like an char* and
    // pass in 42.  The 42 gets converted to char.  This is even more strange
    // for things like 45.123 -> char, etc.
    // FIXME: Do this check.
    TheCall->setArg(i+1, Arg.get());
  }

  ASTContext& Context = this->getASTContext();

  // Create a new DeclRefExpr to refer to the new decl.
  DeclRefExpr* NewDRE = DeclRefExpr::Create(
      Context,
      DRE->getQualifierLoc(),
      SourceLocation(),
      NewBuiltinDecl,
      /*enclosing*/ false,
      DRE->getLocation(),
      Context.BuiltinFnTy,
      DRE->getValueKind());

  // Set the callee in the CallExpr.
  // FIXME: This loses syntactic information.
  QualType CalleePtrTy = Context.getPointerType(NewBuiltinDecl->getType());
  ExprResult PromotedCall = ImpCastExprToType(NewDRE, CalleePtrTy,
                                              CK_BuiltinFnToFnPtr);
  TheCall->setCallee(PromotedCall.get());

  // Change the result type of the call to match the original value type. This
  // is arbitrary, but the codegen for these builtins ins design to handle it
  // gracefully.
  TheCall->setType(ResultType);

  return TheCallResult;
}

/// CheckObjCString - Checks that the argument to the builtin
/// CFString constructor is correct
/// Note: It might also make sense to do the UTF-16 conversion here (would
/// simplify the backend).
bool Sema::CheckObjCString(Expr *Arg) {
  Arg = Arg->IgnoreParenCasts();
  StringLiteral *Literal = dyn_cast<StringLiteral>(Arg);

  if (!Literal || !Literal->isAscii()) {
    Diag(Arg->getLocStart(), diag::err_cfstring_literal_not_string_constant)
      << Arg->getSourceRange();
    return true;
  }

  if (Literal->containsNonAsciiOrNull()) {
    StringRef String = Literal->getString();
    unsigned NumBytes = String.size();
    SmallVector<UTF16, 128> ToBuf(NumBytes);
    const UTF8 *FromPtr = (const UTF8 *)String.data();
    UTF16 *ToPtr = &ToBuf[0];
    
    ConversionResult Result = ConvertUTF8toUTF16(&FromPtr, FromPtr + NumBytes,
                                                 &ToPtr, ToPtr + NumBytes,
                                                 strictConversion);
    // Check for conversion failure.
    if (Result != conversionOK)
      Diag(Arg->getLocStart(),
           diag::warn_cfstring_truncated) << Arg->getSourceRange();
  }
  return false;
}

/// SemaBuiltinVAStart - Check the arguments to __builtin_va_start for validity.
/// Emit an error and return true on failure, return false on success.
bool Sema::SemaBuiltinVAStart(CallExpr *TheCall) {
  Expr *Fn = TheCall->getCallee();
  if (TheCall->getNumArgs() > 2) {
    Diag(TheCall->getArg(2)->getLocStart(),
         diag::err_typecheck_call_too_many_args)
      << 0 /*function call*/ << 2 << TheCall->getNumArgs()
      << Fn->getSourceRange()
      << SourceRange(TheCall->getArg(2)->getLocStart(),
                     (*(TheCall->arg_end()-1))->getLocEnd());
    return true;
  }

  if (TheCall->getNumArgs() < 2) {
    return Diag(TheCall->getLocEnd(),
      diag::err_typecheck_call_too_few_args_at_least)
      << 0 /*function call*/ << 2 << TheCall->getNumArgs();
  }

  // Type-check the first argument normally.
  if (checkBuiltinArgument(*this, TheCall, 0))
    return true;

  // Determine whether the current function is variadic or not.
  BlockScopeInfo *CurBlock = getCurBlock();
  bool isVariadic;
  if (CurBlock)
    isVariadic = CurBlock->TheDecl->isVariadic();
  else if (FunctionDecl *FD = getCurFunctionDecl())
    isVariadic = FD->isVariadic();
  else
    isVariadic = getCurMethodDecl()->isVariadic();

  if (!isVariadic) {
    Diag(Fn->getLocStart(), diag::err_va_start_used_in_non_variadic_function);
    return true;
  }

  // Verify that the second argument to the builtin is the last argument of the
  // current function or method.
  bool SecondArgIsLastNamedArgument = false;
  const Expr *Arg = TheCall->getArg(1)->IgnoreParenCasts();

  // These are valid if SecondArgIsLastNamedArgument is false after the next
  // block.
  QualType Type;
  SourceLocation ParamLoc;

  if (const DeclRefExpr *DR = dyn_cast<DeclRefExpr>(Arg)) {
    if (const ParmVarDecl *PV = dyn_cast<ParmVarDecl>(DR->getDecl())) {
      // FIXME: This isn't correct for methods (results in bogus warning).
      // Get the last formal in the current function.
      const ParmVarDecl *LastArg;
      if (CurBlock)
        LastArg = *(CurBlock->TheDecl->param_end()-1);
      else if (FunctionDecl *FD = getCurFunctionDecl())
        LastArg = *(FD->param_end()-1);
      else
        LastArg = *(getCurMethodDecl()->param_end()-1);
      SecondArgIsLastNamedArgument = PV == LastArg;

      Type = PV->getType();
      ParamLoc = PV->getLocation();
    }
  }

  if (!SecondArgIsLastNamedArgument)
    Diag(TheCall->getArg(1)->getLocStart(),
         diag::warn_second_parameter_of_va_start_not_last_named_argument);
  else if (Type->isReferenceType()) {
    Diag(Arg->getLocStart(),
         diag::warn_va_start_of_reference_type_is_undefined);
    Diag(ParamLoc, diag::note_parameter_type) << Type;
  }

  TheCall->setType(Context.VoidTy);
  return false;
}

/// SemaBuiltinUnorderedCompare - Handle functions like __builtin_isgreater and
/// friends.  This is declared to take (...), so we have to check everything.
bool Sema::SemaBuiltinUnorderedCompare(CallExpr *TheCall) {
  if (TheCall->getNumArgs() < 2)
    return Diag(TheCall->getLocEnd(), diag::err_typecheck_call_too_few_args)
      << 0 << 2 << TheCall->getNumArgs()/*function call*/;
  if (TheCall->getNumArgs() > 2)
    return Diag(TheCall->getArg(2)->getLocStart(),
                diag::err_typecheck_call_too_many_args)
      << 0 /*function call*/ << 2 << TheCall->getNumArgs()
      << SourceRange(TheCall->getArg(2)->getLocStart(),
                     (*(TheCall->arg_end()-1))->getLocEnd());

  ExprResult OrigArg0 = TheCall->getArg(0);
  ExprResult OrigArg1 = TheCall->getArg(1);

  // Do standard promotions between the two arguments, returning their common
  // type.
  QualType Res = UsualArithmeticConversions(OrigArg0, OrigArg1, false);
  if (OrigArg0.isInvalid() || OrigArg1.isInvalid())
    return true;

  // Make sure any conversions are pushed back into the call; this is
  // type safe since unordered compare builtins are declared as "_Bool
  // foo(...)".
  TheCall->setArg(0, OrigArg0.get());
  TheCall->setArg(1, OrigArg1.get());

  if (OrigArg0.get()->isTypeDependent() || OrigArg1.get()->isTypeDependent())
    return false;

  // If the common type isn't a real floating type, then the arguments were
  // invalid for this operation.
  if (Res.isNull() || !Res->isRealFloatingType())
    return Diag(OrigArg0.get()->getLocStart(),
                diag::err_typecheck_call_invalid_ordered_compare)
      << OrigArg0.get()->getType() << OrigArg1.get()->getType()
      << SourceRange(OrigArg0.get()->getLocStart(), OrigArg1.get()->getLocEnd());

  return false;
}

/// SemaBuiltinSemaBuiltinFPClassification - Handle functions like
/// __builtin_isnan and friends.  This is declared to take (...), so we have
/// to check everything. We expect the last argument to be a floating point
/// value.
bool Sema::SemaBuiltinFPClassification(CallExpr *TheCall, unsigned NumArgs) {
  if (TheCall->getNumArgs() < NumArgs)
    return Diag(TheCall->getLocEnd(), diag::err_typecheck_call_too_few_args)
      << 0 << NumArgs << TheCall->getNumArgs()/*function call*/;
  if (TheCall->getNumArgs() > NumArgs)
    return Diag(TheCall->getArg(NumArgs)->getLocStart(),
                diag::err_typecheck_call_too_many_args)
      << 0 /*function call*/ << NumArgs << TheCall->getNumArgs()
      << SourceRange(TheCall->getArg(NumArgs)->getLocStart(),
                     (*(TheCall->arg_end()-1))->getLocEnd());

  Expr *OrigArg = TheCall->getArg(NumArgs-1);

  if (OrigArg->isTypeDependent())
    return false;

  // This operation requires a non-_Complex floating-point number.
  if (!OrigArg->getType()->isRealFloatingType())
    return Diag(OrigArg->getLocStart(),
                diag::err_typecheck_call_invalid_unary_fp)
      << OrigArg->getType() << OrigArg->getSourceRange();

  // If this is an implicit conversion from float -> double, remove it.
  if (ImplicitCastExpr *Cast = dyn_cast<ImplicitCastExpr>(OrigArg)) {
    Expr *CastArg = Cast->getSubExpr();
    if (CastArg->getType()->isSpecificBuiltinType(BuiltinType::Float)) {
      assert(Cast->getType()->isSpecificBuiltinType(BuiltinType::Double) &&
             "promotion from float to double is the only expected cast here");
      Cast->setSubExpr(nullptr);
      TheCall->setArg(NumArgs-1, CastArg);
    }
  }
  
  return false;
}

/// SemaBuiltinShuffleVector - Handle __builtin_shufflevector.
// This is declared to take (...), so we have to check everything.
ExprResult Sema::SemaBuiltinShuffleVector(CallExpr *TheCall) {
  if (TheCall->getNumArgs() < 2)
    return ExprError(Diag(TheCall->getLocEnd(),
                          diag::err_typecheck_call_too_few_args_at_least)
                     << 0 /*function call*/ << 2 << TheCall->getNumArgs()
                     << TheCall->getSourceRange());

  // Determine which of the following types of shufflevector we're checking:
  // 1) unary, vector mask: (lhs, mask)
  // 2) binary, vector mask: (lhs, rhs, mask)
  // 3) binary, scalar mask: (lhs, rhs, index, ..., index)
  QualType resType = TheCall->getArg(0)->getType();
  unsigned numElements = 0;

  if (!TheCall->getArg(0)->isTypeDependent() &&
      !TheCall->getArg(1)->isTypeDependent()) {
    QualType LHSType = TheCall->getArg(0)->getType();
    QualType RHSType = TheCall->getArg(1)->getType();

    if (!LHSType->isVectorType() || !RHSType->isVectorType())
      return ExprError(Diag(TheCall->getLocStart(),
                            diag::err_shufflevector_non_vector)
                       << SourceRange(TheCall->getArg(0)->getLocStart(),
                                      TheCall->getArg(1)->getLocEnd()));

    numElements = LHSType->getAs<VectorType>()->getNumElements();
    unsigned numResElements = TheCall->getNumArgs() - 2;

    // Check to see if we have a call with 2 vector arguments, the unary shuffle
    // with mask.  If so, verify that RHS is an integer vector type with the
    // same number of elts as lhs.
    if (TheCall->getNumArgs() == 2) {
      if (!RHSType->hasIntegerRepresentation() ||
          RHSType->getAs<VectorType>()->getNumElements() != numElements)
        return ExprError(Diag(TheCall->getLocStart(),
                              diag::err_shufflevector_incompatible_vector)
                         << SourceRange(TheCall->getArg(1)->getLocStart(),
                                        TheCall->getArg(1)->getLocEnd()));
    } else if (!Context.hasSameUnqualifiedType(LHSType, RHSType)) {
      return ExprError(Diag(TheCall->getLocStart(),
                            diag::err_shufflevector_incompatible_vector)
                       << SourceRange(TheCall->getArg(0)->getLocStart(),
                                      TheCall->getArg(1)->getLocEnd()));
    } else if (numElements != numResElements) {
      QualType eltType = LHSType->getAs<VectorType>()->getElementType();
      resType = Context.getVectorType(eltType, numResElements,
                                      VectorType::GenericVector);
    }
  }

  for (unsigned i = 2; i < TheCall->getNumArgs(); i++) {
    if (TheCall->getArg(i)->isTypeDependent() ||
        TheCall->getArg(i)->isValueDependent())
      continue;

    llvm::APSInt Result(32);
    if (!TheCall->getArg(i)->isIntegerConstantExpr(Result, Context))
      return ExprError(Diag(TheCall->getLocStart(),
                            diag::err_shufflevector_nonconstant_argument)
                       << TheCall->getArg(i)->getSourceRange());

    // Allow -1 which will be translated to undef in the IR.
    if (Result.isSigned() && Result.isAllOnesValue())
      continue;

    if (Result.getActiveBits() > 64 || Result.getZExtValue() >= numElements*2)
      return ExprError(Diag(TheCall->getLocStart(),
                            diag::err_shufflevector_argument_too_large)
                       << TheCall->getArg(i)->getSourceRange());
  }

  SmallVector<Expr*, 32> exprs;

  for (unsigned i = 0, e = TheCall->getNumArgs(); i != e; i++) {
    exprs.push_back(TheCall->getArg(i));
    TheCall->setArg(i, nullptr);
  }

  return new (Context) ShuffleVectorExpr(Context, exprs, resType,
                                         TheCall->getCallee()->getLocStart(),
                                         TheCall->getRParenLoc());
}

/// SemaConvertVectorExpr - Handle __builtin_convertvector
ExprResult Sema::SemaConvertVectorExpr(Expr *E, TypeSourceInfo *TInfo,
                                       SourceLocation BuiltinLoc,
                                       SourceLocation RParenLoc) {
  ExprValueKind VK = VK_RValue;
  ExprObjectKind OK = OK_Ordinary;
  QualType DstTy = TInfo->getType();
  QualType SrcTy = E->getType();

  if (!SrcTy->isVectorType() && !SrcTy->isDependentType())
    return ExprError(Diag(BuiltinLoc,
                          diag::err_convertvector_non_vector)
                     << E->getSourceRange());
  if (!DstTy->isVectorType() && !DstTy->isDependentType())
    return ExprError(Diag(BuiltinLoc,
                          diag::err_convertvector_non_vector_type));

  if (!SrcTy->isDependentType() && !DstTy->isDependentType()) {
    unsigned SrcElts = SrcTy->getAs<VectorType>()->getNumElements();
    unsigned DstElts = DstTy->getAs<VectorType>()->getNumElements();
    if (SrcElts != DstElts)
      return ExprError(Diag(BuiltinLoc,
                            diag::err_convertvector_incompatible_vector)
                       << E->getSourceRange());
  }

  return new (Context)
      ConvertVectorExpr(E, TInfo, DstTy, VK, OK, BuiltinLoc, RParenLoc);
}

/// SemaBuiltinPrefetch - Handle __builtin_prefetch.
// This is declared to take (const void*, ...) and can take two
// optional constant int args.
bool Sema::SemaBuiltinPrefetch(CallExpr *TheCall) {
  unsigned NumArgs = TheCall->getNumArgs();

  if (NumArgs > 3)
    return Diag(TheCall->getLocEnd(),
             diag::err_typecheck_call_too_many_args_at_most)
             << 0 /*function call*/ << 3 << NumArgs
             << TheCall->getSourceRange();

  // Argument 0 is checked for us and the remaining arguments must be
  // constant integers.
  for (unsigned i = 1; i != NumArgs; ++i)
    if (SemaBuiltinConstantArgRange(TheCall, i, 0, i == 1 ? 1 : 3))
      return true;

  return false;
}

/// SemaBuiltinConstantArg - Handle a check if argument ArgNum of CallExpr
/// TheCall is a constant expression.
bool Sema::SemaBuiltinConstantArg(CallExpr *TheCall, int ArgNum,
                                  llvm::APSInt &Result) {
  Expr *Arg = TheCall->getArg(ArgNum);
  DeclRefExpr *DRE =cast<DeclRefExpr>(TheCall->getCallee()->IgnoreParenCasts());
  FunctionDecl *FDecl = cast<FunctionDecl>(DRE->getDecl());
  
  if (Arg->isTypeDependent() || Arg->isValueDependent()) return false;
  
  if (!Arg->isIntegerConstantExpr(Result, Context))
    return Diag(TheCall->getLocStart(), diag::err_constant_integer_arg_type)
                << FDecl->getDeclName() <<  Arg->getSourceRange();
  
  return false;
}

/// SemaBuiltinConstantArgRange - Handle a check if argument ArgNum of CallExpr
/// TheCall is a constant expression in the range [Low, High].
bool Sema::SemaBuiltinConstantArgRange(CallExpr *TheCall, int ArgNum,
                                       int Low, int High) {
  llvm::APSInt Result;

  // We can't check the value of a dependent argument.
  Expr *Arg = TheCall->getArg(ArgNum);
  if (Arg->isTypeDependent() || Arg->isValueDependent())
    return false;

  // Check constant-ness first.
  if (SemaBuiltinConstantArg(TheCall, ArgNum, Result))
    return true;

  if (Result.getSExtValue() < Low || Result.getSExtValue() > High)
    return Diag(TheCall->getLocStart(), diag::err_argument_invalid_range)
      << Low << High << Arg->getSourceRange();

  return false;
}

/// SemaBuiltinLongjmp - Handle __builtin_longjmp(void *env[5], int val).
/// This checks that val is a constant 1.
bool Sema::SemaBuiltinLongjmp(CallExpr *TheCall) {
  Expr *Arg = TheCall->getArg(1);
  llvm::APSInt Result;

  // TODO: This is less than ideal. Overload this to take a value.
  if (SemaBuiltinConstantArg(TheCall, 1, Result))
    return true;
  
  if (Result != 1)
    return Diag(TheCall->getLocStart(), diag::err_builtin_longjmp_invalid_val)
             << SourceRange(Arg->getLocStart(), Arg->getLocEnd());

  return false;
}

namespace {
enum StringLiteralCheckType {
  SLCT_NotALiteral,
  SLCT_UncheckedLiteral,
  SLCT_CheckedLiteral
};
}

// Determine if an expression is a string literal or constant string.
// If this function returns false on the arguments to a function expecting a
// format string, we will usually need to emit a warning.
// True string literals are then checked by CheckFormatString.
static StringLiteralCheckType
checkFormatStringExpr(Sema &S, const Expr *E, ArrayRef<const Expr *> Args,
                      bool HasVAListArg, unsigned format_idx,
                      unsigned firstDataArg, Sema::FormatStringType Type,
                      Sema::VariadicCallType CallType, bool InFunctionCall,
                      llvm::SmallBitVector &CheckedVarArgs) {
 tryAgain:
  if (E->isTypeDependent() || E->isValueDependent())
    return SLCT_NotALiteral;

  E = E->IgnoreParenCasts();

  if (E->isNullPointerConstant(S.Context, Expr::NPC_ValueDependentIsNotNull))
    // Technically -Wformat-nonliteral does not warn about this case.
    // The behavior of printf and friends in this case is implementation
    // dependent.  Ideally if the format string cannot be null then
    // it should have a 'nonnull' attribute in the function prototype.
    return SLCT_UncheckedLiteral;

  switch (E->getStmtClass()) {
  case Stmt::BinaryConditionalOperatorClass:
  case Stmt::ConditionalOperatorClass: {
    // The expression is a literal if both sub-expressions were, and it was
    // completely checked only if both sub-expressions were checked.
    const AbstractConditionalOperator *C =
        cast<AbstractConditionalOperator>(E);
    StringLiteralCheckType Left =
        checkFormatStringExpr(S, C->getTrueExpr(), Args,
                              HasVAListArg, format_idx, firstDataArg,
                              Type, CallType, InFunctionCall, CheckedVarArgs);
    if (Left == SLCT_NotALiteral)
      return SLCT_NotALiteral;
    StringLiteralCheckType Right =
        checkFormatStringExpr(S, C->getFalseExpr(), Args,
                              HasVAListArg, format_idx, firstDataArg,
                              Type, CallType, InFunctionCall, CheckedVarArgs);
    return Left < Right ? Left : Right;
  }

  case Stmt::ImplicitCastExprClass: {
    E = cast<ImplicitCastExpr>(E)->getSubExpr();
    goto tryAgain;
  }

  case Stmt::OpaqueValueExprClass:
    if (const Expr *src = cast<OpaqueValueExpr>(E)->getSourceExpr()) {
      E = src;
      goto tryAgain;
    }
    return SLCT_NotALiteral;

  case Stmt::PredefinedExprClass:
    // While __func__, etc., are technically not string literals, they
    // cannot contain format specifiers and thus are not a security
    // liability.
    return SLCT_UncheckedLiteral;
      
  case Stmt::DeclRefExprClass: {
    const DeclRefExpr *DR = cast<DeclRefExpr>(E);

    // As an exception, do not flag errors for variables binding to
    // const string literals.
    if (const VarDecl *VD = dyn_cast<VarDecl>(DR->getDecl())) {
      bool isConstant = false;
      QualType T = DR->getType();

      if (const ArrayType *AT = S.Context.getAsArrayType(T)) {
        isConstant = AT->getElementType().isConstant(S.Context);
      } else if (const PointerType *PT = T->getAs<PointerType>()) {
        isConstant = T.isConstant(S.Context) &&
                     PT->getPointeeType().isConstant(S.Context);
      } else if (T->isObjCObjectPointerType()) {
        // In ObjC, there is usually no "const ObjectPointer" type,
        // so don't check if the pointee type is constant.
        isConstant = T.isConstant(S.Context);
      }

      if (isConstant) {
        if (const Expr *Init = VD->getAnyInitializer()) {
          // Look through initializers like const char c[] = { "foo" }
          if (const InitListExpr *InitList = dyn_cast<InitListExpr>(Init)) {
            if (InitList->isStringLiteralInit())
              Init = InitList->getInit(0)->IgnoreParenImpCasts();
          }
          return checkFormatStringExpr(S, Init, Args,
                                       HasVAListArg, format_idx,
                                       firstDataArg, Type, CallType,
                                       /*InFunctionCall*/false, CheckedVarArgs);
        }
      }

      // For vprintf* functions (i.e., HasVAListArg==true), we add a
      // special check to see if the format string is a function parameter
      // of the function calling the printf function.  If the function
      // has an attribute indicating it is a printf-like function, then we
      // should suppress warnings concerning non-literals being used in a call
      // to a vprintf function.  For example:
      //
      // void
      // logmessage(char const *fmt __attribute__ (format (printf, 1, 2)), ...){
      //      va_list ap;
      //      va_start(ap, fmt);
      //      vprintf(fmt, ap);  // Do NOT emit a warning about "fmt".
      //      ...
      // }
      if (HasVAListArg) {
        if (const ParmVarDecl *PV = dyn_cast<ParmVarDecl>(VD)) {
          if (const NamedDecl *ND = dyn_cast<NamedDecl>(PV->getDeclContext())) {
            int PVIndex = PV->getFunctionScopeIndex() + 1;
            for (const auto *PVFormat : ND->specific_attrs<FormatAttr>()) {
              // adjust for implicit parameter
              if (const CXXMethodDecl *MD = dyn_cast<CXXMethodDecl>(ND))
                if (MD->isInstance())
                  ++PVIndex;
              // We also check if the formats are compatible.
              // We can't pass a 'scanf' string to a 'printf' function.
              if (PVIndex == PVFormat->getFormatIdx() &&
                  Type == S.GetFormatStringType(PVFormat))
                return SLCT_UncheckedLiteral;
            }
          }
        }
      }
    }

    return SLCT_NotALiteral;
  }

  case Stmt::CallExprClass:
  case Stmt::CXXMemberCallExprClass: {
    const CallExpr *CE = cast<CallExpr>(E);
    if (const NamedDecl *ND = dyn_cast_or_null<NamedDecl>(CE->getCalleeDecl())) {
      if (const FormatArgAttr *FA = ND->getAttr<FormatArgAttr>()) {
        unsigned ArgIndex = FA->getFormatIdx();
        if (const CXXMethodDecl *MD = dyn_cast<CXXMethodDecl>(ND))
          if (MD->isInstance())
            --ArgIndex;
        const Expr *Arg = CE->getArg(ArgIndex - 1);

        return checkFormatStringExpr(S, Arg, Args,
                                     HasVAListArg, format_idx, firstDataArg,
                                     Type, CallType, InFunctionCall,
                                     CheckedVarArgs);
      } else if (const FunctionDecl *FD = dyn_cast<FunctionDecl>(ND)) {
        unsigned BuiltinID = FD->getBuiltinID();
        if (BuiltinID == Builtin::BI__builtin___CFStringMakeConstantString ||
            BuiltinID == Builtin::BI__builtin___NSStringMakeConstantString) {
          const Expr *Arg = CE->getArg(0);
          return checkFormatStringExpr(S, Arg, Args,
                                       HasVAListArg, format_idx,
                                       firstDataArg, Type, CallType,
                                       InFunctionCall, CheckedVarArgs);
        }
      }
    }

    return SLCT_NotALiteral;
  }
  case Stmt::ObjCStringLiteralClass:
  case Stmt::StringLiteralClass: {
    const StringLiteral *StrE = nullptr;

    if (const ObjCStringLiteral *ObjCFExpr = dyn_cast<ObjCStringLiteral>(E))
      StrE = ObjCFExpr->getString();
    else
      StrE = cast<StringLiteral>(E);

    if (StrE) {
      S.CheckFormatString(StrE, E, Args, HasVAListArg, format_idx, firstDataArg,
                          Type, InFunctionCall, CallType, CheckedVarArgs);
      return SLCT_CheckedLiteral;
    }

    return SLCT_NotALiteral;
  }

  default:
    return SLCT_NotALiteral;
  }
}

Sema::FormatStringType Sema::GetFormatStringType(const FormatAttr *Format) {
  return llvm::StringSwitch<FormatStringType>(Format->getType()->getName())
  .Case("scanf", FST_Scanf)
  .Cases("printf", "printf0", FST_Printf)
  .Cases("NSString", "CFString", FST_NSString)
  .Case("strftime", FST_Strftime)
  .Case("strfmon", FST_Strfmon)
  .Cases("kprintf", "cmn_err", "vcmn_err", "zcmn_err", FST_Kprintf)
  .Default(FST_Unknown);
}

/// CheckFormatArguments - Check calls to printf and scanf (and similar
/// functions) for correct use of format strings.
/// Returns true if a format string has been fully checked.
bool Sema::CheckFormatArguments(const FormatAttr *Format,
                                ArrayRef<const Expr *> Args,
                                bool IsCXXMember,
                                VariadicCallType CallType,
                                SourceLocation Loc, SourceRange Range,
                                llvm::SmallBitVector &CheckedVarArgs) {
  FormatStringInfo FSI;
  if (getFormatStringInfo(Format, IsCXXMember, &FSI))
    return CheckFormatArguments(Args, FSI.HasVAListArg, FSI.FormatIdx,
                                FSI.FirstDataArg, GetFormatStringType(Format),
                                CallType, Loc, Range, CheckedVarArgs);
  return false;
}

bool Sema::CheckFormatArguments(ArrayRef<const Expr *> Args,
                                bool HasVAListArg, unsigned format_idx,
                                unsigned firstDataArg, FormatStringType Type,
                                VariadicCallType CallType,
                                SourceLocation Loc, SourceRange Range,
                                llvm::SmallBitVector &CheckedVarArgs) {
  // CHECK: printf/scanf-like function is called with no format string.
  if (format_idx >= Args.size()) {
    Diag(Loc, diag::warn_missing_format_string) << Range;
    return false;
  }

  const Expr *OrigFormatExpr = Args[format_idx]->IgnoreParenCasts();

  // CHECK: format string is not a string literal.
  //
  // Dynamically generated format strings are difficult to
  // automatically vet at compile time.  Requiring that format strings
  // are string literals: (1) permits the checking of format strings by
  // the compiler and thereby (2) can practically remove the source of
  // many format string exploits.

  // Format string can be either ObjC string (e.g. @"%d") or
  // C string (e.g. "%d")
  // ObjC string uses the same format specifiers as C string, so we can use
  // the same format string checking logic for both ObjC and C strings.
  StringLiteralCheckType CT =
      checkFormatStringExpr(*this, OrigFormatExpr, Args, HasVAListArg,
                            format_idx, firstDataArg, Type, CallType,
                            /*IsFunctionCall*/true, CheckedVarArgs);
  if (CT != SLCT_NotALiteral)
    // Literal format string found, check done!
    return CT == SLCT_CheckedLiteral;

  // Strftime is particular as it always uses a single 'time' argument,
  // so it is safe to pass a non-literal string.
  if (Type == FST_Strftime)
    return false;

  // Do not emit diag when the string param is a macro expansion and the
  // format is either NSString or CFString. This is a hack to prevent
  // diag when using the NSLocalizedString and CFCopyLocalizedString macros
  // which are usually used in place of NS and CF string literals.
  if (Type == FST_NSString &&
      SourceMgr.isInSystemMacro(Args[format_idx]->getLocStart()))
    return false;

  // If there are no arguments specified, warn with -Wformat-security, otherwise
  // warn only with -Wformat-nonliteral.
  if (Args.size() == firstDataArg)
    Diag(Args[format_idx]->getLocStart(),
         diag::warn_format_nonliteral_noargs)
      << OrigFormatExpr->getSourceRange();
  else
    Diag(Args[format_idx]->getLocStart(),
         diag::warn_format_nonliteral)
           << OrigFormatExpr->getSourceRange();
  return false;
}

namespace {
class CheckFormatHandler : public analyze_format_string::FormatStringHandler {
protected:
  Sema &S;
  const StringLiteral *FExpr;
  const Expr *OrigFormatExpr;
  const unsigned FirstDataArg;
  const unsigned NumDataArgs;
  const char *Beg; // Start of format string.
  const bool HasVAListArg;
  ArrayRef<const Expr *> Args;
  unsigned FormatIdx;
  llvm::SmallBitVector CoveredArgs;
  bool usesPositionalArgs;
  bool atFirstArg;
  bool inFunctionCall;
  Sema::VariadicCallType CallType;
  llvm::SmallBitVector &CheckedVarArgs;
public:
  CheckFormatHandler(Sema &s, const StringLiteral *fexpr,
                     const Expr *origFormatExpr, unsigned firstDataArg,
                     unsigned numDataArgs, const char *beg, bool hasVAListArg,
                     ArrayRef<const Expr *> Args,
                     unsigned formatIdx, bool inFunctionCall,
                     Sema::VariadicCallType callType,
                     llvm::SmallBitVector &CheckedVarArgs)
    : S(s), FExpr(fexpr), OrigFormatExpr(origFormatExpr),
      FirstDataArg(firstDataArg), NumDataArgs(numDataArgs),
      Beg(beg), HasVAListArg(hasVAListArg),
      Args(Args), FormatIdx(formatIdx),
      usesPositionalArgs(false), atFirstArg(true),
      inFunctionCall(inFunctionCall), CallType(callType),
      CheckedVarArgs(CheckedVarArgs) {
    CoveredArgs.resize(numDataArgs);
    CoveredArgs.reset();
  }

  void DoneProcessing();

  void HandleIncompleteSpecifier(const char *startSpecifier,
                                 unsigned specifierLen) override;

  void HandleInvalidLengthModifier(
                           const analyze_format_string::FormatSpecifier &FS,
                           const analyze_format_string::ConversionSpecifier &CS,
                           const char *startSpecifier, unsigned specifierLen,
                           unsigned DiagID);

  void HandleNonStandardLengthModifier(
                    const analyze_format_string::FormatSpecifier &FS,
                    const char *startSpecifier, unsigned specifierLen);

  void HandleNonStandardConversionSpecifier(
                    const analyze_format_string::ConversionSpecifier &CS,
                    const char *startSpecifier, unsigned specifierLen);

  void HandlePosition(const char *startPos, unsigned posLen) override;

  void HandleInvalidPosition(const char *startSpecifier,
                             unsigned specifierLen,
                             analyze_format_string::PositionContext p) override;

  void HandleZeroPosition(const char *startPos, unsigned posLen) override;

  void HandleNullChar(const char *nullCharacter) override;

  template <typename Range>
  static void EmitFormatDiagnostic(Sema &S, bool inFunctionCall,
                                   const Expr *ArgumentExpr,
                                   PartialDiagnostic PDiag,
                                   SourceLocation StringLoc,
                                   bool IsStringLocation, Range StringRange,
                                   ArrayRef<FixItHint> Fixit = None);

protected:
  bool HandleInvalidConversionSpecifier(unsigned argIndex, SourceLocation Loc,
                                        const char *startSpec,
                                        unsigned specifierLen,
                                        const char *csStart, unsigned csLen);

  void HandlePositionalNonpositionalArgs(SourceLocation Loc,
                                         const char *startSpec,
                                         unsigned specifierLen);
  
  SourceRange getFormatStringRange();
  CharSourceRange getSpecifierRange(const char *startSpecifier,
                                    unsigned specifierLen);
  SourceLocation getLocationOfByte(const char *x);

  const Expr *getDataArg(unsigned i) const;
  
  bool CheckNumArgs(const analyze_format_string::FormatSpecifier &FS,
                    const analyze_format_string::ConversionSpecifier &CS,
                    const char *startSpecifier, unsigned specifierLen,
                    unsigned argIndex);

  template <typename Range>
  void EmitFormatDiagnostic(PartialDiagnostic PDiag, SourceLocation StringLoc,
                            bool IsStringLocation, Range StringRange,
                            ArrayRef<FixItHint> Fixit = None);
};
}

SourceRange CheckFormatHandler::getFormatStringRange() {
  return OrigFormatExpr->getSourceRange();
}

CharSourceRange CheckFormatHandler::
getSpecifierRange(const char *startSpecifier, unsigned specifierLen) {
  SourceLocation Start = getLocationOfByte(startSpecifier);
  SourceLocation End   = getLocationOfByte(startSpecifier + specifierLen - 1);

  // Advance the end SourceLocation by one due to half-open ranges.
  End = End.getLocWithOffset(1);

  return CharSourceRange::getCharRange(Start, End);
}

SourceLocation CheckFormatHandler::getLocationOfByte(const char *x) {
  return S.getLocationOfStringLiteralByte(FExpr, x - Beg);
}

void CheckFormatHandler::HandleIncompleteSpecifier(const char *startSpecifier,
                                                   unsigned specifierLen){
  EmitFormatDiagnostic(S.PDiag(diag::warn_printf_incomplete_specifier),
                       getLocationOfByte(startSpecifier),
                       /*IsStringLocation*/true,
                       getSpecifierRange(startSpecifier, specifierLen));
}

void CheckFormatHandler::HandleInvalidLengthModifier(
    const analyze_format_string::FormatSpecifier &FS,
    const analyze_format_string::ConversionSpecifier &CS,
    const char *startSpecifier, unsigned specifierLen, unsigned DiagID) {
  using namespace analyze_format_string;

  const LengthModifier &LM = FS.getLengthModifier();
  CharSourceRange LMRange = getSpecifierRange(LM.getStart(), LM.getLength());

  // See if we know how to fix this length modifier.
  Optional<LengthModifier> FixedLM = FS.getCorrectedLengthModifier();
  if (FixedLM) {
    EmitFormatDiagnostic(S.PDiag(DiagID) << LM.toString() << CS.toString(),
                         getLocationOfByte(LM.getStart()),
                         /*IsStringLocation*/true,
                         getSpecifierRange(startSpecifier, specifierLen));

    S.Diag(getLocationOfByte(LM.getStart()), diag::note_format_fix_specifier)
      << FixedLM->toString()
      << FixItHint::CreateReplacement(LMRange, FixedLM->toString());

  } else {
    FixItHint Hint;
    if (DiagID == diag::warn_format_nonsensical_length)
      Hint = FixItHint::CreateRemoval(LMRange);

    EmitFormatDiagnostic(S.PDiag(DiagID) << LM.toString() << CS.toString(),
                         getLocationOfByte(LM.getStart()),
                         /*IsStringLocation*/true,
                         getSpecifierRange(startSpecifier, specifierLen),
                         Hint);
  }
}

void CheckFormatHandler::HandleNonStandardLengthModifier(
    const analyze_format_string::FormatSpecifier &FS,
    const char *startSpecifier, unsigned specifierLen) {
  using namespace analyze_format_string;

  const LengthModifier &LM = FS.getLengthModifier();
  CharSourceRange LMRange = getSpecifierRange(LM.getStart(), LM.getLength());

  // See if we know how to fix this length modifier.
  Optional<LengthModifier> FixedLM = FS.getCorrectedLengthModifier();
  if (FixedLM) {
    EmitFormatDiagnostic(S.PDiag(diag::warn_format_non_standard)
                           << LM.toString() << 0,
                         getLocationOfByte(LM.getStart()),
                         /*IsStringLocation*/true,
                         getSpecifierRange(startSpecifier, specifierLen));

    S.Diag(getLocationOfByte(LM.getStart()), diag::note_format_fix_specifier)
      << FixedLM->toString()
      << FixItHint::CreateReplacement(LMRange, FixedLM->toString());

  } else {
    EmitFormatDiagnostic(S.PDiag(diag::warn_format_non_standard)
                           << LM.toString() << 0,
                         getLocationOfByte(LM.getStart()),
                         /*IsStringLocation*/true,
                         getSpecifierRange(startSpecifier, specifierLen));
  }
}

void CheckFormatHandler::HandleNonStandardConversionSpecifier(
    const analyze_format_string::ConversionSpecifier &CS,
    const char *startSpecifier, unsigned specifierLen) {
  using namespace analyze_format_string;

  // See if we know how to fix this conversion specifier.
  Optional<ConversionSpecifier> FixedCS = CS.getStandardSpecifier();
  if (FixedCS) {
    EmitFormatDiagnostic(S.PDiag(diag::warn_format_non_standard)
                          << CS.toString() << /*conversion specifier*/1,
                         getLocationOfByte(CS.getStart()),
                         /*IsStringLocation*/true,
                         getSpecifierRange(startSpecifier, specifierLen));

    CharSourceRange CSRange = getSpecifierRange(CS.getStart(), CS.getLength());
    S.Diag(getLocationOfByte(CS.getStart()), diag::note_format_fix_specifier)
      << FixedCS->toString()
      << FixItHint::CreateReplacement(CSRange, FixedCS->toString());
  } else {
    EmitFormatDiagnostic(S.PDiag(diag::warn_format_non_standard)
                          << CS.toString() << /*conversion specifier*/1,
                         getLocationOfByte(CS.getStart()),
                         /*IsStringLocation*/true,
                         getSpecifierRange(startSpecifier, specifierLen));
  }
}

void CheckFormatHandler::HandlePosition(const char *startPos,
                                        unsigned posLen) {
  EmitFormatDiagnostic(S.PDiag(diag::warn_format_non_standard_positional_arg),
                               getLocationOfByte(startPos),
                               /*IsStringLocation*/true,
                               getSpecifierRange(startPos, posLen));
}

void
CheckFormatHandler::HandleInvalidPosition(const char *startPos, unsigned posLen,
                                     analyze_format_string::PositionContext p) {
  EmitFormatDiagnostic(S.PDiag(diag::warn_format_invalid_positional_specifier)
                         << (unsigned) p,
                       getLocationOfByte(startPos), /*IsStringLocation*/true,
                       getSpecifierRange(startPos, posLen));
}

void CheckFormatHandler::HandleZeroPosition(const char *startPos,
                                            unsigned posLen) {
  EmitFormatDiagnostic(S.PDiag(diag::warn_format_zero_positional_specifier),
                               getLocationOfByte(startPos),
                               /*IsStringLocation*/true,
                               getSpecifierRange(startPos, posLen));
}

void CheckFormatHandler::HandleNullChar(const char *nullCharacter) {
  if (!isa<ObjCStringLiteral>(OrigFormatExpr)) {
    // The presence of a null character is likely an error.
    EmitFormatDiagnostic(
      S.PDiag(diag::warn_printf_format_string_contains_null_char),
      getLocationOfByte(nullCharacter), /*IsStringLocation*/true,
      getFormatStringRange());
  }
}

// Note that this may return NULL if there was an error parsing or building
// one of the argument expressions.
const Expr *CheckFormatHandler::getDataArg(unsigned i) const {
  return Args[FirstDataArg + i];
}

void CheckFormatHandler::DoneProcessing() {
    // Does the number of data arguments exceed the number of
    // format conversions in the format string?
  if (!HasVAListArg) {
      // Find any arguments that weren't covered.
    CoveredArgs.flip();
    signed notCoveredArg = CoveredArgs.find_first();
    if (notCoveredArg >= 0) {
      assert((unsigned)notCoveredArg < NumDataArgs);
      if (const Expr *E = getDataArg((unsigned) notCoveredArg)) {
        SourceLocation Loc = E->getLocStart();
        if (!S.getSourceManager().isInSystemMacro(Loc)) {
          EmitFormatDiagnostic(S.PDiag(diag::warn_printf_data_arg_not_used),
                               Loc, /*IsStringLocation*/false,
                               getFormatStringRange());
        }
      }
    }
  }
}

bool
CheckFormatHandler::HandleInvalidConversionSpecifier(unsigned argIndex,
                                                     SourceLocation Loc,
                                                     const char *startSpec,
                                                     unsigned specifierLen,
                                                     const char *csStart,
                                                     unsigned csLen) {
  
  bool keepGoing = true;
  if (argIndex < NumDataArgs) {
    // Consider the argument coverered, even though the specifier doesn't
    // make sense.
    CoveredArgs.set(argIndex);
  }
  else {
    // If argIndex exceeds the number of data arguments we
    // don't issue a warning because that is just a cascade of warnings (and
    // they may have intended '%%' anyway). We don't want to continue processing
    // the format string after this point, however, as we will like just get
    // gibberish when trying to match arguments.
    keepGoing = false;
  }
  
  EmitFormatDiagnostic(S.PDiag(diag::warn_format_invalid_conversion)
                         << StringRef(csStart, csLen),
                       Loc, /*IsStringLocation*/true,
                       getSpecifierRange(startSpec, specifierLen));
  
  return keepGoing;
}

void
CheckFormatHandler::HandlePositionalNonpositionalArgs(SourceLocation Loc,
                                                      const char *startSpec,
                                                      unsigned specifierLen) {
  EmitFormatDiagnostic(
    S.PDiag(diag::warn_format_mix_positional_nonpositional_args),
    Loc, /*isStringLoc*/true, getSpecifierRange(startSpec, specifierLen));
}

bool
CheckFormatHandler::CheckNumArgs(
  const analyze_format_string::FormatSpecifier &FS,
  const analyze_format_string::ConversionSpecifier &CS,
  const char *startSpecifier, unsigned specifierLen, unsigned argIndex) {

  if (argIndex >= NumDataArgs) {
    PartialDiagnostic PDiag = FS.usesPositionalArg()
      ? (S.PDiag(diag::warn_printf_positional_arg_exceeds_data_args)
           << (argIndex+1) << NumDataArgs)
      : S.PDiag(diag::warn_printf_insufficient_data_args);
    EmitFormatDiagnostic(
      PDiag, getLocationOfByte(CS.getStart()), /*IsStringLocation*/true,
      getSpecifierRange(startSpecifier, specifierLen));
    return false;
  }
  return true;
}

template<typename Range>
void CheckFormatHandler::EmitFormatDiagnostic(PartialDiagnostic PDiag,
                                              SourceLocation Loc,
                                              bool IsStringLocation,
                                              Range StringRange,
                                              ArrayRef<FixItHint> FixIt) {
  EmitFormatDiagnostic(S, inFunctionCall, Args[FormatIdx], PDiag,
                       Loc, IsStringLocation, StringRange, FixIt);
}

/// \brief If the format string is not within the funcion call, emit a note
/// so that the function call and string are in diagnostic messages.
///
/// \param InFunctionCall if true, the format string is within the function
/// call and only one diagnostic message will be produced.  Otherwise, an
/// extra note will be emitted pointing to location of the format string.
///
/// \param ArgumentExpr the expression that is passed as the format string
/// argument in the function call.  Used for getting locations when two
/// diagnostics are emitted.
///
/// \param PDiag the callee should already have provided any strings for the
/// diagnostic message.  This function only adds locations and fixits
/// to diagnostics.
///
/// \param Loc primary location for diagnostic.  If two diagnostics are
/// required, one will be at Loc and a new SourceLocation will be created for
/// the other one.
///
/// \param IsStringLocation if true, Loc points to the format string should be
/// used for the note.  Otherwise, Loc points to the argument list and will
/// be used with PDiag.
///
/// \param StringRange some or all of the string to highlight.  This is
/// templated so it can accept either a CharSourceRange or a SourceRange.
///
/// \param FixIt optional fix it hint for the format string.
template<typename Range>
void CheckFormatHandler::EmitFormatDiagnostic(Sema &S, bool InFunctionCall,
                                              const Expr *ArgumentExpr,
                                              PartialDiagnostic PDiag,
                                              SourceLocation Loc,
                                              bool IsStringLocation,
                                              Range StringRange,
                                              ArrayRef<FixItHint> FixIt) {
  if (InFunctionCall) {
    const Sema::SemaDiagnosticBuilder &D = S.Diag(Loc, PDiag);
    D << StringRange;
    for (ArrayRef<FixItHint>::iterator I = FixIt.begin(), E = FixIt.end();
         I != E; ++I) {
      D << *I;
    }
  } else {
    S.Diag(IsStringLocation ? ArgumentExpr->getExprLoc() : Loc, PDiag)
      << ArgumentExpr->getSourceRange();

    const Sema::SemaDiagnosticBuilder &Note =
      S.Diag(IsStringLocation ? Loc : StringRange.getBegin(),
             diag::note_format_string_defined);

    Note << StringRange;
    for (ArrayRef<FixItHint>::iterator I = FixIt.begin(), E = FixIt.end();
         I != E; ++I) {
      Note << *I;
    }
  }
}

//===--- CHECK: Printf format string checking ------------------------------===//

namespace {
class CheckPrintfHandler : public CheckFormatHandler {
  bool ObjCContext;
public:
  CheckPrintfHandler(Sema &s, const StringLiteral *fexpr,
                     const Expr *origFormatExpr, unsigned firstDataArg,
                     unsigned numDataArgs, bool isObjC,
                     const char *beg, bool hasVAListArg,
                     ArrayRef<const Expr *> Args,
                     unsigned formatIdx, bool inFunctionCall,
                     Sema::VariadicCallType CallType,
                     llvm::SmallBitVector &CheckedVarArgs)
    : CheckFormatHandler(s, fexpr, origFormatExpr, firstDataArg,
                         numDataArgs, beg, hasVAListArg, Args,
                         formatIdx, inFunctionCall, CallType, CheckedVarArgs),
      ObjCContext(isObjC)
  {}


  bool HandleInvalidPrintfConversionSpecifier(
                                      const analyze_printf::PrintfSpecifier &FS,
                                      const char *startSpecifier,
                                      unsigned specifierLen) override;

  bool HandlePrintfSpecifier(const analyze_printf::PrintfSpecifier &FS,
                             const char *startSpecifier,
                             unsigned specifierLen) override;
  bool checkFormatExpr(const analyze_printf::PrintfSpecifier &FS,
                       const char *StartSpecifier,
                       unsigned SpecifierLen,
                       const Expr *E);

  bool HandleAmount(const analyze_format_string::OptionalAmount &Amt, unsigned k,
                    const char *startSpecifier, unsigned specifierLen);
  void HandleInvalidAmount(const analyze_printf::PrintfSpecifier &FS,
                           const analyze_printf::OptionalAmount &Amt,
                           unsigned type,
                           const char *startSpecifier, unsigned specifierLen);
  void HandleFlag(const analyze_printf::PrintfSpecifier &FS,
                  const analyze_printf::OptionalFlag &flag,
                  const char *startSpecifier, unsigned specifierLen);
  void HandleIgnoredFlag(const analyze_printf::PrintfSpecifier &FS,
                         const analyze_printf::OptionalFlag &ignoredFlag,
                         const analyze_printf::OptionalFlag &flag,
                         const char *startSpecifier, unsigned specifierLen);
  bool checkForCStrMembers(const analyze_printf::ArgType &AT,
                           const Expr *E);

};  
}

bool CheckPrintfHandler::HandleInvalidPrintfConversionSpecifier(
                                      const analyze_printf::PrintfSpecifier &FS,
                                      const char *startSpecifier,
                                      unsigned specifierLen) {
  const analyze_printf::PrintfConversionSpecifier &CS =
    FS.getConversionSpecifier();
  
  return HandleInvalidConversionSpecifier(FS.getArgIndex(),
                                          getLocationOfByte(CS.getStart()),
                                          startSpecifier, specifierLen,
                                          CS.getStart(), CS.getLength());
}

bool CheckPrintfHandler::HandleAmount(
                               const analyze_format_string::OptionalAmount &Amt,
                               unsigned k, const char *startSpecifier,
                               unsigned specifierLen) {

  if (Amt.hasDataArgument()) {
    if (!HasVAListArg) {
      unsigned argIndex = Amt.getArgIndex();
      if (argIndex >= NumDataArgs) {
        EmitFormatDiagnostic(S.PDiag(diag::warn_printf_asterisk_missing_arg)
                               << k,
                             getLocationOfByte(Amt.getStart()),
                             /*IsStringLocation*/true,
                             getSpecifierRange(startSpecifier, specifierLen));
        // Don't do any more checking.  We will just emit
        // spurious errors.
        return false;
      }

      // Type check the data argument.  It should be an 'int'.
      // Although not in conformance with C99, we also allow the argument to be
      // an 'unsigned int' as that is a reasonably safe case.  GCC also
      // doesn't emit a warning for that case.
      CoveredArgs.set(argIndex);
      const Expr *Arg = getDataArg(argIndex);
      if (!Arg)
        return false;

      QualType T = Arg->getType();

      const analyze_printf::ArgType &AT = Amt.getArgType(S.Context);
      assert(AT.isValid());

      if (!AT.matchesType(S.Context, T)) {
        EmitFormatDiagnostic(S.PDiag(diag::warn_printf_asterisk_wrong_type)
                               << k << AT.getRepresentativeTypeName(S.Context)
                               << T << Arg->getSourceRange(),
                             getLocationOfByte(Amt.getStart()),
                             /*IsStringLocation*/true,
                             getSpecifierRange(startSpecifier, specifierLen));
        // Don't do any more checking.  We will just emit
        // spurious errors.
        return false;
      }
    }
  }
  return true;
}

void CheckPrintfHandler::HandleInvalidAmount(
                                      const analyze_printf::PrintfSpecifier &FS,
                                      const analyze_printf::OptionalAmount &Amt,
                                      unsigned type,
                                      const char *startSpecifier,
                                      unsigned specifierLen) {
  const analyze_printf::PrintfConversionSpecifier &CS =
    FS.getConversionSpecifier();

  FixItHint fixit =
    Amt.getHowSpecified() == analyze_printf::OptionalAmount::Constant
      ? FixItHint::CreateRemoval(getSpecifierRange(Amt.getStart(),
                                 Amt.getConstantLength()))
      : FixItHint();

  EmitFormatDiagnostic(S.PDiag(diag::warn_printf_nonsensical_optional_amount)
                         << type << CS.toString(),
                       getLocationOfByte(Amt.getStart()),
                       /*IsStringLocation*/true,
                       getSpecifierRange(startSpecifier, specifierLen),
                       fixit);
}

void CheckPrintfHandler::HandleFlag(const analyze_printf::PrintfSpecifier &FS,
                                    const analyze_printf::OptionalFlag &flag,
                                    const char *startSpecifier,
                                    unsigned specifierLen) {
  // Warn about pointless flag with a fixit removal.
  const analyze_printf::PrintfConversionSpecifier &CS =
    FS.getConversionSpecifier();
  EmitFormatDiagnostic(S.PDiag(diag::warn_printf_nonsensical_flag)
                         << flag.toString() << CS.toString(),
                       getLocationOfByte(flag.getPosition()),
                       /*IsStringLocation*/true,
                       getSpecifierRange(startSpecifier, specifierLen),
                       FixItHint::CreateRemoval(
                         getSpecifierRange(flag.getPosition(), 1)));
}

void CheckPrintfHandler::HandleIgnoredFlag(
                                const analyze_printf::PrintfSpecifier &FS,
                                const analyze_printf::OptionalFlag &ignoredFlag,
                                const analyze_printf::OptionalFlag &flag,
                                const char *startSpecifier,
                                unsigned specifierLen) {
  // Warn about ignored flag with a fixit removal.
  EmitFormatDiagnostic(S.PDiag(diag::warn_printf_ignored_flag)
                         << ignoredFlag.toString() << flag.toString(),
                       getLocationOfByte(ignoredFlag.getPosition()),
                       /*IsStringLocation*/true,
                       getSpecifierRange(startSpecifier, specifierLen),
                       FixItHint::CreateRemoval(
                         getSpecifierRange(ignoredFlag.getPosition(), 1)));
}

// Determines if the specified is a C++ class or struct containing
// a member with the specified name and kind (e.g. a CXXMethodDecl named
// "c_str()").
template<typename MemberKind>
static llvm::SmallPtrSet<MemberKind*, 1>
CXXRecordMembersNamed(StringRef Name, Sema &S, QualType Ty) {
  const RecordType *RT = Ty->getAs<RecordType>();
  llvm::SmallPtrSet<MemberKind*, 1> Results;

  if (!RT)
    return Results;
  const CXXRecordDecl *RD = dyn_cast<CXXRecordDecl>(RT->getDecl());
  if (!RD || !RD->getDefinition())
    return Results;

  LookupResult R(S, &S.Context.Idents.get(Name), SourceLocation(),
                 Sema::LookupMemberName);
  R.suppressDiagnostics();

  // We just need to include all members of the right kind turned up by the
  // filter, at this point.
  if (S.LookupQualifiedName(R, RT->getDecl()))
    for (LookupResult::iterator I = R.begin(), E = R.end(); I != E; ++I) {
      NamedDecl *decl = (*I)->getUnderlyingDecl();
      if (MemberKind *FK = dyn_cast<MemberKind>(decl))
        Results.insert(FK);
    }
  return Results;
}

/// Check if we could call '.c_str()' on an object.
///
/// FIXME: This returns the wrong results in some cases (if cv-qualifiers don't
/// allow the call, or if it would be ambiguous).
bool Sema::hasCStrMethod(const Expr *E) {
  typedef llvm::SmallPtrSet<CXXMethodDecl*, 1> MethodSet;
  MethodSet Results =
      CXXRecordMembersNamed<CXXMethodDecl>("c_str", *this, E->getType());
  for (MethodSet::iterator MI = Results.begin(), ME = Results.end();
       MI != ME; ++MI)
    if ((*MI)->getMinRequiredArguments() == 0)
      return true;
  return false;
}

// Check if a (w)string was passed when a (w)char* was needed, and offer a
// better diagnostic if so. AT is assumed to be valid.
// Returns true when a c_str() conversion method is found.
bool CheckPrintfHandler::checkForCStrMembers(
    const analyze_printf::ArgType &AT, const Expr *E) {
  typedef llvm::SmallPtrSet<CXXMethodDecl*, 1> MethodSet;

  MethodSet Results =
      CXXRecordMembersNamed<CXXMethodDecl>("c_str", S, E->getType());

  for (MethodSet::iterator MI = Results.begin(), ME = Results.end();
       MI != ME; ++MI) {
    const CXXMethodDecl *Method = *MI;
    if (Method->getMinRequiredArguments() == 0 &&
        AT.matchesType(S.Context, Method->getReturnType())) {
      // FIXME: Suggest parens if the expression needs them.
      SourceLocation EndLoc = S.getLocForEndOfToken(E->getLocEnd());
      S.Diag(E->getLocStart(), diag::note_printf_c_str)
          << "c_str()"
          << FixItHint::CreateInsertion(EndLoc, ".c_str()");
      return true;
    }
  }

  return false;
}

bool
CheckPrintfHandler::HandlePrintfSpecifier(const analyze_printf::PrintfSpecifier
                                            &FS,
                                          const char *startSpecifier,
                                          unsigned specifierLen) {

  using namespace analyze_format_string;
  using namespace analyze_printf;  
  const PrintfConversionSpecifier &CS = FS.getConversionSpecifier();

  if (FS.consumesDataArgument()) {
    if (atFirstArg) {
        atFirstArg = false;
        usesPositionalArgs = FS.usesPositionalArg();
    }
    else if (usesPositionalArgs != FS.usesPositionalArg()) {
      HandlePositionalNonpositionalArgs(getLocationOfByte(CS.getStart()),
                                        startSpecifier, specifierLen);
      return false;
    }
  }

  // First check if the field width, precision, and conversion specifier
  // have matching data arguments.
  if (!HandleAmount(FS.getFieldWidth(), /* field width */ 0,
                    startSpecifier, specifierLen)) {
    return false;
  }

  if (!HandleAmount(FS.getPrecision(), /* precision */ 1,
                    startSpecifier, specifierLen)) {
    return false;
  }

  if (!CS.consumesDataArgument()) {
    // FIXME: Technically specifying a precision or field width here
    // makes no sense.  Worth issuing a warning at some point.
    return true;
  }

  // Consume the argument.
  unsigned argIndex = FS.getArgIndex();
  if (argIndex < NumDataArgs) {
    // The check to see if the argIndex is valid will come later.
    // We set the bit here because we may exit early from this
    // function if we encounter some other error.
    CoveredArgs.set(argIndex);
  }

  // Check for using an Objective-C specific conversion specifier
  // in a non-ObjC literal.
  if (!ObjCContext && CS.isObjCArg()) {
    return HandleInvalidPrintfConversionSpecifier(FS, startSpecifier,
                                                  specifierLen);
  }

  // Check for invalid use of field width
  if (!FS.hasValidFieldWidth()) {
    HandleInvalidAmount(FS, FS.getFieldWidth(), /* field width */ 0,
        startSpecifier, specifierLen);
  }

  // Check for invalid use of precision
  if (!FS.hasValidPrecision()) {
    HandleInvalidAmount(FS, FS.getPrecision(), /* precision */ 1,
        startSpecifier, specifierLen);
  }

  // Check each flag does not conflict with any other component.
  if (!FS.hasValidThousandsGroupingPrefix())
    HandleFlag(FS, FS.hasThousandsGrouping(), startSpecifier, specifierLen);
  if (!FS.hasValidLeadingZeros())
    HandleFlag(FS, FS.hasLeadingZeros(), startSpecifier, specifierLen);
  if (!FS.hasValidPlusPrefix())
    HandleFlag(FS, FS.hasPlusPrefix(), startSpecifier, specifierLen);
  if (!FS.hasValidSpacePrefix())
    HandleFlag(FS, FS.hasSpacePrefix(), startSpecifier, specifierLen);
  if (!FS.hasValidAlternativeForm())
    HandleFlag(FS, FS.hasAlternativeForm(), startSpecifier, specifierLen);
  if (!FS.hasValidLeftJustified())
    HandleFlag(FS, FS.isLeftJustified(), startSpecifier, specifierLen);

  // Check that flags are not ignored by another flag
  if (FS.hasSpacePrefix() && FS.hasPlusPrefix()) // ' ' ignored by '+'
    HandleIgnoredFlag(FS, FS.hasSpacePrefix(), FS.hasPlusPrefix(),
        startSpecifier, specifierLen);
  if (FS.hasLeadingZeros() && FS.isLeftJustified()) // '0' ignored by '-'
    HandleIgnoredFlag(FS, FS.hasLeadingZeros(), FS.isLeftJustified(),
            startSpecifier, specifierLen);

  // Check the length modifier is valid with the given conversion specifier.
  if (!FS.hasValidLengthModifier(S.getASTContext().getTargetInfo()))
    HandleInvalidLengthModifier(FS, CS, startSpecifier, specifierLen,
                                diag::warn_format_nonsensical_length);
  else if (!FS.hasStandardLengthModifier())
    HandleNonStandardLengthModifier(FS, startSpecifier, specifierLen);
  else if (!FS.hasStandardLengthConversionCombination())
    HandleInvalidLengthModifier(FS, CS, startSpecifier, specifierLen,
                                diag::warn_format_non_standard_conversion_spec);

  if (!FS.hasStandardConversionSpecifier(S.getLangOpts()))
    HandleNonStandardConversionSpecifier(CS, startSpecifier, specifierLen);

  // The remaining checks depend on the data arguments.
  if (HasVAListArg)
    return true;

  if (!CheckNumArgs(FS, CS, startSpecifier, specifierLen, argIndex))
    return false;

  const Expr *Arg = getDataArg(argIndex);
  if (!Arg)
    return true;

  return checkFormatExpr(FS, startSpecifier, specifierLen, Arg);
}

static bool requiresParensToAddCast(const Expr *E) {
  // FIXME: We should have a general way to reason about operator
  // precedence and whether parens are actually needed here.
  // Take care of a few common cases where they aren't.
  const Expr *Inside = E->IgnoreImpCasts();
  if (const PseudoObjectExpr *POE = dyn_cast<PseudoObjectExpr>(Inside))
    Inside = POE->getSyntacticForm()->IgnoreImpCasts();

  switch (Inside->getStmtClass()) {
  case Stmt::ArraySubscriptExprClass:
  case Stmt::CallExprClass:
  case Stmt::CharacterLiteralClass:
  case Stmt::CXXBoolLiteralExprClass:
  case Stmt::DeclRefExprClass:
  case Stmt::FloatingLiteralClass:
  case Stmt::IntegerLiteralClass:
  case Stmt::MemberExprClass:
  case Stmt::ObjCArrayLiteralClass:
  case Stmt::ObjCBoolLiteralExprClass:
  case Stmt::ObjCBoxedExprClass:
  case Stmt::ObjCDictionaryLiteralClass:
  case Stmt::ObjCEncodeExprClass:
  case Stmt::ObjCIvarRefExprClass:
  case Stmt::ObjCMessageExprClass:
  case Stmt::ObjCPropertyRefExprClass:
  case Stmt::ObjCStringLiteralClass:
  case Stmt::ObjCSubscriptRefExprClass:
  case Stmt::ParenExprClass:
  case Stmt::StringLiteralClass:
  case Stmt::UnaryOperatorClass:
    return false;
  default:
    return true;
  }
}

bool
CheckPrintfHandler::checkFormatExpr(const analyze_printf::PrintfSpecifier &FS,
                                    const char *StartSpecifier,
                                    unsigned SpecifierLen,
                                    const Expr *E) {
  using namespace analyze_format_string;
  using namespace analyze_printf;
  // Now type check the data expression that matches the
  // format specifier.
  const analyze_printf::ArgType &AT = FS.getArgType(S.Context,
                                                    ObjCContext);
  if (!AT.isValid())
    return true;

  QualType ExprTy = E->getType();
  while (const TypeOfExprType *TET = dyn_cast<TypeOfExprType>(ExprTy)) {
    ExprTy = TET->getUnderlyingExpr()->getType();
  }

  if (AT.matchesType(S.Context, ExprTy))
    return true;

  // Look through argument promotions for our error message's reported type.
  // This includes the integral and floating promotions, but excludes array
  // and function pointer decay; seeing that an argument intended to be a
  // string has type 'char [6]' is probably more confusing than 'char *'.
  if (const ImplicitCastExpr *ICE = dyn_cast<ImplicitCastExpr>(E)) {
    if (ICE->getCastKind() == CK_IntegralCast ||
        ICE->getCastKind() == CK_FloatingCast) {
      E = ICE->getSubExpr();
      ExprTy = E->getType();

      // Check if we didn't match because of an implicit cast from a 'char'
      // or 'short' to an 'int'.  This is done because printf is a varargs
      // function.
      if (ICE->getType() == S.Context.IntTy ||
          ICE->getType() == S.Context.UnsignedIntTy) {
        // All further checking is done on the subexpression.
        if (AT.matchesType(S.Context, ExprTy))
          return true;
      }
    }
  } else if (const CharacterLiteral *CL = dyn_cast<CharacterLiteral>(E)) {
    // Special case for 'a', which has type 'int' in C.
    // Note, however, that we do /not/ want to treat multibyte constants like
    // 'MooV' as characters! This form is deprecated but still exists.
    if (ExprTy == S.Context.IntTy)
      if (llvm::isUIntN(S.Context.getCharWidth(), CL->getValue()))
        ExprTy = S.Context.CharTy;
  }

  // Look through enums to their underlying type.
  bool IsEnum = false;
  if (auto EnumTy = ExprTy->getAs<EnumType>()) {
    ExprTy = EnumTy->getDecl()->getIntegerType();
    IsEnum = true;
  }

  // %C in an Objective-C context prints a unichar, not a wchar_t.
  // If the argument is an integer of some kind, believe the %C and suggest
  // a cast instead of changing the conversion specifier.
  QualType IntendedTy = ExprTy;
  if (ObjCContext &&
      FS.getConversionSpecifier().getKind() == ConversionSpecifier::CArg) {
    if (ExprTy->isIntegralOrUnscopedEnumerationType() &&
        !ExprTy->isCharType()) {
      // 'unichar' is defined as a typedef of unsigned short, but we should
      // prefer using the typedef if it is visible.
      IntendedTy = S.Context.UnsignedShortTy;

      // While we are here, check if the value is an IntegerLiteral that happens
      // to be within the valid range.
      if (const IntegerLiteral *IL = dyn_cast<IntegerLiteral>(E)) {
        const llvm::APInt &V = IL->getValue();
        if (V.getActiveBits() <= S.Context.getTypeSize(IntendedTy))
          return true;
      }

      LookupResult Result(S, &S.Context.Idents.get("unichar"), E->getLocStart(),
                          Sema::LookupOrdinaryName);
      if (S.LookupName(Result, S.getCurScope())) {
        NamedDecl *ND = Result.getFoundDecl();
        if (TypedefNameDecl *TD = dyn_cast<TypedefNameDecl>(ND))
          if (TD->getUnderlyingType() == IntendedTy)
            IntendedTy = S.Context.getTypedefType(TD);
      }
    }
  }

  // Special-case some of Darwin's platform-independence types by suggesting
  // casts to primitive types that are known to be large enough.
  bool ShouldNotPrintDirectly = false;
  if (S.Context.getTargetInfo().getTriple().isOSDarwin()) {
    // Use a 'while' to peel off layers of typedefs.
    QualType TyTy = IntendedTy;
    while (const TypedefType *UserTy = TyTy->getAs<TypedefType>()) {
      StringRef Name = UserTy->getDecl()->getName();
      QualType CastTy = llvm::StringSwitch<QualType>(Name)
        .Case("NSInteger", S.Context.LongTy)
        .Case("NSUInteger", S.Context.UnsignedLongTy)
        .Case("SInt32", S.Context.IntTy)
        .Case("UInt32", S.Context.UnsignedIntTy)
        .Default(QualType());

      if (!CastTy.isNull()) {
        ShouldNotPrintDirectly = true;
        IntendedTy = CastTy;
        break;
      }
      TyTy = UserTy->desugar();
    }
  }

  // We may be able to offer a FixItHint if it is a supported type.
  PrintfSpecifier fixedFS = FS;
  bool success = fixedFS.fixType(IntendedTy, S.getLangOpts(),
                                 S.Context, ObjCContext);

  if (success) {
    // Get the fix string from the fixed format specifier
    SmallString<16> buf;
    llvm::raw_svector_ostream os(buf);
    fixedFS.toString(os);

    CharSourceRange SpecRange = getSpecifierRange(StartSpecifier, SpecifierLen);

    if (IntendedTy == ExprTy) {
      // In this case, the specifier is wrong and should be changed to match
      // the argument.
      EmitFormatDiagnostic(
        S.PDiag(diag::warn_format_conversion_argument_type_mismatch)
          << AT.getRepresentativeTypeName(S.Context) << IntendedTy << IsEnum
          << E->getSourceRange(),
        E->getLocStart(),
        /*IsStringLocation*/false,
        SpecRange,
        FixItHint::CreateReplacement(SpecRange, os.str()));

    } else {
      // The canonical type for formatting this value is different from the
      // actual type of the expression. (This occurs, for example, with Darwin's
      // NSInteger on 32-bit platforms, where it is typedef'd as 'int', but
      // should be printed as 'long' for 64-bit compatibility.)
      // Rather than emitting a normal format/argument mismatch, we want to
      // add a cast to the recommended type (and correct the format string
      // if necessary).
      SmallString<16> CastBuf;
      llvm::raw_svector_ostream CastFix(CastBuf);
      CastFix << "(";
      IntendedTy.print(CastFix, S.Context.getPrintingPolicy());
      CastFix << ")";

      SmallVector<FixItHint,4> Hints;
      if (!AT.matchesType(S.Context, IntendedTy))
        Hints.push_back(FixItHint::CreateReplacement(SpecRange, os.str()));

      if (const CStyleCastExpr *CCast = dyn_cast<CStyleCastExpr>(E)) {
        // If there's already a cast present, just replace it.
        SourceRange CastRange(CCast->getLParenLoc(), CCast->getRParenLoc());
        Hints.push_back(FixItHint::CreateReplacement(CastRange, CastFix.str()));

      } else if (!requiresParensToAddCast(E)) {
        // If the expression has high enough precedence,
        // just write the C-style cast.
        Hints.push_back(FixItHint::CreateInsertion(E->getLocStart(),
                                                   CastFix.str()));
      } else {
        // Otherwise, add parens around the expression as well as the cast.
        CastFix << "(";
        Hints.push_back(FixItHint::CreateInsertion(E->getLocStart(),
                                                   CastFix.str()));

        SourceLocation After = S.getLocForEndOfToken(E->getLocEnd());
        Hints.push_back(FixItHint::CreateInsertion(After, ")"));
      }

      if (ShouldNotPrintDirectly) {
        // The expression has a type that should not be printed directly.
        // We extract the name from the typedef because we don't want to show
        // the underlying type in the diagnostic.
        StringRef Name = cast<TypedefType>(ExprTy)->getDecl()->getName();

        EmitFormatDiagnostic(S.PDiag(diag::warn_format_argument_needs_cast)
                               << Name << IntendedTy << IsEnum
                               << E->getSourceRange(),
                             E->getLocStart(), /*IsStringLocation=*/false,
                             SpecRange, Hints);
      } else {
        // In this case, the expression could be printed using a different
        // specifier, but we've decided that the specifier is probably correct 
        // and we should cast instead. Just use the normal warning message.
        EmitFormatDiagnostic(
          S.PDiag(diag::warn_format_conversion_argument_type_mismatch)
            << AT.getRepresentativeTypeName(S.Context) << ExprTy << IsEnum
            << E->getSourceRange(),
          E->getLocStart(), /*IsStringLocation*/false,
          SpecRange, Hints);
      }
    }
  } else {
    const CharSourceRange &CSR = getSpecifierRange(StartSpecifier,
                                                   SpecifierLen);
    // Since the warning for passing non-POD types to variadic functions
    // was deferred until now, we emit a warning for non-POD
    // arguments here.
    switch (S.isValidVarArgType(ExprTy)) {
    case Sema::VAK_Valid:
    case Sema::VAK_ValidInCXX11:
      EmitFormatDiagnostic(
        S.PDiag(diag::warn_format_conversion_argument_type_mismatch)
          << AT.getRepresentativeTypeName(S.Context) << ExprTy << IsEnum
          << CSR
          << E->getSourceRange(),
        E->getLocStart(), /*IsStringLocation*/false, CSR);
      break;

    case Sema::VAK_Undefined:
      EmitFormatDiagnostic(
        S.PDiag(diag::warn_non_pod_vararg_with_format_string)
          << S.getLangOpts().CPlusPlus11
          << ExprTy
          << CallType
          << AT.getRepresentativeTypeName(S.Context)
          << CSR
          << E->getSourceRange(),
        E->getLocStart(), /*IsStringLocation*/false, CSR);
      checkForCStrMembers(AT, E);
      break;

    case Sema::VAK_Invalid:
      if (ExprTy->isObjCObjectType())
        EmitFormatDiagnostic(
          S.PDiag(diag::err_cannot_pass_objc_interface_to_vararg_format)
            << S.getLangOpts().CPlusPlus11
            << ExprTy
            << CallType
            << AT.getRepresentativeTypeName(S.Context)
            << CSR
            << E->getSourceRange(),
          E->getLocStart(), /*IsStringLocation*/false, CSR);
      else
        // FIXME: If this is an initializer list, suggest removing the braces
        // or inserting a cast to the target type.
        S.Diag(E->getLocStart(), diag::err_cannot_pass_to_vararg_format)
          << isa<InitListExpr>(E) << ExprTy << CallType
          << AT.getRepresentativeTypeName(S.Context)
          << E->getSourceRange();
      break;
    }

    assert(FirstDataArg + FS.getArgIndex() < CheckedVarArgs.size() &&
           "format string specifier index out of range");
    CheckedVarArgs[FirstDataArg + FS.getArgIndex()] = true;
  }

  return true;
}

//===--- CHECK: Scanf format string checking ------------------------------===//

namespace {  
class CheckScanfHandler : public CheckFormatHandler {
public:
  CheckScanfHandler(Sema &s, const StringLiteral *fexpr,
                    const Expr *origFormatExpr, unsigned firstDataArg,
                    unsigned numDataArgs, const char *beg, bool hasVAListArg,
                    ArrayRef<const Expr *> Args,
                    unsigned formatIdx, bool inFunctionCall,
                    Sema::VariadicCallType CallType,
                    llvm::SmallBitVector &CheckedVarArgs)
    : CheckFormatHandler(s, fexpr, origFormatExpr, firstDataArg,
                         numDataArgs, beg, hasVAListArg,
                         Args, formatIdx, inFunctionCall, CallType,
                         CheckedVarArgs)
  {}
  
  bool HandleScanfSpecifier(const analyze_scanf::ScanfSpecifier &FS,
                            const char *startSpecifier,
                            unsigned specifierLen) override;
  
  bool HandleInvalidScanfConversionSpecifier(
          const analyze_scanf::ScanfSpecifier &FS,
          const char *startSpecifier,
          unsigned specifierLen) override;

  void HandleIncompleteScanList(const char *start, const char *end) override;
};
}

void CheckScanfHandler::HandleIncompleteScanList(const char *start,
                                                 const char *end) {
  EmitFormatDiagnostic(S.PDiag(diag::warn_scanf_scanlist_incomplete),
                       getLocationOfByte(end), /*IsStringLocation*/true,
                       getSpecifierRange(start, end - start));
}

bool CheckScanfHandler::HandleInvalidScanfConversionSpecifier(
                                        const analyze_scanf::ScanfSpecifier &FS,
                                        const char *startSpecifier,
                                        unsigned specifierLen) {

  const analyze_scanf::ScanfConversionSpecifier &CS =
    FS.getConversionSpecifier();

  return HandleInvalidConversionSpecifier(FS.getArgIndex(),
                                          getLocationOfByte(CS.getStart()),
                                          startSpecifier, specifierLen,
                                          CS.getStart(), CS.getLength());
}

bool CheckScanfHandler::HandleScanfSpecifier(
                                       const analyze_scanf::ScanfSpecifier &FS,
                                       const char *startSpecifier,
                                       unsigned specifierLen) {
  
  using namespace analyze_scanf;
  using namespace analyze_format_string;  

  const ScanfConversionSpecifier &CS = FS.getConversionSpecifier();

  // Handle case where '%' and '*' don't consume an argument.  These shouldn't
  // be used to decide if we are using positional arguments consistently.
  if (FS.consumesDataArgument()) {
    if (atFirstArg) {
      atFirstArg = false;
      usesPositionalArgs = FS.usesPositionalArg();
    }
    else if (usesPositionalArgs != FS.usesPositionalArg()) {
      HandlePositionalNonpositionalArgs(getLocationOfByte(CS.getStart()),
                                        startSpecifier, specifierLen);
      return false;
    }
  }
  
  // Check if the field with is non-zero.
  const OptionalAmount &Amt = FS.getFieldWidth();
  if (Amt.getHowSpecified() == OptionalAmount::Constant) {
    if (Amt.getConstantAmount() == 0) {
      const CharSourceRange &R = getSpecifierRange(Amt.getStart(),
                                                   Amt.getConstantLength());
      EmitFormatDiagnostic(S.PDiag(diag::warn_scanf_nonzero_width),
                           getLocationOfByte(Amt.getStart()),
                           /*IsStringLocation*/true, R,
                           FixItHint::CreateRemoval(R));
    }
  }
  
  if (!FS.consumesDataArgument()) {
    // FIXME: Technically specifying a precision or field width here
    // makes no sense.  Worth issuing a warning at some point.
    return true;
  }
  
  // Consume the argument.
  unsigned argIndex = FS.getArgIndex();
  if (argIndex < NumDataArgs) {
      // The check to see if the argIndex is valid will come later.
      // We set the bit here because we may exit early from this
      // function if we encounter some other error.
    CoveredArgs.set(argIndex);
  }
  
  // Check the length modifier is valid with the given conversion specifier.
  if (!FS.hasValidLengthModifier(S.getASTContext().getTargetInfo()))
    HandleInvalidLengthModifier(FS, CS, startSpecifier, specifierLen,
                                diag::warn_format_nonsensical_length);
  else if (!FS.hasStandardLengthModifier())
    HandleNonStandardLengthModifier(FS, startSpecifier, specifierLen);
  else if (!FS.hasStandardLengthConversionCombination())
    HandleInvalidLengthModifier(FS, CS, startSpecifier, specifierLen,
                                diag::warn_format_non_standard_conversion_spec);

  if (!FS.hasStandardConversionSpecifier(S.getLangOpts()))
    HandleNonStandardConversionSpecifier(CS, startSpecifier, specifierLen);

  // The remaining checks depend on the data arguments.
  if (HasVAListArg)
    return true;
  
  if (!CheckNumArgs(FS, CS, startSpecifier, specifierLen, argIndex))
    return false;
  
  // Check that the argument type matches the format specifier.
  const Expr *Ex = getDataArg(argIndex);
  if (!Ex)
    return true;

  const analyze_format_string::ArgType &AT = FS.getArgType(S.Context);
  if (AT.isValid() && !AT.matchesType(S.Context, Ex->getType())) {
    ScanfSpecifier fixedFS = FS;
    bool success = fixedFS.fixType(Ex->getType(),
                                   Ex->IgnoreImpCasts()->getType(),
                                   S.getLangOpts(), S.Context);

    if (success) {
      // Get the fix string from the fixed format specifier.
      SmallString<128> buf;
      llvm::raw_svector_ostream os(buf);
      fixedFS.toString(os);

      EmitFormatDiagnostic(
        S.PDiag(diag::warn_format_conversion_argument_type_mismatch)
          << AT.getRepresentativeTypeName(S.Context) << Ex->getType() << false
          << Ex->getSourceRange(),
        Ex->getLocStart(),
        /*IsStringLocation*/false,
        getSpecifierRange(startSpecifier, specifierLen),
        FixItHint::CreateReplacement(
          getSpecifierRange(startSpecifier, specifierLen),
          os.str()));
    } else {
      EmitFormatDiagnostic(
        S.PDiag(diag::warn_format_conversion_argument_type_mismatch)
          << AT.getRepresentativeTypeName(S.Context) << Ex->getType() << false
          << Ex->getSourceRange(),
        Ex->getLocStart(),
        /*IsStringLocation*/false,
        getSpecifierRange(startSpecifier, specifierLen));
    }
  }

  return true;
}

void Sema::CheckFormatString(const StringLiteral *FExpr,
                             const Expr *OrigFormatExpr,
                             ArrayRef<const Expr *> Args,
                             bool HasVAListArg, unsigned format_idx,
                             unsigned firstDataArg, FormatStringType Type,
                             bool inFunctionCall, VariadicCallType CallType,
                             llvm::SmallBitVector &CheckedVarArgs) {
  
  // CHECK: is the format string a wide literal?
  if (!FExpr->isAscii() && !FExpr->isUTF8()) {
    CheckFormatHandler::EmitFormatDiagnostic(
      *this, inFunctionCall, Args[format_idx],
      PDiag(diag::warn_format_string_is_wide_literal), FExpr->getLocStart(),
      /*IsStringLocation*/true, OrigFormatExpr->getSourceRange());
    return;
  }
  
  // Str - The format string.  NOTE: this is NOT null-terminated!
  StringRef StrRef = FExpr->getString();
  const char *Str = StrRef.data();
  // Account for cases where the string literal is truncated in a declaration.
  const ConstantArrayType *T = Context.getAsConstantArrayType(FExpr->getType());
  assert(T && "String literal not of constant array type!");
  size_t TypeSize = T->getSize().getZExtValue();
  size_t StrLen = std::min(std::max(TypeSize, size_t(1)) - 1, StrRef.size());
  const unsigned numDataArgs = Args.size() - firstDataArg;

  // Emit a warning if the string literal is truncated and does not contain an
  // embedded null character.
  if (TypeSize <= StrRef.size() &&
      StrRef.substr(0, TypeSize).find('\0') == StringRef::npos) {
    CheckFormatHandler::EmitFormatDiagnostic(
        *this, inFunctionCall, Args[format_idx],
        PDiag(diag::warn_printf_format_string_not_null_terminated),
        FExpr->getLocStart(),
        /*IsStringLocation=*/true, OrigFormatExpr->getSourceRange());
    return;
  }

  // CHECK: empty format string?
  if (StrLen == 0 && numDataArgs > 0) {
    CheckFormatHandler::EmitFormatDiagnostic(
      *this, inFunctionCall, Args[format_idx],
      PDiag(diag::warn_empty_format_string), FExpr->getLocStart(),
      /*IsStringLocation*/true, OrigFormatExpr->getSourceRange());
    return;
  }
  
  if (Type == FST_Printf || Type == FST_NSString) {
    CheckPrintfHandler H(*this, FExpr, OrigFormatExpr, firstDataArg,
                         numDataArgs, (Type == FST_NSString),
                         Str, HasVAListArg, Args, format_idx,
                         inFunctionCall, CallType, CheckedVarArgs);
  
    if (!analyze_format_string::ParsePrintfString(H, Str, Str + StrLen,
                                                  getLangOpts(),
                                                  Context.getTargetInfo()))
      H.DoneProcessing();
  } else if (Type == FST_Scanf) {
    CheckScanfHandler H(*this, FExpr, OrigFormatExpr, firstDataArg, numDataArgs,
                        Str, HasVAListArg, Args, format_idx,
                        inFunctionCall, CallType, CheckedVarArgs);
    
    if (!analyze_format_string::ParseScanfString(H, Str, Str + StrLen,
                                                 getLangOpts(),
                                                 Context.getTargetInfo()))
      H.DoneProcessing();
  } // TODO: handle other formats
}

//===--- CHECK: Warn on use of wrong absolute value function. -------------===//

// Returns the related absolute value function that is larger, of 0 if one
// does not exist.
static unsigned getLargerAbsoluteValueFunction(unsigned AbsFunction) {
  switch (AbsFunction) {
  default:
    return 0;

  case Builtin::BI__builtin_abs:
    return Builtin::BI__builtin_labs;
  case Builtin::BI__builtin_labs:
    return Builtin::BI__builtin_llabs;
  case Builtin::BI__builtin_llabs:
    return 0;

  case Builtin::BI__builtin_fabsf:
    return Builtin::BI__builtin_fabs;
  case Builtin::BI__builtin_fabs:
    return Builtin::BI__builtin_fabsl;
  case Builtin::BI__builtin_fabsl:
    return 0;

  case Builtin::BI__builtin_cabsf:
    return Builtin::BI__builtin_cabs;
  case Builtin::BI__builtin_cabs:
    return Builtin::BI__builtin_cabsl;
  case Builtin::BI__builtin_cabsl:
    return 0;

  case Builtin::BIabs:
    return Builtin::BIlabs;
  case Builtin::BIlabs:
    return Builtin::BIllabs;
  case Builtin::BIllabs:
    return 0;

  case Builtin::BIfabsf:
    return Builtin::BIfabs;
  case Builtin::BIfabs:
    return Builtin::BIfabsl;
  case Builtin::BIfabsl:
    return 0;

  case Builtin::BIcabsf:
   return Builtin::BIcabs;
  case Builtin::BIcabs:
    return Builtin::BIcabsl;
  case Builtin::BIcabsl:
    return 0;
  }
}

// Returns the argument type of the absolute value function.
static QualType getAbsoluteValueArgumentType(ASTContext &Context,
                                             unsigned AbsType) {
  if (AbsType == 0)
    return QualType();

  ASTContext::GetBuiltinTypeError Error = ASTContext::GE_None;
  QualType BuiltinType = Context.GetBuiltinType(AbsType, Error);
  if (Error != ASTContext::GE_None)
    return QualType();

  const FunctionProtoType *FT = BuiltinType->getAs<FunctionProtoType>();
  if (!FT)
    return QualType();

  if (FT->getNumParams() != 1)
    return QualType();

  return FT->getParamType(0);
}

// Returns the best absolute value function, or zero, based on type and
// current absolute value function.
static unsigned getBestAbsFunction(ASTContext &Context, QualType ArgType,
                                   unsigned AbsFunctionKind) {
  unsigned BestKind = 0;
  uint64_t ArgSize = Context.getTypeSize(ArgType);
  for (unsigned Kind = AbsFunctionKind; Kind != 0;
       Kind = getLargerAbsoluteValueFunction(Kind)) {
    QualType ParamType = getAbsoluteValueArgumentType(Context, Kind);
    if (Context.getTypeSize(ParamType) >= ArgSize) {
      if (BestKind == 0)
        BestKind = Kind;
      else if (Context.hasSameType(ParamType, ArgType)) {
        BestKind = Kind;
        break;
      }
    }
  }
  return BestKind;
}

enum AbsoluteValueKind {
  AVK_Integer,
  AVK_Floating,
  AVK_Complex
};

static AbsoluteValueKind getAbsoluteValueKind(QualType T) {
  if (T->isIntegralOrEnumerationType())
    return AVK_Integer;
  if (T->isRealFloatingType())
    return AVK_Floating;
  if (T->isAnyComplexType())
    return AVK_Complex;

  llvm_unreachable("Type not integer, floating, or complex");
}

// Changes the absolute value function to a different type.  Preserves whether
// the function is a builtin.
static unsigned changeAbsFunction(unsigned AbsKind,
                                  AbsoluteValueKind ValueKind) {
  switch (ValueKind) {
  case AVK_Integer:
    switch (AbsKind) {
    default:
      return 0;
    case Builtin::BI__builtin_fabsf:
    case Builtin::BI__builtin_fabs:
    case Builtin::BI__builtin_fabsl:
    case Builtin::BI__builtin_cabsf:
    case Builtin::BI__builtin_cabs:
    case Builtin::BI__builtin_cabsl:
      return Builtin::BI__builtin_abs;
    case Builtin::BIfabsf:
    case Builtin::BIfabs:
    case Builtin::BIfabsl:
    case Builtin::BIcabsf:
    case Builtin::BIcabs:
    case Builtin::BIcabsl:
      return Builtin::BIabs;
    }
  case AVK_Floating:
    switch (AbsKind) {
    default:
      return 0;
    case Builtin::BI__builtin_abs:
    case Builtin::BI__builtin_labs:
    case Builtin::BI__builtin_llabs:
    case Builtin::BI__builtin_cabsf:
    case Builtin::BI__builtin_cabs:
    case Builtin::BI__builtin_cabsl:
      return Builtin::BI__builtin_fabsf;
    case Builtin::BIabs:
    case Builtin::BIlabs:
    case Builtin::BIllabs:
    case Builtin::BIcabsf:
    case Builtin::BIcabs:
    case Builtin::BIcabsl:
      return Builtin::BIfabsf;
    }
  case AVK_Complex:
    switch (AbsKind) {
    default:
      return 0;
    case Builtin::BI__builtin_abs:
    case Builtin::BI__builtin_labs:
    case Builtin::BI__builtin_llabs:
    case Builtin::BI__builtin_fabsf:
    case Builtin::BI__builtin_fabs:
    case Builtin::BI__builtin_fabsl:
      return Builtin::BI__builtin_cabsf;
    case Builtin::BIabs:
    case Builtin::BIlabs:
    case Builtin::BIllabs:
    case Builtin::BIfabsf:
    case Builtin::BIfabs:
    case Builtin::BIfabsl:
      return Builtin::BIcabsf;
    }
  }
  llvm_unreachable("Unable to convert function");
}

static unsigned getAbsoluteValueFunctionKind(const FunctionDecl *FDecl) {
  const IdentifierInfo *FnInfo = FDecl->getIdentifier();
  if (!FnInfo)
    return 0;

  switch (FDecl->getBuiltinID()) {
  default:
    return 0;
  case Builtin::BI__builtin_abs:
  case Builtin::BI__builtin_fabs:
  case Builtin::BI__builtin_fabsf:
  case Builtin::BI__builtin_fabsl:
  case Builtin::BI__builtin_labs:
  case Builtin::BI__builtin_llabs:
  case Builtin::BI__builtin_cabs:
  case Builtin::BI__builtin_cabsf:
  case Builtin::BI__builtin_cabsl:
  case Builtin::BIabs:
  case Builtin::BIlabs:
  case Builtin::BIllabs:
  case Builtin::BIfabs:
  case Builtin::BIfabsf:
  case Builtin::BIfabsl:
  case Builtin::BIcabs:
  case Builtin::BIcabsf:
  case Builtin::BIcabsl:
    return FDecl->getBuiltinID();
  }
  llvm_unreachable("Unknown Builtin type");
}

// If the replacement is valid, emit a note with replacement function.
// Additionally, suggest including the proper header if not already included.
static void emitReplacement(Sema &S, SourceLocation Loc, SourceRange Range,
                            unsigned AbsKind, QualType ArgType) {
  bool EmitHeaderHint = true;
  const char *HeaderName = nullptr;
  const char *FunctionName = nullptr;
  if (S.getLangOpts().CPlusPlus && !ArgType->isAnyComplexType()) {
    FunctionName = "std::abs";
    if (ArgType->isIntegralOrEnumerationType()) {
      HeaderName = "cstdlib";
    } else if (ArgType->isRealFloatingType()) {
      HeaderName = "cmath";
    } else {
      llvm_unreachable("Invalid Type");
    }

    // Lookup all std::abs
    if (NamespaceDecl *Std = S.getStdNamespace()) {
      LookupResult R(S, &S.Context.Idents.get("abs"), Loc, Sema::LookupAnyName);
      R.suppressDiagnostics();
      S.LookupQualifiedName(R, Std);

      for (const auto *I : R) {
        const FunctionDecl *FDecl = nullptr;
        if (const UsingShadowDecl *UsingD = dyn_cast<UsingShadowDecl>(I)) {
          FDecl = dyn_cast<FunctionDecl>(UsingD->getTargetDecl());
        } else {
          FDecl = dyn_cast<FunctionDecl>(I);
        }
        if (!FDecl)
          continue;

        // Found std::abs(), check that they are the right ones.
        if (FDecl->getNumParams() != 1)
          continue;

        // Check that the parameter type can handle the argument.
        QualType ParamType = FDecl->getParamDecl(0)->getType();
        if (getAbsoluteValueKind(ArgType) == getAbsoluteValueKind(ParamType) &&
            S.Context.getTypeSize(ArgType) <=
                S.Context.getTypeSize(ParamType)) {
          // Found a function, don't need the header hint.
          EmitHeaderHint = false;
          break;
        }
      }
    }
  } else {
    FunctionName = S.Context.BuiltinInfo.GetName(AbsKind);
    HeaderName = S.Context.BuiltinInfo.getHeaderName(AbsKind);

    if (HeaderName) {
      DeclarationName DN(&S.Context.Idents.get(FunctionName));
      LookupResult R(S, DN, Loc, Sema::LookupAnyName);
      R.suppressDiagnostics();
      S.LookupName(R, S.getCurScope());

      if (R.isSingleResult()) {
        FunctionDecl *FD = dyn_cast<FunctionDecl>(R.getFoundDecl());
        if (FD && FD->getBuiltinID() == AbsKind) {
          EmitHeaderHint = false;
        } else {
          return;
        }
      } else if (!R.empty()) {
        return;
      }
    }
  }

  S.Diag(Loc, diag::note_replace_abs_function)
      << FunctionName << FixItHint::CreateReplacement(Range, FunctionName);

  if (!HeaderName)
    return;

  if (!EmitHeaderHint)
    return;

  S.Diag(Loc, diag::note_please_include_header) << HeaderName << FunctionName;
}

static bool IsFunctionStdAbs(const FunctionDecl *FDecl) {
  if (!FDecl)
    return false;

  if (!FDecl->getIdentifier() || !FDecl->getIdentifier()->isStr("abs"))
    return false;

  const NamespaceDecl *ND = dyn_cast<NamespaceDecl>(FDecl->getDeclContext());

  while (ND && ND->isInlineNamespace()) {
    ND = dyn_cast<NamespaceDecl>(ND->getDeclContext());
  }

  if (!ND || !ND->getIdentifier() || !ND->getIdentifier()->isStr("std"))
    return false;

  if (!isa<TranslationUnitDecl>(ND->getDeclContext()))
    return false;

  return true;
}

// Warn when using the wrong abs() function.
void Sema::CheckAbsoluteValueFunction(const CallExpr *Call,
                                      const FunctionDecl *FDecl,
                                      IdentifierInfo *FnInfo) {
  if (Call->getNumArgs() != 1)
    return;

  unsigned AbsKind = getAbsoluteValueFunctionKind(FDecl);
  bool IsStdAbs = IsFunctionStdAbs(FDecl);
  if (AbsKind == 0 && !IsStdAbs)
    return;

  QualType ArgType = Call->getArg(0)->IgnoreParenImpCasts()->getType();
  QualType ParamType = Call->getArg(0)->getType();

  // Unsigned types can not be negative.  Suggest to drop the absolute value
  // function.
  if (ArgType->isUnsignedIntegerType()) {
    const char *FunctionName =
        IsStdAbs ? "std::abs" : Context.BuiltinInfo.GetName(AbsKind);
    Diag(Call->getExprLoc(), diag::warn_unsigned_abs) << ArgType << ParamType;
    Diag(Call->getExprLoc(), diag::note_remove_abs)
        << FunctionName
        << FixItHint::CreateRemoval(Call->getCallee()->getSourceRange());
    return;
  }

  // std::abs has overloads which prevent most of the absolute value problems
  // from occurring.
  if (IsStdAbs)
    return;

  AbsoluteValueKind ArgValueKind = getAbsoluteValueKind(ArgType);
  AbsoluteValueKind ParamValueKind = getAbsoluteValueKind(ParamType);

  // The argument and parameter are the same kind.  Check if they are the right
  // size.
  if (ArgValueKind == ParamValueKind) {
    if (Context.getTypeSize(ArgType) <= Context.getTypeSize(ParamType))
      return;

    unsigned NewAbsKind = getBestAbsFunction(Context, ArgType, AbsKind);
    Diag(Call->getExprLoc(), diag::warn_abs_too_small)
        << FDecl << ArgType << ParamType;

    if (NewAbsKind == 0)
      return;

    emitReplacement(*this, Call->getExprLoc(),
                    Call->getCallee()->getSourceRange(), NewAbsKind, ArgType);
    return;
  }

  // ArgValueKind != ParamValueKind
  // The wrong type of absolute value function was used.  Attempt to find the
  // proper one.
  unsigned NewAbsKind = changeAbsFunction(AbsKind, ArgValueKind);
  NewAbsKind = getBestAbsFunction(Context, ArgType, NewAbsKind);
  if (NewAbsKind == 0)
    return;

  Diag(Call->getExprLoc(), diag::warn_wrong_absolute_value_type)
      << FDecl << ParamValueKind << ArgValueKind;

  emitReplacement(*this, Call->getExprLoc(),
                  Call->getCallee()->getSourceRange(), NewAbsKind, ArgType);
  return;
}

//===--- CHECK: Standard memory functions ---------------------------------===//

/// \brief Takes the expression passed to the size_t parameter of functions
/// such as memcmp, strncat, etc and warns if it's a comparison.
///
/// This is to catch typos like `if (memcmp(&a, &b, sizeof(a) > 0))`.
static bool CheckMemorySizeofForComparison(Sema &S, const Expr *E,
                                           IdentifierInfo *FnName,
                                           SourceLocation FnLoc,
                                           SourceLocation RParenLoc) {
  const BinaryOperator *Size = dyn_cast<BinaryOperator>(E);
  if (!Size)
    return false;

  // if E is binop and op is >, <, >=, <=, ==, &&, ||:
  if (!Size->isComparisonOp() && !Size->isEqualityOp() && !Size->isLogicalOp())
    return false;

  SourceRange SizeRange = Size->getSourceRange();
  S.Diag(Size->getOperatorLoc(), diag::warn_memsize_comparison)
      << SizeRange << FnName;
  S.Diag(FnLoc, diag::note_memsize_comparison_paren)
      << FnName << FixItHint::CreateInsertion(
                       S.getLocForEndOfToken(Size->getLHS()->getLocEnd()), ")")
      << FixItHint::CreateRemoval(RParenLoc);
  S.Diag(SizeRange.getBegin(), diag::note_memsize_comparison_cast_silence)
      << FixItHint::CreateInsertion(SizeRange.getBegin(), "(size_t)(")
      << FixItHint::CreateInsertion(S.getLocForEndOfToken(SizeRange.getEnd()),
                                    ")");

  return true;
}

/// \brief Determine whether the given type is or contains a dynamic class type
/// (e.g., whether it has a vtable).
static const CXXRecordDecl *getContainedDynamicClass(QualType T,
                                                     bool &IsContained) {
  // Look through array types while ignoring qualifiers.
  const Type *Ty = T->getBaseElementTypeUnsafe();
  IsContained = false;

  const CXXRecordDecl *RD = Ty->getAsCXXRecordDecl();
  RD = RD ? RD->getDefinition() : nullptr;
  if (!RD)
    return nullptr;

  if (RD->isDynamicClass())
    return RD;

  // Check all the fields.  If any bases were dynamic, the class is dynamic.
  // It's impossible for a class to transitively contain itself by value, so
  // infinite recursion is impossible.
  for (auto *FD : RD->fields()) {
    bool SubContained;
    if (const CXXRecordDecl *ContainedRD =
            getContainedDynamicClass(FD->getType(), SubContained)) {
      IsContained = true;
      return ContainedRD;
    }
  }

  return nullptr;
}

/// \brief If E is a sizeof expression, returns its argument expression,
/// otherwise returns NULL.
static const Expr *getSizeOfExprArg(const Expr* E) {
  if (const UnaryExprOrTypeTraitExpr *SizeOf =
      dyn_cast<UnaryExprOrTypeTraitExpr>(E))
    if (SizeOf->getKind() == clang::UETT_SizeOf && !SizeOf->isArgumentType())
      return SizeOf->getArgumentExpr()->IgnoreParenImpCasts();

  return nullptr;
}

/// \brief If E is a sizeof expression, returns its argument type.
static QualType getSizeOfArgType(const Expr* E) {
  if (const UnaryExprOrTypeTraitExpr *SizeOf =
      dyn_cast<UnaryExprOrTypeTraitExpr>(E))
    if (SizeOf->getKind() == clang::UETT_SizeOf)
      return SizeOf->getTypeOfArgument();

  return QualType();
}

/// \brief Check for dangerous or invalid arguments to memset().
///
/// This issues warnings on known problematic, dangerous or unspecified
/// arguments to the standard 'memset', 'memcpy', 'memmove', and 'memcmp'
/// function calls.
///
/// \param Call The call expression to diagnose.
void Sema::CheckMemaccessArguments(const CallExpr *Call,
                                   unsigned BId,
                                   IdentifierInfo *FnName) {
  assert(BId != 0);

  // It is possible to have a non-standard definition of memset.  Validate
  // we have enough arguments, and if not, abort further checking.
  unsigned ExpectedNumArgs = (BId == Builtin::BIstrndup ? 2 : 3);
  if (Call->getNumArgs() < ExpectedNumArgs)
    return;

  unsigned LastArg = (BId == Builtin::BImemset ||
                      BId == Builtin::BIstrndup ? 1 : 2);
  unsigned LenArg = (BId == Builtin::BIstrndup ? 1 : 2);
  const Expr *LenExpr = Call->getArg(LenArg)->IgnoreParenImpCasts();

  if (CheckMemorySizeofForComparison(*this, LenExpr, FnName,
                                     Call->getLocStart(), Call->getRParenLoc()))
    return;

  // We have special checking when the length is a sizeof expression.
  QualType SizeOfArgTy = getSizeOfArgType(LenExpr);
  const Expr *SizeOfArg = getSizeOfExprArg(LenExpr);
  llvm::FoldingSetNodeID SizeOfArgID;

  for (unsigned ArgIdx = 0; ArgIdx != LastArg; ++ArgIdx) {
    const Expr *Dest = Call->getArg(ArgIdx)->IgnoreParenImpCasts();
    SourceRange ArgRange = Call->getArg(ArgIdx)->getSourceRange();

    QualType DestTy = Dest->getType();
    if (const PointerType *DestPtrTy = DestTy->getAs<PointerType>()) {
      QualType PointeeTy = DestPtrTy->getPointeeType();

      // Never warn about void type pointers. This can be used to suppress
      // false positives.
      if (PointeeTy->isVoidType())
        continue;

      // Catch "memset(p, 0, sizeof(p))" -- needs to be sizeof(*p). Do this by
      // actually comparing the expressions for equality. Because computing the
      // expression IDs can be expensive, we only do this if the diagnostic is
      // enabled.
      if (SizeOfArg &&
          !Diags.isIgnored(diag::warn_sizeof_pointer_expr_memaccess,
                           SizeOfArg->getExprLoc())) {
        // We only compute IDs for expressions if the warning is enabled, and
        // cache the sizeof arg's ID.
        if (SizeOfArgID == llvm::FoldingSetNodeID())
          SizeOfArg->Profile(SizeOfArgID, Context, true);
        llvm::FoldingSetNodeID DestID;
        Dest->Profile(DestID, Context, true);
        if (DestID == SizeOfArgID) {
          // TODO: For strncpy() and friends, this could suggest sizeof(dst)
          //       over sizeof(src) as well.
          unsigned ActionIdx = 0; // Default is to suggest dereferencing.
          StringRef ReadableName = FnName->getName();

          if (const UnaryOperator *UnaryOp = dyn_cast<UnaryOperator>(Dest))
            if (UnaryOp->getOpcode() == UO_AddrOf)
              ActionIdx = 1; // If its an address-of operator, just remove it.
          if (!PointeeTy->isIncompleteType() &&
              (Context.getTypeSize(PointeeTy) == Context.getCharWidth()))
            ActionIdx = 2; // If the pointee's size is sizeof(char),
                           // suggest an explicit length.

          // If the function is defined as a builtin macro, do not show macro
          // expansion.
          SourceLocation SL = SizeOfArg->getExprLoc();
          SourceRange DSR = Dest->getSourceRange();
          SourceRange SSR = SizeOfArg->getSourceRange();
          SourceManager &SM = getSourceManager();

          if (SM.isMacroArgExpansion(SL)) {
            ReadableName = Lexer::getImmediateMacroName(SL, SM, LangOpts);
            SL = SM.getSpellingLoc(SL);
            DSR = SourceRange(SM.getSpellingLoc(DSR.getBegin()),
                             SM.getSpellingLoc(DSR.getEnd()));
            SSR = SourceRange(SM.getSpellingLoc(SSR.getBegin()),
                             SM.getSpellingLoc(SSR.getEnd()));
          }

          DiagRuntimeBehavior(SL, SizeOfArg,
                              PDiag(diag::warn_sizeof_pointer_expr_memaccess)
                                << ReadableName
                                << PointeeTy
                                << DestTy
                                << DSR
                                << SSR);
          DiagRuntimeBehavior(SL, SizeOfArg,
                         PDiag(diag::warn_sizeof_pointer_expr_memaccess_note)
                                << ActionIdx
                                << SSR);

          break;
        }
      }

      // Also check for cases where the sizeof argument is the exact same
      // type as the memory argument, and where it points to a user-defined
      // record type.
      if (SizeOfArgTy != QualType()) {
        if (PointeeTy->isRecordType() &&
            Context.typesAreCompatible(SizeOfArgTy, DestTy)) {
          DiagRuntimeBehavior(LenExpr->getExprLoc(), Dest,
                              PDiag(diag::warn_sizeof_pointer_type_memaccess)
                                << FnName << SizeOfArgTy << ArgIdx
                                << PointeeTy << Dest->getSourceRange()
                                << LenExpr->getSourceRange());
          break;
        }
      }

      // Always complain about dynamic classes.
      bool IsContained;
      if (const CXXRecordDecl *ContainedRD =
              getContainedDynamicClass(PointeeTy, IsContained)) {

        unsigned OperationType = 0;
        // "overwritten" if we're warning about the destination for any call
        // but memcmp; otherwise a verb appropriate to the call.
        if (ArgIdx != 0 || BId == Builtin::BImemcmp) {
          if (BId == Builtin::BImemcpy)
            OperationType = 1;
          else if(BId == Builtin::BImemmove)
            OperationType = 2;
          else if (BId == Builtin::BImemcmp)
            OperationType = 3;
        }
          
        DiagRuntimeBehavior(
          Dest->getExprLoc(), Dest,
          PDiag(diag::warn_dyn_class_memaccess)
            << (BId == Builtin::BImemcmp ? ArgIdx + 2 : ArgIdx)
            << FnName << IsContained << ContainedRD << OperationType
            << Call->getCallee()->getSourceRange());
      } else if (PointeeTy.hasNonTrivialObjCLifetime() &&
               BId != Builtin::BImemset)
        DiagRuntimeBehavior(
          Dest->getExprLoc(), Dest,
          PDiag(diag::warn_arc_object_memaccess)
            << ArgIdx << FnName << PointeeTy
            << Call->getCallee()->getSourceRange());
      else
        continue;

      DiagRuntimeBehavior(
        Dest->getExprLoc(), Dest,
        PDiag(diag::note_bad_memaccess_silence)
          << FixItHint::CreateInsertion(ArgRange.getBegin(), "(void*)"));
      break;
    }
  }
}

// A little helper routine: ignore addition and subtraction of integer literals.
// This intentionally does not ignore all integer constant expressions because
// we don't want to remove sizeof().
static const Expr *ignoreLiteralAdditions(const Expr *Ex, ASTContext &Ctx) {
  Ex = Ex->IgnoreParenCasts();

  for (;;) {
    const BinaryOperator * BO = dyn_cast<BinaryOperator>(Ex);
    if (!BO || !BO->isAdditiveOp())
      break;

    const Expr *RHS = BO->getRHS()->IgnoreParenCasts();
    const Expr *LHS = BO->getLHS()->IgnoreParenCasts();
    
    if (isa<IntegerLiteral>(RHS))
      Ex = LHS;
    else if (isa<IntegerLiteral>(LHS))
      Ex = RHS;
    else
      break;
  }

  return Ex;
}

static bool isConstantSizeArrayWithMoreThanOneElement(QualType Ty,
                                                      ASTContext &Context) {
  // Only handle constant-sized or VLAs, but not flexible members.
  if (const ConstantArrayType *CAT = Context.getAsConstantArrayType(Ty)) {
    // Only issue the FIXIT for arrays of size > 1.
    if (CAT->getSize().getSExtValue() <= 1)
      return false;
  } else if (!Ty->isVariableArrayType()) {
    return false;
  }
  return true;
}

// Warn if the user has made the 'size' argument to strlcpy or strlcat
// be the size of the source, instead of the destination.
void Sema::CheckStrlcpycatArguments(const CallExpr *Call,
                                    IdentifierInfo *FnName) {

  // Don't crash if the user has the wrong number of arguments
  if (Call->getNumArgs() != 3)
    return;

  const Expr *SrcArg = ignoreLiteralAdditions(Call->getArg(1), Context);
  const Expr *SizeArg = ignoreLiteralAdditions(Call->getArg(2), Context);
  const Expr *CompareWithSrc = nullptr;

  if (CheckMemorySizeofForComparison(*this, SizeArg, FnName,
                                     Call->getLocStart(), Call->getRParenLoc()))
    return;
  
  // Look for 'strlcpy(dst, x, sizeof(x))'
  if (const Expr *Ex = getSizeOfExprArg(SizeArg))
    CompareWithSrc = Ex;
  else {
    // Look for 'strlcpy(dst, x, strlen(x))'
    if (const CallExpr *SizeCall = dyn_cast<CallExpr>(SizeArg)) {
      if (SizeCall->getBuiltinCallee() == Builtin::BIstrlen &&
          SizeCall->getNumArgs() == 1)
        CompareWithSrc = ignoreLiteralAdditions(SizeCall->getArg(0), Context);
    }
  }

  if (!CompareWithSrc)
    return;

  // Determine if the argument to sizeof/strlen is equal to the source
  // argument.  In principle there's all kinds of things you could do
  // here, for instance creating an == expression and evaluating it with
  // EvaluateAsBooleanCondition, but this uses a more direct technique:
  const DeclRefExpr *SrcArgDRE = dyn_cast<DeclRefExpr>(SrcArg);
  if (!SrcArgDRE)
    return;
  
  const DeclRefExpr *CompareWithSrcDRE = dyn_cast<DeclRefExpr>(CompareWithSrc);
  if (!CompareWithSrcDRE || 
      SrcArgDRE->getDecl() != CompareWithSrcDRE->getDecl())
    return;
  
  const Expr *OriginalSizeArg = Call->getArg(2);
  Diag(CompareWithSrcDRE->getLocStart(), diag::warn_strlcpycat_wrong_size)
    << OriginalSizeArg->getSourceRange() << FnName;
  
  // Output a FIXIT hint if the destination is an array (rather than a
  // pointer to an array).  This could be enhanced to handle some
  // pointers if we know the actual size, like if DstArg is 'array+2'
  // we could say 'sizeof(array)-2'.
  const Expr *DstArg = Call->getArg(0)->IgnoreParenImpCasts();
  if (!isConstantSizeArrayWithMoreThanOneElement(DstArg->getType(), Context))
    return;

  SmallString<128> sizeString;
  llvm::raw_svector_ostream OS(sizeString);
  OS << "sizeof(";
  DstArg->printPretty(OS, nullptr, getPrintingPolicy());
  OS << ")";
  
  Diag(OriginalSizeArg->getLocStart(), diag::note_strlcpycat_wrong_size)
    << FixItHint::CreateReplacement(OriginalSizeArg->getSourceRange(),
                                    OS.str());
}

/// Check if two expressions refer to the same declaration.
static bool referToTheSameDecl(const Expr *E1, const Expr *E2) {
  if (const DeclRefExpr *D1 = dyn_cast_or_null<DeclRefExpr>(E1))
    if (const DeclRefExpr *D2 = dyn_cast_or_null<DeclRefExpr>(E2))
      return D1->getDecl() == D2->getDecl();
  return false;
}

static const Expr *getStrlenExprArg(const Expr *E) {
  if (const CallExpr *CE = dyn_cast<CallExpr>(E)) {
    const FunctionDecl *FD = CE->getDirectCallee();
    if (!FD || FD->getMemoryFunctionKind() != Builtin::BIstrlen)
      return nullptr;
    return CE->getArg(0)->IgnoreParenCasts();
  }
  return nullptr;
}

// Warn on anti-patterns as the 'size' argument to strncat.
// The correct size argument should look like following:
//   strncat(dst, src, sizeof(dst) - strlen(dest) - 1);
void Sema::CheckStrncatArguments(const CallExpr *CE,
                                 IdentifierInfo *FnName) {
  // Don't crash if the user has the wrong number of arguments.
  if (CE->getNumArgs() < 3)
    return;
  const Expr *DstArg = CE->getArg(0)->IgnoreParenCasts();
  const Expr *SrcArg = CE->getArg(1)->IgnoreParenCasts();
  const Expr *LenArg = CE->getArg(2)->IgnoreParenCasts();

  if (CheckMemorySizeofForComparison(*this, LenArg, FnName, CE->getLocStart(),
                                     CE->getRParenLoc()))
    return;

  // Identify common expressions, which are wrongly used as the size argument
  // to strncat and may lead to buffer overflows.
  unsigned PatternType = 0;
  if (const Expr *SizeOfArg = getSizeOfExprArg(LenArg)) {
    // - sizeof(dst)
    if (referToTheSameDecl(SizeOfArg, DstArg))
      PatternType = 1;
    // - sizeof(src)
    else if (referToTheSameDecl(SizeOfArg, SrcArg))
      PatternType = 2;
  } else if (const BinaryOperator *BE = dyn_cast<BinaryOperator>(LenArg)) {
    if (BE->getOpcode() == BO_Sub) {
      const Expr *L = BE->getLHS()->IgnoreParenCasts();
      const Expr *R = BE->getRHS()->IgnoreParenCasts();
      // - sizeof(dst) - strlen(dst)
      if (referToTheSameDecl(DstArg, getSizeOfExprArg(L)) &&
          referToTheSameDecl(DstArg, getStrlenExprArg(R)))
        PatternType = 1;
      // - sizeof(src) - (anything)
      else if (referToTheSameDecl(SrcArg, getSizeOfExprArg(L)))
        PatternType = 2;
    }
  }

  if (PatternType == 0)
    return;

  // Generate the diagnostic.
  SourceLocation SL = LenArg->getLocStart();
  SourceRange SR = LenArg->getSourceRange();
  SourceManager &SM = getSourceManager();

  // If the function is defined as a builtin macro, do not show macro expansion.
  if (SM.isMacroArgExpansion(SL)) {
    SL = SM.getSpellingLoc(SL);
    SR = SourceRange(SM.getSpellingLoc(SR.getBegin()),
                     SM.getSpellingLoc(SR.getEnd()));
  }

  // Check if the destination is an array (rather than a pointer to an array).
  QualType DstTy = DstArg->getType();
  bool isKnownSizeArray = isConstantSizeArrayWithMoreThanOneElement(DstTy,
                                                                    Context);
  if (!isKnownSizeArray) {
    if (PatternType == 1)
      Diag(SL, diag::warn_strncat_wrong_size) << SR;
    else
      Diag(SL, diag::warn_strncat_src_size) << SR;
    return;
  }

  if (PatternType == 1)
    Diag(SL, diag::warn_strncat_large_size) << SR;
  else
    Diag(SL, diag::warn_strncat_src_size) << SR;

  SmallString<128> sizeString;
  llvm::raw_svector_ostream OS(sizeString);
  OS << "sizeof(";
  DstArg->printPretty(OS, nullptr, getPrintingPolicy());
  OS << ") - ";
  OS << "strlen(";
  DstArg->printPretty(OS, nullptr, getPrintingPolicy());
  OS << ") - 1";

  Diag(SL, diag::note_strncat_wrong_size)
    << FixItHint::CreateReplacement(SR, OS.str());
}

//===--- CHECK: Return Address of Stack Variable --------------------------===//

static Expr *EvalVal(Expr *E, SmallVectorImpl<DeclRefExpr *> &refVars,
                     Decl *ParentDecl);
static Expr *EvalAddr(Expr* E, SmallVectorImpl<DeclRefExpr *> &refVars,
                      Decl *ParentDecl);

/// CheckReturnStackAddr - Check if a return statement returns the address
///   of a stack variable.
static void
CheckReturnStackAddr(Sema &S, Expr *RetValExp, QualType lhsType,
                     SourceLocation ReturnLoc) {

  Expr *stackE = nullptr;
  SmallVector<DeclRefExpr *, 8> refVars;

  // Perform checking for returned stack addresses, local blocks,
  // label addresses or references to temporaries.
  if (lhsType->isPointerType() ||
      (!S.getLangOpts().ObjCAutoRefCount && lhsType->isBlockPointerType())) {
    stackE = EvalAddr(RetValExp, refVars, /*ParentDecl=*/nullptr);
  } else if (lhsType->isReferenceType()) {
    stackE = EvalVal(RetValExp, refVars, /*ParentDecl=*/nullptr);
  }

  if (!stackE)
    return; // Nothing suspicious was found.

  SourceLocation diagLoc;
  SourceRange diagRange;
  if (refVars.empty()) {
    diagLoc = stackE->getLocStart();
    diagRange = stackE->getSourceRange();
  } else {
    // We followed through a reference variable. 'stackE' contains the
    // problematic expression but we will warn at the return statement pointing
    // at the reference variable. We will later display the "trail" of
    // reference variables using notes.
    diagLoc = refVars[0]->getLocStart();
    diagRange = refVars[0]->getSourceRange();
  }

  if (DeclRefExpr *DR = dyn_cast<DeclRefExpr>(stackE)) { //address of local var.
    S.Diag(diagLoc, lhsType->isReferenceType() ? diag::warn_ret_stack_ref
                                             : diag::warn_ret_stack_addr)
     << DR->getDecl()->getDeclName() << diagRange;
  } else if (isa<BlockExpr>(stackE)) { // local block.
    S.Diag(diagLoc, diag::err_ret_local_block) << diagRange;
  } else if (isa<AddrLabelExpr>(stackE)) { // address of label.
    S.Diag(diagLoc, diag::warn_ret_addr_label) << diagRange;
  } else { // local temporary.
    S.Diag(diagLoc, lhsType->isReferenceType() ? diag::warn_ret_local_temp_ref
                                               : diag::warn_ret_local_temp_addr)
     << diagRange;
  }

  // Display the "trail" of reference variables that we followed until we
  // found the problematic expression using notes.
  for (unsigned i = 0, e = refVars.size(); i != e; ++i) {
    VarDecl *VD = cast<VarDecl>(refVars[i]->getDecl());
    // If this var binds to another reference var, show the range of the next
    // var, otherwise the var binds to the problematic expression, in which case
    // show the range of the expression.
    SourceRange range = (i < e-1) ? refVars[i+1]->getSourceRange()
                                  : stackE->getSourceRange();
    S.Diag(VD->getLocation(), diag::note_ref_var_local_bind)
        << VD->getDeclName() << range;
  }
}

/// EvalAddr - EvalAddr and EvalVal are mutually recursive functions that
///  check if the expression in a return statement evaluates to an address
///  to a location on the stack, a local block, an address of a label, or a
///  reference to local temporary. The recursion is used to traverse the
///  AST of the return expression, with recursion backtracking when we
///  encounter a subexpression that (1) clearly does not lead to one of the
///  above problematic expressions (2) is something we cannot determine leads to
///  a problematic expression based on such local checking.
///
///  Both EvalAddr and EvalVal follow through reference variables to evaluate
///  the expression that they point to. Such variables are added to the
///  'refVars' vector so that we know what the reference variable "trail" was.
///
///  EvalAddr processes expressions that are pointers that are used as
///  references (and not L-values).  EvalVal handles all other values.
///  At the base case of the recursion is a check for the above problematic
///  expressions.
///
///  This implementation handles:
///
///   * pointer-to-pointer casts
///   * implicit conversions from array references to pointers
///   * taking the address of fields
///   * arbitrary interplay between "&" and "*" operators
///   * pointer arithmetic from an address of a stack variable
///   * taking the address of an array element where the array is on the stack
static Expr *EvalAddr(Expr *E, SmallVectorImpl<DeclRefExpr *> &refVars,
                      Decl *ParentDecl) {
  if (E->isTypeDependent())
    return nullptr;

  // We should only be called for evaluating pointer expressions.
  assert((E->getType()->isAnyPointerType() ||
          E->getType()->isBlockPointerType() ||
          E->getType()->isObjCQualifiedIdType()) &&
         "EvalAddr only works on pointers");

  E = E->IgnoreParens();

  // Our "symbolic interpreter" is just a dispatch off the currently
  // viewed AST node.  We then recursively traverse the AST by calling
  // EvalAddr and EvalVal appropriately.
  switch (E->getStmtClass()) {
  case Stmt::DeclRefExprClass: {
    DeclRefExpr *DR = cast<DeclRefExpr>(E);

    // If we leave the immediate function, the lifetime isn't about to end.
    if (DR->refersToEnclosingLocal())
      return nullptr;

    if (VarDecl *V = dyn_cast<VarDecl>(DR->getDecl()))
      // If this is a reference variable, follow through to the expression that
      // it points to.
      if (V->hasLocalStorage() &&
          V->getType()->isReferenceType() && V->hasInit()) {
        // Add the reference variable to the "trail".
        refVars.push_back(DR);
        return EvalAddr(V->getInit(), refVars, ParentDecl);
      }

    return nullptr;
  }

  case Stmt::UnaryOperatorClass: {
    // The only unary operator that make sense to handle here
    // is AddrOf.  All others don't make sense as pointers.
    UnaryOperator *U = cast<UnaryOperator>(E);

    if (U->getOpcode() == UO_AddrOf)
      return EvalVal(U->getSubExpr(), refVars, ParentDecl);
    else
      return nullptr;
  }

  case Stmt::BinaryOperatorClass: {
    // Handle pointer arithmetic.  All other binary operators are not valid
    // in this context.
    BinaryOperator *B = cast<BinaryOperator>(E);
    BinaryOperatorKind op = B->getOpcode();

    if (op != BO_Add && op != BO_Sub)
      return nullptr;

    Expr *Base = B->getLHS();

    // Determine which argument is the real pointer base.  It could be
    // the RHS argument instead of the LHS.
    if (!Base->getType()->isPointerType()) Base = B->getRHS();

    assert (Base->getType()->isPointerType());
    return EvalAddr(Base, refVars, ParentDecl);
  }

  // For conditional operators we need to see if either the LHS or RHS are
  // valid DeclRefExpr*s.  If one of them is valid, we return it.
  case Stmt::ConditionalOperatorClass: {
    ConditionalOperator *C = cast<ConditionalOperator>(E);

    // Handle the GNU extension for missing LHS.
    // FIXME: That isn't a ConditionalOperator, so doesn't get here.
    if (Expr *LHSExpr = C->getLHS()) {
      // In C++, we can have a throw-expression, which has 'void' type.
      if (!LHSExpr->getType()->isVoidType())
        if (Expr *LHS = EvalAddr(LHSExpr, refVars, ParentDecl))
          return LHS;
    }

    // In C++, we can have a throw-expression, which has 'void' type.
    if (C->getRHS()->getType()->isVoidType())
      return nullptr;

    return EvalAddr(C->getRHS(), refVars, ParentDecl);
  }

  case Stmt::BlockExprClass:
    if (cast<BlockExpr>(E)->getBlockDecl()->hasCaptures())
      return E; // local block.
    return nullptr;

  case Stmt::AddrLabelExprClass:
    return E; // address of label.

  case Stmt::ExprWithCleanupsClass:
    return EvalAddr(cast<ExprWithCleanups>(E)->getSubExpr(), refVars,
                    ParentDecl);

  // For casts, we need to handle conversions from arrays to
  // pointer values, and pointer-to-pointer conversions.
  case Stmt::ImplicitCastExprClass:
  case Stmt::CStyleCastExprClass:
  case Stmt::CXXFunctionalCastExprClass:
  case Stmt::ObjCBridgedCastExprClass:
  case Stmt::CXXStaticCastExprClass:
  case Stmt::CXXDynamicCastExprClass:
  case Stmt::CXXConstCastExprClass:
  case Stmt::CXXReinterpretCastExprClass: {
    Expr* SubExpr = cast<CastExpr>(E)->getSubExpr();
    switch (cast<CastExpr>(E)->getCastKind()) {
    case CK_LValueToRValue:
    case CK_NoOp:
    case CK_BaseToDerived:
    case CK_DerivedToBase:
    case CK_UncheckedDerivedToBase:
    case CK_Dynamic:
    case CK_CPointerToObjCPointerCast:
    case CK_BlockPointerToObjCPointerCast:
    case CK_AnyPointerToBlockPointerCast:
      return EvalAddr(SubExpr, refVars, ParentDecl);

    case CK_ArrayToPointerDecay:
      return EvalVal(SubExpr, refVars, ParentDecl);

    case CK_BitCast:
      if (SubExpr->getType()->isAnyPointerType() ||
          SubExpr->getType()->isBlockPointerType() ||
          SubExpr->getType()->isObjCQualifiedIdType())
        return EvalAddr(SubExpr, refVars, ParentDecl);
      else
        return nullptr;

    default:
      return nullptr;
    }
  }

  case Stmt::MaterializeTemporaryExprClass:
    if (Expr *Result = EvalAddr(
                         cast<MaterializeTemporaryExpr>(E)->GetTemporaryExpr(),
                                refVars, ParentDecl))
      return Result;
      
    return E;
      
  // Everything else: we simply don't reason about them.
  default:
    return nullptr;
  }
}


///  EvalVal - This function is complements EvalAddr in the mutual recursion.
///   See the comments for EvalAddr for more details.
static Expr *EvalVal(Expr *E, SmallVectorImpl<DeclRefExpr *> &refVars,
                     Decl *ParentDecl) {
do {
  // We should only be called for evaluating non-pointer expressions, or
  // expressions with a pointer type that are not used as references but instead
  // are l-values (e.g., DeclRefExpr with a pointer type).

  // Our "symbolic interpreter" is just a dispatch off the currently
  // viewed AST node.  We then recursively traverse the AST by calling
  // EvalAddr and EvalVal appropriately.

  E = E->IgnoreParens();
  switch (E->getStmtClass()) {
  case Stmt::ImplicitCastExprClass: {
    ImplicitCastExpr *IE = cast<ImplicitCastExpr>(E);
    if (IE->getValueKind() == VK_LValue) {
      E = IE->getSubExpr();
      continue;
    }
    return nullptr;
  }

  case Stmt::ExprWithCleanupsClass:
    return EvalVal(cast<ExprWithCleanups>(E)->getSubExpr(), refVars,ParentDecl);

  case Stmt::DeclRefExprClass: {
    // When we hit a DeclRefExpr we are looking at code that refers to a
    // variable's name. If it's not a reference variable we check if it has
    // local storage within the function, and if so, return the expression.
    DeclRefExpr *DR = cast<DeclRefExpr>(E);

    // If we leave the immediate function, the lifetime isn't about to end.
    if (DR->refersToEnclosingLocal())
      return nullptr;

    if (VarDecl *V = dyn_cast<VarDecl>(DR->getDecl())) {
      // Check if it refers to itself, e.g. "int& i = i;".
      if (V == ParentDecl)
        return DR;

      if (V->hasLocalStorage()) {
        if (!V->getType()->isReferenceType())
          return DR;

        // Reference variable, follow through to the expression that
        // it points to.
        if (V->hasInit()) {
          // Add the reference variable to the "trail".
          refVars.push_back(DR);
          return EvalVal(V->getInit(), refVars, V);
        }
      }
    }

    return nullptr;
  }

  case Stmt::UnaryOperatorClass: {
    // The only unary operator that make sense to handle here
    // is Deref.  All others don't resolve to a "name."  This includes
    // handling all sorts of rvalues passed to a unary operator.
    UnaryOperator *U = cast<UnaryOperator>(E);

    if (U->getOpcode() == UO_Deref)
      return EvalAddr(U->getSubExpr(), refVars, ParentDecl);

    return nullptr;
  }

  case Stmt::ArraySubscriptExprClass: {
    // Array subscripts are potential references to data on the stack.  We
    // retrieve the DeclRefExpr* for the array variable if it indeed
    // has local storage.
    return EvalAddr(cast<ArraySubscriptExpr>(E)->getBase(), refVars,ParentDecl);
  }

  case Stmt::ConditionalOperatorClass: {
    // For conditional operators we need to see if either the LHS or RHS are
    // non-NULL Expr's.  If one is non-NULL, we return it.
    ConditionalOperator *C = cast<ConditionalOperator>(E);

    // Handle the GNU extension for missing LHS.
    if (Expr *LHSExpr = C->getLHS()) {
      // In C++, we can have a throw-expression, which has 'void' type.
      if (!LHSExpr->getType()->isVoidType())
        if (Expr *LHS = EvalVal(LHSExpr, refVars, ParentDecl))
          return LHS;
    }

    // In C++, we can have a throw-expression, which has 'void' type.
    if (C->getRHS()->getType()->isVoidType())
      return nullptr;

    return EvalVal(C->getRHS(), refVars, ParentDecl);
  }

  // Accesses to members are potential references to data on the stack.
  case Stmt::MemberExprClass: {
    MemberExpr *M = cast<MemberExpr>(E);

    // Check for indirect access.  We only want direct field accesses.
    if (M->isArrow())
      return nullptr;

    // Check whether the member type is itself a reference, in which case
    // we're not going to refer to the member, but to what the member refers to.
    if (M->getMemberDecl()->getType()->isReferenceType())
      return nullptr;

    return EvalVal(M->getBase(), refVars, ParentDecl);
  }

  case Stmt::MaterializeTemporaryExprClass:
    if (Expr *Result = EvalVal(
                          cast<MaterializeTemporaryExpr>(E)->GetTemporaryExpr(),
                               refVars, ParentDecl))
      return Result;
      
    return E;

  default:
    // Check that we don't return or take the address of a reference to a
    // temporary. This is only useful in C++.
    if (!E->isTypeDependent() && E->isRValue())
      return E;

    // Everything else: we simply don't reason about them.
    return nullptr;
  }
} while (true);
}

void
Sema::CheckReturnValExpr(Expr *RetValExp, QualType lhsType,
                         SourceLocation ReturnLoc,
                         bool isObjCMethod,
                         const AttrVec *Attrs,
                         const FunctionDecl *FD) {
  CheckReturnStackAddr(*this, RetValExp, lhsType, ReturnLoc);

  // Check if the return value is null but should not be.
  if (Attrs && hasSpecificAttr<ReturnsNonNullAttr>(*Attrs) &&
      CheckNonNullExpr(*this, RetValExp))
    Diag(ReturnLoc, diag::warn_null_ret)
      << (isObjCMethod ? 1 : 0) << RetValExp->getSourceRange();

  // C++11 [basic.stc.dynamic.allocation]p4:
  //   If an allocation function declared with a non-throwing
  //   exception-specification fails to allocate storage, it shall return
  //   a null pointer. Any other allocation function that fails to allocate
  //   storage shall indicate failure only by throwing an exception [...]
  if (FD) {
    OverloadedOperatorKind Op = FD->getOverloadedOperator();
    if (Op == OO_New || Op == OO_Array_New) {
      const FunctionProtoType *Proto
        = FD->getType()->castAs<FunctionProtoType>();
      if (!Proto->isNothrow(Context, /*ResultIfDependent*/true) &&
          CheckNonNullExpr(*this, RetValExp))
        Diag(ReturnLoc, diag::warn_operator_new_returns_null)
          << FD << getLangOpts().CPlusPlus11;
    }
  }
}

//===--- CHECK: Floating-Point comparisons (-Wfloat-equal) ---------------===//

/// Check for comparisons of floating point operands using != and ==.
/// Issue a warning if these are no self-comparisons, as they are not likely
/// to do what the programmer intended.
void Sema::CheckFloatComparison(SourceLocation Loc, Expr* LHS, Expr *RHS) {
  Expr* LeftExprSansParen = LHS->IgnoreParenImpCasts();
  Expr* RightExprSansParen = RHS->IgnoreParenImpCasts();

  // Special case: check for x == x (which is OK).
  // Do not emit warnings for such cases.
  if (DeclRefExpr* DRL = dyn_cast<DeclRefExpr>(LeftExprSansParen))
    if (DeclRefExpr* DRR = dyn_cast<DeclRefExpr>(RightExprSansParen))
      if (DRL->getDecl() == DRR->getDecl())
        return;


  // Special case: check for comparisons against literals that can be exactly
  //  represented by APFloat.  In such cases, do not emit a warning.  This
  //  is a heuristic: often comparison against such literals are used to
  //  detect if a value in a variable has not changed.  This clearly can
  //  lead to false negatives.
  if (FloatingLiteral* FLL = dyn_cast<FloatingLiteral>(LeftExprSansParen)) {
    if (FLL->isExact())
      return;
  } else
    if (FloatingLiteral* FLR = dyn_cast<FloatingLiteral>(RightExprSansParen))
      if (FLR->isExact())
        return;

  // Check for comparisons with builtin types.
  if (CallExpr* CL = dyn_cast<CallExpr>(LeftExprSansParen))
    if (CL->getBuiltinCallee())
      return;

  if (CallExpr* CR = dyn_cast<CallExpr>(RightExprSansParen))
    if (CR->getBuiltinCallee())
      return;

  // Emit the diagnostic.
  Diag(Loc, diag::warn_floatingpoint_eq)
    << LHS->getSourceRange() << RHS->getSourceRange();
}

//===--- CHECK: Integer mixed-sign comparisons (-Wsign-compare) --------===//
//===--- CHECK: Lossy implicit conversions (-Wconversion) --------------===//

namespace {

/// Structure recording the 'active' range of an integer-valued
/// expression.
struct IntRange {
  /// The number of bits active in the int.
  unsigned Width;

  /// True if the int is known not to have negative values.
  bool NonNegative;

  IntRange(unsigned Width, bool NonNegative)
    : Width(Width), NonNegative(NonNegative)
  {}

  /// Returns the range of the bool type.
  static IntRange forBoolType() {
    return IntRange(1, true);
  }

  /// Returns the range of an opaque value of the given integral type.
  static IntRange forValueOfType(ASTContext &C, QualType T) {
    return forValueOfCanonicalType(C,
                          T->getCanonicalTypeInternal().getTypePtr());
  }

  /// Returns the range of an opaque value of a canonical integral type.
  static IntRange forValueOfCanonicalType(ASTContext &C, const Type *T) {
    assert(T->isCanonicalUnqualified());

    if (const VectorType *VT = dyn_cast<VectorType>(T))
      T = VT->getElementType().getTypePtr();
    if (const ComplexType *CT = dyn_cast<ComplexType>(T))
      T = CT->getElementType().getTypePtr();

    // For enum types, use the known bit width of the enumerators.
    if (const EnumType *ET = dyn_cast<EnumType>(T)) {
      EnumDecl *Enum = ET->getDecl();
      if (!Enum->isCompleteDefinition())
        return IntRange(C.getIntWidth(QualType(T, 0)), false);

      unsigned NumPositive = Enum->getNumPositiveBits();
      unsigned NumNegative = Enum->getNumNegativeBits();

      if (NumNegative == 0)
        return IntRange(NumPositive, true/*NonNegative*/);
      else
        return IntRange(std::max(NumPositive + 1, NumNegative),
                        false/*NonNegative*/);
    }

    const BuiltinType *BT = cast<BuiltinType>(T);
    assert(BT->isInteger());

    return IntRange(C.getIntWidth(QualType(T, 0)), BT->isUnsignedInteger());
  }

  /// Returns the "target" range of a canonical integral type, i.e.
  /// the range of values expressible in the type.
  ///
  /// This matches forValueOfCanonicalType except that enums have the
  /// full range of their type, not the range of their enumerators.
  static IntRange forTargetOfCanonicalType(ASTContext &C, const Type *T) {
    assert(T->isCanonicalUnqualified());

    if (const VectorType *VT = dyn_cast<VectorType>(T))
      T = VT->getElementType().getTypePtr();
    if (const ComplexType *CT = dyn_cast<ComplexType>(T))
      T = CT->getElementType().getTypePtr();
    if (const EnumType *ET = dyn_cast<EnumType>(T))
      T = C.getCanonicalType(ET->getDecl()->getIntegerType()).getTypePtr();

    const BuiltinType *BT = cast<BuiltinType>(T);
    assert(BT->isInteger());

    return IntRange(C.getIntWidth(QualType(T, 0)), BT->isUnsignedInteger());
  }

  /// Returns the supremum of two ranges: i.e. their conservative merge.
  static IntRange join(IntRange L, IntRange R) {
    return IntRange(std::max(L.Width, R.Width),
                    L.NonNegative && R.NonNegative);
  }

  /// Returns the infinum of two ranges: i.e. their aggressive merge.
  static IntRange meet(IntRange L, IntRange R) {
    return IntRange(std::min(L.Width, R.Width),
                    L.NonNegative || R.NonNegative);
  }
};

static IntRange GetValueRange(ASTContext &C, llvm::APSInt &value,
                              unsigned MaxWidth) {
  if (value.isSigned() && value.isNegative())
    return IntRange(value.getMinSignedBits(), false);

  if (value.getBitWidth() > MaxWidth)
    value = value.trunc(MaxWidth);

  // isNonNegative() just checks the sign bit without considering
  // signedness.
  return IntRange(value.getActiveBits(), true);
}

static IntRange GetValueRange(ASTContext &C, APValue &result, QualType Ty,
                              unsigned MaxWidth) {
  if (result.isInt())
    return GetValueRange(C, result.getInt(), MaxWidth);

  if (result.isVector()) {
    IntRange R = GetValueRange(C, result.getVectorElt(0), Ty, MaxWidth);
    for (unsigned i = 1, e = result.getVectorLength(); i != e; ++i) {
      IntRange El = GetValueRange(C, result.getVectorElt(i), Ty, MaxWidth);
      R = IntRange::join(R, El);
    }
    return R;
  }

  if (result.isComplexInt()) {
    IntRange R = GetValueRange(C, result.getComplexIntReal(), MaxWidth);
    IntRange I = GetValueRange(C, result.getComplexIntImag(), MaxWidth);
    return IntRange::join(R, I);
  }

  // This can happen with lossless casts to intptr_t of "based" lvalues.
  // Assume it might use arbitrary bits.
  // FIXME: The only reason we need to pass the type in here is to get
  // the sign right on this one case.  It would be nice if APValue
  // preserved this.
  assert(result.isLValue() || result.isAddrLabelDiff());
  return IntRange(MaxWidth, Ty->isUnsignedIntegerOrEnumerationType());
}

static QualType GetExprType(Expr *E) {
  QualType Ty = E->getType();
  if (const AtomicType *AtomicRHS = Ty->getAs<AtomicType>())
    Ty = AtomicRHS->getValueType();
  return Ty;
}

/// Pseudo-evaluate the given integer expression, estimating the
/// range of values it might take.
///
/// \param MaxWidth - the width to which the value will be truncated
static IntRange GetExprRange(ASTContext &C, Expr *E, unsigned MaxWidth) {
  E = E->IgnoreParens();

  // Try a full evaluation first.
  Expr::EvalResult result;
  if (E->EvaluateAsRValue(result, C))
    return GetValueRange(C, result.Val, GetExprType(E), MaxWidth);

  // I think we only want to look through implicit casts here; if the
  // user has an explicit widening cast, we should treat the value as
  // being of the new, wider type.
  if (ImplicitCastExpr *CE = dyn_cast<ImplicitCastExpr>(E)) {
    if (CE->getCastKind() == CK_NoOp || CE->getCastKind() == CK_LValueToRValue)
      return GetExprRange(C, CE->getSubExpr(), MaxWidth);

    IntRange OutputTypeRange = IntRange::forValueOfType(C, GetExprType(CE));

    bool isIntegerCast = (CE->getCastKind() == CK_IntegralCast);

    // Assume that non-integer casts can span the full range of the type.
    if (!isIntegerCast)
      return OutputTypeRange;

    IntRange SubRange
      = GetExprRange(C, CE->getSubExpr(),
                     std::min(MaxWidth, OutputTypeRange.Width));

    // Bail out if the subexpr's range is as wide as the cast type.
    if (SubRange.Width >= OutputTypeRange.Width)
      return OutputTypeRange;

    // Otherwise, we take the smaller width, and we're non-negative if
    // either the output type or the subexpr is.
    return IntRange(SubRange.Width,
                    SubRange.NonNegative || OutputTypeRange.NonNegative);
  }

  if (ConditionalOperator *CO = dyn_cast<ConditionalOperator>(E)) {
    // If we can fold the condition, just take that operand.
    bool CondResult;
    if (CO->getCond()->EvaluateAsBooleanCondition(CondResult, C))
      return GetExprRange(C, CondResult ? CO->getTrueExpr()
                                        : CO->getFalseExpr(),
                          MaxWidth);

    // Otherwise, conservatively merge.
    IntRange L = GetExprRange(C, CO->getTrueExpr(), MaxWidth);
    IntRange R = GetExprRange(C, CO->getFalseExpr(), MaxWidth);
    return IntRange::join(L, R);
  }

  if (BinaryOperator *BO = dyn_cast<BinaryOperator>(E)) {
    switch (BO->getOpcode()) {

    // Boolean-valued operations are single-bit and positive.
    case BO_LAnd:
    case BO_LOr:
    case BO_LT:
    case BO_GT:
    case BO_LE:
    case BO_GE:
    case BO_EQ:
    case BO_NE:
      return IntRange::forBoolType();

    // The type of the assignments is the type of the LHS, so the RHS
    // is not necessarily the same type.
    case BO_MulAssign:
    case BO_DivAssign:
    case BO_RemAssign:
    case BO_AddAssign:
    case BO_SubAssign:
    case BO_XorAssign:
    case BO_OrAssign:
      // TODO: bitfields?
      return IntRange::forValueOfType(C, GetExprType(E));

    // Simple assignments just pass through the RHS, which will have
    // been coerced to the LHS type.
    case BO_Assign:
      // TODO: bitfields?
      return GetExprRange(C, BO->getRHS(), MaxWidth);

    // Operations with opaque sources are black-listed.
    case BO_PtrMemD:
    case BO_PtrMemI:
      return IntRange::forValueOfType(C, GetExprType(E));

    // Bitwise-and uses the *infinum* of the two source ranges.
    case BO_And:
    case BO_AndAssign:
      return IntRange::meet(GetExprRange(C, BO->getLHS(), MaxWidth),
                            GetExprRange(C, BO->getRHS(), MaxWidth));

    // Left shift gets black-listed based on a judgement call.
    case BO_Shl:
      // ...except that we want to treat '1 << (blah)' as logically
      // positive.  It's an important idiom.
      if (IntegerLiteral *I
            = dyn_cast<IntegerLiteral>(BO->getLHS()->IgnoreParenCasts())) {
        if (I->getValue() == 1) {
          IntRange R = IntRange::forValueOfType(C, GetExprType(E));
          return IntRange(R.Width, /*NonNegative*/ true);
        }
      }
      // fallthrough

    case BO_ShlAssign:
      return IntRange::forValueOfType(C, GetExprType(E));

    // Right shift by a constant can narrow its left argument.
    case BO_Shr:
    case BO_ShrAssign: {
      IntRange L = GetExprRange(C, BO->getLHS(), MaxWidth);

      // If the shift amount is a positive constant, drop the width by
      // that much.
      llvm::APSInt shift;
      if (BO->getRHS()->isIntegerConstantExpr(shift, C) &&
          shift.isNonNegative()) {
        unsigned zext = shift.getZExtValue();
        if (zext >= L.Width)
          L.Width = (L.NonNegative ? 0 : 1);
        else
          L.Width -= zext;
      }

      return L;
    }

    // Comma acts as its right operand.
    case BO_Comma:
      return GetExprRange(C, BO->getRHS(), MaxWidth);

    // Black-list pointer subtractions.
    case BO_Sub:
      if (BO->getLHS()->getType()->isPointerType())
        return IntRange::forValueOfType(C, GetExprType(E));
      break;

    // The width of a division result is mostly determined by the size
    // of the LHS.
    case BO_Div: {
      // Don't 'pre-truncate' the operands.
      unsigned opWidth = C.getIntWidth(GetExprType(E));
      IntRange L = GetExprRange(C, BO->getLHS(), opWidth);

      // If the divisor is constant, use that.
      llvm::APSInt divisor;
      if (BO->getRHS()->isIntegerConstantExpr(divisor, C)) {
        unsigned log2 = divisor.logBase2(); // floor(log_2(divisor))
        if (log2 >= L.Width)
          L.Width = (L.NonNegative ? 0 : 1);
        else
          L.Width = std::min(L.Width - log2, MaxWidth);
        return L;
      }

      // Otherwise, just use the LHS's width.
      IntRange R = GetExprRange(C, BO->getRHS(), opWidth);
      return IntRange(L.Width, L.NonNegative && R.NonNegative);
    }

    // The result of a remainder can't be larger than the result of
    // either side.
    case BO_Rem: {
      // Don't 'pre-truncate' the operands.
      unsigned opWidth = C.getIntWidth(GetExprType(E));
      IntRange L = GetExprRange(C, BO->getLHS(), opWidth);
      IntRange R = GetExprRange(C, BO->getRHS(), opWidth);

      IntRange meet = IntRange::meet(L, R);
      meet.Width = std::min(meet.Width, MaxWidth);
      return meet;
    }

    // The default behavior is okay for these.
    case BO_Mul:
    case BO_Add:
    case BO_Xor:
    case BO_Or:
      break;
    }

    // The default case is to treat the operation as if it were closed
    // on the narrowest type that encompasses both operands.
    IntRange L = GetExprRange(C, BO->getLHS(), MaxWidth);
    IntRange R = GetExprRange(C, BO->getRHS(), MaxWidth);
    return IntRange::join(L, R);
  }

  if (UnaryOperator *UO = dyn_cast<UnaryOperator>(E)) {
    switch (UO->getOpcode()) {
    // Boolean-valued operations are white-listed.
    case UO_LNot:
      return IntRange::forBoolType();

    // Operations with opaque sources are black-listed.
    case UO_Deref:
    case UO_AddrOf: // should be impossible
      return IntRange::forValueOfType(C, GetExprType(E));

    default:
      return GetExprRange(C, UO->getSubExpr(), MaxWidth);
    }
  }

  if (OpaqueValueExpr *OVE = dyn_cast<OpaqueValueExpr>(E))
    return GetExprRange(C, OVE->getSourceExpr(), MaxWidth);

  if (FieldDecl *BitField = E->getSourceBitField())
    return IntRange(BitField->getBitWidthValue(C),
                    BitField->getType()->isUnsignedIntegerOrEnumerationType());

  return IntRange::forValueOfType(C, GetExprType(E));
}

static IntRange GetExprRange(ASTContext &C, Expr *E) {
  return GetExprRange(C, E, C.getIntWidth(GetExprType(E)));
}

/// Checks whether the given value, which currently has the given
/// source semantics, has the same value when coerced through the
/// target semantics.
static bool IsSameFloatAfterCast(const llvm::APFloat &value,
                                 const llvm::fltSemantics &Src,
                                 const llvm::fltSemantics &Tgt) {
  llvm::APFloat truncated = value;

  bool ignored;
  truncated.convert(Src, llvm::APFloat::rmNearestTiesToEven, &ignored);
  truncated.convert(Tgt, llvm::APFloat::rmNearestTiesToEven, &ignored);

  return truncated.bitwiseIsEqual(value);
}

/// Checks whether the given value, which currently has the given
/// source semantics, has the same value when coerced through the
/// target semantics.
///
/// The value might be a vector of floats (or a complex number).
static bool IsSameFloatAfterCast(const APValue &value,
                                 const llvm::fltSemantics &Src,
                                 const llvm::fltSemantics &Tgt) {
  if (value.isFloat())
    return IsSameFloatAfterCast(value.getFloat(), Src, Tgt);

  if (value.isVector()) {
    for (unsigned i = 0, e = value.getVectorLength(); i != e; ++i)
      if (!IsSameFloatAfterCast(value.getVectorElt(i), Src, Tgt))
        return false;
    return true;
  }

  assert(value.isComplexFloat());
  return (IsSameFloatAfterCast(value.getComplexFloatReal(), Src, Tgt) &&
          IsSameFloatAfterCast(value.getComplexFloatImag(), Src, Tgt));
}

static void AnalyzeImplicitConversions(Sema &S, Expr *E, SourceLocation CC);

static bool IsZero(Sema &S, Expr *E) {
  // Suppress cases where we are comparing against an enum constant.
  if (const DeclRefExpr *DR =
      dyn_cast<DeclRefExpr>(E->IgnoreParenImpCasts()))
    if (isa<EnumConstantDecl>(DR->getDecl()))
      return false;

  // Suppress cases where the '0' value is expanded from a macro.
  if (E->getLocStart().isMacroID())
    return false;

  llvm::APSInt Value;
  return E->isIntegerConstantExpr(Value, S.Context) && Value == 0;
}

static bool HasEnumType(Expr *E) {
  // Strip off implicit integral promotions.
  while (ImplicitCastExpr *ICE = dyn_cast<ImplicitCastExpr>(E)) {
    if (ICE->getCastKind() != CK_IntegralCast &&
        ICE->getCastKind() != CK_NoOp)
      break;
    E = ICE->getSubExpr();
  }

  return E->getType()->isEnumeralType();
}

static void CheckTrivialUnsignedComparison(Sema &S, BinaryOperator *E) {
  // Disable warning in template instantiations.
  if (!S.ActiveTemplateInstantiations.empty())
    return;

  BinaryOperatorKind op = E->getOpcode();
  if (E->isValueDependent())
    return;

  if (op == BO_LT && IsZero(S, E->getRHS())) {
    S.Diag(E->getOperatorLoc(), diag::warn_lunsigned_always_true_comparison)
      << "< 0" << "false" << HasEnumType(E->getLHS())
      << E->getLHS()->getSourceRange() << E->getRHS()->getSourceRange();
  } else if (op == BO_GE && IsZero(S, E->getRHS())) {
    S.Diag(E->getOperatorLoc(), diag::warn_lunsigned_always_true_comparison)
      << ">= 0" << "true" << HasEnumType(E->getLHS())
      << E->getLHS()->getSourceRange() << E->getRHS()->getSourceRange();
  } else if (op == BO_GT && IsZero(S, E->getLHS())) {
    S.Diag(E->getOperatorLoc(), diag::warn_runsigned_always_true_comparison)
      << "0 >" << "false" << HasEnumType(E->getRHS())
      << E->getLHS()->getSourceRange() << E->getRHS()->getSourceRange();
  } else if (op == BO_LE && IsZero(S, E->getLHS())) {
    S.Diag(E->getOperatorLoc(), diag::warn_runsigned_always_true_comparison)
      << "0 <=" << "true" << HasEnumType(E->getRHS())
      << E->getLHS()->getSourceRange() << E->getRHS()->getSourceRange();
  }
}

static void DiagnoseOutOfRangeComparison(Sema &S, BinaryOperator *E,
                                         Expr *Constant, Expr *Other,
                                         llvm::APSInt Value,
                                         bool RhsConstant) {
  // Disable warning in template instantiations.
  if (!S.ActiveTemplateInstantiations.empty())
    return;

  // TODO: Investigate using GetExprRange() to get tighter bounds
  // on the bit ranges.
  QualType OtherT = Other->getType();
  IntRange OtherRange = IntRange::forValueOfType(S.Context, OtherT);
  unsigned OtherWidth = OtherRange.Width;

  bool OtherIsBooleanType = Other->isKnownToHaveBooleanValue();

  // 0 values are handled later by CheckTrivialUnsignedComparison().
  if ((Value == 0) && (!OtherIsBooleanType))
    return;

  BinaryOperatorKind op = E->getOpcode();
  bool IsTrue = true;

  // Used for diagnostic printout.
  enum {
    LiteralConstant = 0,
    CXXBoolLiteralTrue,
    CXXBoolLiteralFalse
  } LiteralOrBoolConstant = LiteralConstant;

  if (!OtherIsBooleanType) {
    QualType ConstantT = Constant->getType();
    QualType CommonT = E->getLHS()->getType();

    if (S.Context.hasSameUnqualifiedType(OtherT, ConstantT))
      return;
    assert((OtherT->isIntegerType() && ConstantT->isIntegerType()) &&
           "comparison with non-integer type");

    bool ConstantSigned = ConstantT->isSignedIntegerType();
    bool CommonSigned = CommonT->isSignedIntegerType();

    bool EqualityOnly = false;

    if (CommonSigned) {
      // The common type is signed, therefore no signed to unsigned conversion.
      if (!OtherRange.NonNegative) {
        // Check that the constant is representable in type OtherT.
        if (ConstantSigned) {
          if (OtherWidth >= Value.getMinSignedBits())
            return;
        } else { // !ConstantSigned
          if (OtherWidth >= Value.getActiveBits() + 1)
            return;
        }
      } else { // !OtherSigned
               // Check that the constant is representable in type OtherT.
        // Negative values are out of range.
        if (ConstantSigned) {
          if (Value.isNonNegative() && OtherWidth >= Value.getActiveBits())
            return;
        } else { // !ConstantSigned
          if (OtherWidth >= Value.getActiveBits())
            return;
        }
      }
    } else { // !CommonSigned
      if (OtherRange.NonNegative) {
        if (OtherWidth >= Value.getActiveBits())
          return;
      } else { // OtherSigned
        assert(!ConstantSigned &&
               "Two signed types converted to unsigned types.");
        // Check to see if the constant is representable in OtherT.
        if (OtherWidth > Value.getActiveBits())
          return;
        // Check to see if the constant is equivalent to a negative value
        // cast to CommonT.
        if (S.Context.getIntWidth(ConstantT) ==
                S.Context.getIntWidth(CommonT) &&
            Value.isNegative() && Value.getMinSignedBits() <= OtherWidth)
          return;
        // The constant value rests between values that OtherT can represent
        // after conversion.  Relational comparison still works, but equality
        // comparisons will be tautological.
        EqualityOnly = true;
      }
    }

    bool PositiveConstant = !ConstantSigned || Value.isNonNegative();

    if (op == BO_EQ || op == BO_NE) {
      IsTrue = op == BO_NE;
    } else if (EqualityOnly) {
      return;
    } else if (RhsConstant) {
      if (op == BO_GT || op == BO_GE)
        IsTrue = !PositiveConstant;
      else // op == BO_LT || op == BO_LE
        IsTrue = PositiveConstant;
    } else {
      if (op == BO_LT || op == BO_LE)
        IsTrue = !PositiveConstant;
      else // op == BO_GT || op == BO_GE
        IsTrue = PositiveConstant;
    }
  } else {
    // Other isKnownToHaveBooleanValue
    enum CompareBoolWithConstantResult { AFals, ATrue, Unkwn };
    enum ConstantValue { LT_Zero, Zero, One, GT_One, SizeOfConstVal };
    enum ConstantSide { Lhs, Rhs, SizeOfConstSides };

    static const struct LinkedConditions {
      CompareBoolWithConstantResult BO_LT_OP[SizeOfConstSides][SizeOfConstVal];
      CompareBoolWithConstantResult BO_GT_OP[SizeOfConstSides][SizeOfConstVal];
      CompareBoolWithConstantResult BO_LE_OP[SizeOfConstSides][SizeOfConstVal];
      CompareBoolWithConstantResult BO_GE_OP[SizeOfConstSides][SizeOfConstVal];
      CompareBoolWithConstantResult BO_EQ_OP[SizeOfConstSides][SizeOfConstVal];
      CompareBoolWithConstantResult BO_NE_OP[SizeOfConstSides][SizeOfConstVal];

    } TruthTable = {
        // Constant on LHS.              | Constant on RHS.              |
        // LT_Zero| Zero  | One   |GT_One| LT_Zero| Zero  | One   |GT_One|
        { { ATrue, Unkwn, AFals, AFals }, { AFals, AFals, Unkwn, ATrue } },
        { { AFals, AFals, Unkwn, ATrue }, { ATrue, Unkwn, AFals, AFals } },
        { { ATrue, ATrue, Unkwn, AFals }, { AFals, Unkwn, ATrue, ATrue } },
        { { AFals, Unkwn, ATrue, ATrue }, { ATrue, ATrue, Unkwn, AFals } },
        { { AFals, Unkwn, Unkwn, AFals }, { AFals, Unkwn, Unkwn, AFals } },
        { { ATrue, Unkwn, Unkwn, ATrue }, { ATrue, Unkwn, Unkwn, ATrue } }
      };

    bool ConstantIsBoolLiteral = isa<CXXBoolLiteralExpr>(Constant);

    enum ConstantValue ConstVal = Zero;
    if (Value.isUnsigned() || Value.isNonNegative()) {
      if (Value == 0) {
        LiteralOrBoolConstant =
            ConstantIsBoolLiteral ? CXXBoolLiteralFalse : LiteralConstant;
        ConstVal = Zero;
      } else if (Value == 1) {
        LiteralOrBoolConstant =
            ConstantIsBoolLiteral ? CXXBoolLiteralTrue : LiteralConstant;
        ConstVal = One;
      } else {
        LiteralOrBoolConstant = LiteralConstant;
        ConstVal = GT_One;
      }
    } else {
      ConstVal = LT_Zero;
    }

    CompareBoolWithConstantResult CmpRes;

    switch (op) {
    case BO_LT:
      CmpRes = TruthTable.BO_LT_OP[RhsConstant][ConstVal];
      break;
    case BO_GT:
      CmpRes = TruthTable.BO_GT_OP[RhsConstant][ConstVal];
      break;
    case BO_LE:
      CmpRes = TruthTable.BO_LE_OP[RhsConstant][ConstVal];
      break;
    case BO_GE:
      CmpRes = TruthTable.BO_GE_OP[RhsConstant][ConstVal];
      break;
    case BO_EQ:
      CmpRes = TruthTable.BO_EQ_OP[RhsConstant][ConstVal];
      break;
    case BO_NE:
      CmpRes = TruthTable.BO_NE_OP[RhsConstant][ConstVal];
      break;
    default:
      CmpRes = Unkwn;
      break;
    }

    if (CmpRes == AFals) {
      IsTrue = false;
    } else if (CmpRes == ATrue) {
      IsTrue = true;
    } else {
      return;
    }
  }

  // If this is a comparison to an enum constant, include that
  // constant in the diagnostic.
  const EnumConstantDecl *ED = nullptr;
  if (const DeclRefExpr *DR = dyn_cast<DeclRefExpr>(Constant))
    ED = dyn_cast<EnumConstantDecl>(DR->getDecl());

  SmallString<64> PrettySourceValue;
  llvm::raw_svector_ostream OS(PrettySourceValue);
  if (ED)
    OS << '\'' << *ED << "' (" << Value << ")";
  else
    OS << Value;

  S.DiagRuntimeBehavior(
    E->getOperatorLoc(), E,
    S.PDiag(diag::warn_out_of_range_compare)
        << OS.str() << LiteralOrBoolConstant
        << OtherT << (OtherIsBooleanType && !OtherT->isBooleanType()) << IsTrue
        << E->getLHS()->getSourceRange() << E->getRHS()->getSourceRange());
}

/// Analyze the operands of the given comparison.  Implements the
/// fallback case from AnalyzeComparison.
static void AnalyzeImpConvsInComparison(Sema &S, BinaryOperator *E) {
  AnalyzeImplicitConversions(S, E->getLHS(), E->getOperatorLoc());
  AnalyzeImplicitConversions(S, E->getRHS(), E->getOperatorLoc());
}

/// \brief Implements -Wsign-compare.
///
/// \param E the binary operator to check for warnings
static void AnalyzeComparison(Sema &S, BinaryOperator *E) {
  // The type the comparison is being performed in.
  QualType T = E->getLHS()->getType();
  assert(S.Context.hasSameUnqualifiedType(T, E->getRHS()->getType())
         && "comparison with mismatched types");
  if (E->isValueDependent())
    return AnalyzeImpConvsInComparison(S, E);

  Expr *LHS = E->getLHS()->IgnoreParenImpCasts();
  Expr *RHS = E->getRHS()->IgnoreParenImpCasts();
  
  bool IsComparisonConstant = false;
  
  // Check whether an integer constant comparison results in a value
  // of 'true' or 'false'.
  if (T->isIntegralType(S.Context)) {
    llvm::APSInt RHSValue;
    bool IsRHSIntegralLiteral = 
      RHS->isIntegerConstantExpr(RHSValue, S.Context);
    llvm::APSInt LHSValue;
    bool IsLHSIntegralLiteral = 
      LHS->isIntegerConstantExpr(LHSValue, S.Context);
    if (IsRHSIntegralLiteral && !IsLHSIntegralLiteral)
        DiagnoseOutOfRangeComparison(S, E, RHS, LHS, RHSValue, true);
    else if (!IsRHSIntegralLiteral && IsLHSIntegralLiteral)
      DiagnoseOutOfRangeComparison(S, E, LHS, RHS, LHSValue, false);
    else
      IsComparisonConstant = 
        (IsRHSIntegralLiteral && IsLHSIntegralLiteral);
  } else if (!T->hasUnsignedIntegerRepresentation())
      IsComparisonConstant = E->isIntegerConstantExpr(S.Context);
  
  // We don't do anything special if this isn't an unsigned integral
  // comparison:  we're only interested in integral comparisons, and
  // signed comparisons only happen in cases we don't care to warn about.
  //
  // We also don't care about value-dependent expressions or expressions
  // whose result is a constant.
  if (!T->hasUnsignedIntegerRepresentation() || IsComparisonConstant)
    return AnalyzeImpConvsInComparison(S, E);
  
  // Check to see if one of the (unmodified) operands is of different
  // signedness.
  Expr *signedOperand, *unsignedOperand;
  if (LHS->getType()->hasSignedIntegerRepresentation()) {
    assert(!RHS->getType()->hasSignedIntegerRepresentation() &&
           "unsigned comparison between two signed integer expressions?");
    signedOperand = LHS;
    unsignedOperand = RHS;
  } else if (RHS->getType()->hasSignedIntegerRepresentation()) {
    signedOperand = RHS;
    unsignedOperand = LHS;
  } else {
    CheckTrivialUnsignedComparison(S, E);
    return AnalyzeImpConvsInComparison(S, E);
  }

  // Otherwise, calculate the effective range of the signed operand.
  IntRange signedRange = GetExprRange(S.Context, signedOperand);

  // Go ahead and analyze implicit conversions in the operands.  Note
  // that we skip the implicit conversions on both sides.
  AnalyzeImplicitConversions(S, LHS, E->getOperatorLoc());
  AnalyzeImplicitConversions(S, RHS, E->getOperatorLoc());

  // If the signed range is non-negative, -Wsign-compare won't fire,
  // but we should still check for comparisons which are always true
  // or false.
  if (signedRange.NonNegative)
    return CheckTrivialUnsignedComparison(S, E);

  // For (in)equality comparisons, if the unsigned operand is a
  // constant which cannot collide with a overflowed signed operand,
  // then reinterpreting the signed operand as unsigned will not
  // change the result of the comparison.
  if (E->isEqualityOp()) {
    unsigned comparisonWidth = S.Context.getIntWidth(T);
    IntRange unsignedRange = GetExprRange(S.Context, unsignedOperand);

    // We should never be unable to prove that the unsigned operand is
    // non-negative.
    assert(unsignedRange.NonNegative && "unsigned range includes negative?");

    if (unsignedRange.Width < comparisonWidth)
      return;
  }

  S.DiagRuntimeBehavior(E->getOperatorLoc(), E,
    S.PDiag(diag::warn_mixed_sign_comparison)
      << LHS->getType() << RHS->getType()
      << LHS->getSourceRange() << RHS->getSourceRange());
}

/// Analyzes an attempt to assign the given value to a bitfield.
///
/// Returns true if there was something fishy about the attempt.
static bool AnalyzeBitFieldAssignment(Sema &S, FieldDecl *Bitfield, Expr *Init,
                                      SourceLocation InitLoc) {
  assert(Bitfield->isBitField());
  if (Bitfield->isInvalidDecl())
    return false;

  // White-list bool bitfields.
  if (Bitfield->getType()->isBooleanType())
    return false;

  // Ignore value- or type-dependent expressions.
  if (Bitfield->getBitWidth()->isValueDependent() ||
      Bitfield->getBitWidth()->isTypeDependent() ||
      Init->isValueDependent() ||
      Init->isTypeDependent())
    return false;

  Expr *OriginalInit = Init->IgnoreParenImpCasts();

  llvm::APSInt Value;
  if (!OriginalInit->EvaluateAsInt(Value, S.Context, Expr::SE_AllowSideEffects))
    return false;

  unsigned OriginalWidth = Value.getBitWidth();
  unsigned FieldWidth = Bitfield->getBitWidthValue(S.Context);

  if (OriginalWidth <= FieldWidth)
    return false;

  // Compute the value which the bitfield will contain.
  llvm::APSInt TruncatedValue = Value.trunc(FieldWidth);
  TruncatedValue.setIsSigned(Bitfield->getType()->isSignedIntegerType());

  // Check whether the stored value is equal to the original value.
  TruncatedValue = TruncatedValue.extend(OriginalWidth);
  if (llvm::APSInt::isSameValue(Value, TruncatedValue))
    return false;

  // Special-case bitfields of width 1: booleans are naturally 0/1, and
  // therefore don't strictly fit into a signed bitfield of width 1.
  if (FieldWidth == 1 && Value == 1)
    return false;

  std::string PrettyValue = Value.toString(10);
  std::string PrettyTrunc = TruncatedValue.toString(10);

  S.Diag(InitLoc, diag::warn_impcast_bitfield_precision_constant)
    << PrettyValue << PrettyTrunc << OriginalInit->getType()
    << Init->getSourceRange();

  return true;
}

/// Analyze the given simple or compound assignment for warning-worthy
/// operations.
static void AnalyzeAssignment(Sema &S, BinaryOperator *E) {
  // Just recurse on the LHS.
  AnalyzeImplicitConversions(S, E->getLHS(), E->getOperatorLoc());

  // We want to recurse on the RHS as normal unless we're assigning to
  // a bitfield.
  if (FieldDecl *Bitfield = E->getLHS()->getSourceBitField()) {
    if (AnalyzeBitFieldAssignment(S, Bitfield, E->getRHS(),
                                  E->getOperatorLoc())) {
      // Recurse, ignoring any implicit conversions on the RHS.
      return AnalyzeImplicitConversions(S, E->getRHS()->IgnoreParenImpCasts(),
                                        E->getOperatorLoc());
    }
  }

  AnalyzeImplicitConversions(S, E->getRHS(), E->getOperatorLoc());
}

/// Diagnose an implicit cast;  purely a helper for CheckImplicitConversion.
static void DiagnoseImpCast(Sema &S, Expr *E, QualType SourceType, QualType T, 
                            SourceLocation CContext, unsigned diag,
                            bool pruneControlFlow = false) {
  if (pruneControlFlow) {
    S.DiagRuntimeBehavior(E->getExprLoc(), E,
                          S.PDiag(diag)
                            << SourceType << T << E->getSourceRange()
                            << SourceRange(CContext));
    return;
  }
  S.Diag(E->getExprLoc(), diag)
    << SourceType << T << E->getSourceRange() << SourceRange(CContext);
}

/// Diagnose an implicit cast;  purely a helper for CheckImplicitConversion.
static void DiagnoseImpCast(Sema &S, Expr *E, QualType T,
                            SourceLocation CContext, unsigned diag,
                            bool pruneControlFlow = false) {
  DiagnoseImpCast(S, E, E->getType(), T, CContext, diag, pruneControlFlow);
}

/// Diagnose an implicit cast from a literal expression. Does not warn when the
/// cast wouldn't lose information.
void DiagnoseFloatingLiteralImpCast(Sema &S, FloatingLiteral *FL, QualType T,
                                    SourceLocation CContext) {
  // Try to convert the literal exactly to an integer. If we can, don't warn.
  bool isExact = false;
  const llvm::APFloat &Value = FL->getValue();
  llvm::APSInt IntegerValue(S.Context.getIntWidth(T),
                            T->hasUnsignedIntegerRepresentation());
  if (Value.convertToInteger(IntegerValue,
                             llvm::APFloat::rmTowardZero, &isExact)
      == llvm::APFloat::opOK && isExact)
    return;

  // FIXME: Force the precision of the source value down so we don't print
  // digits which are usually useless (we don't really care here if we
  // truncate a digit by accident in edge cases).  Ideally, APFloat::toString
  // would automatically print the shortest representation, but it's a bit
  // tricky to implement.
  SmallString<16> PrettySourceValue;
  unsigned precision = llvm::APFloat::semanticsPrecision(Value.getSemantics());
  precision = (precision * 59 + 195) / 196;
  Value.toString(PrettySourceValue, precision);

  SmallString<16> PrettyTargetValue;
  if (T->isSpecificBuiltinType(BuiltinType::Bool))
    PrettyTargetValue = IntegerValue == 0 ? "false" : "true";
  else
    IntegerValue.toString(PrettyTargetValue);

  S.Diag(FL->getExprLoc(), diag::warn_impcast_literal_float_to_integer)
    << FL->getType() << T.getUnqualifiedType() << PrettySourceValue
    << PrettyTargetValue << FL->getSourceRange() << SourceRange(CContext);
}

std::string PrettyPrintInRange(const llvm::APSInt &Value, IntRange Range) {
  if (!Range.Width) return "0";

  llvm::APSInt ValueInRange = Value;
  ValueInRange.setIsSigned(!Range.NonNegative);
  ValueInRange = ValueInRange.trunc(Range.Width);
  return ValueInRange.toString(10);
}

static bool IsImplicitBoolFloatConversion(Sema &S, Expr *Ex, bool ToBool) {
  if (!isa<ImplicitCastExpr>(Ex))
    return false;

  Expr *InnerE = Ex->IgnoreParenImpCasts();
  const Type *Target = S.Context.getCanonicalType(Ex->getType()).getTypePtr();
  const Type *Source =
    S.Context.getCanonicalType(InnerE->getType()).getTypePtr();
  if (Target->isDependentType())
    return false;

  const BuiltinType *FloatCandidateBT =
    dyn_cast<BuiltinType>(ToBool ? Source : Target);
  const Type *BoolCandidateType = ToBool ? Target : Source;

  return (BoolCandidateType->isSpecificBuiltinType(BuiltinType::Bool) &&
          FloatCandidateBT && (FloatCandidateBT->isFloatingPoint()));
}

void CheckImplicitArgumentConversions(Sema &S, CallExpr *TheCall,
                                      SourceLocation CC) {
  unsigned NumArgs = TheCall->getNumArgs();
  for (unsigned i = 0; i < NumArgs; ++i) {
    Expr *CurrA = TheCall->getArg(i);
    if (!IsImplicitBoolFloatConversion(S, CurrA, true))
      continue;

    bool IsSwapped = ((i > 0) &&
        IsImplicitBoolFloatConversion(S, TheCall->getArg(i - 1), false));
    IsSwapped |= ((i < (NumArgs - 1)) &&
        IsImplicitBoolFloatConversion(S, TheCall->getArg(i + 1), false));
    if (IsSwapped) {
      // Warn on this floating-point to bool conversion.
      DiagnoseImpCast(S, CurrA->IgnoreParenImpCasts(),
                      CurrA->getType(), CC,
                      diag::warn_impcast_floating_point_to_bool);
    }
  }
}

void CheckImplicitConversion(Sema &S, Expr *E, QualType T,
                             SourceLocation CC, bool *ICContext = nullptr) {
  if (E->isTypeDependent() || E->isValueDependent()) return;

  const Type *Source = S.Context.getCanonicalType(E->getType()).getTypePtr();
  const Type *Target = S.Context.getCanonicalType(T).getTypePtr();
  if (Source == Target) return;
  if (Target->isDependentType()) return;

  // If the conversion context location is invalid don't complain. We also
  // don't want to emit a warning if the issue occurs from the expansion of
  // a system macro. The problem is that 'getSpellingLoc()' is slow, so we
  // delay this check as long as possible. Once we detect we are in that
  // scenario, we just return.
  if (CC.isInvalid())
    return;

  // Diagnose implicit casts to bool.
  if (Target->isSpecificBuiltinType(BuiltinType::Bool)) {
    if (isa<StringLiteral>(E))
      // Warn on string literal to bool.  Checks for string literals in logical
      // and expressions, for instance, assert(0 && "error here"), are
      // prevented by a check in AnalyzeImplicitConversions().
      return DiagnoseImpCast(S, E, T, CC,
                             diag::warn_impcast_string_literal_to_bool);
    if (isa<ObjCStringLiteral>(E) || isa<ObjCArrayLiteral>(E) ||
        isa<ObjCDictionaryLiteral>(E) || isa<ObjCBoxedExpr>(E)) {
      // This covers the literal expressions that evaluate to Objective-C
      // objects.
      return DiagnoseImpCast(S, E, T, CC,
                             diag::warn_impcast_objective_c_literal_to_bool);
    }
    if (Source->isPointerType() || Source->canDecayToPointerType()) {
      // Warn on pointer to bool conversion that is always true.
      S.DiagnoseAlwaysNonNullPointer(E, Expr::NPCK_NotNull, /*IsEqual*/ false,
                                     SourceRange(CC));
    }
  }

  // Strip vector types.
  if (isa<VectorType>(Source)) {
    if (!isa<VectorType>(Target)) {
      if (S.SourceMgr.isInSystemMacro(CC))
        return;
      return DiagnoseImpCast(S, E, T, CC, diag::warn_impcast_vector_scalar);
    }
    
    // If the vector cast is cast between two vectors of the same size, it is
    // a bitcast, not a conversion.
    if (S.Context.getTypeSize(Source) == S.Context.getTypeSize(Target))
      return;

    Source = cast<VectorType>(Source)->getElementType().getTypePtr();
    Target = cast<VectorType>(Target)->getElementType().getTypePtr();
  }
  if (auto VecTy = dyn_cast<VectorType>(Target))
    Target = VecTy->getElementType().getTypePtr();

  // Strip complex types.
  if (isa<ComplexType>(Source)) {
    if (!isa<ComplexType>(Target)) {
      if (S.SourceMgr.isInSystemMacro(CC))
        return;

      return DiagnoseImpCast(S, E, T, CC, diag::warn_impcast_complex_scalar);
    }

    Source = cast<ComplexType>(Source)->getElementType().getTypePtr();
    Target = cast<ComplexType>(Target)->getElementType().getTypePtr();
  }

  const BuiltinType *SourceBT = dyn_cast<BuiltinType>(Source);
  const BuiltinType *TargetBT = dyn_cast<BuiltinType>(Target);

  // If the source is floating point...
  if (SourceBT && SourceBT->isFloatingPoint()) {
    // ...and the target is floating point...
    if (TargetBT && TargetBT->isFloatingPoint()) {
      // ...then warn if we're dropping FP rank.

      // Builtin FP kinds are ordered by increasing FP rank.
      if (SourceBT->getKind() > TargetBT->getKind()) {
        // Don't warn about float constants that are precisely
        // representable in the target type.
        Expr::EvalResult result;
        if (E->EvaluateAsRValue(result, S.Context)) {
          // Value might be a float, a float vector, or a float complex.
          if (IsSameFloatAfterCast(result.Val,
                   S.Context.getFloatTypeSemantics(QualType(TargetBT, 0)),
                   S.Context.getFloatTypeSemantics(QualType(SourceBT, 0))))
            return;
        }

        if (S.SourceMgr.isInSystemMacro(CC))
          return;

        DiagnoseImpCast(S, E, T, CC, diag::warn_impcast_float_precision);
      }
      return;
    }

    // If the target is integral, always warn.    
    if (TargetBT && TargetBT->isInteger()) {
      if (S.SourceMgr.isInSystemMacro(CC))
        return;
      
      Expr *InnerE = E->IgnoreParenImpCasts();
      // We also want to warn on, e.g., "int i = -1.234"
      if (UnaryOperator *UOp = dyn_cast<UnaryOperator>(InnerE))
        if (UOp->getOpcode() == UO_Minus || UOp->getOpcode() == UO_Plus)
          InnerE = UOp->getSubExpr()->IgnoreParenImpCasts();

      if (FloatingLiteral *FL = dyn_cast<FloatingLiteral>(InnerE)) {
        DiagnoseFloatingLiteralImpCast(S, FL, T, CC);
      } else {
        DiagnoseImpCast(S, E, T, CC, diag::warn_impcast_float_integer);
      }
    }

    // If the target is bool, warn if expr is a function or method call.
    if (Target->isSpecificBuiltinType(BuiltinType::Bool) &&
        isa<CallExpr>(E)) {
      // Check last argument of function call to see if it is an
      // implicit cast from a type matching the type the result
      // is being cast to.
      CallExpr *CEx = cast<CallExpr>(E);
      unsigned NumArgs = CEx->getNumArgs();
      if (NumArgs > 0) {
        Expr *LastA = CEx->getArg(NumArgs - 1);
        Expr *InnerE = LastA->IgnoreParenImpCasts();
        const Type *InnerType =
          S.Context.getCanonicalType(InnerE->getType()).getTypePtr();
        if (isa<ImplicitCastExpr>(LastA) && (InnerType == Target)) {
          // Warn on this floating-point to bool conversion
          DiagnoseImpCast(S, E, T, CC,
                          diag::warn_impcast_floating_point_to_bool);
        }
      }
    }
    return;
  }

  if ((E->isNullPointerConstant(S.Context, Expr::NPC_ValueDependentIsNotNull)
           == Expr::NPCK_GNUNull) && !Target->isAnyPointerType()
      && !Target->isBlockPointerType() && !Target->isMemberPointerType()
      && Target->isScalarType() && !Target->isNullPtrType()) {
    SourceLocation Loc = E->getSourceRange().getBegin();
    if (Loc.isMacroID())
      Loc = S.SourceMgr.getImmediateExpansionRange(Loc).first;
    if (!Loc.isMacroID() || CC.isMacroID())
      S.Diag(Loc, diag::warn_impcast_null_pointer_to_integer)
          << T << clang::SourceRange(CC)
          << FixItHint::CreateReplacement(Loc,
                                          S.getFixItZeroLiteralForType(T, Loc));
  }

  if (!Source->isIntegerType() || !Target->isIntegerType())
    return;

  // TODO: remove this early return once the false positives for constant->bool
  // in templates, macros, etc, are reduced or removed.
  if (Target->isSpecificBuiltinType(BuiltinType::Bool))
    return;

  IntRange SourceRange = GetExprRange(S.Context, E);
  IntRange TargetRange = IntRange::forTargetOfCanonicalType(S.Context, Target);

  if (SourceRange.Width > TargetRange.Width) {
    // If the source is a constant, use a default-on diagnostic.
    // TODO: this should happen for bitfield stores, too.
    llvm::APSInt Value(32);
    if (E->isIntegerConstantExpr(Value, S.Context)) {
      if (S.SourceMgr.isInSystemMacro(CC))
        return;

      std::string PrettySourceValue = Value.toString(10);
      std::string PrettyTargetValue = PrettyPrintInRange(Value, TargetRange);

      S.DiagRuntimeBehavior(E->getExprLoc(), E,
        S.PDiag(diag::warn_impcast_integer_precision_constant)
            << PrettySourceValue << PrettyTargetValue
            << E->getType() << T << E->getSourceRange()
            << clang::SourceRange(CC));
      return;
    }

    // People want to build with -Wshorten-64-to-32 and not -Wconversion.
    if (S.SourceMgr.isInSystemMacro(CC))
      return;

    if (TargetRange.Width == 32 && S.Context.getIntWidth(E->getType()) == 64)
      return DiagnoseImpCast(S, E, T, CC, diag::warn_impcast_integer_64_32,
                             /* pruneControlFlow */ true);
    return DiagnoseImpCast(S, E, T, CC, diag::warn_impcast_integer_precision);
  }

  if ((TargetRange.NonNegative && !SourceRange.NonNegative) ||
      (!TargetRange.NonNegative && SourceRange.NonNegative &&
       SourceRange.Width == TargetRange.Width)) {
        
    if (S.SourceMgr.isInSystemMacro(CC))
      return;

    unsigned DiagID = diag::warn_impcast_integer_sign;

    // Traditionally, gcc has warned about this under -Wsign-compare.
    // We also want to warn about it in -Wconversion.
    // So if -Wconversion is off, use a completely identical diagnostic
    // in the sign-compare group.
    // The conditional-checking code will 
    if (ICContext) {
      DiagID = diag::warn_impcast_integer_sign_conditional;
      *ICContext = true;
    }

    return DiagnoseImpCast(S, E, T, CC, DiagID);
  }

  // Diagnose conversions between different enumeration types.
  // In C, we pretend that the type of an EnumConstantDecl is its enumeration
  // type, to give us better diagnostics.
  QualType SourceType = E->getType();
  if (!S.getLangOpts().CPlusPlus) {
    if (DeclRefExpr *DRE = dyn_cast<DeclRefExpr>(E))
      if (EnumConstantDecl *ECD = dyn_cast<EnumConstantDecl>(DRE->getDecl())) {
        EnumDecl *Enum = cast<EnumDecl>(ECD->getDeclContext());
        SourceType = S.Context.getTypeDeclType(Enum);
        Source = S.Context.getCanonicalType(SourceType).getTypePtr();
      }
  }
  
  if (const EnumType *SourceEnum = Source->getAs<EnumType>())
    if (const EnumType *TargetEnum = Target->getAs<EnumType>())
      if (SourceEnum->getDecl()->hasNameForLinkage() &&
          TargetEnum->getDecl()->hasNameForLinkage() &&
          SourceEnum != TargetEnum) {
        if (S.SourceMgr.isInSystemMacro(CC))
          return;

        return DiagnoseImpCast(S, E, SourceType, T, CC, 
                               diag::warn_impcast_different_enum_types);
      }
  
  return;
}

void CheckConditionalOperator(Sema &S, ConditionalOperator *E,
                              SourceLocation CC, QualType T);

void CheckConditionalOperand(Sema &S, Expr *E, QualType T,
                             SourceLocation CC, bool &ICContext) {
  E = E->IgnoreParenImpCasts();

  if (isa<ConditionalOperator>(E))
    return CheckConditionalOperator(S, cast<ConditionalOperator>(E), CC, T);

  AnalyzeImplicitConversions(S, E, CC);
  if (E->getType() != T)
    return CheckImplicitConversion(S, E, T, CC, &ICContext);
  return;
}

void CheckConditionalOperator(Sema &S, ConditionalOperator *E,
                              SourceLocation CC, QualType T) {
  AnalyzeImplicitConversions(S, E->getCond(), CC);

  bool Suspicious = false;
  CheckConditionalOperand(S, E->getTrueExpr(), T, CC, Suspicious);
  CheckConditionalOperand(S, E->getFalseExpr(), T, CC, Suspicious);

  // If -Wconversion would have warned about either of the candidates
  // for a signedness conversion to the context type...
  if (!Suspicious) return;

  // ...but it's currently ignored...
  if (!S.Diags.isIgnored(diag::warn_impcast_integer_sign_conditional, CC))
    return;

  // ...then check whether it would have warned about either of the
  // candidates for a signedness conversion to the condition type.
  if (E->getType() == T) return;
 
  Suspicious = false;
  CheckImplicitConversion(S, E->getTrueExpr()->IgnoreParenImpCasts(),
                          E->getType(), CC, &Suspicious);
  if (!Suspicious)
    CheckImplicitConversion(S, E->getFalseExpr()->IgnoreParenImpCasts(),
                            E->getType(), CC, &Suspicious);
}

/// AnalyzeImplicitConversions - Find and report any interesting
/// implicit conversions in the given expression.  There are a couple
/// of competing diagnostics here, -Wconversion and -Wsign-compare.
void AnalyzeImplicitConversions(Sema &S, Expr *OrigE, SourceLocation CC) {
  QualType T = OrigE->getType();
  Expr *E = OrigE->IgnoreParenImpCasts();

  if (E->isTypeDependent() || E->isValueDependent())
    return;
  
  // For conditional operators, we analyze the arguments as if they
  // were being fed directly into the output.
  if (isa<ConditionalOperator>(E)) {
    ConditionalOperator *CO = cast<ConditionalOperator>(E);
    CheckConditionalOperator(S, CO, CC, T);
    return;
  }

  // Check implicit argument conversions for function calls.
  if (CallExpr *Call = dyn_cast<CallExpr>(E))
    CheckImplicitArgumentConversions(S, Call, CC);

  // Go ahead and check any implicit conversions we might have skipped.
  // The non-canonical typecheck is just an optimization;
  // CheckImplicitConversion will filter out dead implicit conversions.
  if (E->getType() != T)
    CheckImplicitConversion(S, E, T, CC);

  // Now continue drilling into this expression.
  
  if (PseudoObjectExpr * POE = dyn_cast<PseudoObjectExpr>(E)) {
    if (POE->getResultExpr())
      E = POE->getResultExpr();
  }
  
  if (const OpaqueValueExpr *OVE = dyn_cast<OpaqueValueExpr>(E))
    return AnalyzeImplicitConversions(S, OVE->getSourceExpr(), CC);
  
  // Skip past explicit casts.
  if (isa<ExplicitCastExpr>(E)) {
    E = cast<ExplicitCastExpr>(E)->getSubExpr()->IgnoreParenImpCasts();
    return AnalyzeImplicitConversions(S, E, CC);
  }

  if (BinaryOperator *BO = dyn_cast<BinaryOperator>(E)) {
    // Do a somewhat different check with comparison operators.
    if (BO->isComparisonOp())
      return AnalyzeComparison(S, BO);

    // And with simple assignments.
    if (BO->getOpcode() == BO_Assign)
      return AnalyzeAssignment(S, BO);
  }

  // These break the otherwise-useful invariant below.  Fortunately,
  // we don't really need to recurse into them, because any internal
  // expressions should have been analyzed already when they were
  // built into statements.
  if (isa<StmtExpr>(E)) return;

  // Don't descend into unevaluated contexts.
  if (isa<UnaryExprOrTypeTraitExpr>(E)) return;

  // Now just recurse over the expression's children.
  CC = E->getExprLoc();
  BinaryOperator *BO = dyn_cast<BinaryOperator>(E);
  bool IsLogicalAndOperator = BO && BO->getOpcode() == BO_LAnd;
  for (Stmt::child_range I = E->children(); I; ++I) {
    Expr *ChildExpr = dyn_cast_or_null<Expr>(*I);
    if (!ChildExpr)
      continue;

    if (IsLogicalAndOperator &&
        isa<StringLiteral>(ChildExpr->IgnoreParenImpCasts()))
      // Ignore checking string literals that are in logical and operators.
      // This is a common pattern for asserts.
      continue;
    AnalyzeImplicitConversions(S, ChildExpr, CC);
  }
}

} // end anonymous namespace

enum {
  AddressOf,
  FunctionPointer,
  ArrayPointer
};

// Helper function for Sema::DiagnoseAlwaysNonNullPointer.
// Returns true when emitting a warning about taking the address of a reference.
static bool CheckForReference(Sema &SemaRef, const Expr *E,
                              PartialDiagnostic PD) {
  E = E->IgnoreParenImpCasts();

  const FunctionDecl *FD = nullptr;

  if (const DeclRefExpr *DRE = dyn_cast<DeclRefExpr>(E)) {
    if (!DRE->getDecl()->getType()->isReferenceType())
      return false;
  } else if (const MemberExpr *M = dyn_cast<MemberExpr>(E)) {
    if (!M->getMemberDecl()->getType()->isReferenceType())
      return false;
  } else if (const CallExpr *Call = dyn_cast<CallExpr>(E)) {
    if (!Call->getCallReturnType()->isReferenceType())
      return false;
    FD = Call->getDirectCallee();
  } else {
    return false;
  }

  SemaRef.Diag(E->getExprLoc(), PD);

  // If possible, point to location of function.
  if (FD) {
    SemaRef.Diag(FD->getLocation(), diag::note_reference_is_return_value) << FD;
  }

  return true;
}

/// \brief Diagnose pointers that are always non-null.
/// \param E the expression containing the pointer
/// \param NullKind NPCK_NotNull if E is a cast to bool, otherwise, E is
/// compared to a null pointer
/// \param IsEqual True when the comparison is equal to a null pointer
/// \param Range Extra SourceRange to highlight in the diagnostic
void Sema::DiagnoseAlwaysNonNullPointer(Expr *E,
                                        Expr::NullPointerConstantKind NullKind,
                                        bool IsEqual, SourceRange Range) {
  if (!E)
    return;

  // Don't warn inside macros.
  if (E->getExprLoc().isMacroID())
      return;
  E = E->IgnoreImpCasts();

  const bool IsCompare = NullKind != Expr::NPCK_NotNull;

  if (isa<CXXThisExpr>(E)) {
    unsigned DiagID = IsCompare ? diag::warn_this_null_compare
                                : diag::warn_this_bool_conversion;
    Diag(E->getExprLoc(), DiagID) << E->getSourceRange() << Range << IsEqual;
    return;
  }

  bool IsAddressOf = false;

  if (UnaryOperator *UO = dyn_cast<UnaryOperator>(E)) {
    if (UO->getOpcode() != UO_AddrOf)
      return;
    IsAddressOf = true;
    E = UO->getSubExpr();
  }

  if (IsAddressOf) {
    unsigned DiagID = IsCompare
                          ? diag::warn_address_of_reference_null_compare
                          : diag::warn_address_of_reference_bool_conversion;
    PartialDiagnostic PD = PDiag(DiagID) << E->getSourceRange() << Range
                                         << IsEqual;
    if (CheckForReference(*this, E, PD)) {
      return;
    }
  }

  // Expect to find a single Decl.  Skip anything more complicated.
  ValueDecl *D = nullptr;
  if (DeclRefExpr *R = dyn_cast<DeclRefExpr>(E)) {
    D = R->getDecl();
  } else if (MemberExpr *M = dyn_cast<MemberExpr>(E)) {
    D = M->getMemberDecl();
  }

  // Weak Decls can be null.
  if (!D || D->isWeak())
    return;

  QualType T = D->getType();
  const bool IsArray = T->isArrayType();
  const bool IsFunction = T->isFunctionType();

  // Address of function is used to silence the function warning.
  if (IsAddressOf && IsFunction) {
    return;
  }

  // Found nothing.
  if (!IsAddressOf && !IsFunction && !IsArray)
    return;

  // Pretty print the expression for the diagnostic.
  std::string Str;
  llvm::raw_string_ostream S(Str);
  E->printPretty(S, nullptr, getPrintingPolicy());

  unsigned DiagID = IsCompare ? diag::warn_null_pointer_compare
                              : diag::warn_impcast_pointer_to_bool;
  unsigned DiagType;
  if (IsAddressOf)
    DiagType = AddressOf;
  else if (IsFunction)
    DiagType = FunctionPointer;
  else if (IsArray)
    DiagType = ArrayPointer;
  else
    llvm_unreachable("Could not determine diagnostic.");
  Diag(E->getExprLoc(), DiagID) << DiagType << S.str() << E->getSourceRange()
                                << Range << IsEqual;

  if (!IsFunction)
    return;

  // Suggest '&' to silence the function warning.
  Diag(E->getExprLoc(), diag::note_function_warning_silence)
      << FixItHint::CreateInsertion(E->getLocStart(), "&");

  // Check to see if '()' fixit should be emitted.
  QualType ReturnType;
  UnresolvedSet<4> NonTemplateOverloads;
  tryExprAsCall(*E, ReturnType, NonTemplateOverloads);
  if (ReturnType.isNull())
    return;

  if (IsCompare) {
    // There are two cases here.  If there is null constant, the only suggest
    // for a pointer return type.  If the null is 0, then suggest if the return
    // type is a pointer or an integer type.
    if (!ReturnType->isPointerType()) {
      if (NullKind == Expr::NPCK_ZeroExpression ||
          NullKind == Expr::NPCK_ZeroLiteral) {
        if (!ReturnType->isIntegerType())
          return;
      } else {
        return;
      }
    }
  } else { // !IsCompare
    // For function to bool, only suggest if the function pointer has bool
    // return type.
    if (!ReturnType->isSpecificBuiltinType(BuiltinType::Bool))
      return;
  }
  Diag(E->getExprLoc(), diag::note_function_to_function_call)
      << FixItHint::CreateInsertion(getLocForEndOfToken(E->getLocEnd()), "()");
}


/// Diagnoses "dangerous" implicit conversions within the given
/// expression (which is a full expression).  Implements -Wconversion
/// and -Wsign-compare.
///
/// \param CC the "context" location of the implicit conversion, i.e.
///   the most location of the syntactic entity requiring the implicit
///   conversion
void Sema::CheckImplicitConversions(Expr *E, SourceLocation CC) {
  // Don't diagnose in unevaluated contexts.
  if (isUnevaluatedContext())
    return;

  // Don't diagnose for value- or type-dependent expressions.
  if (E->isTypeDependent() || E->isValueDependent())
    return;

  // Check for array bounds violations in cases where the check isn't triggered
  // elsewhere for other Expr types (like BinaryOperators), e.g. when an
  // ArraySubscriptExpr is on the RHS of a variable initialization.
  CheckArrayAccess(E);

  // This is not the right CC for (e.g.) a variable initialization.
  AnalyzeImplicitConversions(*this, E, CC);
}

/// Diagnose when expression is an integer constant expression and its evaluation
/// results in integer overflow
void Sema::CheckForIntOverflow (Expr *E) {
  if (isa<BinaryOperator>(E->IgnoreParens()))
    E->EvaluateForOverflow(Context);
}

namespace {
/// \brief Visitor for expressions which looks for unsequenced operations on the
/// same object.
class SequenceChecker : public EvaluatedExprVisitor<SequenceChecker> {
  typedef EvaluatedExprVisitor<SequenceChecker> Base;

  /// \brief A tree of sequenced regions within an expression. Two regions are
  /// unsequenced if one is an ancestor or a descendent of the other. When we
  /// finish processing an expression with sequencing, such as a comma
  /// expression, we fold its tree nodes into its parent, since they are
  /// unsequenced with respect to nodes we will visit later.
  class SequenceTree {
    struct Value {
      explicit Value(unsigned Parent) : Parent(Parent), Merged(false) {}
      unsigned Parent : 31;
      bool Merged : 1;
    };
    SmallVector<Value, 8> Values;

  public:
    /// \brief A region within an expression which may be sequenced with respect
    /// to some other region.
    class Seq {
      explicit Seq(unsigned N) : Index(N) {}
      unsigned Index;
      friend class SequenceTree;
    public:
      Seq() : Index(0) {}
    };

    SequenceTree() { Values.push_back(Value(0)); }
    Seq root() const { return Seq(0); }

    /// \brief Create a new sequence of operations, which is an unsequenced
    /// subset of \p Parent. This sequence of operations is sequenced with
    /// respect to other children of \p Parent.
    Seq allocate(Seq Parent) {
      Values.push_back(Value(Parent.Index));
      return Seq(Values.size() - 1);
    }

    /// \brief Merge a sequence of operations into its parent.
    void merge(Seq S) {
      Values[S.Index].Merged = true;
    }

    /// \brief Determine whether two operations are unsequenced. This operation
    /// is asymmetric: \p Cur should be the more recent sequence, and \p Old
    /// should have been merged into its parent as appropriate.
    bool isUnsequenced(Seq Cur, Seq Old) {
      unsigned C = representative(Cur.Index);
      unsigned Target = representative(Old.Index);
      while (C >= Target) {
        if (C == Target)
          return true;
        C = Values[C].Parent;
      }
      return false;
    }

  private:
    /// \brief Pick a representative for a sequence.
    unsigned representative(unsigned K) {
      if (Values[K].Merged)
        // Perform path compression as we go.
        return Values[K].Parent = representative(Values[K].Parent);
      return K;
    }
  };

  /// An object for which we can track unsequenced uses.
  typedef NamedDecl *Object;

  /// Different flavors of object usage which we track. We only track the
  /// least-sequenced usage of each kind.
  enum UsageKind {
    /// A read of an object. Multiple unsequenced reads are OK.
    UK_Use,
    /// A modification of an object which is sequenced before the value
    /// computation of the expression, such as ++n in C++.
    UK_ModAsValue,
    /// A modification of an object which is not sequenced before the value
    /// computation of the expression, such as n++.
    UK_ModAsSideEffect,

    UK_Count = UK_ModAsSideEffect + 1
  };

  struct Usage {
    Usage() : Use(nullptr), Seq() {}
    Expr *Use;
    SequenceTree::Seq Seq;
  };

  struct UsageInfo {
    UsageInfo() : Diagnosed(false) {}
    Usage Uses[UK_Count];
    /// Have we issued a diagnostic for this variable already?
    bool Diagnosed;
  };
  typedef llvm::SmallDenseMap<Object, UsageInfo, 16> UsageInfoMap;

  Sema &SemaRef;
  /// Sequenced regions within the expression.
  SequenceTree Tree;
  /// Declaration modifications and references which we have seen.
  UsageInfoMap UsageMap;
  /// The region we are currently within.
  SequenceTree::Seq Region;
  /// Filled in with declarations which were modified as a side-effect
  /// (that is, post-increment operations).
  SmallVectorImpl<std::pair<Object, Usage> > *ModAsSideEffect;
  /// Expressions to check later. We defer checking these to reduce
  /// stack usage.
  SmallVectorImpl<Expr *> &WorkList;

  /// RAII object wrapping the visitation of a sequenced subexpression of an
  /// expression. At the end of this process, the side-effects of the evaluation
  /// become sequenced with respect to the value computation of the result, so
  /// we downgrade any UK_ModAsSideEffect within the evaluation to
  /// UK_ModAsValue.
  struct SequencedSubexpression {
    SequencedSubexpression(SequenceChecker &Self)
      : Self(Self), OldModAsSideEffect(Self.ModAsSideEffect) {
      Self.ModAsSideEffect = &ModAsSideEffect;
    }
    ~SequencedSubexpression() {
      for (unsigned I = 0, E = ModAsSideEffect.size(); I != E; ++I) {
        UsageInfo &U = Self.UsageMap[ModAsSideEffect[I].first];
        U.Uses[UK_ModAsSideEffect] = ModAsSideEffect[I].second;
        Self.addUsage(U, ModAsSideEffect[I].first,
                      ModAsSideEffect[I].second.Use, UK_ModAsValue);
      }
      Self.ModAsSideEffect = OldModAsSideEffect;
    }

    SequenceChecker &Self;
    SmallVector<std::pair<Object, Usage>, 4> ModAsSideEffect;
    SmallVectorImpl<std::pair<Object, Usage> > *OldModAsSideEffect;
  };

  /// RAII object wrapping the visitation of a subexpression which we might
  /// choose to evaluate as a constant. If any subexpression is evaluated and
  /// found to be non-constant, this allows us to suppress the evaluation of
  /// the outer expression.
  class EvaluationTracker {
  public:
    EvaluationTracker(SequenceChecker &Self)
        : Self(Self), Prev(Self.EvalTracker), EvalOK(true) {
      Self.EvalTracker = this;
    }
    ~EvaluationTracker() {
      Self.EvalTracker = Prev;
      if (Prev)
        Prev->EvalOK &= EvalOK;
    }

    bool evaluate(const Expr *E, bool &Result) {
      if (!EvalOK || E->isValueDependent())
        return false;
      EvalOK = E->EvaluateAsBooleanCondition(Result, Self.SemaRef.Context);
      return EvalOK;
    }

  private:
    SequenceChecker &Self;
    EvaluationTracker *Prev;
    bool EvalOK;
  } *EvalTracker;

  /// \brief Find the object which is produced by the specified expression,
  /// if any.
  Object getObject(Expr *E, bool Mod) const {
    E = E->IgnoreParenCasts();
    if (UnaryOperator *UO = dyn_cast<UnaryOperator>(E)) {
      if (Mod && (UO->getOpcode() == UO_PreInc || UO->getOpcode() == UO_PreDec))
        return getObject(UO->getSubExpr(), Mod);
    } else if (BinaryOperator *BO = dyn_cast<BinaryOperator>(E)) {
      if (BO->getOpcode() == BO_Comma)
        return getObject(BO->getRHS(), Mod);
      if (Mod && BO->isAssignmentOp())
        return getObject(BO->getLHS(), Mod);
    } else if (MemberExpr *ME = dyn_cast<MemberExpr>(E)) {
      // FIXME: Check for more interesting cases, like "x.n = ++x.n".
      if (isa<CXXThisExpr>(ME->getBase()->IgnoreParenCasts()))
        return ME->getMemberDecl();
    } else if (DeclRefExpr *DRE = dyn_cast<DeclRefExpr>(E))
      // FIXME: If this is a reference, map through to its value.
      return DRE->getDecl();
    return nullptr;
  }

  /// \brief Note that an object was modified or used by an expression.
  void addUsage(UsageInfo &UI, Object O, Expr *Ref, UsageKind UK) {
    Usage &U = UI.Uses[UK];
    if (!U.Use || !Tree.isUnsequenced(Region, U.Seq)) {
      if (UK == UK_ModAsSideEffect && ModAsSideEffect)
        ModAsSideEffect->push_back(std::make_pair(O, U));
      U.Use = Ref;
      U.Seq = Region;
    }
  }
  /// \brief Check whether a modification or use conflicts with a prior usage.
  void checkUsage(Object O, UsageInfo &UI, Expr *Ref, UsageKind OtherKind,
                  bool IsModMod) {
    if (UI.Diagnosed)
      return;

    const Usage &U = UI.Uses[OtherKind];
    if (!U.Use || !Tree.isUnsequenced(Region, U.Seq))
      return;

    Expr *Mod = U.Use;
    Expr *ModOrUse = Ref;
    if (OtherKind == UK_Use)
      std::swap(Mod, ModOrUse);

    SemaRef.Diag(Mod->getExprLoc(),
                 IsModMod ? diag::warn_unsequenced_mod_mod
                          : diag::warn_unsequenced_mod_use)
      << O << SourceRange(ModOrUse->getExprLoc());
    UI.Diagnosed = true;
  }

  void notePreUse(Object O, Expr *Use) {
    UsageInfo &U = UsageMap[O];
    // Uses conflict with other modifications.
    checkUsage(O, U, Use, UK_ModAsValue, false);
  }
  void notePostUse(Object O, Expr *Use) {
    UsageInfo &U = UsageMap[O];
    checkUsage(O, U, Use, UK_ModAsSideEffect, false);
    addUsage(U, O, Use, UK_Use);
  }

  void notePreMod(Object O, Expr *Mod) {
    UsageInfo &U = UsageMap[O];
    // Modifications conflict with other modifications and with uses.
    checkUsage(O, U, Mod, UK_ModAsValue, true);
    checkUsage(O, U, Mod, UK_Use, false);
  }
  void notePostMod(Object O, Expr *Use, UsageKind UK) {
    UsageInfo &U = UsageMap[O];
    checkUsage(O, U, Use, UK_ModAsSideEffect, true);
    addUsage(U, O, Use, UK);
  }

public:
  SequenceChecker(Sema &S, Expr *E, SmallVectorImpl<Expr *> &WorkList)
      : Base(S.Context), SemaRef(S), Region(Tree.root()),
        ModAsSideEffect(nullptr), WorkList(WorkList), EvalTracker(nullptr) {
    Visit(E);
  }

  void VisitStmt(Stmt *S) {
    // Skip all statements which aren't expressions for now.
  }

  void VisitExpr(Expr *E) {
    // By default, just recurse to evaluated subexpressions.
    Base::VisitStmt(E);
  }

  void VisitCastExpr(CastExpr *E) {
    Object O = Object();
    if (E->getCastKind() == CK_LValueToRValue)
      O = getObject(E->getSubExpr(), false);

    if (O)
      notePreUse(O, E);
    VisitExpr(E);
    if (O)
      notePostUse(O, E);
  }

  void VisitBinComma(BinaryOperator *BO) {
    // C++11 [expr.comma]p1:
    //   Every value computation and side effect associated with the left
    //   expression is sequenced before every value computation and side
    //   effect associated with the right expression.
    SequenceTree::Seq LHS = Tree.allocate(Region);
    SequenceTree::Seq RHS = Tree.allocate(Region);
    SequenceTree::Seq OldRegion = Region;

    {
      SequencedSubexpression SeqLHS(*this);
      Region = LHS;
      Visit(BO->getLHS());
    }

    Region = RHS;
    Visit(BO->getRHS());

    Region = OldRegion;

    // Forget that LHS and RHS are sequenced. They are both unsequenced
    // with respect to other stuff.
    Tree.merge(LHS);
    Tree.merge(RHS);
  }

  void VisitBinAssign(BinaryOperator *BO) {
    // The modification is sequenced after the value computation of the LHS
    // and RHS, so check it before inspecting the operands and update the
    // map afterwards.
    Object O = getObject(BO->getLHS(), true);
    if (!O)
      return VisitExpr(BO);

    notePreMod(O, BO);

    // C++11 [expr.ass]p7:
    //   E1 op= E2 is equivalent to E1 = E1 op E2, except that E1 is evaluated
    //   only once.
    //
    // Therefore, for a compound assignment operator, O is considered used
    // everywhere except within the evaluation of E1 itself.
    if (isa<CompoundAssignOperator>(BO))
      notePreUse(O, BO);

    Visit(BO->getLHS());

    if (isa<CompoundAssignOperator>(BO))
      notePostUse(O, BO);

    Visit(BO->getRHS());

    // C++11 [expr.ass]p1:
    //   the assignment is sequenced [...] before the value computation of the
    //   assignment expression.
    // C11 6.5.16/3 has no such rule.
    notePostMod(O, BO, SemaRef.getLangOpts().CPlusPlus ? UK_ModAsValue
                                                       : UK_ModAsSideEffect);
  }
  void VisitCompoundAssignOperator(CompoundAssignOperator *CAO) {
    VisitBinAssign(CAO);
  }

  void VisitUnaryPreInc(UnaryOperator *UO) { VisitUnaryPreIncDec(UO); }
  void VisitUnaryPreDec(UnaryOperator *UO) { VisitUnaryPreIncDec(UO); }
  void VisitUnaryPreIncDec(UnaryOperator *UO) {
    Object O = getObject(UO->getSubExpr(), true);
    if (!O)
      return VisitExpr(UO);

    notePreMod(O, UO);
    Visit(UO->getSubExpr());
    // C++11 [expr.pre.incr]p1:
    //   the expression ++x is equivalent to x+=1
    notePostMod(O, UO, SemaRef.getLangOpts().CPlusPlus ? UK_ModAsValue
                                                       : UK_ModAsSideEffect);
  }

  void VisitUnaryPostInc(UnaryOperator *UO) { VisitUnaryPostIncDec(UO); }
  void VisitUnaryPostDec(UnaryOperator *UO) { VisitUnaryPostIncDec(UO); }
  void VisitUnaryPostIncDec(UnaryOperator *UO) {
    Object O = getObject(UO->getSubExpr(), true);
    if (!O)
      return VisitExpr(UO);

    notePreMod(O, UO);
    Visit(UO->getSubExpr());
    notePostMod(O, UO, UK_ModAsSideEffect);
  }

  /// Don't visit the RHS of '&&' or '||' if it might not be evaluated.
  void VisitBinLOr(BinaryOperator *BO) {
    // The side-effects of the LHS of an '&&' are sequenced before the
    // value computation of the RHS, and hence before the value computation
    // of the '&&' itself, unless the LHS evaluates to zero. We treat them
    // as if they were unconditionally sequenced.
    EvaluationTracker Eval(*this);
    {
      SequencedSubexpression Sequenced(*this);
      Visit(BO->getLHS());
    }

    bool Result;
    if (Eval.evaluate(BO->getLHS(), Result)) {
      if (!Result)
        Visit(BO->getRHS());
    } else {
      // Check for unsequenced operations in the RHS, treating it as an
      // entirely separate evaluation.
      //
      // FIXME: If there are operations in the RHS which are unsequenced
      // with respect to operations outside the RHS, and those operations
      // are unconditionally evaluated, diagnose them.
      WorkList.push_back(BO->getRHS());
    }
  }
  void VisitBinLAnd(BinaryOperator *BO) {
    EvaluationTracker Eval(*this);
    {
      SequencedSubexpression Sequenced(*this);
      Visit(BO->getLHS());
    }

    bool Result;
    if (Eval.evaluate(BO->getLHS(), Result)) {
      if (Result)
        Visit(BO->getRHS());
    } else {
      WorkList.push_back(BO->getRHS());
    }
  }

  // Only visit the condition, unless we can be sure which subexpression will
  // be chosen.
  void VisitAbstractConditionalOperator(AbstractConditionalOperator *CO) {
    EvaluationTracker Eval(*this);
    {
      SequencedSubexpression Sequenced(*this);
      Visit(CO->getCond());
    }

    bool Result;
    if (Eval.evaluate(CO->getCond(), Result))
      Visit(Result ? CO->getTrueExpr() : CO->getFalseExpr());
    else {
      WorkList.push_back(CO->getTrueExpr());
      WorkList.push_back(CO->getFalseExpr());
    }
  }

  void VisitCallExpr(CallExpr *CE) {
    // C++11 [intro.execution]p15:
    //   When calling a function [...], every value computation and side effect
    //   associated with any argument expression, or with the postfix expression
    //   designating the called function, is sequenced before execution of every
    //   expression or statement in the body of the function [and thus before
    //   the value computation of its result].
    SequencedSubexpression Sequenced(*this);
    Base::VisitCallExpr(CE);

    // FIXME: CXXNewExpr and CXXDeleteExpr implicitly call functions.
  }

  void VisitCXXConstructExpr(CXXConstructExpr *CCE) {
    // This is a call, so all subexpressions are sequenced before the result.
    SequencedSubexpression Sequenced(*this);

    if (!CCE->isListInitialization())
      return VisitExpr(CCE);

    // In C++11, list initializations are sequenced.
    SmallVector<SequenceTree::Seq, 32> Elts;
    SequenceTree::Seq Parent = Region;
    for (CXXConstructExpr::arg_iterator I = CCE->arg_begin(),
                                        E = CCE->arg_end();
         I != E; ++I) {
      Region = Tree.allocate(Parent);
      Elts.push_back(Region);
      Visit(*I);
    }

    // Forget that the initializers are sequenced.
    Region = Parent;
    for (unsigned I = 0; I < Elts.size(); ++I)
      Tree.merge(Elts[I]);
  }

  void VisitInitListExpr(InitListExpr *ILE) {
    if (!SemaRef.getLangOpts().CPlusPlus11)
      return VisitExpr(ILE);

    // In C++11, list initializations are sequenced.
    SmallVector<SequenceTree::Seq, 32> Elts;
    SequenceTree::Seq Parent = Region;
    for (unsigned I = 0; I < ILE->getNumInits(); ++I) {
      Expr *E = ILE->getInit(I);
      if (!E) continue;
      Region = Tree.allocate(Parent);
      Elts.push_back(Region);
      Visit(E);
    }

    // Forget that the initializers are sequenced.
    Region = Parent;
    for (unsigned I = 0; I < Elts.size(); ++I)
      Tree.merge(Elts[I]);
  }
};
}

void Sema::CheckUnsequencedOperations(Expr *E) {
  SmallVector<Expr *, 8> WorkList;
  WorkList.push_back(E);
  while (!WorkList.empty()) {
    Expr *Item = WorkList.pop_back_val();
    SequenceChecker(*this, Item, WorkList);
  }
}

void Sema::CheckCompletedExpr(Expr *E, SourceLocation CheckLoc,
                              bool IsConstexpr) {
  CheckImplicitConversions(E, CheckLoc);
  CheckUnsequencedOperations(E);
  if (!IsConstexpr && !E->isValueDependent())
    CheckForIntOverflow(E);
}

void Sema::CheckBitFieldInitialization(SourceLocation InitLoc,
                                       FieldDecl *BitField,
                                       Expr *Init) {
  (void) AnalyzeBitFieldAssignment(*this, BitField, Init, InitLoc);
}

/// CheckParmsForFunctionDef - Check that the parameters of the given
/// function are appropriate for the definition of a function. This
/// takes care of any checks that cannot be performed on the
/// declaration itself, e.g., that the types of each of the function
/// parameters are complete.
bool Sema::CheckParmsForFunctionDef(ParmVarDecl *const *P,
                                    ParmVarDecl *const *PEnd,
                                    bool CheckParameterNames) {
  bool HasInvalidParm = false;
  for (; P != PEnd; ++P) {
    ParmVarDecl *Param = *P;
    
    // C99 6.7.5.3p4: the parameters in a parameter type list in a
    // function declarator that is part of a function definition of
    // that function shall not have incomplete type.
    //
    // This is also C++ [dcl.fct]p6.
    if (!Param->isInvalidDecl() &&
        RequireCompleteType(Param->getLocation(), Param->getType(),
                            diag::err_typecheck_decl_incomplete_type)) {
      Param->setInvalidDecl();
      HasInvalidParm = true;
    }

    // C99 6.9.1p5: If the declarator includes a parameter type list, the
    // declaration of each parameter shall include an identifier.
    if (CheckParameterNames &&
        Param->getIdentifier() == nullptr &&
        !Param->isImplicit() &&
        !getLangOpts().CPlusPlus)
      Diag(Param->getLocation(), diag::err_parameter_name_omitted);

    // C99 6.7.5.3p12:
    //   If the function declarator is not part of a definition of that
    //   function, parameters may have incomplete type and may use the [*]
    //   notation in their sequences of declarator specifiers to specify
    //   variable length array types.
    QualType PType = Param->getOriginalType();
    while (const ArrayType *AT = Context.getAsArrayType(PType)) {
      if (AT->getSizeModifier() == ArrayType::Star) {
        // FIXME: This diagnostic should point the '[*]' if source-location
        // information is added for it.
        Diag(Param->getLocation(), diag::err_array_star_in_function_definition);
        break;
      }
      PType= AT->getElementType();
    }

    // MSVC destroys objects passed by value in the callee.  Therefore a
    // function definition which takes such a parameter must be able to call the
    // object's destructor.  However, we don't perform any direct access check
    // on the dtor.
    if (getLangOpts().CPlusPlus && Context.getTargetInfo()
                                       .getCXXABI()
                                       .areArgsDestroyedLeftToRightInCallee()) {
      if (!Param->isInvalidDecl()) {
        if (const RecordType *RT = Param->getType()->getAs<RecordType>()) {
          CXXRecordDecl *ClassDecl = cast<CXXRecordDecl>(RT->getDecl());
          if (!ClassDecl->isInvalidDecl() &&
              !ClassDecl->hasIrrelevantDestructor() &&
              !ClassDecl->isDependentContext()) {
            CXXDestructorDecl *Destructor = LookupDestructor(ClassDecl);
            MarkFunctionReferenced(Param->getLocation(), Destructor);
            DiagnoseUseOfDecl(Destructor, Param->getLocation());
          }
        }
      }
    }
  }

  return HasInvalidParm;
}

/// CheckCastAlign - Implements -Wcast-align, which warns when a
/// pointer cast increases the alignment requirements.
void Sema::CheckCastAlign(Expr *Op, QualType T, SourceRange TRange) {
  // This is actually a lot of work to potentially be doing on every
  // cast; don't do it if we're ignoring -Wcast_align (as is the default).
  if (getDiagnostics().isIgnored(diag::warn_cast_align, TRange.getBegin()))
    return;

  // Ignore dependent types.
  if (T->isDependentType() || Op->getType()->isDependentType())
    return;

  // Require that the destination be a pointer type.
  const PointerType *DestPtr = T->getAs<PointerType>();
  if (!DestPtr) return;

  // If the destination has alignment 1, we're done.
  QualType DestPointee = DestPtr->getPointeeType();
  if (DestPointee->isIncompleteType()) return;
  CharUnits DestAlign = Context.getTypeAlignInChars(DestPointee);
  if (DestAlign.isOne()) return;

  // Require that the source be a pointer type.
  const PointerType *SrcPtr = Op->getType()->getAs<PointerType>();
  if (!SrcPtr) return;
  QualType SrcPointee = SrcPtr->getPointeeType();

  // Whitelist casts from cv void*.  We already implicitly
  // whitelisted casts to cv void*, since they have alignment 1.
  // Also whitelist casts involving incomplete types, which implicitly
  // includes 'void'.
  if (SrcPointee->isIncompleteType()) return;

  CharUnits SrcAlign = Context.getTypeAlignInChars(SrcPointee);
  if (SrcAlign >= DestAlign) return;

  Diag(TRange.getBegin(), diag::warn_cast_align)
    << Op->getType() << T
    << static_cast<unsigned>(SrcAlign.getQuantity())
    << static_cast<unsigned>(DestAlign.getQuantity())
    << TRange << Op->getSourceRange();
}

static const Type* getElementType(const Expr *BaseExpr) {
  const Type* EltType = BaseExpr->getType().getTypePtr();
  if (EltType->isAnyPointerType())
    return EltType->getPointeeType().getTypePtr();
  else if (EltType->isArrayType())
    return EltType->getBaseElementTypeUnsafe();
  return EltType;
}

/// \brief Check whether this array fits the idiom of a size-one tail padded
/// array member of a struct.
///
/// We avoid emitting out-of-bounds access warnings for such arrays as they are
/// commonly used to emulate flexible arrays in C89 code.
static bool IsTailPaddedMemberArray(Sema &S, llvm::APInt Size,
                                    const NamedDecl *ND) {
  if (Size != 1 || !ND) return false;

  const FieldDecl *FD = dyn_cast<FieldDecl>(ND);
  if (!FD) return false;

  // Don't consider sizes resulting from macro expansions or template argument
  // substitution to form C89 tail-padded arrays.

  TypeSourceInfo *TInfo = FD->getTypeSourceInfo();
  while (TInfo) {
    TypeLoc TL = TInfo->getTypeLoc();
    // Look through typedefs.
    if (TypedefTypeLoc TTL = TL.getAs<TypedefTypeLoc>()) {
      const TypedefNameDecl *TDL = TTL.getTypedefNameDecl();
      TInfo = TDL->getTypeSourceInfo();
      continue;
    }
    if (ConstantArrayTypeLoc CTL = TL.getAs<ConstantArrayTypeLoc>()) {
      const Expr *SizeExpr = dyn_cast<IntegerLiteral>(CTL.getSizeExpr());
      if (!SizeExpr || SizeExpr->getExprLoc().isMacroID())
        return false;
    }
    break;
  }

  const RecordDecl *RD = dyn_cast<RecordDecl>(FD->getDeclContext());
  if (!RD) return false;
  if (RD->isUnion()) return false;
  if (const CXXRecordDecl *CRD = dyn_cast<CXXRecordDecl>(RD)) {
    if (!CRD->isStandardLayout()) return false;
  }

  // See if this is the last field decl in the record.
  const Decl *D = FD;
  while ((D = D->getNextDeclInContext()))
    if (isa<FieldDecl>(D))
      return false;
  return true;
}

void Sema::CheckArrayAccess(const Expr *BaseExpr, const Expr *IndexExpr,
                            const ArraySubscriptExpr *ASE,
                            bool AllowOnePastEnd, bool IndexNegated) {
  IndexExpr = IndexExpr->IgnoreParenImpCasts();
  if (IndexExpr->isValueDependent())
    return;

  const Type *EffectiveType = getElementType(BaseExpr);
  BaseExpr = BaseExpr->IgnoreParenCasts();
  const ConstantArrayType *ArrayTy =
    Context.getAsConstantArrayType(BaseExpr->getType());
  if (!ArrayTy)
    return;

  llvm::APSInt index;
  if (!IndexExpr->EvaluateAsInt(index, Context))
    return;
  if (IndexNegated)
    index = -index;

  const NamedDecl *ND = nullptr;
  if (const DeclRefExpr *DRE = dyn_cast<DeclRefExpr>(BaseExpr))
    ND = dyn_cast<NamedDecl>(DRE->getDecl());
  if (const MemberExpr *ME = dyn_cast<MemberExpr>(BaseExpr))
    ND = dyn_cast<NamedDecl>(ME->getMemberDecl());

  if (index.isUnsigned() || !index.isNegative()) {
    llvm::APInt size = ArrayTy->getSize();
    if (!size.isStrictlyPositive())
      return;

    const Type* BaseType = getElementType(BaseExpr);
    if (BaseType != EffectiveType) {
      // Make sure we're comparing apples to apples when comparing index to size
      uint64_t ptrarith_typesize = Context.getTypeSize(EffectiveType);
      uint64_t array_typesize = Context.getTypeSize(BaseType);
      // Handle ptrarith_typesize being zero, such as when casting to void*
      if (!ptrarith_typesize) ptrarith_typesize = 1;
      if (ptrarith_typesize != array_typesize) {
        // There's a cast to a different size type involved
        uint64_t ratio = array_typesize / ptrarith_typesize;
        // TODO: Be smarter about handling cases where array_typesize is not a
        // multiple of ptrarith_typesize
        if (ptrarith_typesize * ratio == array_typesize)
          size *= llvm::APInt(size.getBitWidth(), ratio);
      }
    }

    if (size.getBitWidth() > index.getBitWidth())
      index = index.zext(size.getBitWidth());
    else if (size.getBitWidth() < index.getBitWidth())
      size = size.zext(index.getBitWidth());

    // For array subscripting the index must be less than size, but for pointer
    // arithmetic also allow the index (offset) to be equal to size since
    // computing the next address after the end of the array is legal and
    // commonly done e.g. in C++ iterators and range-based for loops.
    if (AllowOnePastEnd ? index.ule(size) : index.ult(size))
      return;

    // Also don't warn for arrays of size 1 which are members of some
    // structure. These are often used to approximate flexible arrays in C89
    // code.
    if (IsTailPaddedMemberArray(*this, size, ND))
      return;

    // Suppress the warning if the subscript expression (as identified by the
    // ']' location) and the index expression are both from macro expansions
    // within a system header.
    if (ASE) {
      SourceLocation RBracketLoc = SourceMgr.getSpellingLoc(
          ASE->getRBracketLoc());
      if (SourceMgr.isInSystemHeader(RBracketLoc)) {
        SourceLocation IndexLoc = SourceMgr.getSpellingLoc(
            IndexExpr->getLocStart());
        if (SourceMgr.isWrittenInSameFile(RBracketLoc, IndexLoc))
          return;
      }
    }

    unsigned DiagID = diag::warn_ptr_arith_exceeds_bounds;
    if (ASE)
      DiagID = diag::warn_array_index_exceeds_bounds;

    DiagRuntimeBehavior(BaseExpr->getLocStart(), BaseExpr,
                        PDiag(DiagID) << index.toString(10, true)
                          << size.toString(10, true)
                          << (unsigned)size.getLimitedValue(~0U)
                          << IndexExpr->getSourceRange());
  } else {
    unsigned DiagID = diag::warn_array_index_precedes_bounds;
    if (!ASE) {
      DiagID = diag::warn_ptr_arith_precedes_bounds;
      if (index.isNegative()) index = -index;
    }

    DiagRuntimeBehavior(BaseExpr->getLocStart(), BaseExpr,
                        PDiag(DiagID) << index.toString(10, true)
                          << IndexExpr->getSourceRange());
  }

  if (!ND) {
    // Try harder to find a NamedDecl to point at in the note.
    while (const ArraySubscriptExpr *ASE =
           dyn_cast<ArraySubscriptExpr>(BaseExpr))
      BaseExpr = ASE->getBase()->IgnoreParenCasts();
    if (const DeclRefExpr *DRE = dyn_cast<DeclRefExpr>(BaseExpr))
      ND = dyn_cast<NamedDecl>(DRE->getDecl());
    if (const MemberExpr *ME = dyn_cast<MemberExpr>(BaseExpr))
      ND = dyn_cast<NamedDecl>(ME->getMemberDecl());
  }

  if (ND)
    DiagRuntimeBehavior(ND->getLocStart(), BaseExpr,
                        PDiag(diag::note_array_index_out_of_bounds)
                          << ND->getDeclName());
}

void Sema::CheckArrayAccess(const Expr *expr) {
  int AllowOnePastEnd = 0;
  while (expr) {
    expr = expr->IgnoreParenImpCasts();
    switch (expr->getStmtClass()) {
      case Stmt::ArraySubscriptExprClass: {
        const ArraySubscriptExpr *ASE = cast<ArraySubscriptExpr>(expr);
        CheckArrayAccess(ASE->getBase(), ASE->getIdx(), ASE,
                         AllowOnePastEnd > 0);
        return;
      }
      case Stmt::UnaryOperatorClass: {
        // Only unwrap the * and & unary operators
        const UnaryOperator *UO = cast<UnaryOperator>(expr);
        expr = UO->getSubExpr();
        switch (UO->getOpcode()) {
          case UO_AddrOf:
            AllowOnePastEnd++;
            break;
          case UO_Deref:
            AllowOnePastEnd--;
            break;
          default:
            return;
        }
        break;
      }
      case Stmt::ConditionalOperatorClass: {
        const ConditionalOperator *cond = cast<ConditionalOperator>(expr);
        if (const Expr *lhs = cond->getLHS())
          CheckArrayAccess(lhs);
        if (const Expr *rhs = cond->getRHS())
          CheckArrayAccess(rhs);
        return;
      }
      default:
        return;
    }
  }
}

//===--- CHECK: Objective-C retain cycles ----------------------------------//

namespace {
  struct RetainCycleOwner {
    RetainCycleOwner() : Variable(nullptr), Indirect(false) {}
    VarDecl *Variable;
    SourceRange Range;
    SourceLocation Loc;
    bool Indirect;

    void setLocsFrom(Expr *e) {
      Loc = e->getExprLoc();
      Range = e->getSourceRange();
    }
  };
}

/// Consider whether capturing the given variable can possibly lead to
/// a retain cycle.
static bool considerVariable(VarDecl *var, Expr *ref, RetainCycleOwner &owner) {
  // In ARC, it's captured strongly iff the variable has __strong
  // lifetime.  In MRR, it's captured strongly if the variable is
  // __block and has an appropriate type.
  if (var->getType().getObjCLifetime() != Qualifiers::OCL_Strong)
    return false;

  owner.Variable = var;
  if (ref)
    owner.setLocsFrom(ref);
  return true;
}

static bool findRetainCycleOwner(Sema &S, Expr *e, RetainCycleOwner &owner) {
  while (true) {
    e = e->IgnoreParens();
    if (CastExpr *cast = dyn_cast<CastExpr>(e)) {
      switch (cast->getCastKind()) {
      case CK_BitCast:
      case CK_LValueBitCast:
      case CK_LValueToRValue:
      case CK_ARCReclaimReturnedObject:
        e = cast->getSubExpr();
        continue;

      default:
        return false;
      }
    }

    if (ObjCIvarRefExpr *ref = dyn_cast<ObjCIvarRefExpr>(e)) {
      ObjCIvarDecl *ivar = ref->getDecl();
      if (ivar->getType().getObjCLifetime() != Qualifiers::OCL_Strong)
        return false;

      // Try to find a retain cycle in the base.
      if (!findRetainCycleOwner(S, ref->getBase(), owner))
        return false;

      if (ref->isFreeIvar()) owner.setLocsFrom(ref);
      owner.Indirect = true;
      return true;
    }

    if (DeclRefExpr *ref = dyn_cast<DeclRefExpr>(e)) {
      VarDecl *var = dyn_cast<VarDecl>(ref->getDecl());
      if (!var) return false;
      return considerVariable(var, ref, owner);
    }

    if (MemberExpr *member = dyn_cast<MemberExpr>(e)) {
      if (member->isArrow()) return false;

      // Don't count this as an indirect ownership.
      e = member->getBase();
      continue;
    }

    if (PseudoObjectExpr *pseudo = dyn_cast<PseudoObjectExpr>(e)) {
      // Only pay attention to pseudo-objects on property references.
      ObjCPropertyRefExpr *pre
        = dyn_cast<ObjCPropertyRefExpr>(pseudo->getSyntacticForm()
                                              ->IgnoreParens());
      if (!pre) return false;
      if (pre->isImplicitProperty()) return false;
      ObjCPropertyDecl *property = pre->getExplicitProperty();
      if (!property->isRetaining() &&
          !(property->getPropertyIvarDecl() &&
            property->getPropertyIvarDecl()->getType()
              .getObjCLifetime() == Qualifiers::OCL_Strong))
          return false;

      owner.Indirect = true;
      if (pre->isSuperReceiver()) {
        owner.Variable = S.getCurMethodDecl()->getSelfDecl();
        if (!owner.Variable)
          return false;
        owner.Loc = pre->getLocation();
        owner.Range = pre->getSourceRange();
        return true;
      }
      e = const_cast<Expr*>(cast<OpaqueValueExpr>(pre->getBase())
                              ->getSourceExpr());
      continue;
    }

    // Array ivars?

    return false;
  }
}

namespace {
  struct FindCaptureVisitor : EvaluatedExprVisitor<FindCaptureVisitor> {
    FindCaptureVisitor(ASTContext &Context, VarDecl *variable)
      : EvaluatedExprVisitor<FindCaptureVisitor>(Context),
<<<<<<< HEAD
        Variable(variable), Capturer(nullptr) {}

=======
        Context(Context), Variable(variable), Capturer(nullptr),
        VarWillBeReased(false) {}
    ASTContext &Context;
>>>>>>> ec81a0dc
    VarDecl *Variable;
    Expr *Capturer;
    bool VarWillBeReased;

    void VisitDeclRefExpr(DeclRefExpr *ref) {
      if (ref->getDecl() == Variable && !Capturer)
        Capturer = ref;
    }

    void VisitObjCIvarRefExpr(ObjCIvarRefExpr *ref) {
      if (Capturer) return;
      Visit(ref->getBase());
      if (Capturer && ref->isFreeIvar())
        Capturer = ref;
    }

    void VisitBlockExpr(BlockExpr *block) {
      // Look inside nested blocks 
      if (block->getBlockDecl()->capturesVariable(Variable))
        Visit(block->getBlockDecl()->getBody());
    }
    
    void VisitOpaqueValueExpr(OpaqueValueExpr *OVE) {
      if (Capturer) return;
      if (OVE->getSourceExpr())
        Visit(OVE->getSourceExpr());
    }
    void VisitBinaryOperator(BinaryOperator *BinOp) {
      if (!Variable || VarWillBeReased || BinOp->getOpcode() != BO_Assign)
        return;
      Expr *LHS = BinOp->getLHS();
      if (const DeclRefExpr *DRE = dyn_cast_or_null<DeclRefExpr>(LHS)) {
        if (DRE->getDecl() != Variable)
          return;
        if (Expr *RHS = BinOp->getRHS()) {
          RHS = RHS->IgnoreParenCasts();
          llvm::APSInt Value;
          VarWillBeReased =
            (RHS && RHS->isIntegerConstantExpr(Value, Context) && Value == 0);
        }
      }
    }
  };
}

/// Check whether the given argument is a block which captures a
/// variable.
static Expr *findCapturingExpr(Sema &S, Expr *e, RetainCycleOwner &owner) {
  assert(owner.Variable && owner.Loc.isValid());

  e = e->IgnoreParenCasts();

  // Look through [^{...} copy] and Block_copy(^{...}).
  if (ObjCMessageExpr *ME = dyn_cast<ObjCMessageExpr>(e)) {
    Selector Cmd = ME->getSelector();
    if (Cmd.isUnarySelector() && Cmd.getNameForSlot(0) == "copy") {
      e = ME->getInstanceReceiver();
      if (!e)
        return nullptr;
      e = e->IgnoreParenCasts();
    }
  } else if (CallExpr *CE = dyn_cast<CallExpr>(e)) {
    if (CE->getNumArgs() == 1) {
      FunctionDecl *Fn = dyn_cast_or_null<FunctionDecl>(CE->getCalleeDecl());
      if (Fn) {
        const IdentifierInfo *FnI = Fn->getIdentifier();
        if (FnI && FnI->isStr("_Block_copy")) {
          e = CE->getArg(0)->IgnoreParenCasts();
        }
      }
    }
  }
  
  BlockExpr *block = dyn_cast<BlockExpr>(e);
  if (!block || !block->getBlockDecl()->capturesVariable(owner.Variable))
    return nullptr;

  FindCaptureVisitor visitor(S.Context, owner.Variable);
  visitor.Visit(block->getBlockDecl()->getBody());
  return visitor.VarWillBeReased ? nullptr : visitor.Capturer;
}

static void diagnoseRetainCycle(Sema &S, Expr *capturer,
                                RetainCycleOwner &owner) {
  assert(capturer);
  assert(owner.Variable && owner.Loc.isValid());

  S.Diag(capturer->getExprLoc(), diag::warn_arc_retain_cycle)
    << owner.Variable << capturer->getSourceRange();
  S.Diag(owner.Loc, diag::note_arc_retain_cycle_owner)
    << owner.Indirect << owner.Range;
}

/// Check for a keyword selector that starts with the word 'add' or
/// 'set'.
static bool isSetterLikeSelector(Selector sel) {
  if (sel.isUnarySelector()) return false;

  StringRef str = sel.getNameForSlot(0);
  while (!str.empty() && str.front() == '_') str = str.substr(1);
  if (str.startswith("set"))
    str = str.substr(3);
  else if (str.startswith("add")) {
    // Specially whitelist 'addOperationWithBlock:'.
    if (sel.getNumArgs() == 1 && str.startswith("addOperationWithBlock"))
      return false;
    str = str.substr(3);
  }
  else
    return false;

  if (str.empty()) return true;
  return !isLowercase(str.front());
}

/// Check a message send to see if it's likely to cause a retain cycle.
void Sema::checkRetainCycles(ObjCMessageExpr *msg) {
  // Only check instance methods whose selector looks like a setter.
  if (!msg->isInstanceMessage() || !isSetterLikeSelector(msg->getSelector()))
    return;

  // Try to find a variable that the receiver is strongly owned by.
  RetainCycleOwner owner;
  if (msg->getReceiverKind() == ObjCMessageExpr::Instance) {
    if (!findRetainCycleOwner(*this, msg->getInstanceReceiver(), owner))
      return;
  } else {
    assert(msg->getReceiverKind() == ObjCMessageExpr::SuperInstance);
    owner.Variable = getCurMethodDecl()->getSelfDecl();
    owner.Loc = msg->getSuperLoc();
    owner.Range = msg->getSuperLoc();
  }

  // Check whether the receiver is captured by any of the arguments.
  for (unsigned i = 0, e = msg->getNumArgs(); i != e; ++i)
    if (Expr *capturer = findCapturingExpr(*this, msg->getArg(i), owner))
      return diagnoseRetainCycle(*this, capturer, owner);
}

/// Check a property assign to see if it's likely to cause a retain cycle.
void Sema::checkRetainCycles(Expr *receiver, Expr *argument) {
  RetainCycleOwner owner;
  if (!findRetainCycleOwner(*this, receiver, owner))
    return;

  if (Expr *capturer = findCapturingExpr(*this, argument, owner))
    diagnoseRetainCycle(*this, capturer, owner);
}

void Sema::checkRetainCycles(VarDecl *Var, Expr *Init) {
  RetainCycleOwner Owner;
  if (!considerVariable(Var, /*DeclRefExpr=*/nullptr, Owner))
    return;
  
  // Because we don't have an expression for the variable, we have to set the
  // location explicitly here.
  Owner.Loc = Var->getLocation();
  Owner.Range = Var->getSourceRange();
  
  if (Expr *Capturer = findCapturingExpr(*this, Init, Owner))
    diagnoseRetainCycle(*this, Capturer, Owner);
}

static bool checkUnsafeAssignLiteral(Sema &S, SourceLocation Loc,
                                     Expr *RHS, bool isProperty) {
  // Check if RHS is an Objective-C object literal, which also can get
  // immediately zapped in a weak reference.  Note that we explicitly
  // allow ObjCStringLiterals, since those are designed to never really die.
  RHS = RHS->IgnoreParenImpCasts();

  // This enum needs to match with the 'select' in
  // warn_objc_arc_literal_assign (off-by-1).
  Sema::ObjCLiteralKind Kind = S.CheckLiteralKind(RHS);
  if (Kind == Sema::LK_String || Kind == Sema::LK_None)
    return false;

  S.Diag(Loc, diag::warn_arc_literal_assign)
    << (unsigned) Kind
    << (isProperty ? 0 : 1)
    << RHS->getSourceRange();

  return true;
}

static bool checkUnsafeAssignObject(Sema &S, SourceLocation Loc,
                                    Qualifiers::ObjCLifetime LT,
                                    Expr *RHS, bool isProperty) {
  // Strip off any implicit cast added to get to the one ARC-specific.
  while (ImplicitCastExpr *cast = dyn_cast<ImplicitCastExpr>(RHS)) {
    if (cast->getCastKind() == CK_ARCConsumeObject) {
      S.Diag(Loc, diag::warn_arc_retained_assign)
        << (LT == Qualifiers::OCL_ExplicitNone)
        << (isProperty ? 0 : 1)
        << RHS->getSourceRange();
      return true;
    }
    RHS = cast->getSubExpr();
  }

  if (LT == Qualifiers::OCL_Weak &&
      checkUnsafeAssignLiteral(S, Loc, RHS, isProperty))
    return true;

  return false;
}

bool Sema::checkUnsafeAssigns(SourceLocation Loc,
                              QualType LHS, Expr *RHS) {
  Qualifiers::ObjCLifetime LT = LHS.getObjCLifetime();

  if (LT != Qualifiers::OCL_Weak && LT != Qualifiers::OCL_ExplicitNone)
    return false;

  if (checkUnsafeAssignObject(*this, Loc, LT, RHS, false))
    return true;

  return false;
}

void Sema::checkUnsafeExprAssigns(SourceLocation Loc,
                              Expr *LHS, Expr *RHS) {
  QualType LHSType;
  // PropertyRef on LHS type need be directly obtained from
  // its declaration as it has a PseudoType.
  ObjCPropertyRefExpr *PRE
    = dyn_cast<ObjCPropertyRefExpr>(LHS->IgnoreParens());
  if (PRE && !PRE->isImplicitProperty()) {
    const ObjCPropertyDecl *PD = PRE->getExplicitProperty();
    if (PD)
      LHSType = PD->getType();
  }
  
  if (LHSType.isNull())
    LHSType = LHS->getType();

  Qualifiers::ObjCLifetime LT = LHSType.getObjCLifetime();

  if (LT == Qualifiers::OCL_Weak) {
    if (!Diags.isIgnored(diag::warn_arc_repeated_use_of_weak, Loc))
      getCurFunction()->markSafeWeakUse(LHS);
  }

  if (checkUnsafeAssigns(Loc, LHSType, RHS))
    return;

  // FIXME. Check for other life times.
  if (LT != Qualifiers::OCL_None)
    return;
  
  if (PRE) {
    if (PRE->isImplicitProperty())
      return;
    const ObjCPropertyDecl *PD = PRE->getExplicitProperty();
    if (!PD)
      return;
    
    unsigned Attributes = PD->getPropertyAttributes();
    if (Attributes & ObjCPropertyDecl::OBJC_PR_assign) {
      // when 'assign' attribute was not explicitly specified
      // by user, ignore it and rely on property type itself
      // for lifetime info.
      unsigned AsWrittenAttr = PD->getPropertyAttributesAsWritten();
      if (!(AsWrittenAttr & ObjCPropertyDecl::OBJC_PR_assign) &&
          LHSType->isObjCRetainableType())
        return;
        
      while (ImplicitCastExpr *cast = dyn_cast<ImplicitCastExpr>(RHS)) {
        if (cast->getCastKind() == CK_ARCConsumeObject) {
          Diag(Loc, diag::warn_arc_retained_property_assign)
          << RHS->getSourceRange();
          return;
        }
        RHS = cast->getSubExpr();
      }
    }
    else if (Attributes & ObjCPropertyDecl::OBJC_PR_weak) {
      if (checkUnsafeAssignObject(*this, Loc, Qualifiers::OCL_Weak, RHS, true))
        return;
    }
  }
}

//===--- CHECK: Empty statement body (-Wempty-body) ---------------------===//

namespace {
bool ShouldDiagnoseEmptyStmtBody(const SourceManager &SourceMgr,
                                 SourceLocation StmtLoc,
                                 const NullStmt *Body) {
  // Do not warn if the body is a macro that expands to nothing, e.g:
  //
  // #define CALL(x)
  // if (condition)
  //   CALL(0);
  //
  if (Body->hasLeadingEmptyMacro())
    return false;

  // Get line numbers of statement and body.
  bool StmtLineInvalid;
  unsigned StmtLine = SourceMgr.getSpellingLineNumber(StmtLoc,
                                                      &StmtLineInvalid);
  if (StmtLineInvalid)
    return false;

  bool BodyLineInvalid;
  unsigned BodyLine = SourceMgr.getSpellingLineNumber(Body->getSemiLoc(),
                                                      &BodyLineInvalid);
  if (BodyLineInvalid)
    return false;

  // Warn if null statement and body are on the same line.
  if (StmtLine != BodyLine)
    return false;

  return true;
}
} // Unnamed namespace

void Sema::DiagnoseEmptyStmtBody(SourceLocation StmtLoc,
                                 const Stmt *Body,
                                 unsigned DiagID) {
  // Since this is a syntactic check, don't emit diagnostic for template
  // instantiations, this just adds noise.
  if (CurrentInstantiationScope)
    return;

  // The body should be a null statement.
  const NullStmt *NBody = dyn_cast<NullStmt>(Body);
  if (!NBody)
    return;

  // Do the usual checks.
  if (!ShouldDiagnoseEmptyStmtBody(SourceMgr, StmtLoc, NBody))
    return;

  Diag(NBody->getSemiLoc(), DiagID);
  Diag(NBody->getSemiLoc(), diag::note_empty_body_on_separate_line);
}

void Sema::DiagnoseEmptyLoopBody(const Stmt *S,
                                 const Stmt *PossibleBody) {
  assert(!CurrentInstantiationScope); // Ensured by caller

  SourceLocation StmtLoc;
  const Stmt *Body;
  unsigned DiagID;
  if (const ForStmt *FS = dyn_cast<ForStmt>(S)) {
    StmtLoc = FS->getRParenLoc();
    Body = FS->getBody();
    DiagID = diag::warn_empty_for_body;
  } else if (const WhileStmt *WS = dyn_cast<WhileStmt>(S)) {
    StmtLoc = WS->getCond()->getSourceRange().getEnd();
    Body = WS->getBody();
    DiagID = diag::warn_empty_while_body;
  } else
    return; // Neither `for' nor `while'.

  // The body should be a null statement.
  const NullStmt *NBody = dyn_cast<NullStmt>(Body);
  if (!NBody)
    return;

  // Skip expensive checks if diagnostic is disabled.
  if (Diags.isIgnored(DiagID, NBody->getSemiLoc()))
    return;

  // Do the usual checks.
  if (!ShouldDiagnoseEmptyStmtBody(SourceMgr, StmtLoc, NBody))
    return;

  // `for(...);' and `while(...);' are popular idioms, so in order to keep
  // noise level low, emit diagnostics only if for/while is followed by a
  // CompoundStmt, e.g.:
  //    for (int i = 0; i < n; i++);
  //    {
  //      a(i);
  //    }
  // or if for/while is followed by a statement with more indentation
  // than for/while itself:
  //    for (int i = 0; i < n; i++);
  //      a(i);
  bool ProbableTypo = isa<CompoundStmt>(PossibleBody);
  if (!ProbableTypo) {
    bool BodyColInvalid;
    unsigned BodyCol = SourceMgr.getPresumedColumnNumber(
                             PossibleBody->getLocStart(),
                             &BodyColInvalid);
    if (BodyColInvalid)
      return;

    bool StmtColInvalid;
    unsigned StmtCol = SourceMgr.getPresumedColumnNumber(
                             S->getLocStart(),
                             &StmtColInvalid);
    if (StmtColInvalid)
      return;

    if (BodyCol > StmtCol)
      ProbableTypo = true;
  }

  if (ProbableTypo) {
    Diag(NBody->getSemiLoc(), DiagID);
    Diag(NBody->getSemiLoc(), diag::note_empty_body_on_separate_line);
  }
}

//===--- Layout compatibility ----------------------------------------------//

namespace {

bool isLayoutCompatible(ASTContext &C, QualType T1, QualType T2);

/// \brief Check if two enumeration types are layout-compatible.
bool isLayoutCompatible(ASTContext &C, EnumDecl *ED1, EnumDecl *ED2) {
  // C++11 [dcl.enum] p8:
  // Two enumeration types are layout-compatible if they have the same
  // underlying type.
  return ED1->isComplete() && ED2->isComplete() &&
         C.hasSameType(ED1->getIntegerType(), ED2->getIntegerType());
}

/// \brief Check if two fields are layout-compatible.
bool isLayoutCompatible(ASTContext &C, FieldDecl *Field1, FieldDecl *Field2) {
  if (!isLayoutCompatible(C, Field1->getType(), Field2->getType()))
    return false;

  if (Field1->isBitField() != Field2->isBitField())
    return false;

  if (Field1->isBitField()) {
    // Make sure that the bit-fields are the same length.
    unsigned Bits1 = Field1->getBitWidthValue(C);
    unsigned Bits2 = Field2->getBitWidthValue(C);

    if (Bits1 != Bits2)
      return false;
  }

  return true;
}

/// \brief Check if two standard-layout structs are layout-compatible.
/// (C++11 [class.mem] p17)
bool isLayoutCompatibleStruct(ASTContext &C,
                              RecordDecl *RD1,
                              RecordDecl *RD2) {
  // If both records are C++ classes, check that base classes match.
  if (const CXXRecordDecl *D1CXX = dyn_cast<CXXRecordDecl>(RD1)) {
    // If one of records is a CXXRecordDecl we are in C++ mode,
    // thus the other one is a CXXRecordDecl, too.
    const CXXRecordDecl *D2CXX = cast<CXXRecordDecl>(RD2);
    // Check number of base classes.
    if (D1CXX->getNumBases() != D2CXX->getNumBases())
      return false;

    // Check the base classes.
    for (CXXRecordDecl::base_class_const_iterator
               Base1 = D1CXX->bases_begin(),
           BaseEnd1 = D1CXX->bases_end(),
              Base2 = D2CXX->bases_begin();
         Base1 != BaseEnd1;
         ++Base1, ++Base2) {
      if (!isLayoutCompatible(C, Base1->getType(), Base2->getType()))
        return false;
    }
  } else if (const CXXRecordDecl *D2CXX = dyn_cast<CXXRecordDecl>(RD2)) {
    // If only RD2 is a C++ class, it should have zero base classes.
    if (D2CXX->getNumBases() > 0)
      return false;
  }

  // Check the fields.
  RecordDecl::field_iterator Field2 = RD2->field_begin(),
                             Field2End = RD2->field_end(),
                             Field1 = RD1->field_begin(),
                             Field1End = RD1->field_end();
  for ( ; Field1 != Field1End && Field2 != Field2End; ++Field1, ++Field2) {
    if (!isLayoutCompatible(C, *Field1, *Field2))
      return false;
  }
  if (Field1 != Field1End || Field2 != Field2End)
    return false;

  return true;
}

/// \brief Check if two standard-layout unions are layout-compatible.
/// (C++11 [class.mem] p18)
bool isLayoutCompatibleUnion(ASTContext &C,
                             RecordDecl *RD1,
                             RecordDecl *RD2) {
  llvm::SmallPtrSet<FieldDecl *, 8> UnmatchedFields;
  for (auto *Field2 : RD2->fields())
    UnmatchedFields.insert(Field2);

  for (auto *Field1 : RD1->fields()) {
    llvm::SmallPtrSet<FieldDecl *, 8>::iterator
        I = UnmatchedFields.begin(),
        E = UnmatchedFields.end();

    for ( ; I != E; ++I) {
      if (isLayoutCompatible(C, Field1, *I)) {
        bool Result = UnmatchedFields.erase(*I);
        (void) Result;
        assert(Result);
        break;
      }
    }
    if (I == E)
      return false;
  }

  return UnmatchedFields.empty();
}

bool isLayoutCompatible(ASTContext &C, RecordDecl *RD1, RecordDecl *RD2) {
  if (RD1->isUnion() != RD2->isUnion())
    return false;

  if (RD1->isUnion())
    return isLayoutCompatibleUnion(C, RD1, RD2);
  else
    return isLayoutCompatibleStruct(C, RD1, RD2);
}

/// \brief Check if two types are layout-compatible in C++11 sense.
bool isLayoutCompatible(ASTContext &C, QualType T1, QualType T2) {
  if (T1.isNull() || T2.isNull())
    return false;

  // C++11 [basic.types] p11:
  // If two types T1 and T2 are the same type, then T1 and T2 are
  // layout-compatible types.
  if (C.hasSameType(T1, T2))
    return true;

  T1 = T1.getCanonicalType().getUnqualifiedType();
  T2 = T2.getCanonicalType().getUnqualifiedType();

  const Type::TypeClass TC1 = T1->getTypeClass();
  const Type::TypeClass TC2 = T2->getTypeClass();

  if (TC1 != TC2)
    return false;

  if (TC1 == Type::Enum) {
    return isLayoutCompatible(C,
                              cast<EnumType>(T1)->getDecl(),
                              cast<EnumType>(T2)->getDecl());
  } else if (TC1 == Type::Record) {
    if (!T1->isStandardLayoutType() || !T2->isStandardLayoutType())
      return false;

    return isLayoutCompatible(C,
                              cast<RecordType>(T1)->getDecl(),
                              cast<RecordType>(T2)->getDecl());
  }

  return false;
}
}

//===--- CHECK: pointer_with_type_tag attribute: datatypes should match ----//

namespace {
/// \brief Given a type tag expression find the type tag itself.
///
/// \param TypeExpr Type tag expression, as it appears in user's code.
///
/// \param VD Declaration of an identifier that appears in a type tag.
///
/// \param MagicValue Type tag magic value.
bool FindTypeTagExpr(const Expr *TypeExpr, const ASTContext &Ctx,
                     const ValueDecl **VD, uint64_t *MagicValue) {
  while(true) {
    if (!TypeExpr)
      return false;

    TypeExpr = TypeExpr->IgnoreParenImpCasts()->IgnoreParenCasts();

    switch (TypeExpr->getStmtClass()) {
    case Stmt::UnaryOperatorClass: {
      const UnaryOperator *UO = cast<UnaryOperator>(TypeExpr);
      if (UO->getOpcode() == UO_AddrOf || UO->getOpcode() == UO_Deref) {
        TypeExpr = UO->getSubExpr();
        continue;
      }
      return false;
    }

    case Stmt::DeclRefExprClass: {
      const DeclRefExpr *DRE = cast<DeclRefExpr>(TypeExpr);
      *VD = DRE->getDecl();
      return true;
    }

    case Stmt::IntegerLiteralClass: {
      const IntegerLiteral *IL = cast<IntegerLiteral>(TypeExpr);
      llvm::APInt MagicValueAPInt = IL->getValue();
      if (MagicValueAPInt.getActiveBits() <= 64) {
        *MagicValue = MagicValueAPInt.getZExtValue();
        return true;
      } else
        return false;
    }

    case Stmt::BinaryConditionalOperatorClass:
    case Stmt::ConditionalOperatorClass: {
      const AbstractConditionalOperator *ACO =
          cast<AbstractConditionalOperator>(TypeExpr);
      bool Result;
      if (ACO->getCond()->EvaluateAsBooleanCondition(Result, Ctx)) {
        if (Result)
          TypeExpr = ACO->getTrueExpr();
        else
          TypeExpr = ACO->getFalseExpr();
        continue;
      }
      return false;
    }

    case Stmt::BinaryOperatorClass: {
      const BinaryOperator *BO = cast<BinaryOperator>(TypeExpr);
      if (BO->getOpcode() == BO_Comma) {
        TypeExpr = BO->getRHS();
        continue;
      }
      return false;
    }

    default:
      return false;
    }
  }
}

/// \brief Retrieve the C type corresponding to type tag TypeExpr.
///
/// \param TypeExpr Expression that specifies a type tag.
///
/// \param MagicValues Registered magic values.
///
/// \param FoundWrongKind Set to true if a type tag was found, but of a wrong
///        kind.
///
/// \param TypeInfo Information about the corresponding C type.
///
/// \returns true if the corresponding C type was found.
bool GetMatchingCType(
        const IdentifierInfo *ArgumentKind,
        const Expr *TypeExpr, const ASTContext &Ctx,
        const llvm::DenseMap<Sema::TypeTagMagicValue,
                             Sema::TypeTagData> *MagicValues,
        bool &FoundWrongKind,
        Sema::TypeTagData &TypeInfo) {
  FoundWrongKind = false;

  // Variable declaration that has type_tag_for_datatype attribute.
  const ValueDecl *VD = nullptr;

  uint64_t MagicValue;

  if (!FindTypeTagExpr(TypeExpr, Ctx, &VD, &MagicValue))
    return false;

  if (VD) {
    if (TypeTagForDatatypeAttr *I = VD->getAttr<TypeTagForDatatypeAttr>()) {
      if (I->getArgumentKind() != ArgumentKind) {
        FoundWrongKind = true;
        return false;
      }
      TypeInfo.Type = I->getMatchingCType();
      TypeInfo.LayoutCompatible = I->getLayoutCompatible();
      TypeInfo.MustBeNull = I->getMustBeNull();
      return true;
    }
    return false;
  }

  if (!MagicValues)
    return false;

  llvm::DenseMap<Sema::TypeTagMagicValue,
                 Sema::TypeTagData>::const_iterator I =
      MagicValues->find(std::make_pair(ArgumentKind, MagicValue));
  if (I == MagicValues->end())
    return false;

  TypeInfo = I->second;
  return true;
}
} // unnamed namespace

void Sema::RegisterTypeTagForDatatype(const IdentifierInfo *ArgumentKind,
                                      uint64_t MagicValue, QualType Type,
                                      bool LayoutCompatible,
                                      bool MustBeNull) {
  if (!TypeTagForDatatypeMagicValues)
    TypeTagForDatatypeMagicValues.reset(
        new llvm::DenseMap<TypeTagMagicValue, TypeTagData>);

  TypeTagMagicValue Magic(ArgumentKind, MagicValue);
  (*TypeTagForDatatypeMagicValues)[Magic] =
      TypeTagData(Type, LayoutCompatible, MustBeNull);
}

namespace {
bool IsSameCharType(QualType T1, QualType T2) {
  const BuiltinType *BT1 = T1->getAs<BuiltinType>();
  if (!BT1)
    return false;

  const BuiltinType *BT2 = T2->getAs<BuiltinType>();
  if (!BT2)
    return false;

  BuiltinType::Kind T1Kind = BT1->getKind();
  BuiltinType::Kind T2Kind = BT2->getKind();

  return (T1Kind == BuiltinType::SChar  && T2Kind == BuiltinType::Char_S) ||
         (T1Kind == BuiltinType::UChar  && T2Kind == BuiltinType::Char_U) ||
         (T1Kind == BuiltinType::Char_U && T2Kind == BuiltinType::UChar) ||
         (T1Kind == BuiltinType::Char_S && T2Kind == BuiltinType::SChar);
}
} // unnamed namespace

void Sema::CheckArgumentWithTypeTag(const ArgumentWithTypeTagAttr *Attr,
                                    const Expr * const *ExprArgs) {
  const IdentifierInfo *ArgumentKind = Attr->getArgumentKind();
  bool IsPointerAttr = Attr->getIsPointer();

  const Expr *TypeTagExpr = ExprArgs[Attr->getTypeTagIdx()];
  bool FoundWrongKind;
  TypeTagData TypeInfo;
  if (!GetMatchingCType(ArgumentKind, TypeTagExpr, Context,
                        TypeTagForDatatypeMagicValues.get(),
                        FoundWrongKind, TypeInfo)) {
    if (FoundWrongKind)
      Diag(TypeTagExpr->getExprLoc(),
           diag::warn_type_tag_for_datatype_wrong_kind)
        << TypeTagExpr->getSourceRange();
    return;
  }

  const Expr *ArgumentExpr = ExprArgs[Attr->getArgumentIdx()];
  if (IsPointerAttr) {
    // Skip implicit cast of pointer to `void *' (as a function argument).
    if (const ImplicitCastExpr *ICE = dyn_cast<ImplicitCastExpr>(ArgumentExpr))
      if (ICE->getType()->isVoidPointerType() &&
          ICE->getCastKind() == CK_BitCast)
        ArgumentExpr = ICE->getSubExpr();
  }
  QualType ArgumentType = ArgumentExpr->getType();

  // Passing a `void*' pointer shouldn't trigger a warning.
  if (IsPointerAttr && ArgumentType->isVoidPointerType())
    return;

  if (TypeInfo.MustBeNull) {
    // Type tag with matching void type requires a null pointer.
    if (!ArgumentExpr->isNullPointerConstant(Context,
                                             Expr::NPC_ValueDependentIsNotNull)) {
      Diag(ArgumentExpr->getExprLoc(),
           diag::warn_type_safety_null_pointer_required)
          << ArgumentKind->getName()
          << ArgumentExpr->getSourceRange()
          << TypeTagExpr->getSourceRange();
    }
    return;
  }

  QualType RequiredType = TypeInfo.Type;
  if (IsPointerAttr)
    RequiredType = Context.getPointerType(RequiredType);

  bool mismatch = false;
  if (!TypeInfo.LayoutCompatible) {
    mismatch = !Context.hasSameType(ArgumentType, RequiredType);

    // C++11 [basic.fundamental] p1:
    // Plain char, signed char, and unsigned char are three distinct types.
    //
    // But we treat plain `char' as equivalent to `signed char' or `unsigned
    // char' depending on the current char signedness mode.
    if (mismatch)
      if ((IsPointerAttr && IsSameCharType(ArgumentType->getPointeeType(),
                                           RequiredType->getPointeeType())) ||
          (!IsPointerAttr && IsSameCharType(ArgumentType, RequiredType)))
        mismatch = false;
  } else
    if (IsPointerAttr)
      mismatch = !isLayoutCompatible(Context,
                                     ArgumentType->getPointeeType(),
                                     RequiredType->getPointeeType());
    else
      mismatch = !isLayoutCompatible(Context, ArgumentType, RequiredType);

  if (mismatch)
    Diag(ArgumentExpr->getExprLoc(), diag::warn_type_safety_type_mismatch)
        << ArgumentType << ArgumentKind
        << TypeInfo.LayoutCompatible << RequiredType
        << ArgumentExpr->getSourceRange()
        << TypeTagExpr->getSourceRange();
}
<|MERGE_RESOLUTION|>--- conflicted
+++ resolved
@@ -488,13 +488,6 @@
   assert((BuiltinID == ARM::BI__builtin_arm_ldrex ||
           BuiltinID == ARM::BI__builtin_arm_ldaex ||
           BuiltinID == ARM::BI__builtin_arm_strex ||
-<<<<<<< HEAD
-          BuiltinID == AArch64::BI__builtin_arm_ldrex ||
-          BuiltinID == AArch64::BI__builtin_arm_strex) &&
-         "unexpected ARM builtin");
-  bool IsLdrex = BuiltinID == ARM::BI__builtin_arm_ldrex ||
-                 BuiltinID == AArch64::BI__builtin_arm_ldrex;
-=======
           BuiltinID == ARM::BI__builtin_arm_stlex ||
           BuiltinID == AArch64::BI__builtin_arm_ldrex ||
           BuiltinID == AArch64::BI__builtin_arm_ldaex ||
@@ -505,7 +498,6 @@
                  BuiltinID == ARM::BI__builtin_arm_ldaex ||
                  BuiltinID == AArch64::BI__builtin_arm_ldrex ||
                  BuiltinID == AArch64::BI__builtin_arm_ldaex;
->>>>>>> ec81a0dc
 
   DeclRefExpr *DRE =cast<DeclRefExpr>(TheCall->getCallee()->IgnoreParenCasts());
 
@@ -644,13 +636,9 @@
   llvm::APSInt Result;
 
   if (BuiltinID == AArch64::BI__builtin_arm_ldrex ||
-<<<<<<< HEAD
-      BuiltinID == AArch64::BI__builtin_arm_strex) {
-=======
       BuiltinID == AArch64::BI__builtin_arm_ldaex ||
       BuiltinID == AArch64::BI__builtin_arm_strex ||
       BuiltinID == AArch64::BI__builtin_arm_stlex) {
->>>>>>> ec81a0dc
     return CheckARMBuiltinExclusiveCall(BuiltinID, TheCall, 128);
   }
 
@@ -7368,14 +7356,9 @@
   struct FindCaptureVisitor : EvaluatedExprVisitor<FindCaptureVisitor> {
     FindCaptureVisitor(ASTContext &Context, VarDecl *variable)
       : EvaluatedExprVisitor<FindCaptureVisitor>(Context),
-<<<<<<< HEAD
-        Variable(variable), Capturer(nullptr) {}
-
-=======
         Context(Context), Variable(variable), Capturer(nullptr),
         VarWillBeReased(false) {}
     ASTContext &Context;
->>>>>>> ec81a0dc
     VarDecl *Variable;
     Expr *Capturer;
     bool VarWillBeReased;
