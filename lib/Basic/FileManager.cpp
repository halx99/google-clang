--- conflicted
+++ resolved
@@ -253,11 +253,7 @@
   // FIXME: This will reduce the # syscalls.
 
   // Nope, there isn't.  Check to see if the file exists.
-<<<<<<< HEAD
-  vfs::File *F = nullptr;
-=======
   std::unique_ptr<vfs::File> F;
->>>>>>> ec81a0dc
   FileData Data;
   if (getStatValue(InterndFileName, Data, true, openFile ? &F : nullptr)) {
     // There's no real file at the given path.
@@ -284,13 +280,6 @@
     // multiple names.
     if (DirInfo != UFE.Dir && Data.IsVFSMapped)
       UFE.Dir = DirInfo;
-<<<<<<< HEAD
-
-    // If the stat process opened the file, close it to avoid a FD leak.
-    if (F)
-      delete F;
-=======
->>>>>>> ec81a0dc
 
     return &UFE;
   }
