//===--- Targets.cpp - Implement -arch option and targets -----------------===//
//
//                     The LLVM Compiler Infrastructure
//
// This file is distributed under the University of Illinois Open Source
// License. See LICENSE.TXT for details.
//
//===----------------------------------------------------------------------===//
//
// This file implements construction of a TargetInfo object from a
// target triple.
//
//===----------------------------------------------------------------------===//

#include "clang/Basic/TargetInfo.h"
#include "clang/Basic/Builtins.h"
#include "clang/Basic/Diagnostic.h"
#include "clang/Basic/LangOptions.h"
#include "clang/Basic/MacroBuilder.h"
#include "clang/Basic/TargetBuiltins.h"
#include "clang/Basic/TargetOptions.h"
#include "llvm/ADT/APFloat.h"
#include "llvm/ADT/OwningPtr.h"
#include "llvm/ADT/STLExtras.h"
#include "llvm/ADT/StringRef.h"
#include "llvm/ADT/StringSwitch.h"
#include "llvm/ADT/Triple.h"
#include "llvm/IR/Type.h"
#include "llvm/MC/MCSectionMachO.h"
#include "llvm/Support/ErrorHandling.h"
#include <algorithm>
using namespace clang;

//===----------------------------------------------------------------------===//
//  Common code shared among targets.
//===----------------------------------------------------------------------===//

/// DefineStd - Define a macro name and standard variants.  For example if
/// MacroName is "unix", then this will define "__unix", "__unix__", and "unix"
/// when in GNU mode.
static void DefineStd(MacroBuilder &Builder, StringRef MacroName,
                      const LangOptions &Opts) {
  assert(MacroName[0] != '_' && "Identifier should be in the user's namespace");

  // If in GNU mode (e.g. -std=gnu99 but not -std=c99) define the raw identifier
  // in the user's namespace.
  if (Opts.GNUMode)
    Builder.defineMacro(MacroName);

  // Define __unix.
  Builder.defineMacro("__" + MacroName);

  // Define __unix__.
  Builder.defineMacro("__" + MacroName + "__");
}

static void defineCPUMacros(MacroBuilder &Builder, StringRef CPUName,
                            bool Tuning = true) {
  Builder.defineMacro("__" + CPUName);
  Builder.defineMacro("__" + CPUName + "__");
  if (Tuning)
    Builder.defineMacro("__tune_" + CPUName + "__");
}

//===----------------------------------------------------------------------===//
// Defines specific to certain operating systems.
//===----------------------------------------------------------------------===//

namespace {
template<typename TgtInfo>
class OSTargetInfo : public TgtInfo {
protected:
  virtual void getOSDefines(const LangOptions &Opts, const llvm::Triple &Triple,
                            MacroBuilder &Builder) const=0;
public:
  OSTargetInfo(const llvm::Triple &Triple) : TgtInfo(Triple) {}
  virtual void getTargetDefines(const LangOptions &Opts,
                                MacroBuilder &Builder) const {
    TgtInfo::getTargetDefines(Opts, Builder);
    getOSDefines(Opts, TgtInfo::getTriple(), Builder);
  }

};
} // end anonymous namespace


static void getDarwinDefines(MacroBuilder &Builder, const LangOptions &Opts,
                             const llvm::Triple &Triple,
                             StringRef &PlatformName,
                             VersionTuple &PlatformMinVersion) {
  Builder.defineMacro("__APPLE_CC__", "6000");
  Builder.defineMacro("__APPLE__");
  Builder.defineMacro("__MACH__");
  Builder.defineMacro("OBJC_NEW_PROPERTIES");
  // AddressSanitizer doesn't play well with source fortification, which is on
  // by default on Darwin.
  if (Opts.Sanitize.Address) Builder.defineMacro("_FORTIFY_SOURCE", "0");

  if (!Opts.ObjCAutoRefCount) {
    // __weak is always defined, for use in blocks and with objc pointers.
    Builder.defineMacro("__weak", "__attribute__((objc_gc(weak)))");

    // Darwin defines __strong even in C mode (just to nothing).
    if (Opts.getGC() != LangOptions::NonGC)
      Builder.defineMacro("__strong", "__attribute__((objc_gc(strong)))");
    else
      Builder.defineMacro("__strong", "");

    // __unsafe_unretained is defined to nothing in non-ARC mode. We even
    // allow this in C, since one might have block pointers in structs that
    // are used in pure C code and in Objective-C ARC.
    Builder.defineMacro("__unsafe_unretained", "");
  }

  if (Opts.Static)
    Builder.defineMacro("__STATIC__");
  else
    Builder.defineMacro("__DYNAMIC__");

  if (Opts.POSIXThreads)
    Builder.defineMacro("_REENTRANT");

  // Get the platform type and version number from the triple.
  unsigned Maj, Min, Rev;
  if (Triple.isMacOSX()) {
    Triple.getMacOSXVersion(Maj, Min, Rev);
    PlatformName = "macosx";
  } else {
    Triple.getOSVersion(Maj, Min, Rev);
    PlatformName = llvm::Triple::getOSTypeName(Triple.getOS());
  }

  // If -target arch-pc-win32-macho option specified, we're
  // generating code for Win32 ABI. No need to emit
  // __ENVIRONMENT_XX_OS_VERSION_MIN_REQUIRED__.
  if (PlatformName == "win32") {
    PlatformMinVersion = VersionTuple(Maj, Min, Rev);
    return;
  }

  // If there's an environment specified in the triple, that means we're dealing
  // with an embedded variant of some sort and don't want the platform
  // version-min defines, so only add them if there's not one.
  if (Triple.getEnvironmentName().empty()) {
    // Set the appropriate OS version define.
    if (Triple.isiOS()) {
      assert(Maj < 10 && Min < 100 && Rev < 100 && "Invalid version!");
      char Str[6];
      Str[0] = '0' + Maj;
      Str[1] = '0' + (Min / 10);
      Str[2] = '0' + (Min % 10);
      Str[3] = '0' + (Rev / 10);
      Str[4] = '0' + (Rev % 10);
      Str[5] = '\0';
      Builder.defineMacro("__ENVIRONMENT_IPHONE_OS_VERSION_MIN_REQUIRED__",
                          Str);
    } else {
      // Note that the Driver allows versions which aren't representable in the
      // define (because we only get a single digit for the minor and micro
      // revision numbers). So, we limit them to the maximum representable
      // version.
      assert(Triple.getEnvironmentName().empty() && "Invalid environment!");
      assert(Maj < 100 && Min < 100 && Rev < 100 && "Invalid version!");
      char Str[5];
      Str[0] = '0' + (Maj / 10);
      Str[1] = '0' + (Maj % 10);
      Str[2] = '0' + std::min(Min, 9U);
      Str[3] = '0' + std::min(Rev, 9U);
      Str[4] = '\0';
      Builder.defineMacro("__ENVIRONMENT_MAC_OS_X_VERSION_MIN_REQUIRED__", Str);
    }
  }

  PlatformMinVersion = VersionTuple(Maj, Min, Rev);
}

namespace {
template<typename Target>
class DarwinTargetInfo : public OSTargetInfo<Target> {
protected:
  virtual void getOSDefines(const LangOptions &Opts, const llvm::Triple &Triple,
                            MacroBuilder &Builder) const {
    getDarwinDefines(Builder, Opts, Triple, this->PlatformName,
                     this->PlatformMinVersion);
  }

public:
  DarwinTargetInfo(const llvm::Triple &Triple) : OSTargetInfo<Target>(Triple) {
    this->TLSSupported = Triple.isMacOSX() && !Triple.isMacOSXVersionLT(10, 7);
    this->MCountName = "\01mcount";
  }

  virtual std::string isValidSectionSpecifier(StringRef SR) const {
    // Let MCSectionMachO validate this.
    StringRef Segment, Section;
    unsigned TAA, StubSize;
    bool HasTAA;
    return llvm::MCSectionMachO::ParseSectionSpecifier(SR, Segment, Section,
                                                       TAA, HasTAA, StubSize);
  }

  virtual const char *getStaticInitSectionSpecifier() const {
    // FIXME: We should return 0 when building kexts.
    return "__TEXT,__StaticInit,regular,pure_instructions";
  }

  /// Darwin does not support protected visibility.  Darwin's "default"
  /// is very similar to ELF's "protected";  Darwin requires a "weak"
  /// attribute on declarations that can be dynamically replaced.
  virtual bool hasProtectedVisibility() const {
    return false;
  }
};


// DragonFlyBSD Target
template<typename Target>
class DragonFlyBSDTargetInfo : public OSTargetInfo<Target> {
protected:
  virtual void getOSDefines(const LangOptions &Opts, const llvm::Triple &Triple,
                            MacroBuilder &Builder) const {
    // DragonFly defines; list based off of gcc output
    Builder.defineMacro("__DragonFly__");
    Builder.defineMacro("__DragonFly_cc_version", "100001");
    Builder.defineMacro("__ELF__");
    Builder.defineMacro("__KPRINTF_ATTRIBUTE__");
    Builder.defineMacro("__tune_i386__");
    DefineStd(Builder, "unix", Opts);
  }
public:
  DragonFlyBSDTargetInfo(const llvm::Triple &Triple)
      : OSTargetInfo<Target>(Triple) {
    this->UserLabelPrefix = "";

    switch (Triple.getArch()) {
    default:
    case llvm::Triple::x86:
    case llvm::Triple::x86_64:
      this->MCountName = ".mcount";
      break;
    }
  }
};

// FreeBSD Target
template<typename Target>
class FreeBSDTargetInfo : public OSTargetInfo<Target> {
protected:
  virtual void getOSDefines(const LangOptions &Opts, const llvm::Triple &Triple,
                            MacroBuilder &Builder) const {
    // FreeBSD defines; list based off of gcc output

    unsigned Release = Triple.getOSMajorVersion();
    if (Release == 0U)
      Release = 8;

    Builder.defineMacro("__FreeBSD__", Twine(Release));
    Builder.defineMacro("__FreeBSD_cc_version", Twine(Release * 100000U + 1U));
    Builder.defineMacro("__KPRINTF_ATTRIBUTE__");
    DefineStd(Builder, "unix", Opts);
    Builder.defineMacro("__ELF__");

    // On FreeBSD, wchar_t contains the number of the code point as
    // used by the character set of the locale. These character sets are
    // not necessarily a superset of ASCII.
    Builder.defineMacro("__STDC_MB_MIGHT_NEQ_WC__", "1");
  }
public:
  FreeBSDTargetInfo(const llvm::Triple &Triple) : OSTargetInfo<Target>(Triple) {
    this->UserLabelPrefix = "";

    switch (Triple.getArch()) {
    default:
    case llvm::Triple::x86:
    case llvm::Triple::x86_64:
      this->MCountName = ".mcount";
      break;
    case llvm::Triple::mips:
    case llvm::Triple::mipsel:
    case llvm::Triple::ppc:
    case llvm::Triple::ppc64:
    case llvm::Triple::ppc64le:
      this->MCountName = "_mcount";
      break;
    case llvm::Triple::arm:
      this->MCountName = "__mcount";
      break;
    }
  }
};

// GNU/kFreeBSD Target
template<typename Target>
class KFreeBSDTargetInfo : public OSTargetInfo<Target> {
protected:
  virtual void getOSDefines(const LangOptions &Opts, const llvm::Triple &Triple,
                            MacroBuilder &Builder) const {
    // GNU/kFreeBSD defines; list based off of gcc output

    DefineStd(Builder, "unix", Opts);
    Builder.defineMacro("__FreeBSD_kernel__");
    Builder.defineMacro("__GLIBC__");
    Builder.defineMacro("__ELF__");
    if (Opts.POSIXThreads)
      Builder.defineMacro("_REENTRANT");
    if (Opts.CPlusPlus)
      Builder.defineMacro("_GNU_SOURCE");
  }
public:
  KFreeBSDTargetInfo(const llvm::Triple &Triple) : OSTargetInfo<Target>(Triple) {
    this->UserLabelPrefix = "";
  }
};

// Minix Target
template<typename Target>
class MinixTargetInfo : public OSTargetInfo<Target> {
protected:
  virtual void getOSDefines(const LangOptions &Opts, const llvm::Triple &Triple,
                            MacroBuilder &Builder) const {
    // Minix defines

    Builder.defineMacro("__minix", "3");
    Builder.defineMacro("_EM_WSIZE", "4");
    Builder.defineMacro("_EM_PSIZE", "4");
    Builder.defineMacro("_EM_SSIZE", "2");
    Builder.defineMacro("_EM_LSIZE", "4");
    Builder.defineMacro("_EM_FSIZE", "4");
    Builder.defineMacro("_EM_DSIZE", "8");
    Builder.defineMacro("__ELF__");
    DefineStd(Builder, "unix", Opts);
  }
public:
  MinixTargetInfo(const llvm::Triple &Triple) : OSTargetInfo<Target>(Triple) {
    this->UserLabelPrefix = "";
  }
};

// Linux target
template<typename Target>
class LinuxTargetInfo : public OSTargetInfo<Target> {
protected:
  virtual void getOSDefines(const LangOptions &Opts, const llvm::Triple &Triple,
                            MacroBuilder &Builder) const {
    // Linux defines; list based off of gcc output
    DefineStd(Builder, "unix", Opts);
    DefineStd(Builder, "linux", Opts);
    Builder.defineMacro("__gnu_linux__");
    Builder.defineMacro("__ELF__");
    if (Triple.getEnvironment() == llvm::Triple::Android)
      Builder.defineMacro("__ANDROID__", "1");
    if (Opts.POSIXThreads)
      Builder.defineMacro("_REENTRANT");
    if (Opts.CPlusPlus)
      Builder.defineMacro("_GNU_SOURCE");
  }
public:
  LinuxTargetInfo(const llvm::Triple &Triple) : OSTargetInfo<Target>(Triple) {
    this->UserLabelPrefix = "";
    this->WIntType = TargetInfo::UnsignedInt;
  }

  virtual const char *getStaticInitSectionSpecifier() const {
    return ".text.startup";
  }
};

// NetBSD Target
template<typename Target>
class NetBSDTargetInfo : public OSTargetInfo<Target> {
protected:
  virtual void getOSDefines(const LangOptions &Opts, const llvm::Triple &Triple,
                            MacroBuilder &Builder) const {
    // NetBSD defines; list based off of gcc output
    Builder.defineMacro("__NetBSD__");
    Builder.defineMacro("__unix__");
    Builder.defineMacro("__ELF__");
    if (Opts.POSIXThreads)
      Builder.defineMacro("_POSIX_THREADS");
  }
public:
  NetBSDTargetInfo(const llvm::Triple &Triple) : OSTargetInfo<Target>(Triple) {
    this->UserLabelPrefix = "";
  }
};

// OpenBSD Target
template<typename Target>
class OpenBSDTargetInfo : public OSTargetInfo<Target> {
protected:
  virtual void getOSDefines(const LangOptions &Opts, const llvm::Triple &Triple,
                            MacroBuilder &Builder) const {
    // OpenBSD defines; list based off of gcc output

    Builder.defineMacro("__OpenBSD__");
    DefineStd(Builder, "unix", Opts);
    Builder.defineMacro("__ELF__");
    if (Opts.POSIXThreads)
      Builder.defineMacro("_REENTRANT");
  }
public:
  OpenBSDTargetInfo(const llvm::Triple &Triple) : OSTargetInfo<Target>(Triple) {
    this->UserLabelPrefix = "";
    this->TLSSupported = false;

      switch (Triple.getArch()) {
        default:
        case llvm::Triple::x86:
        case llvm::Triple::x86_64:
        case llvm::Triple::arm:
        case llvm::Triple::sparc:
          this->MCountName = "__mcount";
          break;
        case llvm::Triple::mips64:
        case llvm::Triple::mips64el:
        case llvm::Triple::ppc:
        case llvm::Triple::sparcv9:
          this->MCountName = "_mcount";
          break;
      }
  }
};

// Bitrig Target
template<typename Target>
class BitrigTargetInfo : public OSTargetInfo<Target> {
protected:
  virtual void getOSDefines(const LangOptions &Opts, const llvm::Triple &Triple,
                            MacroBuilder &Builder) const {
    // Bitrig defines; list based off of gcc output

    Builder.defineMacro("__Bitrig__");
    DefineStd(Builder, "unix", Opts);
    Builder.defineMacro("__ELF__");
    if (Opts.POSIXThreads)
      Builder.defineMacro("_REENTRANT");
  }
public:
  BitrigTargetInfo(const llvm::Triple &Triple) : OSTargetInfo<Target>(Triple) {
    this->UserLabelPrefix = "";
    this->TLSSupported = false;
    this->MCountName = "__mcount";
  }
};

// PSP Target
template<typename Target>
class PSPTargetInfo : public OSTargetInfo<Target> {
protected:
  virtual void getOSDefines(const LangOptions &Opts, const llvm::Triple &Triple,
                            MacroBuilder &Builder) const {
    // PSP defines; list based on the output of the pspdev gcc toolchain.
    Builder.defineMacro("PSP");
    Builder.defineMacro("_PSP");
    Builder.defineMacro("__psp__");
    Builder.defineMacro("__ELF__");
  }
public:
  PSPTargetInfo(const llvm::Triple &Triple) : OSTargetInfo<Target>(Triple) {
    this->UserLabelPrefix = "";
  }
};

// PS3 PPU Target
template<typename Target>
class PS3PPUTargetInfo : public OSTargetInfo<Target> {
protected:
  virtual void getOSDefines(const LangOptions &Opts, const llvm::Triple &Triple,
                            MacroBuilder &Builder) const {
    // PS3 PPU defines.
    Builder.defineMacro("__PPC__");
    Builder.defineMacro("__PPU__");
    Builder.defineMacro("__CELLOS_LV2__");
    Builder.defineMacro("__ELF__");
    Builder.defineMacro("__LP32__");
    Builder.defineMacro("_ARCH_PPC64");
    Builder.defineMacro("__powerpc64__");
  }
public:
  PS3PPUTargetInfo(const llvm::Triple &Triple) : OSTargetInfo<Target>(Triple) {
    this->UserLabelPrefix = "";
    this->LongWidth = this->LongAlign = 32;
    this->PointerWidth = this->PointerAlign = 32;
    this->IntMaxType = TargetInfo::SignedLongLong;
    this->UIntMaxType = TargetInfo::UnsignedLongLong;
    this->Int64Type = TargetInfo::SignedLongLong;
    this->SizeType = TargetInfo::UnsignedInt;
    this->DescriptionString = "E-p:32:32:32-i1:8:8-i8:8:8-i16:16:16-i32:32:32-"
                              "i64:64:64-f32:32:32-f64:64:64-v128:128:128-n32";
  }
};

// FIXME: Need a real SPU target.
// PS3 SPU Target
template<typename Target>
class PS3SPUTargetInfo : public OSTargetInfo<Target> {
protected:
  virtual void getOSDefines(const LangOptions &Opts, const llvm::Triple &Triple,
                            MacroBuilder &Builder) const {
    // PS3 PPU defines.
    Builder.defineMacro("__SPU__");
    Builder.defineMacro("__ELF__");
  }
public:
  PS3SPUTargetInfo(const llvm::Triple &Triple) : OSTargetInfo<Target>(Triple) {
    this->UserLabelPrefix = "";
  }
};

// AuroraUX target
template<typename Target>
class AuroraUXTargetInfo : public OSTargetInfo<Target> {
protected:
  virtual void getOSDefines(const LangOptions &Opts, const llvm::Triple &Triple,
                            MacroBuilder &Builder) const {
    DefineStd(Builder, "sun", Opts);
    DefineStd(Builder, "unix", Opts);
    Builder.defineMacro("__ELF__");
    Builder.defineMacro("__svr4__");
    Builder.defineMacro("__SVR4");
  }
public:
  AuroraUXTargetInfo(const llvm::Triple &Triple)
      : OSTargetInfo<Target>(Triple) {
    this->UserLabelPrefix = "";
    this->WCharType = this->SignedLong;
    // FIXME: WIntType should be SignedLong
  }
};

// Solaris target
template<typename Target>
class SolarisTargetInfo : public OSTargetInfo<Target> {
protected:
  virtual void getOSDefines(const LangOptions &Opts, const llvm::Triple &Triple,
                            MacroBuilder &Builder) const {
    DefineStd(Builder, "sun", Opts);
    DefineStd(Builder, "unix", Opts);
    Builder.defineMacro("__ELF__");
    Builder.defineMacro("__svr4__");
    Builder.defineMacro("__SVR4");
    // Solaris headers require _XOPEN_SOURCE to be set to 600 for C99 and
    // newer, but to 500 for everything else.  feature_test.h has a check to
    // ensure that you are not using C99 with an old version of X/Open or C89
    // with a new version.  
    if (Opts.C99 || Opts.C11)
      Builder.defineMacro("_XOPEN_SOURCE", "600");
    else
      Builder.defineMacro("_XOPEN_SOURCE", "500");
    if (Opts.CPlusPlus)
      Builder.defineMacro("__C99FEATURES__");
    Builder.defineMacro("_LARGEFILE_SOURCE");
    Builder.defineMacro("_LARGEFILE64_SOURCE");
    Builder.defineMacro("__EXTENSIONS__");
    Builder.defineMacro("_REENTRANT");
  }
public:
  SolarisTargetInfo(const llvm::Triple &Triple) : OSTargetInfo<Target>(Triple) {
    this->UserLabelPrefix = "";
    this->WCharType = this->SignedInt;
    // FIXME: WIntType should be SignedLong
  }
};

// Windows target
template<typename Target>
class WindowsTargetInfo : public OSTargetInfo<Target> {
protected:
  virtual void getOSDefines(const LangOptions &Opts, const llvm::Triple &Triple,
                            MacroBuilder &Builder) const {
    Builder.defineMacro("_WIN32");
  }
  void getVisualStudioDefines(const LangOptions &Opts,
                              MacroBuilder &Builder) const {
    if (Opts.CPlusPlus) {
      if (Opts.RTTI)
        Builder.defineMacro("_CPPRTTI");

      if (Opts.Exceptions)
        Builder.defineMacro("_CPPUNWIND");
    }

    if (!Opts.CharIsSigned)
      Builder.defineMacro("_CHAR_UNSIGNED");

    // FIXME: POSIXThreads isn't exactly the option this should be defined for,
    //        but it works for now.
    if (Opts.POSIXThreads)
      Builder.defineMacro("_MT");

    if (Opts.MSCVersion != 0)
      Builder.defineMacro("_MSC_VER", Twine(Opts.MSCVersion));

    if (Opts.MicrosoftExt) {
      Builder.defineMacro("_MSC_EXTENSIONS");

      if (Opts.CPlusPlus11) {
        Builder.defineMacro("_RVALUE_REFERENCES_V2_SUPPORTED");
        Builder.defineMacro("_RVALUE_REFERENCES_SUPPORTED");
        Builder.defineMacro("_NATIVE_NULLPTR_SUPPORTED");
      }
    }

    Builder.defineMacro("_INTEGRAL_MAX_BITS", "64");
  }

public:
  WindowsTargetInfo(const llvm::Triple &Triple)
      : OSTargetInfo<Target>(Triple) {}
};

template <typename Target>
class NaClTargetInfo : public OSTargetInfo<Target> {
protected:
  virtual void getOSDefines(const LangOptions &Opts, const llvm::Triple &Triple,
                            MacroBuilder &Builder) const {
    if (Opts.POSIXThreads)
      Builder.defineMacro("_REENTRANT");
    if (Opts.CPlusPlus)
      Builder.defineMacro("_GNU_SOURCE");

    DefineStd(Builder, "unix", Opts);
    Builder.defineMacro("__ELF__");
    Builder.defineMacro("__native_client__");
  }

public:
  NaClTargetInfo(const llvm::Triple &Triple) : OSTargetInfo<Target>(Triple) {
    this->UserLabelPrefix = "";
    this->LongAlign = 32;
    this->LongWidth = 32;
    this->PointerAlign = 32;
    this->PointerWidth = 32;
    this->IntMaxType = TargetInfo::SignedLongLong;
    this->UIntMaxType = TargetInfo::UnsignedLongLong;
    this->Int64Type = TargetInfo::SignedLongLong;
    this->DoubleAlign = 64;
    this->LongDoubleWidth = 64;
    this->LongDoubleAlign = 64;
    this->SizeType = TargetInfo::UnsignedInt;
    this->PtrDiffType = TargetInfo::SignedInt;
    this->IntPtrType = TargetInfo::SignedInt;
    // RegParmMax is inherited from the underlying architecture
    this->LongDoubleFormat = &llvm::APFloat::IEEEdouble;
    this->DescriptionString = "e-i1:8:8-i8:8:8-i16:16:16-i32:32:32-i64:64:64-"
                              "f32:32:32-f64:64:64-p:32:32:32-v128:32:32";
  }
  virtual typename Target::CallingConvCheckResult checkCallingConvention(
      CallingConv CC) const {
    return CC == CC_PnaclCall ? Target::CCCR_OK :
        Target::checkCallingConvention(CC);
  }
};
} // end anonymous namespace.

//===----------------------------------------------------------------------===//
// Specific target implementations.
//===----------------------------------------------------------------------===//

namespace {
// PPC abstract base class
class PPCTargetInfo : public TargetInfo {
  static const Builtin::Info BuiltinInfo[];
  static const char * const GCCRegNames[];
  static const TargetInfo::GCCRegAlias GCCRegAliases[];
  std::string CPU;

  // Target cpu features.
  bool HasVSX;

public:
  PPCTargetInfo(const llvm::Triple &Triple)
      : TargetInfo(Triple), HasVSX(false) {
    BigEndian = (Triple.getArch() != llvm::Triple::ppc64le);
    LongDoubleWidth = LongDoubleAlign = 128;
    LongDoubleFormat = &llvm::APFloat::PPCDoubleDouble;
  }

  /// \brief Flags for architecture specific defines.
  typedef enum {
    ArchDefineNone  = 0,
    ArchDefineName  = 1 << 0, // <name> is substituted for arch name.
    ArchDefinePpcgr = 1 << 1,
    ArchDefinePpcsq = 1 << 2,
    ArchDefine440   = 1 << 3,
    ArchDefine603   = 1 << 4,
    ArchDefine604   = 1 << 5,
    ArchDefinePwr4  = 1 << 6,
    ArchDefinePwr5  = 1 << 7,
    ArchDefinePwr5x = 1 << 8,
    ArchDefinePwr6  = 1 << 9,
    ArchDefinePwr6x = 1 << 10,
    ArchDefinePwr7  = 1 << 11,
    ArchDefineA2    = 1 << 12,
    ArchDefineA2q   = 1 << 13
  } ArchDefineTypes;

  // Note: GCC recognizes the following additional cpus:
  //  401, 403, 405, 405fp, 440fp, 464, 464fp, 476, 476fp, 505, 740, 801,
  //  821, 823, 8540, 8548, e300c2, e300c3, e500mc64, e6500, 860, cell,
  //  titan, rs64.
  virtual bool setCPU(const std::string &Name) {
    bool CPUKnown = llvm::StringSwitch<bool>(Name)
      .Case("generic", true)
      .Case("440", true)
      .Case("450", true)
      .Case("601", true)
      .Case("602", true)
      .Case("603", true)
      .Case("603e", true)
      .Case("603ev", true)
      .Case("604", true)
      .Case("604e", true)
      .Case("620", true)
      .Case("630", true)
      .Case("g3", true)
      .Case("7400", true)
      .Case("g4", true)
      .Case("7450", true)
      .Case("g4+", true)
      .Case("750", true)
      .Case("970", true)
      .Case("g5", true)
      .Case("a2", true)
      .Case("a2q", true)
      .Case("e500mc", true)
      .Case("e5500", true)
      .Case("power3", true)
      .Case("pwr3", true)
      .Case("power4", true)
      .Case("pwr4", true)
      .Case("power5", true)
      .Case("pwr5", true)
      .Case("power5x", true)
      .Case("pwr5x", true)
      .Case("power6", true)
      .Case("pwr6", true)
      .Case("power6x", true)
      .Case("pwr6x", true)
      .Case("power7", true)
      .Case("pwr7", true)
      .Case("powerpc", true)
      .Case("ppc", true)
      .Case("powerpc64", true)
      .Case("ppc64", true)
      .Case("powerpc64le", true)
      .Case("ppc64le", true)
      .Default(false);

    if (CPUKnown)
      CPU = Name;

    return CPUKnown;
  }

  virtual void getTargetBuiltins(const Builtin::Info *&Records,
                                 unsigned &NumRecords) const {
    Records = BuiltinInfo;
    NumRecords = clang::PPC::LastTSBuiltin-Builtin::FirstTSBuiltin;
  }

  virtual bool isCLZForZeroUndef() const { return false; }

  virtual void getTargetDefines(const LangOptions &Opts,
                                MacroBuilder &Builder) const;

  virtual void getDefaultFeatures(llvm::StringMap<bool> &Features) const;

  virtual bool handleTargetFeatures(std::vector<std::string> &Features,
                                    DiagnosticsEngine &Diags);
  virtual bool hasFeature(StringRef Feature) const;
  
  virtual void getGCCRegNames(const char * const *&Names,
                              unsigned &NumNames) const;
  virtual void getGCCRegAliases(const GCCRegAlias *&Aliases,
                                unsigned &NumAliases) const;
  virtual bool validateAsmConstraint(const char *&Name,
                                     TargetInfo::ConstraintInfo &Info) const {
    switch (*Name) {
    default: return false;
    case 'O': // Zero
      break;
    case 'b': // Base register
    case 'f': // Floating point register
      Info.setAllowsRegister();
      break;
    // FIXME: The following are added to allow parsing.
    // I just took a guess at what the actions should be.
    // Also, is more specific checking needed?  I.e. specific registers?
    case 'd': // Floating point register (containing 64-bit value)
    case 'v': // Altivec vector register
      Info.setAllowsRegister();
      break;
    case 'w':
      switch (Name[1]) {
        case 'd':// VSX vector register to hold vector double data
        case 'f':// VSX vector register to hold vector float data
        case 's':// VSX vector register to hold scalar float data
        case 'a':// Any VSX register
          break;
        default:
          return false;
      }
      Info.setAllowsRegister();
      Name++; // Skip over 'w'.
      break;
    case 'h': // `MQ', `CTR', or `LINK' register
    case 'q': // `MQ' register
    case 'c': // `CTR' register
    case 'l': // `LINK' register
    case 'x': // `CR' register (condition register) number 0
    case 'y': // `CR' register (condition register)
    case 'z': // `XER[CA]' carry bit (part of the XER register)
      Info.setAllowsRegister();
      break;
    case 'I': // Signed 16-bit constant
    case 'J': // Unsigned 16-bit constant shifted left 16 bits
              //  (use `L' instead for SImode constants)
    case 'K': // Unsigned 16-bit constant
    case 'L': // Signed 16-bit constant shifted left 16 bits
    case 'M': // Constant larger than 31
    case 'N': // Exact power of 2
    case 'P': // Constant whose negation is a signed 16-bit constant
    case 'G': // Floating point constant that can be loaded into a
              // register with one instruction per word
    case 'H': // Integer/Floating point constant that can be loaded
              // into a register using three instructions
      break;
    case 'm': // Memory operand. Note that on PowerPC targets, m can
              // include addresses that update the base register. It
              // is therefore only safe to use `m' in an asm statement
              // if that asm statement accesses the operand exactly once.
              // The asm statement must also use `%U<opno>' as a
              // placeholder for the "update" flag in the corresponding
              // load or store instruction. For example:
              // asm ("st%U0 %1,%0" : "=m" (mem) : "r" (val));
              // is correct but:
              // asm ("st %1,%0" : "=m" (mem) : "r" (val));
              // is not. Use es rather than m if you don't want the base
              // register to be updated.
    case 'e':
      if (Name[1] != 's')
          return false;
              // es: A "stable" memory operand; that is, one which does not
              // include any automodification of the base register. Unlike
              // `m', this constraint can be used in asm statements that
              // might access the operand several times, or that might not
              // access it at all.
      Info.setAllowsMemory();
      Name++; // Skip over 'e'.
      break;
    case 'Q': // Memory operand that is an offset from a register (it is
              // usually better to use `m' or `es' in asm statements)
    case 'Z': // Memory operand that is an indexed or indirect from a
              // register (it is usually better to use `m' or `es' in
              // asm statements)
      Info.setAllowsMemory();
      Info.setAllowsRegister();
      break;
    case 'R': // AIX TOC entry
    case 'a': // Address operand that is an indexed or indirect from a
              // register (`p' is preferable for asm statements)
    case 'S': // Constant suitable as a 64-bit mask operand
    case 'T': // Constant suitable as a 32-bit mask operand
    case 'U': // System V Release 4 small data area reference
    case 't': // AND masks that can be performed by two rldic{l, r}
              // instructions
    case 'W': // Vector constant that does not require memory
    case 'j': // Vector constant that is all zeros.
      break;
    // End FIXME.
    }
    return true;
  }
  virtual const char *getClobbers() const {
    return "";
  }
  int getEHDataRegisterNumber(unsigned RegNo) const {
    if (RegNo == 0) return 3;
    if (RegNo == 1) return 4;
    return -1;
  }
};

const Builtin::Info PPCTargetInfo::BuiltinInfo[] = {
#define BUILTIN(ID, TYPE, ATTRS) { #ID, TYPE, ATTRS, 0, ALL_LANGUAGES },
#define LIBBUILTIN(ID, TYPE, ATTRS, HEADER) { #ID, TYPE, ATTRS, HEADER,\
                                              ALL_LANGUAGES },
#include "clang/Basic/BuiltinsPPC.def"
};

  /// handleTargetFeatures - Perform initialization based on the user
/// configured set of features.
bool PPCTargetInfo::handleTargetFeatures(std::vector<std::string> &Features,
                                         DiagnosticsEngine &Diags) {
  // Remember the maximum enabled sselevel.
  for (unsigned i = 0, e = Features.size(); i !=e; ++i) {
    // Ignore disabled features.
    if (Features[i][0] == '-')
      continue;

    StringRef Feature = StringRef(Features[i]).substr(1);

    if (Feature == "vsx") {
      HasVSX = true;
      continue;
    }

    // TODO: Finish this list and add an assert that we've handled them
    // all.
  }

  return true;
}

/// PPCTargetInfo::getTargetDefines - Return a set of the PowerPC-specific
/// #defines that are not tied to a specific subtarget.
void PPCTargetInfo::getTargetDefines(const LangOptions &Opts,
                                     MacroBuilder &Builder) const {
  // Target identification.
  Builder.defineMacro("__ppc__");
  Builder.defineMacro("__PPC__");
  Builder.defineMacro("_ARCH_PPC");
  Builder.defineMacro("__powerpc__");
  Builder.defineMacro("__POWERPC__");
  if (PointerWidth == 64) {
    Builder.defineMacro("_ARCH_PPC64");
    Builder.defineMacro("__powerpc64__");
    Builder.defineMacro("__ppc64__");
    Builder.defineMacro("__PPC64__");
  }

  // Target properties.
  if (getTriple().getArch() == llvm::Triple::ppc64le) {
    Builder.defineMacro("_LITTLE_ENDIAN");
    Builder.defineMacro("__LITTLE_ENDIAN__");
  } else {
    if (getTriple().getOS() != llvm::Triple::NetBSD &&
        getTriple().getOS() != llvm::Triple::OpenBSD)
      Builder.defineMacro("_BIG_ENDIAN");
    Builder.defineMacro("__BIG_ENDIAN__");
  }

  // Subtarget options.
  Builder.defineMacro("__NATURAL_ALIGNMENT__");
  Builder.defineMacro("__REGISTER_PREFIX__", "");

  // FIXME: Should be controlled by command line option.
  if (LongDoubleWidth == 128)
    Builder.defineMacro("__LONG_DOUBLE_128__");

  if (Opts.AltiVec) {
    Builder.defineMacro("__VEC__", "10206");
    Builder.defineMacro("__ALTIVEC__");
  }

  // CPU identification.
  ArchDefineTypes defs = (ArchDefineTypes)llvm::StringSwitch<int>(CPU)
    .Case("440",   ArchDefineName)
    .Case("450",   ArchDefineName | ArchDefine440)
    .Case("601",   ArchDefineName)
    .Case("602",   ArchDefineName | ArchDefinePpcgr)
    .Case("603",   ArchDefineName | ArchDefinePpcgr)
    .Case("603e",  ArchDefineName | ArchDefine603 | ArchDefinePpcgr)
    .Case("603ev", ArchDefineName | ArchDefine603 | ArchDefinePpcgr)
    .Case("604",   ArchDefineName | ArchDefinePpcgr)
    .Case("604e",  ArchDefineName | ArchDefine604 | ArchDefinePpcgr)
    .Case("620",   ArchDefineName | ArchDefinePpcgr)
    .Case("630",   ArchDefineName | ArchDefinePpcgr)
    .Case("7400",  ArchDefineName | ArchDefinePpcgr)
    .Case("7450",  ArchDefineName | ArchDefinePpcgr)
    .Case("750",   ArchDefineName | ArchDefinePpcgr)
    .Case("970",   ArchDefineName | ArchDefinePwr4 | ArchDefinePpcgr
                     | ArchDefinePpcsq)
    .Case("a2",    ArchDefineA2)
    .Case("a2q",   ArchDefineName | ArchDefineA2 | ArchDefineA2q)
    .Case("pwr3",  ArchDefinePpcgr)
    .Case("pwr4",  ArchDefineName | ArchDefinePpcgr | ArchDefinePpcsq)
    .Case("pwr5",  ArchDefineName | ArchDefinePwr4 | ArchDefinePpcgr
                     | ArchDefinePpcsq)
    .Case("pwr5x", ArchDefineName | ArchDefinePwr5 | ArchDefinePwr4
                     | ArchDefinePpcgr | ArchDefinePpcsq)
    .Case("pwr6",  ArchDefineName | ArchDefinePwr5x | ArchDefinePwr5
                     | ArchDefinePwr4 | ArchDefinePpcgr | ArchDefinePpcsq)
    .Case("pwr6x", ArchDefineName | ArchDefinePwr6 | ArchDefinePwr5x
                     | ArchDefinePwr5 | ArchDefinePwr4 | ArchDefinePpcgr
                     | ArchDefinePpcsq)
    .Case("pwr7",  ArchDefineName | ArchDefinePwr6x | ArchDefinePwr6
                     | ArchDefinePwr5x | ArchDefinePwr5 | ArchDefinePwr4
                     | ArchDefinePwr6 | ArchDefinePpcgr | ArchDefinePpcsq)
    .Case("power3",  ArchDefinePpcgr)
    .Case("power4",  ArchDefinePwr4 | ArchDefinePpcgr | ArchDefinePpcsq)
    .Case("power5",  ArchDefinePwr5 | ArchDefinePwr4 | ArchDefinePpcgr
                       | ArchDefinePpcsq)
    .Case("power5x", ArchDefinePwr5x | ArchDefinePwr5 | ArchDefinePwr4
                       | ArchDefinePpcgr | ArchDefinePpcsq)
    .Case("power6",  ArchDefinePwr6 | ArchDefinePwr5x | ArchDefinePwr5
                       | ArchDefinePwr4 | ArchDefinePpcgr | ArchDefinePpcsq)
    .Case("power6x", ArchDefinePwr6x | ArchDefinePwr6 | ArchDefinePwr5x
                       | ArchDefinePwr5 | ArchDefinePwr4 | ArchDefinePpcgr
                       | ArchDefinePpcsq)
    .Case("power7",  ArchDefinePwr7 | ArchDefinePwr6x | ArchDefinePwr6
                       | ArchDefinePwr5x | ArchDefinePwr5 | ArchDefinePwr4
                       | ArchDefinePwr6 | ArchDefinePpcgr | ArchDefinePpcsq)
    .Default(ArchDefineNone);

  if (defs & ArchDefineName)
    Builder.defineMacro(Twine("_ARCH_", StringRef(CPU).upper()));
  if (defs & ArchDefinePpcgr)
    Builder.defineMacro("_ARCH_PPCGR");
  if (defs & ArchDefinePpcsq)
    Builder.defineMacro("_ARCH_PPCSQ");
  if (defs & ArchDefine440)
    Builder.defineMacro("_ARCH_440");
  if (defs & ArchDefine603)
    Builder.defineMacro("_ARCH_603");
  if (defs & ArchDefine604)
    Builder.defineMacro("_ARCH_604");
  if (defs & ArchDefinePwr4)
    Builder.defineMacro("_ARCH_PWR4");
  if (defs & ArchDefinePwr5)
    Builder.defineMacro("_ARCH_PWR5");
  if (defs & ArchDefinePwr5x)
    Builder.defineMacro("_ARCH_PWR5X");
  if (defs & ArchDefinePwr6)
    Builder.defineMacro("_ARCH_PWR6");
  if (defs & ArchDefinePwr6x)
    Builder.defineMacro("_ARCH_PWR6X");
  if (defs & ArchDefinePwr7)
    Builder.defineMacro("_ARCH_PWR7");
  if (defs & ArchDefineA2)
    Builder.defineMacro("_ARCH_A2");
  if (defs & ArchDefineA2q) {
    Builder.defineMacro("_ARCH_A2Q");
    Builder.defineMacro("_ARCH_QP");
  }

  if (getTriple().getVendor() == llvm::Triple::BGQ) {
    Builder.defineMacro("__bg__");
    Builder.defineMacro("__THW_BLUEGENE__");
    Builder.defineMacro("__bgq__");
    Builder.defineMacro("__TOS_BGQ__");
  }

  if (HasVSX)
    Builder.defineMacro("__VSX__");

  // FIXME: The following are not yet generated here by Clang, but are
  //        generated by GCC:
  //
  //   _SOFT_FLOAT_
  //   __RECIP_PRECISION__
  //   __APPLE_ALTIVEC__
  //   __RECIP__
  //   __RECIPF__
  //   __RSQRTE__
  //   __RSQRTEF__
  //   _SOFT_DOUBLE_
  //   __NO_LWSYNC__
  //   __HAVE_BSWAP__
  //   __LONGDOUBLE128
  //   __CMODEL_MEDIUM__
  //   __CMODEL_LARGE__
  //   _CALL_SYSV
  //   _CALL_DARWIN
  //   __NO_FPRS__
}

void PPCTargetInfo::getDefaultFeatures(llvm::StringMap<bool> &Features) const {
  Features["altivec"] = llvm::StringSwitch<bool>(CPU)
    .Case("7400", true)
    .Case("g4", true)
    .Case("7450", true)
    .Case("g4+", true)
    .Case("970", true)
    .Case("g5", true)
    .Case("pwr6", true)
    .Case("pwr7", true)
    .Case("ppc64", true)
    .Case("ppc64le", true)
    .Default(false);

  Features["qpx"] = (CPU == "a2q");
}

bool PPCTargetInfo::hasFeature(StringRef Feature) const {
  return Feature == "powerpc";
}

  
const char * const PPCTargetInfo::GCCRegNames[] = {
  "r0", "r1", "r2", "r3", "r4", "r5", "r6", "r7",
  "r8", "r9", "r10", "r11", "r12", "r13", "r14", "r15",
  "r16", "r17", "r18", "r19", "r20", "r21", "r22", "r23",
  "r24", "r25", "r26", "r27", "r28", "r29", "r30", "r31",
  "f0", "f1", "f2", "f3", "f4", "f5", "f6", "f7",
  "f8", "f9", "f10", "f11", "f12", "f13", "f14", "f15",
  "f16", "f17", "f18", "f19", "f20", "f21", "f22", "f23",
  "f24", "f25", "f26", "f27", "f28", "f29", "f30", "f31",
  "mq", "lr", "ctr", "ap",
  "cr0", "cr1", "cr2", "cr3", "cr4", "cr5", "cr6", "cr7",
  "xer",
  "v0", "v1", "v2", "v3", "v4", "v5", "v6", "v7",
  "v8", "v9", "v10", "v11", "v12", "v13", "v14", "v15",
  "v16", "v17", "v18", "v19", "v20", "v21", "v22", "v23",
  "v24", "v25", "v26", "v27", "v28", "v29", "v30", "v31",
  "vrsave", "vscr",
  "spe_acc", "spefscr",
  "sfp"
};

void PPCTargetInfo::getGCCRegNames(const char * const *&Names,
                                   unsigned &NumNames) const {
  Names = GCCRegNames;
  NumNames = llvm::array_lengthof(GCCRegNames);
}

const TargetInfo::GCCRegAlias PPCTargetInfo::GCCRegAliases[] = {
  // While some of these aliases do map to different registers
  // they still share the same register name.
  { { "0" }, "r0" },
  { { "1"}, "r1" },
  { { "2" }, "r2" },
  { { "3" }, "r3" },
  { { "4" }, "r4" },
  { { "5" }, "r5" },
  { { "6" }, "r6" },
  { { "7" }, "r7" },
  { { "8" }, "r8" },
  { { "9" }, "r9" },
  { { "10" }, "r10" },
  { { "11" }, "r11" },
  { { "12" }, "r12" },
  { { "13" }, "r13" },
  { { "14" }, "r14" },
  { { "15" }, "r15" },
  { { "16" }, "r16" },
  { { "17" }, "r17" },
  { { "18" }, "r18" },
  { { "19" }, "r19" },
  { { "20" }, "r20" },
  { { "21" }, "r21" },
  { { "22" }, "r22" },
  { { "23" }, "r23" },
  { { "24" }, "r24" },
  { { "25" }, "r25" },
  { { "26" }, "r26" },
  { { "27" }, "r27" },
  { { "28" }, "r28" },
  { { "29" }, "r29" },
  { { "30" }, "r30" },
  { { "31" }, "r31" },
  { { "fr0" }, "f0" },
  { { "fr1" }, "f1" },
  { { "fr2" }, "f2" },
  { { "fr3" }, "f3" },
  { { "fr4" }, "f4" },
  { { "fr5" }, "f5" },
  { { "fr6" }, "f6" },
  { { "fr7" }, "f7" },
  { { "fr8" }, "f8" },
  { { "fr9" }, "f9" },
  { { "fr10" }, "f10" },
  { { "fr11" }, "f11" },
  { { "fr12" }, "f12" },
  { { "fr13" }, "f13" },
  { { "fr14" }, "f14" },
  { { "fr15" }, "f15" },
  { { "fr16" }, "f16" },
  { { "fr17" }, "f17" },
  { { "fr18" }, "f18" },
  { { "fr19" }, "f19" },
  { { "fr20" }, "f20" },
  { { "fr21" }, "f21" },
  { { "fr22" }, "f22" },
  { { "fr23" }, "f23" },
  { { "fr24" }, "f24" },
  { { "fr25" }, "f25" },
  { { "fr26" }, "f26" },
  { { "fr27" }, "f27" },
  { { "fr28" }, "f28" },
  { { "fr29" }, "f29" },
  { { "fr30" }, "f30" },
  { { "fr31" }, "f31" },
  { { "cc" }, "cr0" },
};

void PPCTargetInfo::getGCCRegAliases(const GCCRegAlias *&Aliases,
                                     unsigned &NumAliases) const {
  Aliases = GCCRegAliases;
  NumAliases = llvm::array_lengthof(GCCRegAliases);
}
} // end anonymous namespace.

namespace {
class PPC32TargetInfo : public PPCTargetInfo {
public:
  PPC32TargetInfo(const llvm::Triple &Triple) : PPCTargetInfo(Triple) {
    DescriptionString = "E-p:32:32:32-i1:8:8-i8:8:8-i16:16:16-i32:32:32-"
                        "i64:64:64-f32:32:32-f64:64:64-v128:128:128-n32";

    switch (getTriple().getOS()) {
    case llvm::Triple::Linux:
    case llvm::Triple::FreeBSD:
    case llvm::Triple::NetBSD:
      SizeType = UnsignedInt;
      PtrDiffType = SignedInt;
      IntPtrType = SignedInt;
      break;
    default:
      break;
    }

    if (getTriple().getOS() == llvm::Triple::FreeBSD) {
      LongDoubleWidth = LongDoubleAlign = 64;
      LongDoubleFormat = &llvm::APFloat::IEEEdouble;
    }

    // PPC32 supports atomics up to 4 bytes.
    MaxAtomicPromoteWidth = MaxAtomicInlineWidth = 32;
  }

  virtual BuiltinVaListKind getBuiltinVaListKind() const {
    // This is the ELF definition, and is overridden by the Darwin sub-target
    return TargetInfo::PowerABIBuiltinVaList;
  }
};
} // end anonymous namespace.

// Note: ABI differences may eventually require us to have a separate
// TargetInfo for little endian.
namespace {
class PPC64TargetInfo : public PPCTargetInfo {
public:
  PPC64TargetInfo(const llvm::Triple &Triple) : PPCTargetInfo(Triple) {
    LongWidth = LongAlign = PointerWidth = PointerAlign = 64;
    IntMaxType = SignedLong;
    UIntMaxType = UnsignedLong;
    Int64Type = SignedLong;

    if (getTriple().getOS() == llvm::Triple::FreeBSD) {
      LongDoubleWidth = LongDoubleAlign = 64;
      LongDoubleFormat = &llvm::APFloat::IEEEdouble;
      DescriptionString = "E-p:64:64:64-i1:8:8-i8:8:8-i16:16:16-i32:32:32-"
                          "i64:64:64-f32:32:32-f64:64:64-"
                          "v128:128:128-n32:64";
    } else
      DescriptionString = "E-p:64:64:64-i1:8:8-i8:8:8-i16:16:16-i32:32:32-"
                          "i64:64:64-f32:32:32-f64:64:64-f128:128:128-"
                          "v128:128:128-n32:64";

    // PPC64 supports atomics up to 8 bytes.
    MaxAtomicPromoteWidth = MaxAtomicInlineWidth = 64;
  }
  virtual BuiltinVaListKind getBuiltinVaListKind() const {
    return TargetInfo::CharPtrBuiltinVaList;
  }
};
} // end anonymous namespace.


namespace {
class DarwinPPC32TargetInfo :
  public DarwinTargetInfo<PPC32TargetInfo> {
public:
  DarwinPPC32TargetInfo(const llvm::Triple &Triple)
      : DarwinTargetInfo<PPC32TargetInfo>(Triple) {
    HasAlignMac68kSupport = true;
    BoolWidth = BoolAlign = 32; //XXX support -mone-byte-bool?
    PtrDiffType = SignedInt;    // for http://llvm.org/bugs/show_bug.cgi?id=15726
    LongLongAlign = 32;
    SuitableAlign = 128;
    DescriptionString = "E-p:32:32:32-i1:8:8-i8:8:8-i16:16:16-i32:32:32-"
                        "i64:32:64-f32:32:32-f64:64:64-v128:128:128-n32";
  }
  virtual BuiltinVaListKind getBuiltinVaListKind() const {
    return TargetInfo::CharPtrBuiltinVaList;
  }
};

class DarwinPPC64TargetInfo :
  public DarwinTargetInfo<PPC64TargetInfo> {
public:
  DarwinPPC64TargetInfo(const llvm::Triple &Triple)
      : DarwinTargetInfo<PPC64TargetInfo>(Triple) {
    HasAlignMac68kSupport = true;
    SuitableAlign = 128;
    DescriptionString = "E-p:64:64:64-i1:8:8-i8:8:8-i16:16:16-i32:32:32-"
                        "i64:64:64-f32:32:32-f64:64:64-v128:128:128-n32:64";
  }
};
} // end anonymous namespace.

namespace {
  static const unsigned NVPTXAddrSpaceMap[] = {
    1,    // opencl_global
    3,    // opencl_local
    4,    // opencl_constant
    1,    // cuda_device
    4,    // cuda_constant
    3,    // cuda_shared
  };
  class NVPTXTargetInfo : public TargetInfo {
    static const char * const GCCRegNames[];
    static const Builtin::Info BuiltinInfo[];
  public:
    NVPTXTargetInfo(const llvm::Triple &Triple) : TargetInfo(Triple) {
      BigEndian = false;
      TLSSupported = false;
      LongWidth = LongAlign = 64;
      AddrSpaceMap = &NVPTXAddrSpaceMap;
      UseAddrSpaceMapMangling = true;
      // Define available target features
      // These must be defined in sorted order!
      NoAsmVariants = true;
    }
    virtual void getTargetDefines(const LangOptions &Opts,
                                  MacroBuilder &Builder) const {
      Builder.defineMacro("__PTX__");
      Builder.defineMacro("__NVPTX__");
    }
    virtual void getTargetBuiltins(const Builtin::Info *&Records,
                                   unsigned &NumRecords) const {
      Records = BuiltinInfo;
      NumRecords = clang::NVPTX::LastTSBuiltin-Builtin::FirstTSBuiltin;
    }
    virtual bool hasFeature(StringRef Feature) const {
      return Feature == "ptx" || Feature == "nvptx";
    }
    
    virtual void getGCCRegNames(const char * const *&Names,
                                unsigned &NumNames) const;
    virtual void getGCCRegAliases(const GCCRegAlias *&Aliases,
                                  unsigned &NumAliases) const {
      // No aliases.
      Aliases = 0;
      NumAliases = 0;
    }
    virtual bool validateAsmConstraint(const char *&Name,
                                       TargetInfo::ConstraintInfo &Info) const {
      switch (*Name) {
      default: return false;
      case 'c':
      case 'h':
      case 'r':
      case 'l':
      case 'f':
      case 'd':
        Info.setAllowsRegister();
        return true;
      }
    }
    virtual const char *getClobbers() const {
      // FIXME: Is this really right?
      return "";
    }
    virtual BuiltinVaListKind getBuiltinVaListKind() const {
      // FIXME: implement
      return TargetInfo::CharPtrBuiltinVaList;
    }
    virtual bool setCPU(const std::string &Name) {
      bool Valid = llvm::StringSwitch<bool>(Name)
        .Case("sm_20", true)
        .Case("sm_21", true)
        .Case("sm_30", true)
        .Case("sm_35", true)
        .Default(false);

      return Valid;
    }
  };

  const Builtin::Info NVPTXTargetInfo::BuiltinInfo[] = {
#define BUILTIN(ID, TYPE, ATTRS) { #ID, TYPE, ATTRS, 0, ALL_LANGUAGES },
#define LIBBUILTIN(ID, TYPE, ATTRS, HEADER) { #ID, TYPE, ATTRS, HEADER,\
                                              ALL_LANGUAGES },
#include "clang/Basic/BuiltinsNVPTX.def"
  };

  const char * const NVPTXTargetInfo::GCCRegNames[] = {
    "r0"
  };

  void NVPTXTargetInfo::getGCCRegNames(const char * const *&Names,
                                     unsigned &NumNames) const {
    Names = GCCRegNames;
    NumNames = llvm::array_lengthof(GCCRegNames);
  }

  class NVPTX32TargetInfo : public NVPTXTargetInfo {
  public:
    NVPTX32TargetInfo(const llvm::Triple &Triple) : NVPTXTargetInfo(Triple) {
      PointerWidth = PointerAlign = 32;
      SizeType     = PtrDiffType = IntPtrType = TargetInfo::UnsignedInt;
      DescriptionString
        = "e-p:32:32:32-i1:8:8-i8:8:8-i16:16:16-i32:32:32-i64:64:64-"
          "f32:32:32-f64:64:64-v16:16:16-v32:32:32-v64:64:64-v128:128:128-"
          "n16:32:64";
  }
  };

  class NVPTX64TargetInfo : public NVPTXTargetInfo {
  public:
    NVPTX64TargetInfo(const llvm::Triple &Triple) : NVPTXTargetInfo(Triple) {
      PointerWidth = PointerAlign = 64;
      SizeType     = PtrDiffType = IntPtrType = TargetInfo::UnsignedLongLong;
      DescriptionString
        = "e-p:64:64:64-i1:8:8-i8:8:8-i16:16:16-i32:32:32-i64:64:64-"
          "f32:32:32-f64:64:64-v16:16:16-v32:32:32-v64:64:64-v128:128:128-"
          "n16:32:64";
  }
  };
}

namespace {

static const unsigned R600AddrSpaceMap[] = {
  1,    // opencl_global
  3,    // opencl_local
  2,    // opencl_constant
  1,    // cuda_device
  2,    // cuda_constant
  3     // cuda_shared
};

static const char *DescriptionStringR600 =
  "e"
  "-p:32:32:32"
  "-i1:8:8-i8:8:8-i16:16:16-i32:32:32-i64:64:64-f32:32:32"
  "-v16:16:16-v24:32:32-v32:32:32-v48:64:64-v64:64:64-v96:128:128-v128:128:128"
  "-v192:256:256-v256:256:256-v512:512:512-v1024:1024:1024-v2048:2048:2048"
  "-n32:64";

static const char *DescriptionStringR600DoubleOps =
  "e"
  "-p:32:32:32"
  "-i1:8:8-i8:8:8-i16:16:16-i32:32:32-i64:64:64-f32:32:32-f64:64:64"
  "-v16:16:16-v24:32:32-v32:32:32-v48:64:64-v64:64:64-v96:128:128-v128:128:128"
  "-v192:256:256-v256:256:256-v512:512:512-v1024:1024:1024-v2048:2048:2048"
  "-n32:64";

static const char *DescriptionStringSI =
  "e"
  "-p:64:64:64"
  "-p3:32:32:32"
  "-i1:8:8-i8:8:8-i16:16:16-i32:32:32-i64:64:64-f32:32:32-f64:64:64"
  "-v16:16:16-v24:32:32-v32:32:32-v48:64:64-v64:64:64-v96:128:128-v128:128:128"
  "-v192:256:256-v256:256:256-v512:512:512-v1024:1024:1024-v2048:2048:2048"
  "-n32:64";

class R600TargetInfo : public TargetInfo {
  /// \brief The GPU profiles supported by the R600 target.
  enum GPUKind {
    GK_NONE,
    GK_R600,
    GK_R600_DOUBLE_OPS,
    GK_R700,
    GK_R700_DOUBLE_OPS,
    GK_EVERGREEN,
    GK_EVERGREEN_DOUBLE_OPS,
    GK_NORTHERN_ISLANDS,
    GK_CAYMAN,
    GK_SOUTHERN_ISLANDS,
    GK_SEA_ISLANDS
  } GPU;

public:
  R600TargetInfo(const llvm::Triple &Triple)
      : TargetInfo(Triple), GPU(GK_R600) {
    DescriptionString = DescriptionStringR600;
    AddrSpaceMap = &R600AddrSpaceMap;
    UseAddrSpaceMapMangling = true;
  }

  virtual const char * getClobbers() const {
    return "";
  }

  virtual void getGCCRegNames(const char * const *&Names,
                              unsigned &numNames) const  {
    Names = NULL;
    numNames = 0;
  }

  virtual void getGCCRegAliases(const GCCRegAlias *&Aliases,
                                unsigned &NumAliases) const {
    Aliases = NULL;
    NumAliases = 0;
  }

  virtual bool validateAsmConstraint(const char *&Name,
                                     TargetInfo::ConstraintInfo &info) const {
    return true;
  }

  virtual void getTargetBuiltins(const Builtin::Info *&Records,
                                 unsigned &NumRecords) const {
    Records = NULL;
    NumRecords = 0;
  }


  virtual void getTargetDefines(const LangOptions &Opts,
                                MacroBuilder &Builder) const {
    Builder.defineMacro("__R600__");
  }

  virtual BuiltinVaListKind getBuiltinVaListKind() const {
    return TargetInfo::CharPtrBuiltinVaList;
  }

  virtual bool setCPU(const std::string &Name) {
    GPU = llvm::StringSwitch<GPUKind>(Name)
      .Case("r600" ,    GK_R600)
      .Case("rv610",    GK_R600)
      .Case("rv620",    GK_R600)
      .Case("rv630",    GK_R600)
      .Case("rv635",    GK_R600)
      .Case("rs780",    GK_R600)
      .Case("rs880",    GK_R600)
      .Case("rv670",    GK_R600_DOUBLE_OPS)
      .Case("rv710",    GK_R700)
      .Case("rv730",    GK_R700)
      .Case("rv740",    GK_R700_DOUBLE_OPS)
      .Case("rv770",    GK_R700_DOUBLE_OPS)
      .Case("palm",     GK_EVERGREEN)
      .Case("cedar",    GK_EVERGREEN)
      .Case("sumo",     GK_EVERGREEN)
      .Case("sumo2",    GK_EVERGREEN)
      .Case("redwood",  GK_EVERGREEN)
      .Case("juniper",  GK_EVERGREEN)
      .Case("hemlock",  GK_EVERGREEN_DOUBLE_OPS)
      .Case("cypress",  GK_EVERGREEN_DOUBLE_OPS)
      .Case("barts",    GK_NORTHERN_ISLANDS)
      .Case("turks",    GK_NORTHERN_ISLANDS)
      .Case("caicos",   GK_NORTHERN_ISLANDS)
      .Case("cayman",   GK_CAYMAN)
      .Case("aruba",    GK_CAYMAN)
      .Case("tahiti",   GK_SOUTHERN_ISLANDS)
      .Case("pitcairn", GK_SOUTHERN_ISLANDS)
      .Case("verde",    GK_SOUTHERN_ISLANDS)
      .Case("oland",    GK_SOUTHERN_ISLANDS)
      .Case("bonaire",  GK_SEA_ISLANDS)
      .Case("kabini",   GK_SEA_ISLANDS)
      .Case("kaveri",   GK_SEA_ISLANDS)
      .Case("hawaii",   GK_SEA_ISLANDS)
      .Default(GK_NONE);

    if (GPU == GK_NONE) {
      return false;
    }

    // Set the correct data layout
    switch (GPU) {
    case GK_NONE:
    case GK_R600:
    case GK_R700:
    case GK_EVERGREEN:
    case GK_NORTHERN_ISLANDS:
      DescriptionString = DescriptionStringR600;
      break;
    case GK_R600_DOUBLE_OPS:
    case GK_R700_DOUBLE_OPS:
    case GK_EVERGREEN_DOUBLE_OPS:
    case GK_CAYMAN:
      DescriptionString = DescriptionStringR600DoubleOps;
      break;
    case GK_SOUTHERN_ISLANDS:
    case GK_SEA_ISLANDS:
      DescriptionString = DescriptionStringSI;
      break;
    }

    return true;
  }
};

} // end anonymous namespace

namespace {
// Namespace for x86 abstract base class
const Builtin::Info BuiltinInfo[] = {
#define BUILTIN(ID, TYPE, ATTRS) { #ID, TYPE, ATTRS, 0, ALL_LANGUAGES },
#define LIBBUILTIN(ID, TYPE, ATTRS, HEADER) { #ID, TYPE, ATTRS, HEADER,\
                                              ALL_LANGUAGES },
#include "clang/Basic/BuiltinsX86.def"
};

static const char* const GCCRegNames[] = {
  "ax", "dx", "cx", "bx", "si", "di", "bp", "sp",
  "st", "st(1)", "st(2)", "st(3)", "st(4)", "st(5)", "st(6)", "st(7)",
  "argp", "flags", "fpcr", "fpsr", "dirflag", "frame",
  "xmm0", "xmm1", "xmm2", "xmm3", "xmm4", "xmm5", "xmm6", "xmm7",
  "mm0", "mm1", "mm2", "mm3", "mm4", "mm5", "mm6", "mm7",
  "r8", "r9", "r10", "r11", "r12", "r13", "r14", "r15",
  "xmm8", "xmm9", "xmm10", "xmm11", "xmm12", "xmm13", "xmm14", "xmm15",
  "ymm0", "ymm1", "ymm2", "ymm3", "ymm4", "ymm5", "ymm6", "ymm7",
  "ymm8", "ymm9", "ymm10", "ymm11", "ymm12", "ymm13", "ymm14", "ymm15",
};

const TargetInfo::AddlRegName AddlRegNames[] = {
  { { "al", "ah", "eax", "rax" }, 0 },
  { { "bl", "bh", "ebx", "rbx" }, 3 },
  { { "cl", "ch", "ecx", "rcx" }, 2 },
  { { "dl", "dh", "edx", "rdx" }, 1 },
  { { "esi", "rsi" }, 4 },
  { { "edi", "rdi" }, 5 },
  { { "esp", "rsp" }, 7 },
  { { "ebp", "rbp" }, 6 },
};

// X86 target abstract base class; x86-32 and x86-64 are very close, so
// most of the implementation can be shared.
class X86TargetInfo : public TargetInfo {
  enum X86SSEEnum {
    NoSSE, SSE1, SSE2, SSE3, SSSE3, SSE41, SSE42, AVX, AVX2, AVX512F
  } SSELevel;
  enum MMX3DNowEnum {
    NoMMX3DNow, MMX, AMD3DNow, AMD3DNowAthlon
  } MMX3DNowLevel;
  enum XOPEnum {
    NoXOP,
    SSE4A,
    FMA4,
    XOP
  } XOPLevel;

  bool HasAES;
  bool HasPCLMUL;
  bool HasLZCNT;
  bool HasRDRND;
  bool HasBMI;
  bool HasBMI2;
  bool HasPOPCNT;
  bool HasRTM;
  bool HasPRFCHW;
  bool HasRDSEED;
  bool HasTBM;
  bool HasFMA;
  bool HasF16C;
  bool HasAVX512CD, HasAVX512ER, HasAVX512PF;
  bool HasSHA;
  bool HasCX16;

  /// \brief Enumeration of all of the X86 CPUs supported by Clang.
  ///
  /// Each enumeration represents a particular CPU supported by Clang. These
  /// loosely correspond to the options passed to '-march' or '-mtune' flags.
  enum CPUKind {
    CK_Generic,

    /// \name i386
    /// i386-generation processors.
    //@{
    CK_i386,
    //@}

    /// \name i486
    /// i486-generation processors.
    //@{
    CK_i486,
    CK_WinChipC6,
    CK_WinChip2,
    CK_C3,
    //@}

    /// \name i586
    /// i586-generation processors, P5 microarchitecture based.
    //@{
    CK_i586,
    CK_Pentium,
    CK_PentiumMMX,
    //@}

    /// \name i686
    /// i686-generation processors, P6 / Pentium M microarchitecture based.
    //@{
    CK_i686,
    CK_PentiumPro,
    CK_Pentium2,
    CK_Pentium3,
    CK_Pentium3M,
    CK_PentiumM,
    CK_C3_2,

    /// This enumerator is a bit odd, as GCC no longer accepts -march=yonah.
    /// Clang however has some logic to suport this.
    // FIXME: Warn, deprecate, and potentially remove this.
    CK_Yonah,
    //@}

    /// \name Netburst
    /// Netburst microarchitecture based processors.
    //@{
    CK_Pentium4,
    CK_Pentium4M,
    CK_Prescott,
    CK_Nocona,
    //@}

    /// \name Core
    /// Core microarchitecture based processors.
    //@{
    CK_Core2,

    /// This enumerator, like \see CK_Yonah, is a bit odd. It is another
    /// codename which GCC no longer accepts as an option to -march, but Clang
    /// has some logic for recognizing it.
    // FIXME: Warn, deprecate, and potentially remove this.
    CK_Penryn,
    //@}

    /// \name Atom
    /// Atom processors
    //@{
    CK_Atom,
    CK_Silvermont,
    //@}

    /// \name Nehalem
    /// Nehalem microarchitecture based processors.
    //@{
    CK_Corei7,
    CK_Corei7AVX,
    CK_CoreAVXi,
    CK_CoreAVX2,
    //@}

    /// \name Knights Landing
    /// Knights Landing processor.
    CK_KNL,

    /// \name K6
    /// K6 architecture processors.
    //@{
    CK_K6,
    CK_K6_2,
    CK_K6_3,
    //@}

    /// \name K7
    /// K7 architecture processors.
    //@{
    CK_Athlon,
    CK_AthlonThunderbird,
    CK_Athlon4,
    CK_AthlonXP,
    CK_AthlonMP,
    //@}

    /// \name K8
    /// K8 architecture processors.
    //@{
    CK_Athlon64,
    CK_Athlon64SSE3,
    CK_AthlonFX,
    CK_K8,
    CK_K8SSE3,
    CK_Opteron,
    CK_OpteronSSE3,
    CK_AMDFAM10,
    //@}

    /// \name Bobcat
    /// Bobcat architecture processors.
    //@{
    CK_BTVER1,
    CK_BTVER2,
    //@}

    /// \name Bulldozer
    /// Bulldozer architecture processors.
    //@{
    CK_BDVER1,
    CK_BDVER2,
    CK_BDVER3,
    //@}

    /// This specification is deprecated and will be removed in the future.
    /// Users should prefer \see CK_K8.
    // FIXME: Warn on this when the CPU is set to it.
    CK_x86_64,
    //@}

    /// \name Geode
    /// Geode processors.
    //@{
    CK_Geode
    //@}
  } CPU;

  enum FPMathKind {
    FP_Default,
    FP_SSE,
    FP_387
  } FPMath;

public:
  X86TargetInfo(const llvm::Triple &Triple)
      : TargetInfo(Triple), SSELevel(NoSSE), MMX3DNowLevel(NoMMX3DNow),
        XOPLevel(NoXOP), HasAES(false), HasPCLMUL(false), HasLZCNT(false),
        HasRDRND(false), HasBMI(false), HasBMI2(false), HasPOPCNT(false),
        HasRTM(false), HasPRFCHW(false), HasRDSEED(false), HasTBM(false),
        HasFMA(false), HasF16C(false), HasAVX512CD(false), HasAVX512ER(false),
        HasAVX512PF(false), HasSHA(false), HasCX16(false), CPU(CK_Generic),
        FPMath(FP_Default) {
    BigEndian = false;
    LongDoubleFormat = &llvm::APFloat::x87DoubleExtended;
  }
  virtual unsigned getFloatEvalMethod() const {
    // X87 evaluates with 80 bits "long double" precision.
    return SSELevel == NoSSE ? 2 : 0;
  }
  virtual void getTargetBuiltins(const Builtin::Info *&Records,
                                 unsigned &NumRecords) const {
    Records = BuiltinInfo;
    NumRecords = clang::X86::LastTSBuiltin-Builtin::FirstTSBuiltin;
  }
  virtual void getGCCRegNames(const char * const *&Names,
                              unsigned &NumNames) const {
    Names = GCCRegNames;
    NumNames = llvm::array_lengthof(GCCRegNames);
  }
  virtual void getGCCRegAliases(const GCCRegAlias *&Aliases,
                                unsigned &NumAliases) const {
    Aliases = 0;
    NumAliases = 0;
  }
  virtual void getGCCAddlRegNames(const AddlRegName *&Names,
                                  unsigned &NumNames) const {
    Names = AddlRegNames;
    NumNames = llvm::array_lengthof(AddlRegNames);
  }
  virtual bool validateAsmConstraint(const char *&Name,
                                     TargetInfo::ConstraintInfo &info) const;
  virtual std::string convertConstraint(const char *&Constraint) const;
  virtual const char *getClobbers() const {
    return "~{dirflag},~{fpsr},~{flags}";
  }
  virtual void getTargetDefines(const LangOptions &Opts,
                                MacroBuilder &Builder) const;
  static void setSSELevel(llvm::StringMap<bool> &Features, X86SSEEnum Level,
                          bool Enabled);
  static void setMMXLevel(llvm::StringMap<bool> &Features, MMX3DNowEnum Level,
                          bool Enabled);
  static void setXOPLevel(llvm::StringMap<bool> &Features, XOPEnum Level,
                          bool Enabled);
  virtual void setFeatureEnabled(llvm::StringMap<bool> &Features,
                                 StringRef Name, bool Enabled) const {
    setFeatureEnabledImpl(Features, Name, Enabled);
  }
  // This exists purely to cut down on the number of virtual calls in
  // getDefaultFeatures which calls this repeatedly.
  static void setFeatureEnabledImpl(llvm::StringMap<bool> &Features,
                                    StringRef Name, bool Enabled);
  virtual void getDefaultFeatures(llvm::StringMap<bool> &Features) const;
  virtual bool hasFeature(StringRef Feature) const;
  virtual bool handleTargetFeatures(std::vector<std::string> &Features,
                                    DiagnosticsEngine &Diags);
  virtual const char* getABI() const {
    if (getTriple().getArch() == llvm::Triple::x86_64 && SSELevel >= AVX)
      return "avx";
    else if (getTriple().getArch() == llvm::Triple::x86 &&
             MMX3DNowLevel == NoMMX3DNow)
      return "no-mmx";
    return "";
  }
  virtual bool setCPU(const std::string &Name) {
    CPU = llvm::StringSwitch<CPUKind>(Name)
      .Case("i386", CK_i386)
      .Case("i486", CK_i486)
      .Case("winchip-c6", CK_WinChipC6)
      .Case("winchip2", CK_WinChip2)
      .Case("c3", CK_C3)
      .Case("i586", CK_i586)
      .Case("pentium", CK_Pentium)
      .Case("pentium-mmx", CK_PentiumMMX)
      .Case("i686", CK_i686)
      .Case("pentiumpro", CK_PentiumPro)
      .Case("pentium2", CK_Pentium2)
      .Case("pentium3", CK_Pentium3)
      .Case("pentium3m", CK_Pentium3M)
      .Case("pentium-m", CK_PentiumM)
      .Case("c3-2", CK_C3_2)
      .Case("yonah", CK_Yonah)
      .Case("pentium4", CK_Pentium4)
      .Case("pentium4m", CK_Pentium4M)
      .Case("prescott", CK_Prescott)
      .Case("nocona", CK_Nocona)
      .Case("core2", CK_Core2)
      .Case("penryn", CK_Penryn)
      .Case("atom", CK_Atom)
      .Case("slm", CK_Silvermont)
      .Case("corei7", CK_Corei7)
      .Case("corei7-avx", CK_Corei7AVX)
      .Case("core-avx-i", CK_CoreAVXi)
      .Case("core-avx2", CK_CoreAVX2)
      .Case("knl", CK_KNL)
      .Case("k6", CK_K6)
      .Case("k6-2", CK_K6_2)
      .Case("k6-3", CK_K6_3)
      .Case("athlon", CK_Athlon)
      .Case("athlon-tbird", CK_AthlonThunderbird)
      .Case("athlon-4", CK_Athlon4)
      .Case("athlon-xp", CK_AthlonXP)
      .Case("athlon-mp", CK_AthlonMP)
      .Case("athlon64", CK_Athlon64)
      .Case("athlon64-sse3", CK_Athlon64SSE3)
      .Case("athlon-fx", CK_AthlonFX)
      .Case("k8", CK_K8)
      .Case("k8-sse3", CK_K8SSE3)
      .Case("opteron", CK_Opteron)
      .Case("opteron-sse3", CK_OpteronSSE3)
      .Case("amdfam10", CK_AMDFAM10)
      .Case("btver1", CK_BTVER1)
      .Case("btver2", CK_BTVER2)
      .Case("bdver1", CK_BDVER1)
      .Case("bdver2", CK_BDVER2)
      .Case("bdver3", CK_BDVER3)
      .Case("x86-64", CK_x86_64)
      .Case("geode", CK_Geode)
      .Default(CK_Generic);

    // Perform any per-CPU checks necessary to determine if this CPU is
    // acceptable.
    // FIXME: This results in terrible diagnostics. Clang just says the CPU is
    // invalid without explaining *why*.
    switch (CPU) {
    case CK_Generic:
      // No processor selected!
      return false;

    case CK_i386:
    case CK_i486:
    case CK_WinChipC6:
    case CK_WinChip2:
    case CK_C3:
    case CK_i586:
    case CK_Pentium:
    case CK_PentiumMMX:
    case CK_i686:
    case CK_PentiumPro:
    case CK_Pentium2:
    case CK_Pentium3:
    case CK_Pentium3M:
    case CK_PentiumM:
    case CK_Yonah:
    case CK_C3_2:
    case CK_Pentium4:
    case CK_Pentium4M:
    case CK_Prescott:
    case CK_K6:
    case CK_K6_2:
    case CK_K6_3:
    case CK_Athlon:
    case CK_AthlonThunderbird:
    case CK_Athlon4:
    case CK_AthlonXP:
    case CK_AthlonMP:
    case CK_Geode:
      // Only accept certain architectures when compiling in 32-bit mode.
      if (getTriple().getArch() != llvm::Triple::x86)
        return false;

      // Fallthrough
    case CK_Nocona:
    case CK_Core2:
    case CK_Penryn:
    case CK_Atom:
    case CK_Silvermont:
    case CK_Corei7:
    case CK_Corei7AVX:
    case CK_CoreAVXi:
    case CK_CoreAVX2:
    case CK_KNL:
    case CK_Athlon64:
    case CK_Athlon64SSE3:
    case CK_AthlonFX:
    case CK_K8:
    case CK_K8SSE3:
    case CK_Opteron:
    case CK_OpteronSSE3:
    case CK_AMDFAM10:
    case CK_BTVER1:
    case CK_BTVER2:
    case CK_BDVER1:
    case CK_BDVER2:
    case CK_BDVER3:
    case CK_x86_64:
      return true;
    }
    llvm_unreachable("Unhandled CPU kind");
  }

  virtual bool setFPMath(StringRef Name);

  virtual CallingConvCheckResult checkCallingConvention(CallingConv CC) const {
    // We accept all non-ARM calling conventions
    return (CC == CC_X86ThisCall ||
            CC == CC_X86FastCall ||
            CC == CC_X86StdCall || 
            CC == CC_C || 
            CC == CC_X86Pascal ||
            CC == CC_IntelOclBicc) ? CCCR_OK : CCCR_Warning;
  }

  virtual CallingConv getDefaultCallingConv(CallingConvMethodType MT) const {
    return MT == CCMT_Member ? CC_X86ThisCall : CC_C;
  }
};

bool X86TargetInfo::setFPMath(StringRef Name) {
  if (Name == "387") {
    FPMath = FP_387;
    return true;
  }
  if (Name == "sse") {
    FPMath = FP_SSE;
    return true;
  }
  return false;
}

void X86TargetInfo::getDefaultFeatures(llvm::StringMap<bool> &Features) const {
  // FIXME: This *really* should not be here.

  // X86_64 always has SSE2.
  if (getTriple().getArch() == llvm::Triple::x86_64)
    setFeatureEnabledImpl(Features, "sse2", true);

  switch (CPU) {
  case CK_Generic:
  case CK_i386:
  case CK_i486:
  case CK_i586:
  case CK_Pentium:
  case CK_i686:
  case CK_PentiumPro:
    break;
  case CK_PentiumMMX:
  case CK_Pentium2:
    setFeatureEnabledImpl(Features, "mmx", true);
    break;
  case CK_Pentium3:
  case CK_Pentium3M:
    setFeatureEnabledImpl(Features, "sse", true);
    break;
  case CK_PentiumM:
  case CK_Pentium4:
  case CK_Pentium4M:
  case CK_x86_64:
    setFeatureEnabledImpl(Features, "sse2", true);
    break;
  case CK_Yonah:
  case CK_Prescott:
  case CK_Nocona:
    setFeatureEnabledImpl(Features, "sse3", true);
    setFeatureEnabledImpl(Features, "cx16", true);
    break;
  case CK_Core2:
    setFeatureEnabledImpl(Features, "ssse3", true);
    setFeatureEnabledImpl(Features, "cx16", true);
    break;
  case CK_Penryn:
    setFeatureEnabledImpl(Features, "sse4.1", true);
    setFeatureEnabledImpl(Features, "cx16", true);
    break;
  case CK_Atom:
    setFeatureEnabledImpl(Features, "ssse3", true);
    setFeatureEnabledImpl(Features, "cx16", true);
    break;
  case CK_Silvermont:
    setFeatureEnabledImpl(Features, "sse4.2", true);
    setFeatureEnabledImpl(Features, "aes", true);
    setFeatureEnabledImpl(Features, "cx16", true);
    setFeatureEnabledImpl(Features, "pclmul", true);
    break;
  case CK_Corei7:
    setFeatureEnabledImpl(Features, "sse4.2", true);
    setFeatureEnabledImpl(Features, "cx16", true);
    break;
  case CK_Corei7AVX:
    setFeatureEnabledImpl(Features, "avx", true);
    setFeatureEnabledImpl(Features, "aes", true);
    setFeatureEnabledImpl(Features, "cx16", true);
    setFeatureEnabledImpl(Features, "pclmul", true);
    break;
  case CK_CoreAVXi:
    setFeatureEnabledImpl(Features, "avx", true);
    setFeatureEnabledImpl(Features, "aes", true);
    setFeatureEnabledImpl(Features, "pclmul", true);
    setFeatureEnabledImpl(Features, "rdrnd", true);
    setFeatureEnabledImpl(Features, "f16c", true);
    break;
  case CK_CoreAVX2:
    setFeatureEnabledImpl(Features, "avx2", true);
    setFeatureEnabledImpl(Features, "aes", true);
    setFeatureEnabledImpl(Features, "pclmul", true);
    setFeatureEnabledImpl(Features, "lzcnt", true);
    setFeatureEnabledImpl(Features, "rdrnd", true);
    setFeatureEnabledImpl(Features, "f16c", true);
    setFeatureEnabledImpl(Features, "bmi", true);
    setFeatureEnabledImpl(Features, "bmi2", true);
    setFeatureEnabledImpl(Features, "rtm", true);
    setFeatureEnabledImpl(Features, "fma", true);
    setFeatureEnabledImpl(Features, "cx16", true);
    break;
  case CK_KNL:
    setFeatureEnabledImpl(Features, "avx512f", true);
    setFeatureEnabledImpl(Features, "avx512cd", true);
    setFeatureEnabledImpl(Features, "avx512er", true);
    setFeatureEnabledImpl(Features, "avx512pf", true);
    setFeatureEnabledImpl(Features, "aes", true);
    setFeatureEnabledImpl(Features, "pclmul", true);
    setFeatureEnabledImpl(Features, "lzcnt", true);
    setFeatureEnabledImpl(Features, "rdrnd", true);
    setFeatureEnabledImpl(Features, "f16c", true);
    setFeatureEnabledImpl(Features, "bmi", true);
    setFeatureEnabledImpl(Features, "bmi2", true);
    setFeatureEnabledImpl(Features, "rtm", true);
    setFeatureEnabledImpl(Features, "fma", true);
    break;
  case CK_K6:
  case CK_WinChipC6:
    setFeatureEnabledImpl(Features, "mmx", true);
    break;
  case CK_K6_2:
  case CK_K6_3:
  case CK_WinChip2:
  case CK_C3:
    setFeatureEnabledImpl(Features, "3dnow", true);
    break;
  case CK_Athlon:
  case CK_AthlonThunderbird:
  case CK_Geode:
    setFeatureEnabledImpl(Features, "3dnowa", true);
    break;
  case CK_Athlon4:
  case CK_AthlonXP:
  case CK_AthlonMP:
    setFeatureEnabledImpl(Features, "sse", true);
    setFeatureEnabledImpl(Features, "3dnowa", true);
    break;
  case CK_K8:
  case CK_Opteron:
  case CK_Athlon64:
  case CK_AthlonFX:
    setFeatureEnabledImpl(Features, "sse2", true);
    setFeatureEnabledImpl(Features, "3dnowa", true);
    break;
  case CK_K8SSE3:
  case CK_OpteronSSE3:
  case CK_Athlon64SSE3:
    setFeatureEnabledImpl(Features, "sse3", true);
    setFeatureEnabledImpl(Features, "3dnowa", true);
    break;
  case CK_AMDFAM10:
    setFeatureEnabledImpl(Features, "sse3", true);
    setFeatureEnabledImpl(Features, "sse4a", true);
    setFeatureEnabledImpl(Features, "3dnowa", true);
    setFeatureEnabledImpl(Features, "lzcnt", true);
    setFeatureEnabledImpl(Features, "popcnt", true);
    break;
  case CK_BTVER1:
    setFeatureEnabledImpl(Features, "ssse3", true);
    setFeatureEnabledImpl(Features, "sse4a", true);
    setFeatureEnabledImpl(Features, "cx16", true);
    setFeatureEnabledImpl(Features, "lzcnt", true);
    setFeatureEnabledImpl(Features, "popcnt", true);
    setFeatureEnabledImpl(Features, "prfchw", true);
    break;
  case CK_BTVER2:
    setFeatureEnabledImpl(Features, "avx", true);
    setFeatureEnabledImpl(Features, "sse4a", true);
    setFeatureEnabledImpl(Features, "lzcnt", true);
    setFeatureEnabledImpl(Features, "aes", true);
    setFeatureEnabledImpl(Features, "pclmul", true);
    setFeatureEnabledImpl(Features, "prfchw", true);
    setFeatureEnabledImpl(Features, "bmi", true);
    setFeatureEnabledImpl(Features, "f16c", true);
    setFeatureEnabledImpl(Features, "cx16", true);
    break;
  case CK_BDVER1:
    setFeatureEnabledImpl(Features, "xop", true);
    setFeatureEnabledImpl(Features, "lzcnt", true);
    setFeatureEnabledImpl(Features, "aes", true);
    setFeatureEnabledImpl(Features, "pclmul", true);
    setFeatureEnabledImpl(Features, "prfchw", true);
    setFeatureEnabledImpl(Features, "cx16", true);
    break;
  case CK_BDVER2:
  case CK_BDVER3:
    setFeatureEnabledImpl(Features, "xop", true);
    setFeatureEnabledImpl(Features, "lzcnt", true);
    setFeatureEnabledImpl(Features, "aes", true);
    setFeatureEnabledImpl(Features, "pclmul", true);
    setFeatureEnabledImpl(Features, "prfchw", true);
    setFeatureEnabledImpl(Features, "bmi", true);
    setFeatureEnabledImpl(Features, "fma", true);
    setFeatureEnabledImpl(Features, "f16c", true);
    setFeatureEnabledImpl(Features, "tbm", true);
    setFeatureEnabledImpl(Features, "cx16", true);
    break;
  case CK_C3_2:
    setFeatureEnabledImpl(Features, "sse", true);
    break;
  }
}

void X86TargetInfo::setSSELevel(llvm::StringMap<bool> &Features,
                                X86SSEEnum Level, bool Enabled) {
  if (Enabled) {
    switch (Level) {
    case AVX512F:
      Features["avx512f"] = true;
    case AVX2:
      Features["avx2"] = true;
    case AVX:
      Features["avx"] = true;
    case SSE42:
      Features["sse4.2"] = true;
    case SSE41:
      Features["sse4.1"] = true;
    case SSSE3:
      Features["ssse3"] = true;
    case SSE3:
      Features["sse3"] = true;
    case SSE2:
      Features["sse2"] = true;
    case SSE1:
      Features["sse"] = true;
    case NoSSE:
      break;
    }
    return;
  }

  switch (Level) {
  case NoSSE:
  case SSE1:
    Features["sse"] = false;
  case SSE2:
    Features["sse2"] = Features["pclmul"] = Features["aes"] =
      Features["sha"] = false;
  case SSE3:
    Features["sse3"] = false;
    setXOPLevel(Features, NoXOP, false);
  case SSSE3:
    Features["ssse3"] = false;
  case SSE41:
    Features["sse4.1"] = false;
  case SSE42:
    Features["sse4.2"] = false;
  case AVX:
    Features["fma"] = Features["avx"] = Features["f16c"] = false;
    setXOPLevel(Features, FMA4, false);
  case AVX2:
    Features["avx2"] = false;
  case AVX512F:
    Features["avx512f"] = Features["avx512cd"] = Features["avx512er"] =
      Features["avx512pf"] = false;
  }
}

void X86TargetInfo::setMMXLevel(llvm::StringMap<bool> &Features,
                                MMX3DNowEnum Level, bool Enabled) {
  if (Enabled) {
    switch (Level) {
    case AMD3DNowAthlon:
      Features["3dnowa"] = true;
    case AMD3DNow:
      Features["3dnow"] = true;
    case MMX:
      Features["mmx"] = true;
    case NoMMX3DNow:
      break;
    }
    return;
  }

  switch (Level) {
  case NoMMX3DNow:
  case MMX:
    Features["mmx"] = false;
  case AMD3DNow:
    Features["3dnow"] = false;
  case AMD3DNowAthlon:
    Features["3dnowa"] = false;
  }
}

void X86TargetInfo::setXOPLevel(llvm::StringMap<bool> &Features, XOPEnum Level,
                                bool Enabled) {
  if (Enabled) {
    switch (Level) {
    case XOP:
      Features["xop"] = true;
    case FMA4:
      Features["fma4"] = true;
      setSSELevel(Features, AVX, true);
    case SSE4A:
      Features["sse4a"] = true;
      setSSELevel(Features, SSE3, true);
    case NoXOP:
      break;
    }
    return;
  }

  switch (Level) {
  case NoXOP:
  case SSE4A:
    Features["sse4a"] = false;
  case FMA4:
    Features["fma4"] = false;
  case XOP:
    Features["xop"] = false;
  }
}

void X86TargetInfo::setFeatureEnabledImpl(llvm::StringMap<bool> &Features,
                                          StringRef Name, bool Enabled) {
  // FIXME: This *really* should not be here.  We need some way of translating
  // options into llvm subtarget features.
  if (Name == "sse4")
    Name = "sse4.2";

  Features[Name] = Enabled;

  if (Name == "mmx") {
    setMMXLevel(Features, MMX, Enabled);
  } else if (Name == "sse") {
    setSSELevel(Features, SSE1, Enabled);
  } else if (Name == "sse2") {
    setSSELevel(Features, SSE2, Enabled);
  } else if (Name == "sse3") {
    setSSELevel(Features, SSE3, Enabled);
  } else if (Name == "ssse3") {
    setSSELevel(Features, SSSE3, Enabled);
  } else if (Name == "sse4.2") {
    setSSELevel(Features, SSE42, Enabled);
  } else if (Name == "sse4.1") {
    setSSELevel(Features, SSE41, Enabled);
  } else if (Name == "3dnow") {
    setMMXLevel(Features, AMD3DNow, Enabled);
  } else if (Name == "3dnowa") {
    setMMXLevel(Features, AMD3DNowAthlon, Enabled);
  } else if (Name == "aes") {
    if (Enabled)
      setSSELevel(Features, SSE2, Enabled);
  } else if (Name == "pclmul") {
    if (Enabled)
      setSSELevel(Features, SSE2, Enabled);
  } else if (Name == "avx") {
    setSSELevel(Features, AVX, Enabled);
  } else if (Name == "avx2") {
    setSSELevel(Features, AVX2, Enabled);
  } else if (Name == "avx512f") {
    setSSELevel(Features, AVX512F, Enabled);
  } else if (Name == "avx512cd" || Name == "avx512er" || Name == "avx512pf") {
    if (Enabled)
      setSSELevel(Features, AVX512F, Enabled);
  } else if (Name == "fma") {
    if (Enabled)
      setSSELevel(Features, AVX, Enabled);
  } else if (Name == "fma4") {
    setXOPLevel(Features, FMA4, Enabled);
  } else if (Name == "xop") {
    setXOPLevel(Features, XOP, Enabled);
  } else if (Name == "sse4a") {
    setXOPLevel(Features, SSE4A, Enabled);
  } else if (Name == "f16c") {
    if (Enabled)
      setSSELevel(Features, AVX, Enabled);
  } else if (Name == "sha") {
    if (Enabled)
      setSSELevel(Features, SSE2, Enabled);
  }
}

/// handleTargetFeatures - Perform initialization based on the user
/// configured set of features.
bool X86TargetInfo::handleTargetFeatures(std::vector<std::string> &Features,
                                         DiagnosticsEngine &Diags) {
  // Remember the maximum enabled sselevel.
  for (unsigned i = 0, e = Features.size(); i !=e; ++i) {
    // Ignore disabled features.
    if (Features[i][0] == '-')
      continue;

    StringRef Feature = StringRef(Features[i]).substr(1);

    if (Feature == "aes") {
      HasAES = true;
      continue;
    }

    if (Feature == "pclmul") {
      HasPCLMUL = true;
      continue;
    }

    if (Feature == "lzcnt") {
      HasLZCNT = true;
      continue;
    }

    if (Feature == "rdrnd") {
      HasRDRND = true;
      continue;
    }

    if (Feature == "bmi") {
      HasBMI = true;
      continue;
    }

    if (Feature == "bmi2") {
      HasBMI2 = true;
      continue;
    }

    if (Feature == "popcnt") {
      HasPOPCNT = true;
      continue;
    }

    if (Feature == "rtm") {
      HasRTM = true;
      continue;
    }

    if (Feature == "prfchw") {
      HasPRFCHW = true;
      continue;
    }

    if (Feature == "rdseed") {
      HasRDSEED = true;
      continue;
    }

    if (Feature == "tbm") {
      HasTBM = true;
      continue;
    }

    if (Feature == "fma") {
      HasFMA = true;
      continue;
    }

    if (Feature == "f16c") {
      HasF16C = true;
      continue;
    }

    if (Feature == "avx512cd") {
      HasAVX512CD = true;
      continue;
    }

    if (Feature == "avx512er") {
      HasAVX512ER = true;
      continue;
    }

    if (Feature == "avx512pf") {
      HasAVX512PF = true;
      continue;
    }

    if (Feature == "sha") {
      HasSHA = true;
      continue;
    }

    if (Feature == "cx16") {
      HasCX16 = true;
      continue;
    }

    assert(Features[i][0] == '+' && "Invalid target feature!");
    X86SSEEnum Level = llvm::StringSwitch<X86SSEEnum>(Feature)
      .Case("avx512f", AVX512F)
      .Case("avx2", AVX2)
      .Case("avx", AVX)
      .Case("sse4.2", SSE42)
      .Case("sse4.1", SSE41)
      .Case("ssse3", SSSE3)
      .Case("sse3", SSE3)
      .Case("sse2", SSE2)
      .Case("sse", SSE1)
      .Default(NoSSE);
    SSELevel = std::max(SSELevel, Level);

    MMX3DNowEnum ThreeDNowLevel =
      llvm::StringSwitch<MMX3DNowEnum>(Feature)
        .Case("3dnowa", AMD3DNowAthlon)
        .Case("3dnow", AMD3DNow)
        .Case("mmx", MMX)
        .Default(NoMMX3DNow);
    MMX3DNowLevel = std::max(MMX3DNowLevel, ThreeDNowLevel);

    XOPEnum XLevel = llvm::StringSwitch<XOPEnum>(Feature)
        .Case("xop", XOP)
        .Case("fma4", FMA4)
        .Case("sse4a", SSE4A)
        .Default(NoXOP);
    XOPLevel = std::max(XOPLevel, XLevel);
  }

  // Enable popcnt if sse4.2 is enabled and popcnt is not explicitly disabled.
  // Can't do this earlier because we need to be able to explicitly enable
  // popcnt and still disable sse4.2.
  if (!HasPOPCNT && SSELevel >= SSE42 &&
      std::find(Features.begin(), Features.end(), "-popcnt") == Features.end()){
    HasPOPCNT = true;
    Features.push_back("+popcnt");
  }

  // Enable prfchw if 3DNow! is enabled and prfchw is not explicitly disabled.
  if (!HasPRFCHW && MMX3DNowLevel >= AMD3DNow &&
      std::find(Features.begin(), Features.end(), "-prfchw") == Features.end()){
    HasPRFCHW = true;
    Features.push_back("+prfchw");
  }

  // LLVM doesn't have a separate switch for fpmath, so only accept it if it
  // matches the selected sse level.
  if (FPMath == FP_SSE && SSELevel < SSE1) {
    Diags.Report(diag::err_target_unsupported_fpmath) << "sse";
    return false;
  } else if (FPMath == FP_387 && SSELevel >= SSE1) {
    Diags.Report(diag::err_target_unsupported_fpmath) << "387";
    return false;
  }

  // Don't tell the backend if we're turning off mmx; it will end up disabling
  // SSE, which we don't want.
  // Additionally, if SSE is enabled and mmx is not explicitly disabled,
  // then enable MMX.
  std::vector<std::string>::iterator it;
  it = std::find(Features.begin(), Features.end(), "-mmx");
  if (it != Features.end())
    Features.erase(it);
  else if (SSELevel > NoSSE)
    MMX3DNowLevel = std::max(MMX3DNowLevel, MMX);
  return true;
}

/// X86TargetInfo::getTargetDefines - Return the set of the X86-specific macro
/// definitions for this particular subtarget.
void X86TargetInfo::getTargetDefines(const LangOptions &Opts,
                                     MacroBuilder &Builder) const {
  // Target identification.
  if (getTriple().getArch() == llvm::Triple::x86_64) {
    Builder.defineMacro("__amd64__");
    Builder.defineMacro("__amd64");
    Builder.defineMacro("__x86_64");
    Builder.defineMacro("__x86_64__");
  } else {
    DefineStd(Builder, "i386", Opts);
  }

  // Subtarget options.
  // FIXME: We are hard-coding the tune parameters based on the CPU, but they
  // truly should be based on -mtune options.
  switch (CPU) {
  case CK_Generic:
    break;
  case CK_i386:
    // The rest are coming from the i386 define above.
    Builder.defineMacro("__tune_i386__");
    break;
  case CK_i486:
  case CK_WinChipC6:
  case CK_WinChip2:
  case CK_C3:
    defineCPUMacros(Builder, "i486");
    break;
  case CK_PentiumMMX:
    Builder.defineMacro("__pentium_mmx__");
    Builder.defineMacro("__tune_pentium_mmx__");
    // Fallthrough
  case CK_i586:
  case CK_Pentium:
    defineCPUMacros(Builder, "i586");
    defineCPUMacros(Builder, "pentium");
    break;
  case CK_Pentium3:
  case CK_Pentium3M:
  case CK_PentiumM:
    Builder.defineMacro("__tune_pentium3__");
    // Fallthrough
  case CK_Pentium2:
  case CK_C3_2:
    Builder.defineMacro("__tune_pentium2__");
    // Fallthrough
  case CK_PentiumPro:
    Builder.defineMacro("__tune_i686__");
    Builder.defineMacro("__tune_pentiumpro__");
    // Fallthrough
  case CK_i686:
    Builder.defineMacro("__i686");
    Builder.defineMacro("__i686__");
    // Strangely, __tune_i686__ isn't defined by GCC when CPU == i686.
    Builder.defineMacro("__pentiumpro");
    Builder.defineMacro("__pentiumpro__");
    break;
  case CK_Pentium4:
  case CK_Pentium4M:
    defineCPUMacros(Builder, "pentium4");
    break;
  case CK_Yonah:
  case CK_Prescott:
  case CK_Nocona:
    defineCPUMacros(Builder, "nocona");
    break;
  case CK_Core2:
  case CK_Penryn:
    defineCPUMacros(Builder, "core2");
    break;
  case CK_Atom:
    defineCPUMacros(Builder, "atom");
    break;
  case CK_Silvermont:
    defineCPUMacros(Builder, "slm");
    break;
  case CK_Corei7:
  case CK_Corei7AVX:
  case CK_CoreAVXi:
  case CK_CoreAVX2:
    defineCPUMacros(Builder, "corei7");
    break;
  case CK_KNL:
    defineCPUMacros(Builder, "knl");
    break;
  case CK_K6_2:
    Builder.defineMacro("__k6_2__");
    Builder.defineMacro("__tune_k6_2__");
    // Fallthrough
  case CK_K6_3:
    if (CPU != CK_K6_2) {  // In case of fallthrough
      // FIXME: GCC may be enabling these in cases where some other k6
      // architecture is specified but -m3dnow is explicitly provided. The
      // exact semantics need to be determined and emulated here.
      Builder.defineMacro("__k6_3__");
      Builder.defineMacro("__tune_k6_3__");
    }
    // Fallthrough
  case CK_K6:
    defineCPUMacros(Builder, "k6");
    break;
  case CK_Athlon:
  case CK_AthlonThunderbird:
  case CK_Athlon4:
  case CK_AthlonXP:
  case CK_AthlonMP:
    defineCPUMacros(Builder, "athlon");
    if (SSELevel != NoSSE) {
      Builder.defineMacro("__athlon_sse__");
      Builder.defineMacro("__tune_athlon_sse__");
    }
    break;
  case CK_K8:
  case CK_K8SSE3:
  case CK_x86_64:
  case CK_Opteron:
  case CK_OpteronSSE3:
  case CK_Athlon64:
  case CK_Athlon64SSE3:
  case CK_AthlonFX:
    defineCPUMacros(Builder, "k8");
    break;
  case CK_AMDFAM10:
    defineCPUMacros(Builder, "amdfam10");
    break;
  case CK_BTVER1:
    defineCPUMacros(Builder, "btver1");
    break;
  case CK_BTVER2:
    defineCPUMacros(Builder, "btver2");
    break;
  case CK_BDVER1:
    defineCPUMacros(Builder, "bdver1");
    break;
  case CK_BDVER2:
    defineCPUMacros(Builder, "bdver2");
    break;
  case CK_BDVER3:
    defineCPUMacros(Builder, "bdver3");
    break;
  case CK_Geode:
    defineCPUMacros(Builder, "geode");
    break;
  }

  // Target properties.
  Builder.defineMacro("__LITTLE_ENDIAN__");
  Builder.defineMacro("__REGISTER_PREFIX__", "");

  // Define __NO_MATH_INLINES on linux/x86 so that we don't get inline
  // functions in glibc header files that use FP Stack inline asm which the
  // backend can't deal with (PR879).
  Builder.defineMacro("__NO_MATH_INLINES");

  if (HasAES)
    Builder.defineMacro("__AES__");

  if (HasPCLMUL)
    Builder.defineMacro("__PCLMUL__");

  if (HasLZCNT)
    Builder.defineMacro("__LZCNT__");

  if (HasRDRND)
    Builder.defineMacro("__RDRND__");

  if (HasBMI)
    Builder.defineMacro("__BMI__");

  if (HasBMI2)
    Builder.defineMacro("__BMI2__");

  if (HasPOPCNT)
    Builder.defineMacro("__POPCNT__");

  if (HasRTM)
    Builder.defineMacro("__RTM__");

  if (HasPRFCHW)
    Builder.defineMacro("__PRFCHW__");

  if (HasRDSEED)
    Builder.defineMacro("__RDSEED__");

  if (HasTBM)
    Builder.defineMacro("__TBM__");

  switch (XOPLevel) {
  case XOP:
    Builder.defineMacro("__XOP__");
  case FMA4:
    Builder.defineMacro("__FMA4__");
  case SSE4A:
    Builder.defineMacro("__SSE4A__");
  case NoXOP:
    break;
  }

  if (HasFMA)
    Builder.defineMacro("__FMA__");

  if (HasF16C)
    Builder.defineMacro("__F16C__");

  if (HasAVX512CD)
    Builder.defineMacro("__AVX512CD__");
  if (HasAVX512ER)
    Builder.defineMacro("__AVX512ER__");
  if (HasAVX512PF)
    Builder.defineMacro("__AVX512PF__");

  if (HasSHA)
    Builder.defineMacro("__SHA__");

  if (HasCX16)
    Builder.defineMacro("__GCC_HAVE_SYNC_COMPARE_AND_SWAP_16");

  // Each case falls through to the previous one here.
  switch (SSELevel) {
  case AVX512F:
    Builder.defineMacro("__AVX512F__");
  case AVX2:
    Builder.defineMacro("__AVX2__");
  case AVX:
    Builder.defineMacro("__AVX__");
  case SSE42:
    Builder.defineMacro("__SSE4_2__");
  case SSE41:
    Builder.defineMacro("__SSE4_1__");
  case SSSE3:
    Builder.defineMacro("__SSSE3__");
  case SSE3:
    Builder.defineMacro("__SSE3__");
  case SSE2:
    Builder.defineMacro("__SSE2__");
    Builder.defineMacro("__SSE2_MATH__");  // -mfp-math=sse always implied.
  case SSE1:
    Builder.defineMacro("__SSE__");
    Builder.defineMacro("__SSE_MATH__");   // -mfp-math=sse always implied.
  case NoSSE:
    break;
  }

  if (Opts.MicrosoftExt && getTriple().getArch() == llvm::Triple::x86) {
    switch (SSELevel) {
    case AVX512F:
    case AVX2:
    case AVX:
    case SSE42:
    case SSE41:
    case SSSE3:
    case SSE3:
    case SSE2:
      Builder.defineMacro("_M_IX86_FP", Twine(2));
      break;
    case SSE1:
      Builder.defineMacro("_M_IX86_FP", Twine(1));
      break;
    default:
      Builder.defineMacro("_M_IX86_FP", Twine(0));
    }
  }

  // Each case falls through to the previous one here.
  switch (MMX3DNowLevel) {
  case AMD3DNowAthlon:
    Builder.defineMacro("__3dNOW_A__");
  case AMD3DNow:
    Builder.defineMacro("__3dNOW__");
  case MMX:
    Builder.defineMacro("__MMX__");
  case NoMMX3DNow:
    break;
  }

  if (CPU >= CK_i486) {
    Builder.defineMacro("__GCC_HAVE_SYNC_COMPARE_AND_SWAP_1");
    Builder.defineMacro("__GCC_HAVE_SYNC_COMPARE_AND_SWAP_2");
    Builder.defineMacro("__GCC_HAVE_SYNC_COMPARE_AND_SWAP_4");
  }
  if (CPU >= CK_i586)
    Builder.defineMacro("__GCC_HAVE_SYNC_COMPARE_AND_SWAP_8");
}

bool X86TargetInfo::hasFeature(StringRef Feature) const {
  return llvm::StringSwitch<bool>(Feature)
      .Case("aes", HasAES)
      .Case("avx", SSELevel >= AVX)
      .Case("avx2", SSELevel >= AVX2)
      .Case("avx512f", SSELevel >= AVX512F)
      .Case("avx512cd", HasAVX512CD)
      .Case("avx512er", HasAVX512ER)
      .Case("avx512pf", HasAVX512PF)
      .Case("bmi", HasBMI)
      .Case("bmi2", HasBMI2)
      .Case("cx16", HasCX16)
      .Case("f16c", HasF16C)
      .Case("fma", HasFMA)
      .Case("fma4", XOPLevel >= FMA4)
      .Case("tbm", HasTBM)
      .Case("lzcnt", HasLZCNT)
      .Case("rdrnd", HasRDRND)
      .Case("mm3dnow", MMX3DNowLevel >= AMD3DNow)
      .Case("mm3dnowa", MMX3DNowLevel >= AMD3DNowAthlon)
      .Case("mmx", MMX3DNowLevel >= MMX)
      .Case("pclmul", HasPCLMUL)
      .Case("popcnt", HasPOPCNT)
      .Case("rtm", HasRTM)
      .Case("prfchw", HasPRFCHW)
      .Case("rdseed", HasRDSEED)
      .Case("sha", HasSHA)
      .Case("sse", SSELevel >= SSE1)
      .Case("sse2", SSELevel >= SSE2)
      .Case("sse3", SSELevel >= SSE3)
      .Case("ssse3", SSELevel >= SSSE3)
      .Case("sse4.1", SSELevel >= SSE41)
      .Case("sse4.2", SSELevel >= SSE42)
      .Case("sse4a", XOPLevel >= SSE4A)
      .Case("x86", true)
      .Case("x86_32", getTriple().getArch() == llvm::Triple::x86)
      .Case("x86_64", getTriple().getArch() == llvm::Triple::x86_64)
      .Case("xop", XOPLevel >= XOP)
      .Default(false);
}

bool
X86TargetInfo::validateAsmConstraint(const char *&Name,
                                     TargetInfo::ConstraintInfo &Info) const {
  switch (*Name) {
  default: return false;
  case 'Y': // first letter of a pair:
    switch (*(Name+1)) {
    default: return false;
    case '0':  // First SSE register.
    case 't':  // Any SSE register, when SSE2 is enabled.
    case 'i':  // Any SSE register, when SSE2 and inter-unit moves enabled.
    case 'm':  // any MMX register, when inter-unit moves enabled.
      break;   // falls through to setAllowsRegister.
  }
  case 'a': // eax.
  case 'b': // ebx.
  case 'c': // ecx.
  case 'd': // edx.
  case 'S': // esi.
  case 'D': // edi.
  case 'A': // edx:eax.
  case 'f': // any x87 floating point stack register.
  case 't': // top of floating point stack.
  case 'u': // second from top of floating point stack.
  case 'q': // Any register accessible as [r]l: a, b, c, and d.
  case 'y': // Any MMX register.
  case 'x': // Any SSE register.
  case 'Q': // Any register accessible as [r]h: a, b, c, and d.
  case 'R': // "Legacy" registers: ax, bx, cx, dx, di, si, sp, bp.
  case 'l': // "Index" registers: any general register that can be used as an
            // index in a base+index memory access.
    Info.setAllowsRegister();
    return true;
  case 'C': // SSE floating point constant.
  case 'G': // x87 floating point constant.
  case 'e': // 32-bit signed integer constant for use with zero-extending
            // x86_64 instructions.
  case 'Z': // 32-bit unsigned integer constant for use with zero-extending
            // x86_64 instructions.
    return true;
  }
}


std::string
X86TargetInfo::convertConstraint(const char *&Constraint) const {
  switch (*Constraint) {
  case 'a': return std::string("{ax}");
  case 'b': return std::string("{bx}");
  case 'c': return std::string("{cx}");
  case 'd': return std::string("{dx}");
  case 'S': return std::string("{si}");
  case 'D': return std::string("{di}");
  case 'p': // address
    return std::string("im");
  case 't': // top of floating point stack.
    return std::string("{st}");
  case 'u': // second from top of floating point stack.
    return std::string("{st(1)}"); // second from top of floating point stack.
  default:
    return std::string(1, *Constraint);
  }
}
} // end anonymous namespace

namespace {
// X86-32 generic target
class X86_32TargetInfo : public X86TargetInfo {
public:
  X86_32TargetInfo(const llvm::Triple &Triple) : X86TargetInfo(Triple) {
    DoubleAlign = LongLongAlign = 32;
    LongDoubleWidth = 96;
    LongDoubleAlign = 32;
    SuitableAlign = 128;
    DescriptionString = "e-p:32:32:32-i1:8:8-i8:8:8-i16:16:16-i32:32:32-"
                        "i64:32:64-f32:32:32-f64:32:64-v64:64:64-v128:128:128-"
                        "a0:0:64-f80:32:32-n8:16:32-S128";
    SizeType = UnsignedInt;
    PtrDiffType = SignedInt;
    IntPtrType = SignedInt;
    RegParmMax = 3;

    // Use fpret for all types.
    RealTypeUsesObjCFPRet = ((1 << TargetInfo::Float) |
                             (1 << TargetInfo::Double) |
                             (1 << TargetInfo::LongDouble));

    // x86-32 has atomics up to 8 bytes
    // FIXME: Check that we actually have cmpxchg8b before setting
    // MaxAtomicInlineWidth. (cmpxchg8b is an i586 instruction.)
    MaxAtomicPromoteWidth = MaxAtomicInlineWidth = 64;
  }
  virtual BuiltinVaListKind getBuiltinVaListKind() const {
    return TargetInfo::CharPtrBuiltinVaList;
  }

  int getEHDataRegisterNumber(unsigned RegNo) const {
    if (RegNo == 0) return 0;
    if (RegNo == 1) return 2;
    return -1;
  }
  virtual bool validateInputSize(StringRef Constraint,
                                 unsigned Size) const {
    switch (Constraint[0]) {
    default: break;
    case 'a':
    case 'b':
    case 'c':
    case 'd':
      return Size <= 32;
    }

    return true;
  }
};
} // end anonymous namespace

namespace {
class NetBSDI386TargetInfo : public NetBSDTargetInfo<X86_32TargetInfo> {
public:
  NetBSDI386TargetInfo(const llvm::Triple &Triple)
      : NetBSDTargetInfo<X86_32TargetInfo>(Triple) {}

  virtual unsigned getFloatEvalMethod() const {
    unsigned Major, Minor, Micro;
    getTriple().getOSVersion(Major, Minor, Micro);
    // New NetBSD uses the default rounding mode.
    if (Major >= 7 || (Major == 6 && Minor == 99 && Micro >= 26) || Major == 0)
      return X86_32TargetInfo::getFloatEvalMethod();
    // NetBSD before 6.99.26 defaults to "double" rounding.
    return 1;
  }
};
} // end anonymous namespace

namespace {
class OpenBSDI386TargetInfo : public OpenBSDTargetInfo<X86_32TargetInfo> {
public:
  OpenBSDI386TargetInfo(const llvm::Triple &Triple)
      : OpenBSDTargetInfo<X86_32TargetInfo>(Triple) {
    SizeType = UnsignedLong;
    IntPtrType = SignedLong;
    PtrDiffType = SignedLong;
  }
};
} // end anonymous namespace

namespace {
class BitrigI386TargetInfo : public BitrigTargetInfo<X86_32TargetInfo> {
public:
  BitrigI386TargetInfo(const llvm::Triple &Triple)
      : BitrigTargetInfo<X86_32TargetInfo>(Triple) {
    SizeType = UnsignedLong;
    IntPtrType = SignedLong;
    PtrDiffType = SignedLong;
  }
};
} // end anonymous namespace

namespace {
class DarwinI386TargetInfo : public DarwinTargetInfo<X86_32TargetInfo> {
public:
  DarwinI386TargetInfo(const llvm::Triple &Triple)
      : DarwinTargetInfo<X86_32TargetInfo>(Triple) {
    LongDoubleWidth = 128;
    LongDoubleAlign = 128;
    SuitableAlign = 128;
    MaxVectorAlign = 256;
    SizeType = UnsignedLong;
    IntPtrType = SignedLong;
    DescriptionString = "e-p:32:32:32-i1:8:8-i8:8:8-i16:16:16-i32:32:32-"
                        "i64:32:64-f32:32:32-f64:32:64-v64:64:64-v128:128:128-"
                        "a0:0:64-f80:128:128-n8:16:32-S128";
    HasAlignMac68kSupport = true;
  }

};
} // end anonymous namespace

namespace {
// x86-32 Windows target
class WindowsX86_32TargetInfo : public WindowsTargetInfo<X86_32TargetInfo> {
public:
  WindowsX86_32TargetInfo(const llvm::Triple &Triple)
      : WindowsTargetInfo<X86_32TargetInfo>(Triple) {
    TLSSupported = false;
    WCharType = UnsignedShort;
    DoubleAlign = LongLongAlign = 64;
    DescriptionString = "e-p:32:32:32-i1:8:8-i8:8:8-i16:16:16-i32:32:32-"
                        "i64:64:64-f32:32:32-f64:64:64-f80:128:128-v64:64:64-"
                        "v128:128:128-a0:0:64-f80:32:32-n8:16:32-S32";
  }
  virtual void getTargetDefines(const LangOptions &Opts,
                                MacroBuilder &Builder) const {
    WindowsTargetInfo<X86_32TargetInfo>::getTargetDefines(Opts, Builder);
  }
};
} // end anonymous namespace

namespace {

// x86-32 Windows Visual Studio target
class VisualStudioWindowsX86_32TargetInfo : public WindowsX86_32TargetInfo {
public:
  VisualStudioWindowsX86_32TargetInfo(const llvm::Triple &Triple)
      : WindowsX86_32TargetInfo(Triple) {
    LongDoubleWidth = LongDoubleAlign = 64;
    LongDoubleFormat = &llvm::APFloat::IEEEdouble;
  }
  virtual void getTargetDefines(const LangOptions &Opts,
                                MacroBuilder &Builder) const {
    WindowsX86_32TargetInfo::getTargetDefines(Opts, Builder);
    WindowsX86_32TargetInfo::getVisualStudioDefines(Opts, Builder);
    // The value of the following reflects processor type.
    // 300=386, 400=486, 500=Pentium, 600=Blend (default)
    // We lost the original triple, so we use the default.
    Builder.defineMacro("_M_IX86", "600");
  }
};
} // end anonymous namespace

namespace {
// x86-32 MinGW target
class MinGWX86_32TargetInfo : public WindowsX86_32TargetInfo {
public:
  MinGWX86_32TargetInfo(const llvm::Triple &Triple)
      : WindowsX86_32TargetInfo(Triple) {}
  virtual void getTargetDefines(const LangOptions &Opts,
                                MacroBuilder &Builder) const {
    WindowsX86_32TargetInfo::getTargetDefines(Opts, Builder);
    DefineStd(Builder, "WIN32", Opts);
    DefineStd(Builder, "WINNT", Opts);
    Builder.defineMacro("_X86_");
    Builder.defineMacro("__MSVCRT__");
    Builder.defineMacro("__MINGW32__");

    // mingw32-gcc provides __declspec(a) as alias of __attribute__((a)).
    // In contrast, clang-cc1 provides __declspec(a) with -fms-extensions.
    if (Opts.MicrosoftExt)
      // Provide "as-is" __declspec.
      Builder.defineMacro("__declspec", "__declspec");
    else
      // Provide alias of __attribute__ like mingw32-gcc.
      Builder.defineMacro("__declspec(a)", "__attribute__((a))");
  }
};
} // end anonymous namespace

namespace {
// x86-32 Cygwin target
class CygwinX86_32TargetInfo : public X86_32TargetInfo {
public:
  CygwinX86_32TargetInfo(const llvm::Triple &Triple)
      : X86_32TargetInfo(Triple) {
    TLSSupported = false;
    WCharType = UnsignedShort;
    DoubleAlign = LongLongAlign = 64;
    DescriptionString = "e-p:32:32:32-i1:8:8-i8:8:8-i16:16:16-i32:32:32-"
                        "i64:64:64-f32:32:32-f64:64:64-v64:64:64-v128:128:128-"
                        "a0:0:64-f80:32:32-n8:16:32-S32";
  }
  virtual void getTargetDefines(const LangOptions &Opts,
                                MacroBuilder &Builder) const {
    X86_32TargetInfo::getTargetDefines(Opts, Builder);
    Builder.defineMacro("_X86_");
    Builder.defineMacro("__CYGWIN__");
    Builder.defineMacro("__CYGWIN32__");
    DefineStd(Builder, "unix", Opts);
    if (Opts.CPlusPlus)
      Builder.defineMacro("_GNU_SOURCE");
  }
};
} // end anonymous namespace

namespace {
// x86-32 Haiku target
class HaikuX86_32TargetInfo : public X86_32TargetInfo {
public:
  HaikuX86_32TargetInfo(const llvm::Triple &Triple) : X86_32TargetInfo(Triple) {
    SizeType = UnsignedLong;
    IntPtrType = SignedLong;
    PtrDiffType = SignedLong;
    ProcessIDType = SignedLong;
    this->UserLabelPrefix = "";
    this->TLSSupported = false;
  }
  virtual void getTargetDefines(const LangOptions &Opts,
                                MacroBuilder &Builder) const {
    X86_32TargetInfo::getTargetDefines(Opts, Builder);
    Builder.defineMacro("__INTEL__");
    Builder.defineMacro("__HAIKU__");
  }
};
} // end anonymous namespace

// RTEMS Target
template<typename Target>
class RTEMSTargetInfo : public OSTargetInfo<Target> {
protected:
  virtual void getOSDefines(const LangOptions &Opts, const llvm::Triple &Triple,
                            MacroBuilder &Builder) const {
    // RTEMS defines; list based off of gcc output

    Builder.defineMacro("__rtems__");
    Builder.defineMacro("__ELF__");
  }

public:
  RTEMSTargetInfo(const llvm::Triple &Triple) : OSTargetInfo<Target>(Triple) {
    this->UserLabelPrefix = "";

    switch (Triple.getArch()) {
    default:
    case llvm::Triple::x86:
      // this->MCountName = ".mcount";
      break;
    case llvm::Triple::mips:
    case llvm::Triple::mipsel:
    case llvm::Triple::ppc:
    case llvm::Triple::ppc64:
    case llvm::Triple::ppc64le:
      // this->MCountName = "_mcount";
      break;
    case llvm::Triple::arm:
      // this->MCountName = "__mcount";
      break;
    }
  }
};

namespace {
// x86-32 RTEMS target
class RTEMSX86_32TargetInfo : public X86_32TargetInfo {
public:
  RTEMSX86_32TargetInfo(const llvm::Triple &Triple) : X86_32TargetInfo(Triple) {
    SizeType = UnsignedLong;
    IntPtrType = SignedLong;
    PtrDiffType = SignedLong;
    this->UserLabelPrefix = "";
  }
  virtual void getTargetDefines(const LangOptions &Opts,
                                MacroBuilder &Builder) const {
    X86_32TargetInfo::getTargetDefines(Opts, Builder);
    Builder.defineMacro("__INTEL__");
    Builder.defineMacro("__rtems__");
  }
};
} // end anonymous namespace

namespace {
// x86-64 generic target
class X86_64TargetInfo : public X86TargetInfo {
public:
  X86_64TargetInfo(const llvm::Triple &Triple) : X86TargetInfo(Triple) {
    LongWidth = LongAlign = PointerWidth = PointerAlign = 64;
    LongDoubleWidth = 128;
    LongDoubleAlign = 128;
    LargeArrayMinWidth = 128;
    LargeArrayAlign = 128;
    SuitableAlign = 128;
    IntMaxType = SignedLong;
    UIntMaxType = UnsignedLong;
    Int64Type = SignedLong;
    RegParmMax = 6;

    DescriptionString = "e-p:64:64:64-i1:8:8-i8:8:8-i16:16:16-i32:32:32-"
                        "i64:64:64-f32:32:32-f64:64:64-v64:64:64-v128:128:128-"
                        "a0:0:64-s0:64:64-f80:128:128-n8:16:32:64-S128";

    // Use fpret only for long double.
    RealTypeUsesObjCFPRet = (1 << TargetInfo::LongDouble);

    // Use fp2ret for _Complex long double.
    ComplexLongDoubleUsesFP2Ret = true;

    // x86-64 has atomics up to 16 bytes.
    // FIXME: Once the backend is fixed, increase MaxAtomicInlineWidth to 128
    // on CPUs with cmpxchg16b
    MaxAtomicPromoteWidth = 128;
    MaxAtomicInlineWidth = 64;
  }
  virtual BuiltinVaListKind getBuiltinVaListKind() const {
    return TargetInfo::X86_64ABIBuiltinVaList;
  }

  int getEHDataRegisterNumber(unsigned RegNo) const {
    if (RegNo == 0) return 0;
    if (RegNo == 1) return 1;
    return -1;
  }

  virtual CallingConvCheckResult checkCallingConvention(CallingConv CC) const {
    return (CC == CC_C ||
            CC == CC_IntelOclBicc ||
            CC == CC_X86_64Win64) ? CCCR_OK : CCCR_Warning;
  }

  virtual CallingConv getDefaultCallingConv(CallingConvMethodType MT) const {
    return CC_C;
  }

};
} // end anonymous namespace

namespace {
// x86-64 Windows target
class WindowsX86_64TargetInfo : public WindowsTargetInfo<X86_64TargetInfo> {
public:
  WindowsX86_64TargetInfo(const llvm::Triple &Triple)
      : WindowsTargetInfo<X86_64TargetInfo>(Triple) {
    TLSSupported = false;
    WCharType = UnsignedShort;
    LongWidth = LongAlign = 32;
    DoubleAlign = LongLongAlign = 64;
    IntMaxType = SignedLongLong;
    UIntMaxType = UnsignedLongLong;
    Int64Type = SignedLongLong;
    SizeType = UnsignedLongLong;
    PtrDiffType = SignedLongLong;
    IntPtrType = SignedLongLong;
    this->UserLabelPrefix = "";
  }
  virtual void getTargetDefines(const LangOptions &Opts,
                                MacroBuilder &Builder) const {
    WindowsTargetInfo<X86_64TargetInfo>::getTargetDefines(Opts, Builder);
    Builder.defineMacro("_WIN64");
  }
  virtual BuiltinVaListKind getBuiltinVaListKind() const {
    return TargetInfo::CharPtrBuiltinVaList;
  }
  virtual CallingConvCheckResult checkCallingConvention(CallingConv CC) const {
    return (CC == CC_C ||
            CC == CC_IntelOclBicc ||
            CC == CC_X86_64SysV) ? CCCR_OK : CCCR_Warning;
  }
};
} // end anonymous namespace

namespace {
// x86-64 Windows Visual Studio target
class VisualStudioWindowsX86_64TargetInfo : public WindowsX86_64TargetInfo {
public:
  VisualStudioWindowsX86_64TargetInfo(const llvm::Triple &Triple)
      : WindowsX86_64TargetInfo(Triple) {
    LongDoubleWidth = LongDoubleAlign = 64;
    LongDoubleFormat = &llvm::APFloat::IEEEdouble;
  }
  virtual void getTargetDefines(const LangOptions &Opts,
                                MacroBuilder &Builder) const {
    WindowsX86_64TargetInfo::getTargetDefines(Opts, Builder);
    WindowsX86_64TargetInfo::getVisualStudioDefines(Opts, Builder);
    Builder.defineMacro("_M_X64");
    Builder.defineMacro("_M_AMD64");
  }
};
} // end anonymous namespace

namespace {
// x86-64 MinGW target
class MinGWX86_64TargetInfo : public WindowsX86_64TargetInfo {
public:
  MinGWX86_64TargetInfo(const llvm::Triple &Triple)
      : WindowsX86_64TargetInfo(Triple) {}
  virtual void getTargetDefines(const LangOptions &Opts,
                                MacroBuilder &Builder) const {
    WindowsX86_64TargetInfo::getTargetDefines(Opts, Builder);
    DefineStd(Builder, "WIN64", Opts);
    Builder.defineMacro("__MSVCRT__");
    Builder.defineMacro("__MINGW32__");
    Builder.defineMacro("__MINGW64__");

    // mingw32-gcc provides __declspec(a) as alias of __attribute__((a)).
    // In contrast, clang-cc1 provides __declspec(a) with -fms-extensions.
    if (Opts.MicrosoftExt)
      // Provide "as-is" __declspec.
      Builder.defineMacro("__declspec", "__declspec");
    else
      // Provide alias of __attribute__ like mingw32-gcc.
      Builder.defineMacro("__declspec(a)", "__attribute__((a))");
  }
};
} // end anonymous namespace

namespace {
class DarwinX86_64TargetInfo : public DarwinTargetInfo<X86_64TargetInfo> {
public:
  DarwinX86_64TargetInfo(const llvm::Triple &Triple)
      : DarwinTargetInfo<X86_64TargetInfo>(Triple) {
    Int64Type = SignedLongLong;
    MaxVectorAlign = 256;
  }
};
} // end anonymous namespace

namespace {
class OpenBSDX86_64TargetInfo : public OpenBSDTargetInfo<X86_64TargetInfo> {
public:
  OpenBSDX86_64TargetInfo(const llvm::Triple &Triple)
      : OpenBSDTargetInfo<X86_64TargetInfo>(Triple) {
    IntMaxType = SignedLongLong;
    UIntMaxType = UnsignedLongLong;
    Int64Type = SignedLongLong;
  }
};
} // end anonymous namespace

namespace {
class BitrigX86_64TargetInfo : public BitrigTargetInfo<X86_64TargetInfo> {
public:
  BitrigX86_64TargetInfo(const llvm::Triple &Triple)
      : BitrigTargetInfo<X86_64TargetInfo>(Triple) {
    IntMaxType = SignedLongLong;
    UIntMaxType = UnsignedLongLong;
    Int64Type = SignedLongLong;
  }
};
}

namespace {
class AArch64TargetInfo : public TargetInfo {
  static const char * const GCCRegNames[];
  static const TargetInfo::GCCRegAlias GCCRegAliases[];

  enum FPUModeEnum {
    FPUMode,
    NeonMode
  };

  unsigned FPU;
  unsigned Crypto;
  static const Builtin::Info BuiltinInfo[];

public:
  AArch64TargetInfo(const llvm::Triple &Triple) : TargetInfo(Triple) {
    BigEndian = false;
    LongWidth = LongAlign = 64;
    LongDoubleWidth = LongDoubleAlign = 128;
    PointerWidth = PointerAlign = 64;
    SuitableAlign = 128;
    DescriptionString = "e-p:64:64-i1:8:8-i8:8:8-i16:16:16-i32:32:32-"
                        "i64:64:64-i128:128:128-f32:32:32-f64:64:64-"
                        "f128:128:128-n32:64-S128";

    WCharType = UnsignedInt;
    LongDoubleFormat = &llvm::APFloat::IEEEquad;

    // AArch64 backend supports 64-bit operations at the moment. In principle
    // 128-bit is possible if register-pairs are used.
    MaxAtomicPromoteWidth = MaxAtomicInlineWidth = 64;

    TheCXXABI.set(TargetCXXABI::GenericAArch64);
  }
  virtual void getTargetDefines(const LangOptions &Opts,
                                MacroBuilder &Builder) const {
    // GCC defines theses currently
    Builder.defineMacro("__aarch64__");
    Builder.defineMacro("__AARCH64EL__");

    // ACLE predefines. Many can only have one possible value on v8 AArch64.
    Builder.defineMacro("__ARM_ACLE",         "200");
    Builder.defineMacro("__ARM_ARCH",         "8");
    Builder.defineMacro("__ARM_ARCH_PROFILE", "'A'");

    Builder.defineMacro("__ARM_64BIT_STATE");
    Builder.defineMacro("__ARM_PCS_AAPCS64");
    Builder.defineMacro("__ARM_ARCH_ISA_A64");

    Builder.defineMacro("__ARM_FEATURE_UNALIGNED");
    Builder.defineMacro("__ARM_FEATURE_CLZ");
    Builder.defineMacro("__ARM_FEATURE_FMA");
    Builder.defineMacro("__ARM_FEATURE_DIV");

    Builder.defineMacro("__ARM_ALIGN_MAX_STACK_PWR", "4");

    // 0xe implies support for half, single and double precision operations.
    Builder.defineMacro("__ARM_FP", "0xe");

    // PCS specifies this for SysV variants, which is all we support. Other ABIs
    // may choose __ARM_FP16_FORMAT_ALTERNATIVE.
    Builder.defineMacro("__ARM_FP16_FORMAT_IEEE");

    if (Opts.FastMath || Opts.FiniteMathOnly)
      Builder.defineMacro("__ARM_FP_FAST");

    if ((Opts.C99 || Opts.C11) && !Opts.Freestanding)
      Builder.defineMacro("__ARM_FP_FENV_ROUNDING");

    Builder.defineMacro("__ARM_SIZEOF_WCHAR_T",
                        Opts.ShortWChar ? "2" : "4");

    Builder.defineMacro("__ARM_SIZEOF_MINIMAL_ENUM",
                        Opts.ShortEnums ? "1" : "4");

    if (BigEndian)
      Builder.defineMacro("__AARCH_BIG_ENDIAN");

    if (FPU == NeonMode) {
      Builder.defineMacro("__ARM_NEON");
      // 64-bit NEON supports half, single and double precision operations.
      Builder.defineMacro("__ARM_NEON_FP", "7");
    }

    if (Crypto) {
      Builder.defineMacro("__ARM_FEATURE_CRYPTO");
    }
  }
  virtual void getTargetBuiltins(const Builtin::Info *&Records,
                                 unsigned &NumRecords) const {
    Records = BuiltinInfo;
    NumRecords = clang::AArch64::LastTSBuiltin-Builtin::FirstTSBuiltin;
  }
  virtual bool hasFeature(StringRef Feature) const {
    return Feature == "aarch64" || (Feature == "neon" && FPU == NeonMode);
  }

  virtual bool setCPU(const std::string &Name) {
    return llvm::StringSwitch<bool>(Name)
             .Case("generic", true)
             .Cases("cortex-a53", "cortex-a57", true)
             .Default(false);
  }

  virtual bool handleTargetFeatures(std::vector<std::string> &Features,
                                    DiagnosticsEngine &Diags) {
    FPU = FPUMode;
    Crypto = 0;
    for (unsigned i = 0, e = Features.size(); i != e; ++i) {
      if (Features[i] == "+neon")
        FPU = NeonMode;
      if (Features[i] == "+crypto")
        Crypto = 1;
    }
    return true;
  }

  virtual void getGCCRegNames(const char *const *&Names,
                              unsigned &NumNames) const;
  virtual void getGCCRegAliases(const GCCRegAlias *&Aliases,
                                unsigned &NumAliases) const;

  virtual bool isCLZForZeroUndef() const { return false; }

  virtual bool validateAsmConstraint(const char *&Name,
                                     TargetInfo::ConstraintInfo &Info) const {
    switch (*Name) {
    default: return false;
    case 'w': // An FP/SIMD vector register
      Info.setAllowsRegister();
      return true;
    case 'I': // Constant that can be used with an ADD instruction
    case 'J': // Constant that can be used with a SUB instruction
    case 'K': // Constant that can be used with a 32-bit logical instruction
    case 'L': // Constant that can be used with a 64-bit logical instruction
    case 'M': // Constant that can be used as a 32-bit MOV immediate
    case 'N': // Constant that can be used as a 64-bit MOV immediate
    case 'Y': // Floating point constant zero
    case 'Z': // Integer constant zero
      return true;
    case 'Q': // A memory reference with base register and no offset
      Info.setAllowsMemory();
      return true;
    case 'S': // A symbolic address
      Info.setAllowsRegister();
      return true;
    case 'U':
      // Ump: A memory address suitable for ldp/stp in SI, DI, SF and DF modes, whatever they may be
      // Utf: A memory address suitable for ldp/stp in TF mode, whatever it may be
      // Usa: An absolute symbolic address
      // Ush: The high part (bits 32:12) of a pc-relative symbolic address
      llvm_unreachable("FIXME: Unimplemented support for bizarre constraints");
    }
  }

  virtual const char *getClobbers() const {
    // There are no AArch64 clobbers shared by all asm statements.
    return "";
  }

  virtual BuiltinVaListKind getBuiltinVaListKind() const {
    return TargetInfo::AArch64ABIBuiltinVaList;
  }
};

const char * const AArch64TargetInfo::GCCRegNames[] = {
  "w0", "w1", "w2", "w3", "w4", "w5", "w6", "w7",
  "w8", "w9", "w10", "w11", "w12", "w13", "w14", "w15",
  "w16", "w17", "w18", "w19", "w20", "w21", "w22", "w23",
  "w24", "w25", "w26", "w27", "w28", "w29", "w30", "wsp", "wzr",

  "x0", "x1", "x2", "x3", "x4", "x5", "x6", "x7",
  "x8", "x9", "x10", "x11", "x12", "x13", "x14", "x15",
  "x16", "x17", "x18", "x19", "x20", "x21", "x22", "x23",
  "x24", "x25", "x26", "x27", "x28", "x29", "x30", "sp", "xzr",

  "b0", "b1", "b2", "b3", "b4", "b5", "b6", "b7",
  "b8", "b9", "b10", "b11", "b12", "b13", "b14", "b15",
  "b16", "b17", "b18", "b19", "b20", "b21", "b22", "b23",
  "b24", "b25", "b26", "b27", "b28", "b29", "b30", "b31",

  "h0", "h1", "h2", "h3", "h4", "h5", "h6", "h7",
  "h8", "h9", "h10", "h11", "h12", "h13", "h14", "h15",
  "h16", "h17", "h18", "h19", "h20", "h21", "h22", "h23",
  "h24", "h25", "h26", "h27", "h28", "h29", "h30", "h31",

  "s0", "s1", "s2", "s3", "s4", "s5", "s6", "s7",
  "s8", "s9", "s10", "s11", "s12", "s13", "s14", "s15",
  "s16", "s17", "s18", "s19", "s20", "s21", "s22", "s23",
  "s24", "s25", "s26", "s27", "s28", "s29", "s30", "s31",

  "d0", "d1", "d2", "d3", "d4", "d5", "d6", "d7",
  "d8", "d9", "d10", "d11", "d12", "d13", "d14", "d15",
  "d16", "d17", "d18", "d19", "d20", "d21", "d22", "d23",
  "d24", "d25", "d26", "d27", "d28", "d29", "d30", "d31",

  "q0", "q1", "q2", "q3", "q4", "q5", "q6", "q7",
  "q8", "q9", "q10", "q11", "q12", "q13", "q14", "q15",
  "q16", "q17", "q18", "q19", "q20", "q21", "q22", "q23",
  "q24", "q25", "q26", "q27", "q28", "q29", "q30", "q31"
};

void AArch64TargetInfo::getGCCRegNames(const char * const *&Names,
                                       unsigned &NumNames) const {
  Names = GCCRegNames;
  NumNames = llvm::array_lengthof(GCCRegNames);
}

const TargetInfo::GCCRegAlias AArch64TargetInfo::GCCRegAliases[] = {
  { { "x16" }, "ip0"},
  { { "x17" }, "ip1"},
  { { "x29" }, "fp" },
  { { "x30" }, "lr" }
};

void AArch64TargetInfo::getGCCRegAliases(const GCCRegAlias *&Aliases,
                                         unsigned &NumAliases) const {
  Aliases = GCCRegAliases;
  NumAliases = llvm::array_lengthof(GCCRegAliases);

}

const Builtin::Info AArch64TargetInfo::BuiltinInfo[] = {
#define BUILTIN(ID, TYPE, ATTRS) { #ID, TYPE, ATTRS, 0, ALL_LANGUAGES },
#define LIBBUILTIN(ID, TYPE, ATTRS, HEADER) { #ID, TYPE, ATTRS, HEADER,\
                                              ALL_LANGUAGES },
#include "clang/Basic/BuiltinsAArch64.def"
};

} // end anonymous namespace

namespace {
class ARMTargetInfo : public TargetInfo {
  // Possible FPU choices.
  enum FPUMode {
    VFP2FPU = (1 << 0),
    VFP3FPU = (1 << 1),
    VFP4FPU = (1 << 2),
    NeonFPU = (1 << 3),
    FPARMV8 = (1 << 4)
  };

  // Possible HWDiv features.
  enum HWDivMode {
    HWDivThumb = (1 << 0),
    HWDivARM = (1 << 1)
  };

  static bool FPUModeIsVFP(FPUMode Mode) {
    return Mode & (VFP2FPU | VFP3FPU | VFP4FPU | NeonFPU | FPARMV8);
  }

  static const TargetInfo::GCCRegAlias GCCRegAliases[];
  static const char * const GCCRegNames[];

  std::string ABI, CPU;

  enum {
    FP_Default,
    FP_VFP,
    FP_Neon
  } FPMath;

  unsigned FPU : 5;

  unsigned IsAAPCS : 1;
  unsigned IsThumb : 1;
  unsigned HWDiv : 2;

  // Initialized via features.
  unsigned SoftFloat : 1;
  unsigned SoftFloatABI : 1;

  unsigned CRC : 1;

  static const Builtin::Info BuiltinInfo[];

  static bool shouldUseInlineAtomic(const llvm::Triple &T) {
    // On linux, binaries targeting old cpus call functions in libgcc to
    // perform atomic operations. The implementation in libgcc then calls into
    // the kernel which on armv6 and newer uses ldrex and strex. The net result
    // is that if we assume the kernel is at least as recent as the hardware,
    // it is safe to use atomic instructions on armv6 and newer.
    if (!T.isOSLinux() &&
        T.getOS() != llvm::Triple::FreeBSD &&
        T.getOS() != llvm::Triple::NetBSD &&
        T.getOS() != llvm::Triple::Bitrig)
      return false;
    StringRef ArchName = T.getArchName();
    if (T.getArch() == llvm::Triple::arm) {
      if (!ArchName.startswith("armv"))
        return false;
      StringRef VersionStr = ArchName.substr(4);
      unsigned Version;
      if (VersionStr.getAsInteger(10, Version))
        return false;
      return Version >= 6;
    }
    assert(T.getArch() == llvm::Triple::thumb);
    if (!ArchName.startswith("thumbv"))
      return false;
    StringRef VersionStr = ArchName.substr(6);
    unsigned Version;
    if (VersionStr.getAsInteger(10, Version))
      return false;
    return Version >= 7;
  }

public:
  ARMTargetInfo(const llvm::Triple &Triple)
      : TargetInfo(Triple), ABI("aapcs-linux"), CPU("arm1136j-s"),
        FPMath(FP_Default), IsAAPCS(true) {
    BigEndian = false;
    switch (getTriple().getOS()) {
    case llvm::Triple::NetBSD:
      SizeType = UnsignedLong;
      PtrDiffType = SignedLong;
      WCharType = SignedInt;
      break;
    default:
      // AAPCS 7.1.1, ARM-Linux ABI 2.4: type of wchar_t is unsigned int.
      WCharType = UnsignedInt;
      SizeType = UnsignedInt;
      PtrDiffType = SignedInt;
      break;
    }

    // {} in inline assembly are neon specifiers, not assembly variant
    // specifiers.
    NoAsmVariants = true;

    // FIXME: Should we just treat this as a feature?
    IsThumb = getTriple().getArchName().startswith("thumb");
    if (IsThumb) {
      // Thumb1 add sp, #imm requires the immediate value be multiple of 4,
      // so set preferred for small types to 32.
      DescriptionString = ("e-p:32:32:32-i1:8:32-i8:8:32-i16:16:32-i32:32:32-"
                           "i64:64:64-f32:32:32-f64:64:64-"
                           "v64:64:64-v128:64:128-a0:0:32-n32-S64");
    } else {
      DescriptionString = ("e-p:32:32:32-i1:8:8-i8:8:8-i16:16:16-i32:32:32-"
                           "i64:64:64-f32:32:32-f64:64:64-"
                           "v64:64:64-v128:64:128-a0:0:64-n32-S64");
    }

    // ARM targets default to using the ARM C++ ABI.
    TheCXXABI.set(TargetCXXABI::GenericARM);

    // ARM has atomics up to 8 bytes
    MaxAtomicPromoteWidth = 64;
    if (shouldUseInlineAtomic(getTriple()))
      MaxAtomicInlineWidth = 64;

    // Do force alignment of members that follow zero length bitfields.  If
    // the alignment of the zero-length bitfield is greater than the member 
    // that follows it, `bar', `bar' will be aligned as the  type of the 
    // zero length bitfield.
    UseZeroLengthBitfieldAlignment = true;
  }
  virtual const char *getABI() const { return ABI.c_str(); }
  virtual bool setABI(const std::string &Name) {
    ABI = Name;

    // The defaults (above) are for AAPCS, check if we need to change them.
    //
    // FIXME: We need support for -meabi... we could just mangle it into the
    // name.
    if (Name == "apcs-gnu") {
      DoubleAlign = LongLongAlign = LongDoubleAlign = SuitableAlign = 32;
      // size_t is unsigned int on FreeBSD.
      if (getTriple().getOS() != llvm::Triple::FreeBSD)
        SizeType = UnsignedLong;

      // Revert to using SignedInt on apcs-gnu to comply with existing behaviour.
      WCharType = SignedInt;

      // Do not respect the alignment of bit-field types when laying out
      // structures. This corresponds to PCC_BITFIELD_TYPE_MATTERS in gcc.
      UseBitFieldTypeAlignment = false;

      /// gcc forces the alignment to 4 bytes, regardless of the type of the
      /// zero length bitfield.  This corresponds to EMPTY_FIELD_BOUNDARY in
      /// gcc.
      ZeroLengthBitfieldBoundary = 32;

      IsAAPCS = false;

      if (IsThumb) {
        // Thumb1 add sp, #imm requires the immediate value be multiple of 4,
        // so set preferred for small types to 32.
        DescriptionString = ("e-p:32:32:32-i1:8:32-i8:8:32-i16:16:32-i32:32:32-"
                             "i64:32:64-f32:32:32-f64:32:64-"
                             "v64:32:64-v128:32:128-a0:0:32-n32-S32");
      } else {
        DescriptionString = ("e-p:32:32:32-i1:8:8-i8:8:8-i16:16:16-i32:32:32-"
                             "i64:32:64-f32:32:32-f64:32:64-"
                             "v64:32:64-v128:32:128-a0:0:32-n32-S32");
      }

      // FIXME: Override "preferred align" for double and long long.
    } else if (Name == "aapcs" || Name == "aapcs-vfp") {
      // size_t is unsigned long on Darwin.
      if (getTriple().isOSDarwin())
        SizeType = UnsignedLong;
      IsAAPCS = true;
      // FIXME: Enumerated types are variable width in straight AAPCS.
    } else if (Name == "aapcs-linux") {
      IsAAPCS = true;
    } else
      return false;

    return true;
  }

  void getDefaultFeatures(llvm::StringMap<bool> &Features) const {
    StringRef ArchName = getTriple().getArchName();
    if (CPU == "arm1136jf-s" || CPU == "arm1176jzf-s" || CPU == "mpcore")
      Features["vfp2"] = true;
    else if (CPU == "cortex-a8" || CPU == "cortex-a9" ||
             CPU == "cortex-a9-mp") {
      Features["vfp3"] = true;
      Features["neon"] = true;
    }
    else if (CPU == "cortex-a5") {
      Features["vfp4"] = true;
      Features["neon"] = true;
    } else if (CPU == "swift" || CPU == "cortex-a7" || CPU == "cortex-a15") {
      Features["vfp4"] = true;
      Features["neon"] = true;
      Features["hwdiv"] = true;
      Features["hwdiv-arm"] = true;
    } else if (CPU == "cortex-a53" || CPU == "cortex-a57") {
      Features["fp-armv8"] = true;
      Features["neon"] = true;
      Features["hwdiv"] = true;
      Features["hwdiv-arm"] = true;
      Features["crc"] = true;
    } else if (CPU == "cortex-r5" || CPU == "cortex-m3" ||
               CPU == "cortex-m4" ||
               // Enable the hwdiv extension for all v8a AArch32 cores by
               // default.
               ArchName == "armv8a" || ArchName == "armv8" ||
               ArchName == "thumbv8a" || ArchName == "thumbv8") {
      Features["hwdiv"] = true;
      Features["hwdiv-arm"] = true;
    }
  }

<<<<<<< HEAD
  virtual bool setFeatureEnabled(llvm::StringMap<bool> &Features,
                                 StringRef Name,
                                 bool Enabled) const {
    if (Name == "soft-float" || Name == "soft-float-abi" ||
        Name == "vfp2" || Name == "vfp3" || Name == "vfp4" || Name == "neon" ||
        Name == "d16" || Name == "neonfp" || Name == "v8fp" ||
        Name == "long64") {
      Features[Name] = Enabled;
    } else
      return false;

    return true;
  }

  virtual void HandleTargetFeatures(std::vector<std::string> &Features) {
=======
  virtual bool handleTargetFeatures(std::vector<std::string> &Features,
                                    DiagnosticsEngine &Diags) {
>>>>>>> a335ba03
    FPU = 0;
    CRC = 0;
    SoftFloat = SoftFloatABI = false;
    HWDiv = 0;
    for (unsigned i = 0, e = Features.size(); i != e; ++i) {
      if (Features[i] == "+soft-float")
        SoftFloat = true;
      else if (Features[i] == "+soft-float-abi")
        SoftFloatABI = true;
      else if (Features[i] == "+vfp2")
        FPU |= VFP2FPU;
      else if (Features[i] == "+vfp3")
        FPU |= VFP3FPU;
      else if (Features[i] == "+vfp4")
        FPU |= VFP4FPU;
      else if (Features[i] == "+fp-armv8")
        FPU |= FPARMV8;
      else if (Features[i] == "+neon")
        FPU |= NeonFPU;
<<<<<<< HEAD
      else if (Features[i] == "+long64")
        LongWidth = LongAlign = 64;  // RenderScript uses a 64-bit long type
=======
      else if (Features[i] == "+hwdiv")
        HWDiv |= HWDivThumb;
      else if (Features[i] == "+hwdiv-arm")
        HWDiv |= HWDivARM;
      else if (Features[i] == "+crc")
        CRC = 1;
>>>>>>> a335ba03
    }

    if (!(FPU & NeonFPU) && FPMath == FP_Neon) {
      Diags.Report(diag::err_target_unsupported_fpmath) << "neon";
      return false;
    }

    if (FPMath == FP_Neon)
      Features.push_back("+neonfp");
    else if (FPMath == FP_VFP)
      Features.push_back("-neonfp");

    // Remove front-end specific options which the backend handles differently.
    std::vector<std::string>::iterator it;
    it = std::find(Features.begin(), Features.end(), "+soft-float");
    if (it != Features.end())
      Features.erase(it);
    it = std::find(Features.begin(), Features.end(), "+soft-float-abi");
    if (it != Features.end())
      Features.erase(it);
    return true;
  }

  virtual bool hasFeature(StringRef Feature) const {
    return llvm::StringSwitch<bool>(Feature)
        .Case("arm", true)
        .Case("softfloat", SoftFloat)
        .Case("thumb", IsThumb)
        .Case("neon", (FPU & NeonFPU) && !SoftFloat)
        .Case("hwdiv", HWDiv & HWDivThumb)
        .Case("hwdiv-arm", HWDiv & HWDivARM)
        .Default(false);
  }
  // FIXME: Should we actually have some table instead of these switches?
  static const char *getCPUDefineSuffix(StringRef Name) {
    return llvm::StringSwitch<const char*>(Name)
      .Cases("arm8", "arm810", "4")
      .Cases("strongarm", "strongarm110", "strongarm1100", "strongarm1110", "4")
      .Cases("arm7tdmi", "arm7tdmi-s", "arm710t", "arm720t", "arm9", "4T")
      .Cases("arm9tdmi", "arm920", "arm920t", "arm922t", "arm940t", "4T")
      .Case("ep9312", "4T")
      .Cases("arm10tdmi", "arm1020t", "5T")
      .Cases("arm9e", "arm946e-s", "arm966e-s", "arm968e-s", "5TE")
      .Case("arm926ej-s", "5TEJ")
      .Cases("arm10e", "arm1020e", "arm1022e", "5TE")
      .Cases("xscale", "iwmmxt", "5TE")
      .Case("arm1136j-s", "6J")
      .Cases("arm1176jz-s", "arm1176jzf-s", "6ZK")
      .Cases("arm1136jf-s", "mpcorenovfp", "mpcore", "6K")
      .Cases("arm1156t2-s", "arm1156t2f-s", "6T2")
      .Cases("cortex-a5", "cortex-a7", "cortex-a8", "7A")
      .Cases("cortex-a9", "cortex-a12", "cortex-a15", "7A")
      .Cases("cortex-r4", "cortex-r5", "7R")
      .Case("cortex-a9-mp", "7F")
      .Case("swift", "7S")
      .Cases("cortex-m3", "cortex-m4", "7M")
      .Case("cortex-m0", "6M")
      .Cases("cortex-a53", "cortex-a57", "8A")
      .Default(0);
  }
  static const char *getCPUProfile(StringRef Name) {
    return llvm::StringSwitch<const char*>(Name)
      .Cases("cortex-a5", "cortex-a7", "cortex-a8", "A")
      .Cases("cortex-a9", "cortex-a12", "cortex-a15", "A")
      .Cases("cortex-a53", "cortex-a57", "A")
      .Cases("cortex-m3", "cortex-m4", "cortex-m0", "M")
      .Cases("cortex-r4", "cortex-r5", "R")
      .Default("");
  }
  virtual bool setCPU(const std::string &Name) {
    if (!getCPUDefineSuffix(Name))
      return false;

    CPU = Name;
    return true;
  }
  virtual bool setFPMath(StringRef Name);
  virtual void getTargetDefines(const LangOptions &Opts,
                                MacroBuilder &Builder) const {
    // Target identification.
    Builder.defineMacro("__arm");
    Builder.defineMacro("__arm__");

    // Target properties.
    Builder.defineMacro("__ARMEL__");
    Builder.defineMacro("__LITTLE_ENDIAN__");
    Builder.defineMacro("__REGISTER_PREFIX__", "");

    StringRef CPUArch = getCPUDefineSuffix(CPU);
    unsigned int CPUArchVer;
    if(CPUArch.substr(0, 1).getAsInteger<unsigned int>(10, CPUArchVer)) {
      llvm_unreachable("Invalid char for architecture version number");
    }
    Builder.defineMacro("__ARM_ARCH_" + CPUArch + "__");
    Builder.defineMacro("__ARM_ARCH", CPUArch.substr(0, 1));
    StringRef CPUProfile = getCPUProfile(CPU);
    if (!CPUProfile.empty())
      Builder.defineMacro("__ARM_ARCH_PROFILE", CPUProfile);
    
    // Subtarget options.

    // FIXME: It's more complicated than this and we don't really support
    // interworking.
    if (5 <= CPUArchVer && CPUArchVer <= 7)
      Builder.defineMacro("__THUMB_INTERWORK__");

    if (ABI == "aapcs" || ABI == "aapcs-linux" || ABI == "aapcs-vfp") {
      // Embedded targets on Darwin follow AAPCS, but not EABI.
      if (!getTriple().isOSDarwin())
        Builder.defineMacro("__ARM_EABI__");
      Builder.defineMacro("__ARM_PCS", "1");

      if ((!SoftFloat && !SoftFloatABI) || ABI == "aapcs-vfp")
        Builder.defineMacro("__ARM_PCS_VFP", "1");
    }

    if (SoftFloat)
      Builder.defineMacro("__SOFTFP__");

    if (CPU == "xscale")
      Builder.defineMacro("__XSCALE__");

    if (IsThumb) {
      Builder.defineMacro("__THUMBEL__");
      Builder.defineMacro("__thumb__");
      if (CPUArch == "6T2" || CPUArchVer == 7)
        Builder.defineMacro("__thumb2__");
    }
    if (((HWDiv & HWDivThumb) && IsThumb) || ((HWDiv & HWDivARM) && !IsThumb))
      Builder.defineMacro("__ARM_ARCH_EXT_IDIV__", "1");

    // Note, this is always on in gcc, even though it doesn't make sense.
    Builder.defineMacro("__APCS_32__");

    if (FPUModeIsVFP((FPUMode) FPU)) {
      Builder.defineMacro("__VFP_FP__");
      if (FPU & VFP2FPU)
        Builder.defineMacro("__ARM_VFPV2__");
      if (FPU & VFP3FPU)
        Builder.defineMacro("__ARM_VFPV3__");
      if (FPU & VFP4FPU)
        Builder.defineMacro("__ARM_VFPV4__");
    }
    
    // This only gets set when Neon instructions are actually available, unlike
    // the VFP define, hence the soft float and arch check. This is subtly
    // different from gcc, we follow the intent which was that it should be set
    // when Neon instructions are actually available.
    if ((FPU & NeonFPU) && !SoftFloat && CPUArchVer >= 7)
      Builder.defineMacro("__ARM_NEON__");

    if (CRC)
      Builder.defineMacro("__ARM_FEATURE_CRC32");

    if (CPUArchVer >= 6 && CPUArch != "6M") {
      Builder.defineMacro("__GCC_HAVE_SYNC_COMPARE_AND_SWAP_1");
      Builder.defineMacro("__GCC_HAVE_SYNC_COMPARE_AND_SWAP_2");
      Builder.defineMacro("__GCC_HAVE_SYNC_COMPARE_AND_SWAP_4");
      Builder.defineMacro("__GCC_HAVE_SYNC_COMPARE_AND_SWAP_8");
    }
  }
  virtual void getTargetBuiltins(const Builtin::Info *&Records,
                                 unsigned &NumRecords) const {
    Records = BuiltinInfo;
    NumRecords = clang::ARM::LastTSBuiltin-Builtin::FirstTSBuiltin;
  }
  virtual bool isCLZForZeroUndef() const { return false; }
  virtual BuiltinVaListKind getBuiltinVaListKind() const {
    return IsAAPCS ? AAPCSABIBuiltinVaList : TargetInfo::VoidPtrBuiltinVaList;
  }
  virtual void getGCCRegNames(const char * const *&Names,
                              unsigned &NumNames) const;
  virtual void getGCCRegAliases(const GCCRegAlias *&Aliases,
                                unsigned &NumAliases) const;
  virtual bool validateAsmConstraint(const char *&Name,
                                     TargetInfo::ConstraintInfo &Info) const {
    switch (*Name) {
    default: break;
    case 'l': // r0-r7
    case 'h': // r8-r15
    case 'w': // VFP Floating point register single precision
    case 'P': // VFP Floating point register double precision
      Info.setAllowsRegister();
      return true;
    case 'Q': // A memory address that is a single base register.
      Info.setAllowsMemory();
      return true;
    case 'U': // a memory reference...
      switch (Name[1]) {
      case 'q': // ...ARMV4 ldrsb
      case 'v': // ...VFP load/store (reg+constant offset)
      case 'y': // ...iWMMXt load/store
      case 't': // address valid for load/store opaque types wider
                // than 128-bits
      case 'n': // valid address for Neon doubleword vector load/store
      case 'm': // valid address for Neon element and structure load/store
      case 's': // valid address for non-offset loads/stores of quad-word
                // values in four ARM registers
        Info.setAllowsMemory();
        Name++;
        return true;
      }
    }
    return false;
  }
  virtual std::string convertConstraint(const char *&Constraint) const {
    std::string R;
    switch (*Constraint) {
    case 'U':   // Two-character constraint; add "^" hint for later parsing.
      R = std::string("^") + std::string(Constraint, 2);
      Constraint++;
      break;
    case 'p': // 'p' should be translated to 'r' by default.
      R = std::string("r");
      break;
    default:
      return std::string(1, *Constraint);
    }
    return R;
  }
  virtual bool validateConstraintModifier(StringRef Constraint,
                                          const char Modifier,
                                          unsigned Size) const {
    bool isOutput = (Constraint[0] == '=');
    bool isInOut = (Constraint[0] == '+');

    // Strip off constraint modifiers.
    while (Constraint[0] == '=' ||
           Constraint[0] == '+' ||
           Constraint[0] == '&')
      Constraint = Constraint.substr(1);

    switch (Constraint[0]) {
    default: break;
    case 'r': {
      switch (Modifier) {
      default:
        return (isInOut || isOutput || Size <= 64);
      case 'q':
        // A register of size 32 cannot fit a vector type.
        return false;
      }
    }
    }

    return true;
  }
  virtual const char *getClobbers() const {
    // FIXME: Is this really right?
    return "";
  }

  virtual CallingConvCheckResult checkCallingConvention(CallingConv CC) const {
    return (CC == CC_AAPCS || CC == CC_AAPCS_VFP) ? CCCR_OK : CCCR_Warning;
  }

  virtual int getEHDataRegisterNumber(unsigned RegNo) const {
    if (RegNo == 0) return 0;
    if (RegNo == 1) return 1;
    return -1;
  }
};

bool ARMTargetInfo::setFPMath(StringRef Name) {
  if (Name == "neon") {
    FPMath = FP_Neon;
    return true;
  } else if (Name == "vfp" || Name == "vfp2" || Name == "vfp3" ||
             Name == "vfp4") {
    FPMath = FP_VFP;
    return true;
  }
  return false;
}

const char * const ARMTargetInfo::GCCRegNames[] = {
  // Integer registers
  "r0", "r1", "r2", "r3", "r4", "r5", "r6", "r7",
  "r8", "r9", "r10", "r11", "r12", "sp", "lr", "pc",

  // Float registers
  "s0", "s1", "s2", "s3", "s4", "s5", "s6", "s7",
  "s8", "s9", "s10", "s11", "s12", "s13", "s14", "s15",
  "s16", "s17", "s18", "s19", "s20", "s21", "s22", "s23",
  "s24", "s25", "s26", "s27", "s28", "s29", "s30", "s31",

  // Double registers
  "d0", "d1", "d2", "d3", "d4", "d5", "d6", "d7",
  "d8", "d9", "d10", "d11", "d12", "d13", "d14", "d15",
  "d16", "d17", "d18", "d19", "d20", "d21", "d22", "d23",
  "d24", "d25", "d26", "d27", "d28", "d29", "d30", "d31",

  // Quad registers
  "q0", "q1", "q2", "q3", "q4", "q5", "q6", "q7",
  "q8", "q9", "q10", "q11", "q12", "q13", "q14", "q15"
};

void ARMTargetInfo::getGCCRegNames(const char * const *&Names,
                                   unsigned &NumNames) const {
  Names = GCCRegNames;
  NumNames = llvm::array_lengthof(GCCRegNames);
}

const TargetInfo::GCCRegAlias ARMTargetInfo::GCCRegAliases[] = {
  { { "a1" }, "r0" },
  { { "a2" }, "r1" },
  { { "a3" }, "r2" },
  { { "a4" }, "r3" },
  { { "v1" }, "r4" },
  { { "v2" }, "r5" },
  { { "v3" }, "r6" },
  { { "v4" }, "r7" },
  { { "v5" }, "r8" },
  { { "v6", "rfp" }, "r9" },
  { { "sl" }, "r10" },
  { { "fp" }, "r11" },
  { { "ip" }, "r12" },
  { { "r13" }, "sp" },
  { { "r14" }, "lr" },
  { { "r15" }, "pc" },
  // The S, D and Q registers overlap, but aren't really aliases; we
  // don't want to substitute one of these for a different-sized one.
};

void ARMTargetInfo::getGCCRegAliases(const GCCRegAlias *&Aliases,
                                       unsigned &NumAliases) const {
  Aliases = GCCRegAliases;
  NumAliases = llvm::array_lengthof(GCCRegAliases);
}

const Builtin::Info ARMTargetInfo::BuiltinInfo[] = {
#define BUILTIN(ID, TYPE, ATTRS) { #ID, TYPE, ATTRS, 0, ALL_LANGUAGES },
#define LIBBUILTIN(ID, TYPE, ATTRS, HEADER) { #ID, TYPE, ATTRS, HEADER,\
                                              ALL_LANGUAGES },
#include "clang/Basic/BuiltinsARM.def"
};
} // end anonymous namespace.

namespace {
class DarwinARMTargetInfo :
  public DarwinTargetInfo<ARMTargetInfo> {
protected:
  virtual void getOSDefines(const LangOptions &Opts, const llvm::Triple &Triple,
                            MacroBuilder &Builder) const {
    getDarwinDefines(Builder, Opts, Triple, PlatformName, PlatformMinVersion);
  }

public:
  DarwinARMTargetInfo(const llvm::Triple &Triple)
      : DarwinTargetInfo<ARMTargetInfo>(Triple) {
    HasAlignMac68kSupport = true;
    // iOS always has 64-bit atomic instructions.
    // FIXME: This should be based off of the target features in ARMTargetInfo.
    MaxAtomicInlineWidth = 64;

    // Darwin on iOS uses a variant of the ARM C++ ABI.
    TheCXXABI.set(TargetCXXABI::iOS);
  }
};
} // end anonymous namespace.


namespace {
// Hexagon abstract base class
class HexagonTargetInfo : public TargetInfo {
  static const Builtin::Info BuiltinInfo[];
  static const char * const GCCRegNames[];
  static const TargetInfo::GCCRegAlias GCCRegAliases[];
  std::string CPU;
public:
  HexagonTargetInfo(const llvm::Triple &Triple) : TargetInfo(Triple) {
    BigEndian = false;
    DescriptionString = ("e-p:32:32:32-"
                         "i64:64:64-i32:32:32-i16:16:16-i1:32:32-"
                         "f64:64:64-f32:32:32-a0:0-n32");

    // {} in inline assembly are packet specifiers, not assembly variant
    // specifiers.
    NoAsmVariants = true;
  }

  virtual void getTargetBuiltins(const Builtin::Info *&Records,
                                 unsigned &NumRecords) const {
    Records = BuiltinInfo;
    NumRecords = clang::Hexagon::LastTSBuiltin-Builtin::FirstTSBuiltin;
  }

  virtual bool validateAsmConstraint(const char *&Name,
                                     TargetInfo::ConstraintInfo &Info) const {
    return true;
  }

  virtual void getTargetDefines(const LangOptions &Opts,
                                MacroBuilder &Builder) const;

  virtual bool hasFeature(StringRef Feature) const {
    return Feature == "hexagon";
  }
  
  virtual BuiltinVaListKind getBuiltinVaListKind() const {
    return TargetInfo::CharPtrBuiltinVaList;
  }
  virtual void getGCCRegNames(const char * const *&Names,
                              unsigned &NumNames) const;
  virtual void getGCCRegAliases(const GCCRegAlias *&Aliases,
                                unsigned &NumAliases) const;
  virtual const char *getClobbers() const {
    return "";
  }

  static const char *getHexagonCPUSuffix(StringRef Name) {
    return llvm::StringSwitch<const char*>(Name)
      .Case("hexagonv4", "4")
      .Case("hexagonv5", "5")
      .Default(0);
  }

  virtual bool setCPU(const std::string &Name) {
    if (!getHexagonCPUSuffix(Name))
      return false;

    CPU = Name;
    return true;
  }
};

void HexagonTargetInfo::getTargetDefines(const LangOptions &Opts,
                                MacroBuilder &Builder) const {
  Builder.defineMacro("qdsp6");
  Builder.defineMacro("__qdsp6", "1");
  Builder.defineMacro("__qdsp6__", "1");

  Builder.defineMacro("hexagon");
  Builder.defineMacro("__hexagon", "1");
  Builder.defineMacro("__hexagon__", "1");

  if(CPU == "hexagonv1") {
    Builder.defineMacro("__HEXAGON_V1__");
    Builder.defineMacro("__HEXAGON_ARCH__", "1");
    if(Opts.HexagonQdsp6Compat) {
      Builder.defineMacro("__QDSP6_V1__");
      Builder.defineMacro("__QDSP6_ARCH__", "1");
    }
  }
  else if(CPU == "hexagonv2") {
    Builder.defineMacro("__HEXAGON_V2__");
    Builder.defineMacro("__HEXAGON_ARCH__", "2");
    if(Opts.HexagonQdsp6Compat) {
      Builder.defineMacro("__QDSP6_V2__");
      Builder.defineMacro("__QDSP6_ARCH__", "2");
    }
  }
  else if(CPU == "hexagonv3") {
    Builder.defineMacro("__HEXAGON_V3__");
    Builder.defineMacro("__HEXAGON_ARCH__", "3");
    if(Opts.HexagonQdsp6Compat) {
      Builder.defineMacro("__QDSP6_V3__");
      Builder.defineMacro("__QDSP6_ARCH__", "3");
    }
  }
  else if(CPU == "hexagonv4") {
    Builder.defineMacro("__HEXAGON_V4__");
    Builder.defineMacro("__HEXAGON_ARCH__", "4");
    if(Opts.HexagonQdsp6Compat) {
      Builder.defineMacro("__QDSP6_V4__");
      Builder.defineMacro("__QDSP6_ARCH__", "4");
    }
  }
  else if(CPU == "hexagonv5") {
    Builder.defineMacro("__HEXAGON_V5__");
    Builder.defineMacro("__HEXAGON_ARCH__", "5");
    if(Opts.HexagonQdsp6Compat) {
      Builder.defineMacro("__QDSP6_V5__");
      Builder.defineMacro("__QDSP6_ARCH__", "5");
    }
  }
}

const char * const HexagonTargetInfo::GCCRegNames[] = {
  "r0", "r1", "r2", "r3", "r4", "r5", "r6", "r7",
  "r8", "r9", "r10", "r11", "r12", "r13", "r14", "r15",
  "r16", "r17", "r18", "r19", "r20", "r21", "r22", "r23",
  "r24", "r25", "r26", "r27", "r28", "r29", "r30", "r31",
  "p0", "p1", "p2", "p3",
  "sa0", "lc0", "sa1", "lc1", "m0", "m1", "usr", "ugp"
};

void HexagonTargetInfo::getGCCRegNames(const char * const *&Names,
                                   unsigned &NumNames) const {
  Names = GCCRegNames;
  NumNames = llvm::array_lengthof(GCCRegNames);
}


const TargetInfo::GCCRegAlias HexagonTargetInfo::GCCRegAliases[] = {
  { { "sp" }, "r29" },
  { { "fp" }, "r30" },
  { { "lr" }, "r31" },
 };

void HexagonTargetInfo::getGCCRegAliases(const GCCRegAlias *&Aliases,
                                     unsigned &NumAliases) const {
  Aliases = GCCRegAliases;
  NumAliases = llvm::array_lengthof(GCCRegAliases);
}


const Builtin::Info HexagonTargetInfo::BuiltinInfo[] = {
#define BUILTIN(ID, TYPE, ATTRS) { #ID, TYPE, ATTRS, 0, ALL_LANGUAGES },
#define LIBBUILTIN(ID, TYPE, ATTRS, HEADER) { #ID, TYPE, ATTRS, HEADER,\
                                              ALL_LANGUAGES },
#include "clang/Basic/BuiltinsHexagon.def"
};
}


namespace {
// Shared base class for SPARC v8 (32-bit) and SPARC v9 (64-bit).
class SparcTargetInfo : public TargetInfo {
  static const TargetInfo::GCCRegAlias GCCRegAliases[];
  static const char * const GCCRegNames[];
  bool SoftFloat;
public:
  SparcTargetInfo(const llvm::Triple &Triple) : TargetInfo(Triple) {}

  virtual bool handleTargetFeatures(std::vector<std::string> &Features,
                                    DiagnosticsEngine &Diags) {
    SoftFloat = false;
    for (unsigned i = 0, e = Features.size(); i != e; ++i)
      if (Features[i] == "+soft-float")
        SoftFloat = true;
    return true;
  }
  virtual void getTargetDefines(const LangOptions &Opts,
                                MacroBuilder &Builder) const {
    DefineStd(Builder, "sparc", Opts);
    Builder.defineMacro("__REGISTER_PREFIX__", "");

    if (SoftFloat)
      Builder.defineMacro("SOFT_FLOAT", "1");
  }
  
  virtual bool hasFeature(StringRef Feature) const {
    return llvm::StringSwitch<bool>(Feature)
             .Case("softfloat", SoftFloat)
             .Case("sparc", true)
             .Default(false);
  }
  
  virtual void getTargetBuiltins(const Builtin::Info *&Records,
                                 unsigned &NumRecords) const {
    // FIXME: Implement!
  }
  virtual BuiltinVaListKind getBuiltinVaListKind() const {
    return TargetInfo::VoidPtrBuiltinVaList;
  }
  virtual void getGCCRegNames(const char * const *&Names,
                              unsigned &NumNames) const;
  virtual void getGCCRegAliases(const GCCRegAlias *&Aliases,
                                unsigned &NumAliases) const;
  virtual bool validateAsmConstraint(const char *&Name,
                                     TargetInfo::ConstraintInfo &info) const {
    // FIXME: Implement!
    return false;
  }
  virtual const char *getClobbers() const {
    // FIXME: Implement!
    return "";
  }
};

const char * const SparcTargetInfo::GCCRegNames[] = {
  "r0", "r1", "r2", "r3", "r4", "r5", "r6", "r7",
  "r8", "r9", "r10", "r11", "r12", "r13", "r14", "r15",
  "r16", "r17", "r18", "r19", "r20", "r21", "r22", "r23",
  "r24", "r25", "r26", "r27", "r28", "r29", "r30", "r31"
};

void SparcTargetInfo::getGCCRegNames(const char * const *&Names,
                                     unsigned &NumNames) const {
  Names = GCCRegNames;
  NumNames = llvm::array_lengthof(GCCRegNames);
}

const TargetInfo::GCCRegAlias SparcTargetInfo::GCCRegAliases[] = {
  { { "g0" }, "r0" },
  { { "g1" }, "r1" },
  { { "g2" }, "r2" },
  { { "g3" }, "r3" },
  { { "g4" }, "r4" },
  { { "g5" }, "r5" },
  { { "g6" }, "r6" },
  { { "g7" }, "r7" },
  { { "o0" }, "r8" },
  { { "o1" }, "r9" },
  { { "o2" }, "r10" },
  { { "o3" }, "r11" },
  { { "o4" }, "r12" },
  { { "o5" }, "r13" },
  { { "o6", "sp" }, "r14" },
  { { "o7" }, "r15" },
  { { "l0" }, "r16" },
  { { "l1" }, "r17" },
  { { "l2" }, "r18" },
  { { "l3" }, "r19" },
  { { "l4" }, "r20" },
  { { "l5" }, "r21" },
  { { "l6" }, "r22" },
  { { "l7" }, "r23" },
  { { "i0" }, "r24" },
  { { "i1" }, "r25" },
  { { "i2" }, "r26" },
  { { "i3" }, "r27" },
  { { "i4" }, "r28" },
  { { "i5" }, "r29" },
  { { "i6", "fp" }, "r30" },
  { { "i7" }, "r31" },
};

void SparcTargetInfo::getGCCRegAliases(const GCCRegAlias *&Aliases,
                                       unsigned &NumAliases) const {
  Aliases = GCCRegAliases;
  NumAliases = llvm::array_lengthof(GCCRegAliases);
}

// SPARC v8 is the 32-bit mode selected by Triple::sparc.
class SparcV8TargetInfo : public SparcTargetInfo {
public:
  SparcV8TargetInfo(const llvm::Triple &Triple) : SparcTargetInfo(Triple) {
    // FIXME: Support Sparc quad-precision long double?
    DescriptionString = "E-p:32:32:32-i1:8:8-i8:8:8-i16:16:16-i32:32:32-"
                        "i64:64:64-f32:32:32-f64:64:64-v64:64:64-n32-S64";
  }

  virtual void getTargetDefines(const LangOptions &Opts,
                                MacroBuilder &Builder) const {
    SparcTargetInfo::getTargetDefines(Opts, Builder);
    Builder.defineMacro("__sparcv8");
  }
};

// SPARC v9 is the 64-bit mode selected by Triple::sparcv9.
class SparcV9TargetInfo : public SparcTargetInfo {
public:
  SparcV9TargetInfo(const llvm::Triple &Triple) : SparcTargetInfo(Triple) {
    // FIXME: Support Sparc quad-precision long double?
    DescriptionString = "E-p:64:64:64-i1:8:8-i8:8:8-i16:16:16-i32:32:32-"
                        "i64:64:64-f32:32:32-f64:64:64-v64:64:64-n32:64-S128";
    // This is an LP64 platform.
    LongWidth = LongAlign = PointerWidth = PointerAlign = 64;

    // OpenBSD uses long long for int64_t and intmax_t.
    if (getTriple().getOS() == llvm::Triple::OpenBSD) {
      IntMaxType = SignedLongLong;
      UIntMaxType = UnsignedLongLong;
    } else {
      IntMaxType = SignedLong;
      UIntMaxType = UnsignedLong;
    }
    Int64Type = IntMaxType;
  }

  virtual void getTargetDefines(const LangOptions &Opts,
                                MacroBuilder &Builder) const {
    SparcTargetInfo::getTargetDefines(Opts, Builder);
    Builder.defineMacro("__sparcv9");
    Builder.defineMacro("__arch64__");
    // Solaris and its derivative AuroraUX don't need these variants, but the
    // BSDs do.
    if (getTriple().getOS() != llvm::Triple::Solaris &&
        getTriple().getOS() != llvm::Triple::AuroraUX) {
      Builder.defineMacro("__sparc64__");
      Builder.defineMacro("__sparc_v9__");
      Builder.defineMacro("__sparcv9__");
    }
  }
};

} // end anonymous namespace.

namespace {
class AuroraUXSparcV8TargetInfo : public AuroraUXTargetInfo<SparcV8TargetInfo> {
public:
  AuroraUXSparcV8TargetInfo(const llvm::Triple &Triple)
      : AuroraUXTargetInfo<SparcV8TargetInfo>(Triple) {
    SizeType = UnsignedInt;
    PtrDiffType = SignedInt;
  }
};
class SolarisSparcV8TargetInfo : public SolarisTargetInfo<SparcV8TargetInfo> {
public:
  SolarisSparcV8TargetInfo(const llvm::Triple &Triple)
      : SolarisTargetInfo<SparcV8TargetInfo>(Triple) {
    SizeType = UnsignedInt;
    PtrDiffType = SignedInt;
  }
};
} // end anonymous namespace.

namespace {
  class SystemZTargetInfo : public TargetInfo {
    static const char *const GCCRegNames[];

  public:
    SystemZTargetInfo(const llvm::Triple &Triple) : TargetInfo(Triple) {
      TLSSupported = true;
      IntWidth = IntAlign = 32;
      LongWidth = LongLongWidth = LongAlign = LongLongAlign = 64;
      PointerWidth = PointerAlign = 64;
      LongDoubleWidth = 128;
      LongDoubleAlign = 64;
      LongDoubleFormat = &llvm::APFloat::IEEEquad;
      MinGlobalAlign = 16;
      DescriptionString = "E-p:64:64:64-i1:8:16-i8:8:16-i16:16-i32:32-i64:64"
       "-f32:32-f64:64-f128:64-a0:8:16-n32:64";
      MaxAtomicPromoteWidth = MaxAtomicInlineWidth = 64;
    }
    virtual void getTargetDefines(const LangOptions &Opts,
                                  MacroBuilder &Builder) const {
      Builder.defineMacro("__s390__");
      Builder.defineMacro("__s390x__");
      Builder.defineMacro("__zarch__");
      Builder.defineMacro("__LONG_DOUBLE_128__");
    }
    virtual void getTargetBuiltins(const Builtin::Info *&Records,
                                   unsigned &NumRecords) const {
      // FIXME: Implement.
      Records = 0;
      NumRecords = 0;
    }

    virtual void getGCCRegNames(const char *const *&Names,
                                unsigned &NumNames) const;
    virtual void getGCCRegAliases(const GCCRegAlias *&Aliases,
                                  unsigned &NumAliases) const {
      // No aliases.
      Aliases = 0;
      NumAliases = 0;
    }
    virtual bool validateAsmConstraint(const char *&Name,
                                       TargetInfo::ConstraintInfo &info) const;
    virtual const char *getClobbers() const {
      // FIXME: Is this really right?
      return "";
    }
    virtual BuiltinVaListKind getBuiltinVaListKind() const {
      return TargetInfo::SystemZBuiltinVaList;
    }
    virtual bool setCPU(const std::string &Name) {
      bool CPUKnown = llvm::StringSwitch<bool>(Name)
        .Case("z10", true)
        .Case("z196", true)
        .Case("zEC12", true)
        .Default(false);

      // No need to store the CPU yet.  There aren't any CPU-specific
      // macros to define.
      return CPUKnown;
    }
  };

  const char *const SystemZTargetInfo::GCCRegNames[] = {
    "r0",  "r1",  "r2",  "r3",  "r4",  "r5",  "r6",  "r7",
    "r8",  "r9",  "r10", "r11", "r12", "r13", "r14", "r15",
    "f0",  "f2",  "f4",  "f6",  "f1",  "f3",  "f5",  "f7",
    "f8",  "f10", "f12", "f14", "f9",  "f11", "f13", "f15"
  };

  void SystemZTargetInfo::getGCCRegNames(const char *const *&Names,
                                         unsigned &NumNames) const {
    Names = GCCRegNames;
    NumNames = llvm::array_lengthof(GCCRegNames);
  }

  bool SystemZTargetInfo::
  validateAsmConstraint(const char *&Name,
                        TargetInfo::ConstraintInfo &Info) const {
    switch (*Name) {
    default:
      return false;

    case 'a': // Address register
    case 'd': // Data register (equivalent to 'r')
    case 'f': // Floating-point register
      Info.setAllowsRegister();
      return true;

    case 'I': // Unsigned 8-bit constant
    case 'J': // Unsigned 12-bit constant
    case 'K': // Signed 16-bit constant
    case 'L': // Signed 20-bit displacement (on all targets we support)
    case 'M': // 0x7fffffff
      return true;

    case 'Q': // Memory with base and unsigned 12-bit displacement
    case 'R': // Likewise, plus an index
    case 'S': // Memory with base and signed 20-bit displacement
    case 'T': // Likewise, plus an index
      Info.setAllowsMemory();
      return true;
    }
  }
}

namespace {
  class MSP430TargetInfo : public TargetInfo {
    static const char * const GCCRegNames[];
  public:
    MSP430TargetInfo(const llvm::Triple &Triple) : TargetInfo(Triple) {
      BigEndian = false;
      TLSSupported = false;
      IntWidth = 16; IntAlign = 16;
      LongWidth = 32; LongLongWidth = 64;
      LongAlign = LongLongAlign = 16;
      PointerWidth = 16; PointerAlign = 16;
      SuitableAlign = 16;
      SizeType = UnsignedInt;
      IntMaxType = SignedLongLong;
      UIntMaxType = UnsignedLongLong;
      IntPtrType = SignedInt;
      PtrDiffType = SignedInt;
      SigAtomicType = SignedLong;
      DescriptionString = "e-p:16:16:16-i8:8:8-i16:16:16-i32:16:32-n8:16";
   }
    virtual void getTargetDefines(const LangOptions &Opts,
                                  MacroBuilder &Builder) const {
      Builder.defineMacro("MSP430");
      Builder.defineMacro("__MSP430__");
      // FIXME: defines for different 'flavours' of MCU
    }
    virtual void getTargetBuiltins(const Builtin::Info *&Records,
                                   unsigned &NumRecords) const {
     // FIXME: Implement.
      Records = 0;
      NumRecords = 0;
    }
    virtual bool hasFeature(StringRef Feature) const {
      return Feature == "msp430";
    }
    virtual void getGCCRegNames(const char * const *&Names,
                                unsigned &NumNames) const;
    virtual void getGCCRegAliases(const GCCRegAlias *&Aliases,
                                  unsigned &NumAliases) const {
      // No aliases.
      Aliases = 0;
      NumAliases = 0;
    }
    virtual bool validateAsmConstraint(const char *&Name,
                                       TargetInfo::ConstraintInfo &info) const {
      // No target constraints for now.
      return false;
    }
    virtual const char *getClobbers() const {
      // FIXME: Is this really right?
      return "";
    }
    virtual BuiltinVaListKind getBuiltinVaListKind() const {
      // FIXME: implement
      return TargetInfo::CharPtrBuiltinVaList;
   }
  };

  const char * const MSP430TargetInfo::GCCRegNames[] = {
    "r0", "r1", "r2", "r3", "r4", "r5", "r6", "r7",
    "r8", "r9", "r10", "r11", "r12", "r13", "r14", "r15"
  };

  void MSP430TargetInfo::getGCCRegNames(const char * const *&Names,
                                        unsigned &NumNames) const {
    Names = GCCRegNames;
    NumNames = llvm::array_lengthof(GCCRegNames);
  }
}

namespace {

  // LLVM and Clang cannot be used directly to output native binaries for
  // target, but is used to compile C code to llvm bitcode with correct
  // type and alignment information.
  //
  // TCE uses the llvm bitcode as input and uses it for generating customized
  // target processor and program binary. TCE co-design environment is
  // publicly available in http://tce.cs.tut.fi

  static const unsigned TCEOpenCLAddrSpaceMap[] = {
      3, // opencl_global
      4, // opencl_local
      5, // opencl_constant
      0, // cuda_device
      0, // cuda_constant
      0  // cuda_shared
  };

  class TCETargetInfo : public TargetInfo{
  public:
    TCETargetInfo(const llvm::Triple &Triple) : TargetInfo(Triple) {
      TLSSupported = false;
      IntWidth = 32;
      LongWidth = LongLongWidth = 32;
      PointerWidth = 32;
      IntAlign = 32;
      LongAlign = LongLongAlign = 32;
      PointerAlign = 32;
      SuitableAlign = 32;
      SizeType = UnsignedInt;
      IntMaxType = SignedLong;
      UIntMaxType = UnsignedLong;
      IntPtrType = SignedInt;
      PtrDiffType = SignedInt;
      FloatWidth = 32;
      FloatAlign = 32;
      DoubleWidth = 32;
      DoubleAlign = 32;
      LongDoubleWidth = 32;
      LongDoubleAlign = 32;
      FloatFormat = &llvm::APFloat::IEEEsingle;
      DoubleFormat = &llvm::APFloat::IEEEsingle;
      LongDoubleFormat = &llvm::APFloat::IEEEsingle;
      DescriptionString = "E-p:32:32:32-i1:8:8-i8:8:32-"
                          "i16:16:32-i32:32:32-i64:32:32-"
                          "f32:32:32-f64:32:32-v64:32:32-"
                          "v128:32:32-a0:0:32-n32";
      AddrSpaceMap = &TCEOpenCLAddrSpaceMap;
      UseAddrSpaceMapMangling = true;
    }

    virtual void getTargetDefines(const LangOptions &Opts,
                                  MacroBuilder &Builder) const {
      DefineStd(Builder, "tce", Opts);
      Builder.defineMacro("__TCE__");
      Builder.defineMacro("__TCE_V1__");
    }
    virtual bool hasFeature(StringRef Feature) const {
      return Feature == "tce";
    }
    
    virtual void getTargetBuiltins(const Builtin::Info *&Records,
                                   unsigned &NumRecords) const {}
    virtual const char *getClobbers() const {
      return "";
    }
    virtual BuiltinVaListKind getBuiltinVaListKind() const {
      return TargetInfo::VoidPtrBuiltinVaList;
    }
    virtual void getGCCRegNames(const char * const *&Names,
                                unsigned &NumNames) const {}
    virtual bool validateAsmConstraint(const char *&Name,
                                       TargetInfo::ConstraintInfo &info) const {
      return true;
    }
    virtual void getGCCRegAliases(const GCCRegAlias *&Aliases,
                                  unsigned &NumAliases) const {}
  };
}

namespace {
class MipsTargetInfoBase : public TargetInfo {
  virtual void setDescriptionString() = 0;

  static const Builtin::Info BuiltinInfo[];
  std::string CPU;
  bool IsMips16;
  bool IsMicromips;
  bool IsNan2008;
  bool IsSingleFloat;
  enum MipsFloatABI {
    HardFloat, SoftFloat
  } FloatABI;
  enum DspRevEnum {
    NoDSP, DSP1, DSP2
  } DspRev;
  bool HasMSA;

protected:
  bool HasFP64;
  std::string ABI;

public:
  MipsTargetInfoBase(const llvm::Triple &Triple, const std::string &ABIStr,
                     const std::string &CPUStr)
      : TargetInfo(Triple), CPU(CPUStr), IsMips16(false), IsMicromips(false),
        IsNan2008(false), IsSingleFloat(false), FloatABI(HardFloat),
        DspRev(NoDSP), HasMSA(false), HasFP64(false), ABI(ABIStr) {}

  virtual const char *getABI() const { return ABI.c_str(); }
  virtual bool setABI(const std::string &Name) = 0;
  virtual bool setCPU(const std::string &Name) {
    CPU = Name;
    return true;
  }
  void getDefaultFeatures(llvm::StringMap<bool> &Features) const {
    Features[ABI] = true;
    Features[CPU] = true;
  }

  virtual void getTargetDefines(const LangOptions &Opts,
                                MacroBuilder &Builder) const {
    DefineStd(Builder, "mips", Opts);
    Builder.defineMacro("_mips");
    Builder.defineMacro("__REGISTER_PREFIX__", "");

    switch (FloatABI) {
    case HardFloat:
      Builder.defineMacro("__mips_hard_float", Twine(1));
      break;
    case SoftFloat:
      Builder.defineMacro("__mips_soft_float", Twine(1));
      break;
    }

    if (IsSingleFloat)
      Builder.defineMacro("__mips_single_float", Twine(1));

    Builder.defineMacro("__mips_fpr", HasFP64 ? Twine(64) : Twine(32));
    Builder.defineMacro("_MIPS_FPSET",
                        Twine(32 / (HasFP64 || IsSingleFloat ? 1 : 2)));

    if (IsMips16)
      Builder.defineMacro("__mips16", Twine(1));

    if (IsMicromips)
      Builder.defineMacro("__mips_micromips", Twine(1));

    if (IsNan2008)
      Builder.defineMacro("__mips_nan2008", Twine(1));

    switch (DspRev) {
    default:
      break;
    case DSP1:
      Builder.defineMacro("__mips_dsp_rev", Twine(1));
      Builder.defineMacro("__mips_dsp", Twine(1));
      break;
    case DSP2:
      Builder.defineMacro("__mips_dsp_rev", Twine(2));
      Builder.defineMacro("__mips_dspr2", Twine(1));
      Builder.defineMacro("__mips_dsp", Twine(1));
      break;
    }

    if (HasMSA)
      Builder.defineMacro("__mips_msa", Twine(1));

    Builder.defineMacro("_MIPS_SZPTR", Twine(getPointerWidth(0)));
    Builder.defineMacro("_MIPS_SZINT", Twine(getIntWidth()));
    Builder.defineMacro("_MIPS_SZLONG", Twine(getLongWidth()));

    Builder.defineMacro("_MIPS_ARCH", "\"" + CPU + "\"");
    Builder.defineMacro("_MIPS_ARCH_" + StringRef(CPU).upper());
  }

  virtual void getTargetBuiltins(const Builtin::Info *&Records,
                                 unsigned &NumRecords) const {
    Records = BuiltinInfo;
    NumRecords = clang::Mips::LastTSBuiltin - Builtin::FirstTSBuiltin;
  }
  virtual bool hasFeature(StringRef Feature) const {
    return llvm::StringSwitch<bool>(Feature)
      .Case("mips", true)
      .Case("fp64", HasFP64)
      .Default(false);
  }
  virtual BuiltinVaListKind getBuiltinVaListKind() const {
    return TargetInfo::VoidPtrBuiltinVaList;
  }
  virtual void getGCCRegNames(const char * const *&Names,
                              unsigned &NumNames) const {
    static const char *const GCCRegNames[] = {
      // CPU register names
      // Must match second column of GCCRegAliases
      "$0",   "$1",   "$2",   "$3",   "$4",   "$5",   "$6",   "$7",
      "$8",   "$9",   "$10",  "$11",  "$12",  "$13",  "$14",  "$15",
      "$16",  "$17",  "$18",  "$19",  "$20",  "$21",  "$22",  "$23",
      "$24",  "$25",  "$26",  "$27",  "$28",  "$29",  "$30",  "$31",
      // Floating point register names
      "$f0",  "$f1",  "$f2",  "$f3",  "$f4",  "$f5",  "$f6",  "$f7",
      "$f8",  "$f9",  "$f10", "$f11", "$f12", "$f13", "$f14", "$f15",
      "$f16", "$f17", "$f18", "$f19", "$f20", "$f21", "$f22", "$f23",
      "$f24", "$f25", "$f26", "$f27", "$f28", "$f29", "$f30", "$f31",
      // Hi/lo and condition register names
      "hi",   "lo",   "",     "$fcc0","$fcc1","$fcc2","$fcc3","$fcc4",
      "$fcc5","$fcc6","$fcc7",
      // MSA register names
      "$w0",  "$w1",  "$w2",  "$w3",  "$w4",  "$w5",  "$w6",  "$w7",
      "$w8",  "$w9",  "$w10", "$w11", "$w12", "$w13", "$w14", "$w15",
      "$w16", "$w17", "$w18", "$w19", "$w20", "$w21", "$w22", "$w23",
      "$w24", "$w25", "$w26", "$w27", "$w28", "$w29", "$w30", "$w31",
      // MSA control register names
      "$msair",      "$msacsr", "$msaaccess", "$msasave", "$msamodify",
      "$msarequest", "$msamap", "$msaunmap"
    };
    Names = GCCRegNames;
    NumNames = llvm::array_lengthof(GCCRegNames);
  }
  virtual void getGCCRegAliases(const GCCRegAlias *&Aliases,
                                unsigned &NumAliases) const = 0;
  virtual bool validateAsmConstraint(const char *&Name,
                                     TargetInfo::ConstraintInfo &Info) const {
    switch (*Name) {
    default:
      return false;
        
    case 'r': // CPU registers.
    case 'd': // Equivalent to "r" unless generating MIPS16 code.
    case 'y': // Equivalent to "r", backwards compatibility only.
    case 'f': // floating-point registers.
    case 'c': // $25 for indirect jumps
    case 'l': // lo register
    case 'x': // hilo register pair
      Info.setAllowsRegister();
      return true;
    case 'R': // An address that can be used in a non-macro load or store
      Info.setAllowsMemory();
      return true;
    }
  }

  virtual const char *getClobbers() const {
    // FIXME: Implement!
    return "";
  }

  virtual bool handleTargetFeatures(std::vector<std::string> &Features,
                                    DiagnosticsEngine &Diags) {
    IsMips16 = false;
    IsMicromips = false;
    IsNan2008 = false;
    IsSingleFloat = false;
    FloatABI = HardFloat;
    DspRev = NoDSP;
    HasFP64 = ABI == "n32" || ABI == "n64" || ABI == "64";

    for (std::vector<std::string>::iterator it = Features.begin(),
         ie = Features.end(); it != ie; ++it) {
      if (*it == "+single-float")
        IsSingleFloat = true;
      else if (*it == "+soft-float")
        FloatABI = SoftFloat;
      else if (*it == "+mips16")
        IsMips16 = true;
      else if (*it == "+micromips")
        IsMicromips = true;
      else if (*it == "+dsp")
        DspRev = std::max(DspRev, DSP1);
      else if (*it == "+dspr2")
        DspRev = std::max(DspRev, DSP2);
      else if (*it == "+msa")
        HasMSA = true;
      else if (*it == "+fp64")
        HasFP64 = true;
      else if (*it == "-fp64")
        HasFP64 = false;
      else if (*it == "+nan2008")
        IsNan2008 = true;
    }

    // Remove front-end specific options.
    std::vector<std::string>::iterator it =
      std::find(Features.begin(), Features.end(), "+soft-float");
    if (it != Features.end())
      Features.erase(it);
    it = std::find(Features.begin(), Features.end(), "+nan2008");
    if (it != Features.end())
      Features.erase(it);

    setDescriptionString();

    return true;
  }

  virtual int getEHDataRegisterNumber(unsigned RegNo) const {
    if (RegNo == 0) return 4;
    if (RegNo == 1) return 5;
    return -1;
  }
};

const Builtin::Info MipsTargetInfoBase::BuiltinInfo[] = {
#define BUILTIN(ID, TYPE, ATTRS) { #ID, TYPE, ATTRS, 0, ALL_LANGUAGES },
#define LIBBUILTIN(ID, TYPE, ATTRS, HEADER) { #ID, TYPE, ATTRS, HEADER,\
                                              ALL_LANGUAGES },
#include "clang/Basic/BuiltinsMips.def"
};

class Mips32TargetInfoBase : public MipsTargetInfoBase {
public:
  Mips32TargetInfoBase(const llvm::Triple &Triple)
      : MipsTargetInfoBase(Triple, "o32", "mips32") {
    SizeType = UnsignedInt;
    PtrDiffType = SignedInt;
    MaxAtomicPromoteWidth = MaxAtomicInlineWidth = 32;
  }
  virtual bool setABI(const std::string &Name) {
    if ((Name == "o32") || (Name == "eabi")) {
      ABI = Name;
      return true;
    } else if (Name == "32") {
      ABI = "o32";
      return true;
    } else
      return false;
  }
  virtual void getTargetDefines(const LangOptions &Opts,
                                MacroBuilder &Builder) const {
    MipsTargetInfoBase::getTargetDefines(Opts, Builder);

    if (ABI == "o32") {
      Builder.defineMacro("__mips_o32");
      Builder.defineMacro("_ABIO32", "1");
      Builder.defineMacro("_MIPS_SIM", "_ABIO32");
    }
    else if (ABI == "eabi")
      Builder.defineMacro("__mips_eabi");
    else
      llvm_unreachable("Invalid ABI for Mips32.");
  }
  virtual void getGCCRegAliases(const GCCRegAlias *&Aliases,
                                unsigned &NumAliases) const {
    static const TargetInfo::GCCRegAlias GCCRegAliases[] = {
      { { "at" },  "$1" },
      { { "v0" },  "$2" },
      { { "v1" },  "$3" },
      { { "a0" },  "$4" },
      { { "a1" },  "$5" },
      { { "a2" },  "$6" },
      { { "a3" },  "$7" },
      { { "t0" },  "$8" },
      { { "t1" },  "$9" },
      { { "t2" }, "$10" },
      { { "t3" }, "$11" },
      { { "t4" }, "$12" },
      { { "t5" }, "$13" },
      { { "t6" }, "$14" },
      { { "t7" }, "$15" },
      { { "s0" }, "$16" },
      { { "s1" }, "$17" },
      { { "s2" }, "$18" },
      { { "s3" }, "$19" },
      { { "s4" }, "$20" },
      { { "s5" }, "$21" },
      { { "s6" }, "$22" },
      { { "s7" }, "$23" },
      { { "t8" }, "$24" },
      { { "t9" }, "$25" },
      { { "k0" }, "$26" },
      { { "k1" }, "$27" },
      { { "gp" }, "$28" },
      { { "sp","$sp" }, "$29" },
      { { "fp","$fp" }, "$30" },
      { { "ra" }, "$31" }
    };
    Aliases = GCCRegAliases;
    NumAliases = llvm::array_lengthof(GCCRegAliases);
  }
};

class Mips32EBTargetInfo : public Mips32TargetInfoBase {
  virtual void setDescriptionString() {
    DescriptionString = "E-p:32:32:32-i1:8:8-i8:8:32-i16:16:32-i32:32:32-"
                        "i64:64:64-f32:32:32-f64:64:64-v64:64:64-n32-S64";
  }

public:
  Mips32EBTargetInfo(const llvm::Triple &Triple)
      : Mips32TargetInfoBase(Triple) {
  }
  virtual void getTargetDefines(const LangOptions &Opts,
                                MacroBuilder &Builder) const {
    DefineStd(Builder, "MIPSEB", Opts);
    Builder.defineMacro("_MIPSEB");
    Mips32TargetInfoBase::getTargetDefines(Opts, Builder);
  }
};

class Mips32ELTargetInfo : public Mips32TargetInfoBase {
  virtual void setDescriptionString() {
    DescriptionString = "e-p:32:32:32-i1:8:8-i8:8:32-i16:16:32-i32:32:32-"
                        "i64:64:64-f32:32:32-f64:64:64-v64:64:64-n32-S64";
  }

public:
  Mips32ELTargetInfo(const llvm::Triple &Triple)
      : Mips32TargetInfoBase(Triple) {
    BigEndian = false;
  }
  virtual void getTargetDefines(const LangOptions &Opts,
                                MacroBuilder &Builder) const {
    DefineStd(Builder, "MIPSEL", Opts);
    Builder.defineMacro("_MIPSEL");
    Mips32TargetInfoBase::getTargetDefines(Opts, Builder);
  }
};

class Mips64TargetInfoBase : public MipsTargetInfoBase {
public:
  Mips64TargetInfoBase(const llvm::Triple &Triple)
      : MipsTargetInfoBase(Triple, "n64", "mips64") {
    LongWidth = LongAlign = 64;
    PointerWidth = PointerAlign = 64;
    LongDoubleWidth = LongDoubleAlign = 128;
    LongDoubleFormat = &llvm::APFloat::IEEEquad;
    if (getTriple().getOS() == llvm::Triple::FreeBSD) {
      LongDoubleWidth = LongDoubleAlign = 64;
      LongDoubleFormat = &llvm::APFloat::IEEEdouble;
    }
    SuitableAlign = 128;
    MaxAtomicPromoteWidth = MaxAtomicInlineWidth = 64;
  }
  virtual bool setABI(const std::string &Name) {
    if (Name == "n32") {
      LongWidth = LongAlign = 32;
      PointerWidth = PointerAlign = 32;
      ABI = Name;
      return true;
    } else if (Name == "n64") {
      ABI = Name;
      return true;
    } else if (Name == "64") {
      ABI = "n64";
      return true;
    } else
      return false;
  }
  virtual void getTargetDefines(const LangOptions &Opts,
                                MacroBuilder &Builder) const {
    MipsTargetInfoBase::getTargetDefines(Opts, Builder);

    Builder.defineMacro("__mips64");
    Builder.defineMacro("__mips64__");

    if (ABI == "n32") {
      Builder.defineMacro("__mips_n32");
      Builder.defineMacro("_ABIN32", "2");
      Builder.defineMacro("_MIPS_SIM", "_ABIN32");
    }
    else if (ABI == "n64") {
      Builder.defineMacro("__mips_n64");
      Builder.defineMacro("_ABI64", "3");
      Builder.defineMacro("_MIPS_SIM", "_ABI64");
    }
    else
      llvm_unreachable("Invalid ABI for Mips64.");
  }
  virtual void getGCCRegAliases(const GCCRegAlias *&Aliases,
                                unsigned &NumAliases) const {
    static const TargetInfo::GCCRegAlias GCCRegAliases[] = {
      { { "at" },  "$1" },
      { { "v0" },  "$2" },
      { { "v1" },  "$3" },
      { { "a0" },  "$4" },
      { { "a1" },  "$5" },
      { { "a2" },  "$6" },
      { { "a3" },  "$7" },
      { { "a4" },  "$8" },
      { { "a5" },  "$9" },
      { { "a6" }, "$10" },
      { { "a7" }, "$11" },
      { { "t0" }, "$12" },
      { { "t1" }, "$13" },
      { { "t2" }, "$14" },
      { { "t3" }, "$15" },
      { { "s0" }, "$16" },
      { { "s1" }, "$17" },
      { { "s2" }, "$18" },
      { { "s3" }, "$19" },
      { { "s4" }, "$20" },
      { { "s5" }, "$21" },
      { { "s6" }, "$22" },
      { { "s7" }, "$23" },
      { { "t8" }, "$24" },
      { { "t9" }, "$25" },
      { { "k0" }, "$26" },
      { { "k1" }, "$27" },
      { { "gp" }, "$28" },
      { { "sp","$sp" }, "$29" },
      { { "fp","$fp" }, "$30" },
      { { "ra" }, "$31" }
    };
    Aliases = GCCRegAliases;
    NumAliases = llvm::array_lengthof(GCCRegAliases);
  }
};

class Mips64EBTargetInfo : public Mips64TargetInfoBase {
  virtual void setDescriptionString() {
    if (ABI == "n32")
      DescriptionString = "E-p:32:32:32-i1:8:8-i8:8:32-i16:16:32-i32:32:32-"
                          "i64:64:64-f32:32:32-f64:64:64-f128:128:128-"
                          "v64:64:64-n32:64-S128";
    else
      DescriptionString = "E-p:64:64:64-i1:8:8-i8:8:32-i16:16:32-i32:32:32-"
                          "i64:64:64-f32:32:32-f64:64:64-f128:128:128-"
                          "v64:64:64-n32:64-S128";

  }

public:
  Mips64EBTargetInfo(const llvm::Triple &Triple)
      : Mips64TargetInfoBase(Triple) {}
  virtual void getTargetDefines(const LangOptions &Opts,
                                MacroBuilder &Builder) const {
    DefineStd(Builder, "MIPSEB", Opts);
    Builder.defineMacro("_MIPSEB");
    Mips64TargetInfoBase::getTargetDefines(Opts, Builder);
  }
};

class Mips64ELTargetInfo : public Mips64TargetInfoBase {
  virtual void setDescriptionString() {
    if (ABI == "n32")
      DescriptionString = "e-p:32:32:32-i1:8:8-i8:8:32-i16:16:32-i32:32:32-"
                          "i64:64:64-f32:32:32-f64:64:64-f128:128:128"
                          "-v64:64:64-n32:64-S128";
    else
      DescriptionString = "e-p:64:64:64-i1:8:8-i8:8:32-i16:16:32-i32:32:32-"
                          "i64:64:64-f32:32:32-f64:64:64-f128:128:128-"
                          "v64:64:64-n32:64-S128";
  }
public:
  Mips64ELTargetInfo(const llvm::Triple &Triple)
      : Mips64TargetInfoBase(Triple) {
    // Default ABI is n64.
    BigEndian = false;
  }
  virtual void getTargetDefines(const LangOptions &Opts,
                                MacroBuilder &Builder) const {
    DefineStd(Builder, "MIPSEL", Opts);
    Builder.defineMacro("_MIPSEL");
    Mips64TargetInfoBase::getTargetDefines(Opts, Builder);
  }
};
} // end anonymous namespace.

namespace {
class PNaClTargetInfo : public TargetInfo {
public:
  PNaClTargetInfo(const llvm::Triple &Triple) : TargetInfo(Triple) {
    BigEndian = false;
    this->UserLabelPrefix = "";
    this->LongAlign = 32;
    this->LongWidth = 32;
    this->PointerAlign = 32;
    this->PointerWidth = 32;
    this->IntMaxType = TargetInfo::SignedLongLong;
    this->UIntMaxType = TargetInfo::UnsignedLongLong;
    this->Int64Type = TargetInfo::SignedLongLong;
    this->DoubleAlign = 64;
    this->LongDoubleWidth = 64;
    this->LongDoubleAlign = 64;
    this->SizeType = TargetInfo::UnsignedInt;
    this->PtrDiffType = TargetInfo::SignedInt;
    this->IntPtrType = TargetInfo::SignedInt;
    this->RegParmMax = 0; // Disallow regparm
    DescriptionString = "e-i1:8:8-i8:8:8-i16:16:16-i32:32:32-i64:64:64-"
                        "f32:32:32-f64:64:64-p:32:32:32-v128:32:32";
  }

  void getDefaultFeatures(llvm::StringMap<bool> &Features) const {
  }
  virtual void getArchDefines(const LangOptions &Opts,
                              MacroBuilder &Builder) const {
    Builder.defineMacro("__le32__");
    Builder.defineMacro("__pnacl__");
  }
  virtual void getTargetDefines(const LangOptions &Opts,
                                MacroBuilder &Builder) const {
    Builder.defineMacro("__LITTLE_ENDIAN__");
    getArchDefines(Opts, Builder);
  }
  virtual bool hasFeature(StringRef Feature) const {
    return Feature == "pnacl";
  }
  virtual void getTargetBuiltins(const Builtin::Info *&Records,
                                 unsigned &NumRecords) const {
  }
  virtual BuiltinVaListKind getBuiltinVaListKind() const {
    return TargetInfo::PNaClABIBuiltinVaList;
  }
  virtual void getGCCRegNames(const char * const *&Names,
                              unsigned &NumNames) const;
  virtual void getGCCRegAliases(const GCCRegAlias *&Aliases,
                                unsigned &NumAliases) const;
  virtual bool validateAsmConstraint(const char *&Name,
                                     TargetInfo::ConstraintInfo &Info) const {
    return false;
  }

  virtual const char *getClobbers() const {
    return "";
  }
};

void PNaClTargetInfo::getGCCRegNames(const char * const *&Names,
                                     unsigned &NumNames) const {
  Names = NULL;
  NumNames = 0;
}

void PNaClTargetInfo::getGCCRegAliases(const GCCRegAlias *&Aliases,
                                       unsigned &NumAliases) const {
  Aliases = NULL;
  NumAliases = 0;
}
} // end anonymous namespace.

namespace {
  static const unsigned SPIRAddrSpaceMap[] = {
    1,    // opencl_global
    3,    // opencl_local
    2,    // opencl_constant
    0,    // cuda_device
    0,    // cuda_constant
    0     // cuda_shared
  };
  class SPIRTargetInfo : public TargetInfo {
  public:
    SPIRTargetInfo(const llvm::Triple &Triple) : TargetInfo(Triple) {
      assert(getTriple().getOS() == llvm::Triple::UnknownOS &&
        "SPIR target must use unknown OS");
      assert(getTriple().getEnvironment() == llvm::Triple::UnknownEnvironment &&
        "SPIR target must use unknown environment type");
      BigEndian = false;
      TLSSupported = false;
      LongWidth = LongAlign = 64;
      AddrSpaceMap = &SPIRAddrSpaceMap;
      UseAddrSpaceMapMangling = true;
      // Define available target features
      // These must be defined in sorted order!
      NoAsmVariants = true;
    }
    virtual void getTargetDefines(const LangOptions &Opts,
                                  MacroBuilder &Builder) const {
      DefineStd(Builder, "SPIR", Opts);
    }
    virtual bool hasFeature(StringRef Feature) const {
      return Feature == "spir";
    }
    
    virtual void getTargetBuiltins(const Builtin::Info *&Records,
                                   unsigned &NumRecords) const {}
    virtual const char *getClobbers() const {
      return "";
    }
    virtual void getGCCRegNames(const char * const *&Names,
                                unsigned &NumNames) const {}
    virtual bool validateAsmConstraint(const char *&Name,
                                       TargetInfo::ConstraintInfo &info) const {
      return true;
    }
    virtual void getGCCRegAliases(const GCCRegAlias *&Aliases,
                                  unsigned &NumAliases) const {}
    virtual BuiltinVaListKind getBuiltinVaListKind() const {
      return TargetInfo::VoidPtrBuiltinVaList;
    }
  };


  class SPIR32TargetInfo : public SPIRTargetInfo {
  public:
    SPIR32TargetInfo(const llvm::Triple &Triple) : SPIRTargetInfo(Triple) {
      PointerWidth = PointerAlign = 32;
      SizeType     = TargetInfo::UnsignedInt;
      PtrDiffType = IntPtrType = TargetInfo::SignedInt;
      DescriptionString
        = "e-p:32:32:32-i1:8:8-i8:8:8-i16:16:16-i32:32:32-i64:64:64-"
          "f32:32:32-f64:64:64-v16:16:16-v24:32:32-v32:32:32-v48:64:64-"
          "v64:64:64-v96:128:128-v128:128:128-v192:256:256-v256:256:256-"
          "v512:512:512-v1024:1024:1024";
    }
    virtual void getTargetDefines(const LangOptions &Opts,
                                  MacroBuilder &Builder) const {
      DefineStd(Builder, "SPIR32", Opts);
    }
  };

  class SPIR64TargetInfo : public SPIRTargetInfo {
  public:
    SPIR64TargetInfo(const llvm::Triple &Triple) : SPIRTargetInfo(Triple) {
      PointerWidth = PointerAlign = 64;
      SizeType     = TargetInfo::UnsignedLong;
      PtrDiffType = IntPtrType = TargetInfo::SignedLong;
      DescriptionString
        = "e-p:64:64:64-i1:8:8-i8:8:8-i16:16:16-i32:32:32-i64:64:64-"
          "f32:32:32-f64:64:64-v16:16:16-v24:32:32-v32:32:32-v48:64:64-"
          "v64:64:64-v96:128:128-v128:128:128-v192:256:256-v256:256:256-"
          "v512:512:512-v1024:1024:1024";
    }
    virtual void getTargetDefines(const LangOptions &Opts,
                                  MacroBuilder &Builder) const {
      DefineStd(Builder, "SPIR64", Opts);
    }
  };
}

namespace {
class XCoreTargetInfo : public TargetInfo {
  static const Builtin::Info BuiltinInfo[];
public:
  XCoreTargetInfo(const llvm::Triple &Triple) : TargetInfo(Triple) {
    BigEndian = false;
    NoAsmVariants = true;
    LongLongAlign = 32;
    SuitableAlign = 32;
    DoubleAlign = LongDoubleAlign = 32;
    SizeType = UnsignedInt;
    PtrDiffType = SignedInt;
    IntPtrType = SignedInt;
    WCharType = UnsignedChar;
    WIntType = UnsignedInt;
    UseZeroLengthBitfieldAlignment = true;
    DescriptionString = "e-p:32:32:32-a0:0:32-n32"
                        "-i1:8:32-i8:8:32-i16:16:32-i32:32:32-i64:32:32"
                        "-f16:16:32-f32:32:32-f64:32:32";
  }
  virtual void getTargetDefines(const LangOptions &Opts,
                                MacroBuilder &Builder) const {
    Builder.defineMacro("__XS1B__");
  }
  virtual void getTargetBuiltins(const Builtin::Info *&Records,
                                 unsigned &NumRecords) const {
    Records = BuiltinInfo;
    NumRecords = clang::XCore::LastTSBuiltin-Builtin::FirstTSBuiltin;
  }
  virtual BuiltinVaListKind getBuiltinVaListKind() const {
    return TargetInfo::VoidPtrBuiltinVaList;
  }
  virtual const char *getClobbers() const {
    return "";
  }
  virtual void getGCCRegNames(const char * const *&Names,
                              unsigned &NumNames) const {
    static const char * const GCCRegNames[] = {
      "r0",   "r1",   "r2",   "r3",   "r4",   "r5",   "r6",   "r7",
      "r8",   "r9",   "r10",  "r11",  "cp",   "dp",   "sp",   "lr"
    };
    Names = GCCRegNames;
    NumNames = llvm::array_lengthof(GCCRegNames);
  }
  virtual void getGCCRegAliases(const GCCRegAlias *&Aliases,
                                unsigned &NumAliases) const {
    Aliases = NULL;
    NumAliases = 0;
  }
  virtual bool validateAsmConstraint(const char *&Name,
                                     TargetInfo::ConstraintInfo &Info) const {
    return false;
  }
};

const Builtin::Info XCoreTargetInfo::BuiltinInfo[] = {
#define BUILTIN(ID, TYPE, ATTRS) { #ID, TYPE, ATTRS, 0, ALL_LANGUAGES },
#define LIBBUILTIN(ID, TYPE, ATTRS, HEADER) { #ID, TYPE, ATTRS, HEADER,\
                                              ALL_LANGUAGES },
#include "clang/Basic/BuiltinsXCore.def"
};
} // end anonymous namespace.


//===----------------------------------------------------------------------===//
// Driver code
//===----------------------------------------------------------------------===//

static TargetInfo *AllocateTarget(const llvm::Triple &Triple) {
  llvm::Triple::OSType os = Triple.getOS();

  switch (Triple.getArch()) {
  default:
    return NULL;

  case llvm::Triple::xcore:
    return new XCoreTargetInfo(Triple);

  case llvm::Triple::hexagon:
    return new HexagonTargetInfo(Triple);

  case llvm::Triple::aarch64:
    switch (os) {
    case llvm::Triple::Linux:
      return new LinuxTargetInfo<AArch64TargetInfo>(Triple);
    default:
      return new AArch64TargetInfo(Triple);
    }

  case llvm::Triple::arm:
  case llvm::Triple::thumb:
    if (Triple.isOSDarwin())
      return new DarwinARMTargetInfo(Triple);

    switch (os) {
    case llvm::Triple::Linux:
      return new LinuxTargetInfo<ARMTargetInfo>(Triple);
    case llvm::Triple::FreeBSD:
      return new FreeBSDTargetInfo<ARMTargetInfo>(Triple);
    case llvm::Triple::NetBSD:
      return new NetBSDTargetInfo<ARMTargetInfo>(Triple);
    case llvm::Triple::OpenBSD:
      return new OpenBSDTargetInfo<ARMTargetInfo>(Triple);
    case llvm::Triple::Bitrig:
      return new BitrigTargetInfo<ARMTargetInfo>(Triple);
    case llvm::Triple::RTEMS:
      return new RTEMSTargetInfo<ARMTargetInfo>(Triple);
    case llvm::Triple::NaCl:
      return new NaClTargetInfo<ARMTargetInfo>(Triple);
    default:
      return new ARMTargetInfo(Triple);
    }

  case llvm::Triple::msp430:
    return new MSP430TargetInfo(Triple);

  case llvm::Triple::mips:
    switch (os) {
    case llvm::Triple::Linux:
      return new LinuxTargetInfo<Mips32EBTargetInfo>(Triple);
    case llvm::Triple::RTEMS:
      return new RTEMSTargetInfo<Mips32EBTargetInfo>(Triple);
    case llvm::Triple::FreeBSD:
      return new FreeBSDTargetInfo<Mips32EBTargetInfo>(Triple);
    case llvm::Triple::NetBSD:
      return new NetBSDTargetInfo<Mips32EBTargetInfo>(Triple);
    default:
      return new Mips32EBTargetInfo(Triple);
    }

  case llvm::Triple::mipsel:
    switch (os) {
    case llvm::Triple::Linux:
      return new LinuxTargetInfo<Mips32ELTargetInfo>(Triple);
    case llvm::Triple::RTEMS:
      return new RTEMSTargetInfo<Mips32ELTargetInfo>(Triple);
    case llvm::Triple::FreeBSD:
      return new FreeBSDTargetInfo<Mips32ELTargetInfo>(Triple);
    case llvm::Triple::NetBSD:
      return new NetBSDTargetInfo<Mips32ELTargetInfo>(Triple);
    case llvm::Triple::NaCl:
      return new NaClTargetInfo<Mips32ELTargetInfo>(Triple);
    default:
      return new Mips32ELTargetInfo(Triple);
    }

  case llvm::Triple::mips64:
    switch (os) {
    case llvm::Triple::Linux:
      return new LinuxTargetInfo<Mips64EBTargetInfo>(Triple);
    case llvm::Triple::RTEMS:
      return new RTEMSTargetInfo<Mips64EBTargetInfo>(Triple);
    case llvm::Triple::FreeBSD:
      return new FreeBSDTargetInfo<Mips64EBTargetInfo>(Triple);
    case llvm::Triple::NetBSD:
      return new NetBSDTargetInfo<Mips64EBTargetInfo>(Triple);
    case llvm::Triple::OpenBSD:
      return new OpenBSDTargetInfo<Mips64EBTargetInfo>(Triple);
    default:
      return new Mips64EBTargetInfo(Triple);
    }

  case llvm::Triple::mips64el:
    switch (os) {
    case llvm::Triple::Linux:
      return new LinuxTargetInfo<Mips64ELTargetInfo>(Triple);
    case llvm::Triple::RTEMS:
      return new RTEMSTargetInfo<Mips64ELTargetInfo>(Triple);
    case llvm::Triple::FreeBSD:
      return new FreeBSDTargetInfo<Mips64ELTargetInfo>(Triple);
    case llvm::Triple::NetBSD:
      return new NetBSDTargetInfo<Mips64ELTargetInfo>(Triple);
    case llvm::Triple::OpenBSD:
      return new OpenBSDTargetInfo<Mips64ELTargetInfo>(Triple);
    default:
      return new Mips64ELTargetInfo(Triple);
    }

  case llvm::Triple::le32:
    switch (os) {
      case llvm::Triple::NaCl:
        return new NaClTargetInfo<PNaClTargetInfo>(Triple);
      default:
        return NULL;
    }

  case llvm::Triple::ppc:
    if (Triple.isOSDarwin())
      return new DarwinPPC32TargetInfo(Triple);
    switch (os) {
    case llvm::Triple::Linux:
      return new LinuxTargetInfo<PPC32TargetInfo>(Triple);
    case llvm::Triple::FreeBSD:
      return new FreeBSDTargetInfo<PPC32TargetInfo>(Triple);
    case llvm::Triple::NetBSD:
      return new NetBSDTargetInfo<PPC32TargetInfo>(Triple);
    case llvm::Triple::OpenBSD:
      return new OpenBSDTargetInfo<PPC32TargetInfo>(Triple);
    case llvm::Triple::RTEMS:
      return new RTEMSTargetInfo<PPC32TargetInfo>(Triple);
    default:
      return new PPC32TargetInfo(Triple);
    }

  case llvm::Triple::ppc64:
    if (Triple.isOSDarwin())
      return new DarwinPPC64TargetInfo(Triple);
    switch (os) {
    case llvm::Triple::Linux:
      return new LinuxTargetInfo<PPC64TargetInfo>(Triple);
    case llvm::Triple::Lv2:
      return new PS3PPUTargetInfo<PPC64TargetInfo>(Triple);
    case llvm::Triple::FreeBSD:
      return new FreeBSDTargetInfo<PPC64TargetInfo>(Triple);
    case llvm::Triple::NetBSD:
      return new NetBSDTargetInfo<PPC64TargetInfo>(Triple);
    default:
      return new PPC64TargetInfo(Triple);
    }

  case llvm::Triple::ppc64le:
    switch (os) {
    case llvm::Triple::Linux:
      return new LinuxTargetInfo<PPC64TargetInfo>(Triple);
    default:
      return new PPC64TargetInfo(Triple);
    }

  case llvm::Triple::nvptx:
    return new NVPTX32TargetInfo(Triple);
  case llvm::Triple::nvptx64:
    return new NVPTX64TargetInfo(Triple);

  case llvm::Triple::r600:
    return new R600TargetInfo(Triple);

  case llvm::Triple::sparc:
    switch (os) {
    case llvm::Triple::Linux:
      return new LinuxTargetInfo<SparcV8TargetInfo>(Triple);
    case llvm::Triple::AuroraUX:
      return new AuroraUXSparcV8TargetInfo(Triple);
    case llvm::Triple::Solaris:
      return new SolarisSparcV8TargetInfo(Triple);
    case llvm::Triple::NetBSD:
      return new NetBSDTargetInfo<SparcV8TargetInfo>(Triple);
    case llvm::Triple::OpenBSD:
      return new OpenBSDTargetInfo<SparcV8TargetInfo>(Triple);
    case llvm::Triple::RTEMS:
      return new RTEMSTargetInfo<SparcV8TargetInfo>(Triple);
    default:
      return new SparcV8TargetInfo(Triple);
    }

  case llvm::Triple::sparcv9:
    switch (os) {
    case llvm::Triple::Linux:
      return new LinuxTargetInfo<SparcV9TargetInfo>(Triple);
    case llvm::Triple::AuroraUX:
      return new AuroraUXTargetInfo<SparcV9TargetInfo>(Triple);
    case llvm::Triple::Solaris:
      return new SolarisTargetInfo<SparcV9TargetInfo>(Triple);
    case llvm::Triple::NetBSD:
      return new NetBSDTargetInfo<SparcV9TargetInfo>(Triple);
    case llvm::Triple::OpenBSD:
      return new OpenBSDTargetInfo<SparcV9TargetInfo>(Triple);
    case llvm::Triple::FreeBSD:
      return new FreeBSDTargetInfo<SparcV9TargetInfo>(Triple);
    default:
      return new SparcV9TargetInfo(Triple);
    }

  case llvm::Triple::systemz:
    switch (os) {
    case llvm::Triple::Linux:
      return new LinuxTargetInfo<SystemZTargetInfo>(Triple);
    default:
      return new SystemZTargetInfo(Triple);
    }

  case llvm::Triple::tce:
    return new TCETargetInfo(Triple);

  case llvm::Triple::x86:
    if (Triple.isOSDarwin())
      return new DarwinI386TargetInfo(Triple);

    switch (os) {
    case llvm::Triple::AuroraUX:
      return new AuroraUXTargetInfo<X86_32TargetInfo>(Triple);
    case llvm::Triple::Linux:
      return new LinuxTargetInfo<X86_32TargetInfo>(Triple);
    case llvm::Triple::DragonFly:
      return new DragonFlyBSDTargetInfo<X86_32TargetInfo>(Triple);
    case llvm::Triple::NetBSD:
      return new NetBSDI386TargetInfo(Triple);
    case llvm::Triple::OpenBSD:
      return new OpenBSDI386TargetInfo(Triple);
    case llvm::Triple::Bitrig:
      return new BitrigI386TargetInfo(Triple);
    case llvm::Triple::FreeBSD:
      return new FreeBSDTargetInfo<X86_32TargetInfo>(Triple);
    case llvm::Triple::KFreeBSD:
      return new KFreeBSDTargetInfo<X86_32TargetInfo>(Triple);
    case llvm::Triple::Minix:
      return new MinixTargetInfo<X86_32TargetInfo>(Triple);
    case llvm::Triple::Solaris:
      return new SolarisTargetInfo<X86_32TargetInfo>(Triple);
    case llvm::Triple::Cygwin:
      return new CygwinX86_32TargetInfo(Triple);
    case llvm::Triple::MinGW32:
      return new MinGWX86_32TargetInfo(Triple);
    case llvm::Triple::Win32:
      return new VisualStudioWindowsX86_32TargetInfo(Triple);
    case llvm::Triple::Haiku:
      return new HaikuX86_32TargetInfo(Triple);
    case llvm::Triple::RTEMS:
      return new RTEMSX86_32TargetInfo(Triple);
    case llvm::Triple::NaCl:
      return new NaClTargetInfo<X86_32TargetInfo>(Triple);
    default:
      return new X86_32TargetInfo(Triple);
    }

  case llvm::Triple::x86_64:
    if (Triple.isOSDarwin() || Triple.getEnvironment() == llvm::Triple::MachO)
      return new DarwinX86_64TargetInfo(Triple);

    switch (os) {
    case llvm::Triple::AuroraUX:
      return new AuroraUXTargetInfo<X86_64TargetInfo>(Triple);
    case llvm::Triple::Linux:
      return new LinuxTargetInfo<X86_64TargetInfo>(Triple);
    case llvm::Triple::DragonFly:
      return new DragonFlyBSDTargetInfo<X86_64TargetInfo>(Triple);
    case llvm::Triple::NetBSD:
      return new NetBSDTargetInfo<X86_64TargetInfo>(Triple);
    case llvm::Triple::OpenBSD:
      return new OpenBSDX86_64TargetInfo(Triple);
    case llvm::Triple::Bitrig:
      return new BitrigX86_64TargetInfo(Triple);
    case llvm::Triple::FreeBSD:
      return new FreeBSDTargetInfo<X86_64TargetInfo>(Triple);
    case llvm::Triple::KFreeBSD:
      return new KFreeBSDTargetInfo<X86_64TargetInfo>(Triple);
    case llvm::Triple::Solaris:
      return new SolarisTargetInfo<X86_64TargetInfo>(Triple);
    case llvm::Triple::MinGW32:
      return new MinGWX86_64TargetInfo(Triple);
    case llvm::Triple::Win32:   // This is what Triple.h supports now.
      return new VisualStudioWindowsX86_64TargetInfo(Triple);
    case llvm::Triple::NaCl:
      return new NaClTargetInfo<X86_64TargetInfo>(Triple);
    default:
      return new X86_64TargetInfo(Triple);
    }

    case llvm::Triple::spir: {
      if (Triple.getOS() != llvm::Triple::UnknownOS ||
          Triple.getEnvironment() != llvm::Triple::UnknownEnvironment)
        return NULL;
      return new SPIR32TargetInfo(Triple);
    }
    case llvm::Triple::spir64: {
      if (Triple.getOS() != llvm::Triple::UnknownOS ||
          Triple.getEnvironment() != llvm::Triple::UnknownEnvironment)
        return NULL;
      return new SPIR64TargetInfo(Triple);
    }
  }
}

/// CreateTargetInfo - Return the target info object for the specified target
/// triple.
TargetInfo *TargetInfo::CreateTargetInfo(DiagnosticsEngine &Diags,
                                         TargetOptions *Opts) {
  llvm::Triple Triple(Opts->Triple);

  // Construct the target
  OwningPtr<TargetInfo> Target(AllocateTarget(Triple));
  if (!Target) {
    Diags.Report(diag::err_target_unknown_triple) << Triple.str();
    return 0;
  }
  Target->setTargetOpts(Opts);

  // Set the target CPU if specified.
  if (!Opts->CPU.empty() && !Target->setCPU(Opts->CPU)) {
    Diags.Report(diag::err_target_unknown_cpu) << Opts->CPU;
    return 0;
  }

  // Set the target ABI if specified.
  if (!Opts->ABI.empty() && !Target->setABI(Opts->ABI)) {
    Diags.Report(diag::err_target_unknown_abi) << Opts->ABI;
    return 0;
  }

  // Set the target C++ ABI.
  if (!Opts->CXXABI.empty() && !Target->setCXXABI(Opts->CXXABI)) {
    Diags.Report(diag::err_target_unknown_cxxabi) << Opts->CXXABI;
    return 0;
  }

  // Set the fp math unit.
  if (!Opts->FPMath.empty() && !Target->setFPMath(Opts->FPMath)) {
    Diags.Report(diag::err_target_unknown_fpmath) << Opts->FPMath;
    return 0;
  }

  // Compute the default target features, we need the target to handle this
  // because features may have dependencies on one another.
  llvm::StringMap<bool> Features;
  Target->getDefaultFeatures(Features);

  // Apply the user specified deltas.
  for (unsigned I = 0, N = Opts->FeaturesAsWritten.size();
       I < N; ++I) {
    const char *Name = Opts->FeaturesAsWritten[I].c_str();
    // Apply the feature via the target.
    bool Enabled = Name[0] == '+';
    Target->setFeatureEnabled(Features, Name + 1, Enabled);
  }

  // Add the features to the compile options.
  //
  // FIXME: If we are completely confident that we have the right set, we only
  // need to pass the minuses.
  Opts->Features.clear();
  for (llvm::StringMap<bool>::const_iterator it = Features.begin(),
         ie = Features.end(); it != ie; ++it)
    Opts->Features.push_back((it->second ? "+" : "-") + it->first().str());
  if (!Target->handleTargetFeatures(Opts->Features, Diags))
    return 0;

  return Target.take();
}<|MERGE_RESOLUTION|>--- conflicted
+++ resolved
@@ -3842,26 +3842,8 @@
     }
   }
 
-<<<<<<< HEAD
-  virtual bool setFeatureEnabled(llvm::StringMap<bool> &Features,
-                                 StringRef Name,
-                                 bool Enabled) const {
-    if (Name == "soft-float" || Name == "soft-float-abi" ||
-        Name == "vfp2" || Name == "vfp3" || Name == "vfp4" || Name == "neon" ||
-        Name == "d16" || Name == "neonfp" || Name == "v8fp" ||
-        Name == "long64") {
-      Features[Name] = Enabled;
-    } else
-      return false;
-
-    return true;
-  }
-
-  virtual void HandleTargetFeatures(std::vector<std::string> &Features) {
-=======
   virtual bool handleTargetFeatures(std::vector<std::string> &Features,
                                     DiagnosticsEngine &Diags) {
->>>>>>> a335ba03
     FPU = 0;
     CRC = 0;
     SoftFloat = SoftFloatABI = false;
@@ -3881,17 +3863,14 @@
         FPU |= FPARMV8;
       else if (Features[i] == "+neon")
         FPU |= NeonFPU;
-<<<<<<< HEAD
       else if (Features[i] == "+long64")
         LongWidth = LongAlign = 64;  // RenderScript uses a 64-bit long type
-=======
       else if (Features[i] == "+hwdiv")
         HWDiv |= HWDivThumb;
       else if (Features[i] == "+hwdiv-arm")
         HWDiv |= HWDivARM;
       else if (Features[i] == "+crc")
         CRC = 1;
->>>>>>> a335ba03
     }
 
     if (!(FPU & NeonFPU) && FPMath == FP_Neon) {
