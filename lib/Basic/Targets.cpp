--- conflicted
+++ resolved
@@ -1518,13 +1518,8 @@
 
   void getTargetBuiltins(const Builtin::Info *&Records,
                          unsigned &NumRecords) const override {
-<<<<<<< HEAD
-    Records = nullptr;
-    NumRecords = 0;
-=======
     Records = BuiltinInfo;
     NumRecords = clang::R600::LastTSBuiltin - Builtin::FirstTSBuiltin;
->>>>>>> ec81a0dc
   }
 
   void getTargetDefines(const LangOptions &Opts,
@@ -6044,32 +6039,6 @@
   switch (Triple.getArch()) {
   default:
     return nullptr;
-<<<<<<< HEAD
-
-  case llvm::Triple::arm64:
-    if (Triple.isOSDarwin())
-      return new DarwinAArch64TargetInfo(Triple);
-
-    switch (os) {
-    case llvm::Triple::Linux:
-      return new LinuxTargetInfo<AArch64leTargetInfo>(Triple);
-    case llvm::Triple::NetBSD:
-      return new NetBSDTargetInfo<AArch64leTargetInfo>(Triple);
-    default:
-      return new AArch64leTargetInfo(Triple);
-    }
-
-  case llvm::Triple::arm64_be:
-    switch (os) {
-    case llvm::Triple::Linux:
-      return new LinuxTargetInfo<AArch64beTargetInfo>(Triple);
-    case llvm::Triple::NetBSD:
-      return new NetBSDTargetInfo<AArch64beTargetInfo>(Triple);
-    default:
-      return new AArch64beTargetInfo(Triple);
-    }
-=======
->>>>>>> ec81a0dc
 
   case llvm::Triple::xcore:
     return new XCoreTargetInfo(Triple);
