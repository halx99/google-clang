//===--- Targets.cpp - Implement -arch option and targets -----------------===//
//
//                     The LLVM Compiler Infrastructure
//
// This file is distributed under the University of Illinois Open Source
// License. See LICENSE.TXT for details.
//
//===----------------------------------------------------------------------===//
//
// This file implements construction of a TargetInfo object from a
// target triple.
//
//===----------------------------------------------------------------------===//

#include "clang/Basic/TargetInfo.h"
#include "clang/Basic/Builtins.h"
#include "clang/Basic/Diagnostic.h"
#include "clang/Basic/LangOptions.h"
#include "clang/Basic/MacroBuilder.h"
#include "clang/Basic/TargetBuiltins.h"
#include "clang/Basic/TargetOptions.h"
#include "llvm/ADT/APFloat.h"
#include "llvm/ADT/OwningPtr.h"
#include "llvm/ADT/STLExtras.h"
#include "llvm/ADT/StringRef.h"
#include "llvm/ADT/StringSwitch.h"
#include "llvm/ADT/Triple.h"
#include "llvm/MC/MCSectionMachO.h"
#include "llvm/Support/ErrorHandling.h"
#include "llvm/Type.h"
#include <algorithm>
using namespace clang;

//===----------------------------------------------------------------------===//
//  Common code shared among targets.
//===----------------------------------------------------------------------===//

/// DefineStd - Define a macro name and standard variants.  For example if
/// MacroName is "unix", then this will define "__unix", "__unix__", and "unix"
/// when in GNU mode.
static void DefineStd(MacroBuilder &Builder, StringRef MacroName,
                      const LangOptions &Opts) {
  assert(MacroName[0] != '_' && "Identifier should be in the user's namespace");

  // If in GNU mode (e.g. -std=gnu99 but not -std=c99) define the raw identifier
  // in the user's namespace.
  if (Opts.GNUMode)
    Builder.defineMacro(MacroName);

  // Define __unix.
  Builder.defineMacro("__" + MacroName);

  // Define __unix__.
  Builder.defineMacro("__" + MacroName + "__");
}

static void defineCPUMacros(MacroBuilder &Builder, StringRef CPUName,
                            bool Tuning = true) {
  Builder.defineMacro("__" + CPUName);
  Builder.defineMacro("__" + CPUName + "__");
  if (Tuning)
    Builder.defineMacro("__tune_" + CPUName + "__");
}

//===----------------------------------------------------------------------===//
// Defines specific to certain operating systems.
//===----------------------------------------------------------------------===//

namespace {
template<typename TgtInfo>
class OSTargetInfo : public TgtInfo {
protected:
  virtual void getOSDefines(const LangOptions &Opts, const llvm::Triple &Triple,
                            MacroBuilder &Builder) const=0;
public:
  OSTargetInfo(const std::string& triple) : TgtInfo(triple) {}
  virtual void getTargetDefines(const LangOptions &Opts,
                                MacroBuilder &Builder) const {
    TgtInfo::getTargetDefines(Opts, Builder);
    getOSDefines(Opts, TgtInfo::getTriple(), Builder);
  }

};
} // end anonymous namespace


static void getDarwinDefines(MacroBuilder &Builder, const LangOptions &Opts,
                             const llvm::Triple &Triple,
                             StringRef &PlatformName,
                             VersionTuple &PlatformMinVersion) {
  Builder.defineMacro("__APPLE_CC__", "5621");
  Builder.defineMacro("__APPLE__");
  Builder.defineMacro("__MACH__");
  Builder.defineMacro("OBJC_NEW_PROPERTIES");

  if (!Opts.ObjCAutoRefCount) {
    // __weak is always defined, for use in blocks and with objc pointers.
    Builder.defineMacro("__weak", "__attribute__((objc_gc(weak)))");

    // Darwin defines __strong even in C mode (just to nothing).
    if (Opts.getGC() != LangOptions::NonGC)
      Builder.defineMacro("__strong", "__attribute__((objc_gc(strong)))");
    else
      Builder.defineMacro("__strong", "");

    // __unsafe_unretained is defined to nothing in non-ARC mode. We even
    // allow this in C, since one might have block pointers in structs that
    // are used in pure C code and in Objective-C ARC.
    Builder.defineMacro("__unsafe_unretained", "");
  }

  if (Opts.Static)
    Builder.defineMacro("__STATIC__");
  else
    Builder.defineMacro("__DYNAMIC__");

  if (Opts.POSIXThreads)
    Builder.defineMacro("_REENTRANT");

  // Get the platform type and version number from the triple.
  unsigned Maj, Min, Rev;
  if (Triple.isMacOSX()) {
    Triple.getMacOSXVersion(Maj, Min, Rev);
    PlatformName = "macosx";
  } else {
    Triple.getOSVersion(Maj, Min, Rev);
    PlatformName = llvm::Triple::getOSTypeName(Triple.getOS());
  }

  // If -target arch-pc-win32-macho option specified, we're
  // generating code for Win32 ABI. No need to emit
  // __ENVIRONMENT_XX_OS_VERSION_MIN_REQUIRED__.
  if (PlatformName == "win32") {
    PlatformMinVersion = VersionTuple(Maj, Min, Rev);
    return;
  }

  // Set the appropriate OS version define.
  if (Triple.getOS() == llvm::Triple::IOS) {
    assert(Maj < 10 && Min < 100 && Rev < 100 && "Invalid version!");
    char Str[6];
    Str[0] = '0' + Maj;
    Str[1] = '0' + (Min / 10);
    Str[2] = '0' + (Min % 10);
    Str[3] = '0' + (Rev / 10);
    Str[4] = '0' + (Rev % 10);
    Str[5] = '\0';
    Builder.defineMacro("__ENVIRONMENT_IPHONE_OS_VERSION_MIN_REQUIRED__", Str);
  } else {
    // Note that the Driver allows versions which aren't representable in the
    // define (because we only get a single digit for the minor and micro
    // revision numbers). So, we limit them to the maximum representable
    // version.
    assert(Triple.getEnvironmentName().empty() && "Invalid environment!");
    assert(Maj < 100 && Min < 100 && Rev < 100 && "Invalid version!");
    char Str[5];
    Str[0] = '0' + (Maj / 10);
    Str[1] = '0' + (Maj % 10);
    Str[2] = '0' + std::min(Min, 9U);
    Str[3] = '0' + std::min(Rev, 9U);
    Str[4] = '\0';
    Builder.defineMacro("__ENVIRONMENT_MAC_OS_X_VERSION_MIN_REQUIRED__", Str);
  }

  PlatformMinVersion = VersionTuple(Maj, Min, Rev);
}

namespace {
template<typename Target>
class DarwinTargetInfo : public OSTargetInfo<Target> {
protected:
  virtual void getOSDefines(const LangOptions &Opts, const llvm::Triple &Triple,
                            MacroBuilder &Builder) const {
    getDarwinDefines(Builder, Opts, Triple, this->PlatformName,
                     this->PlatformMinVersion);
  }

public:
  DarwinTargetInfo(const std::string& triple) :
    OSTargetInfo<Target>(triple) {
      llvm::Triple T = llvm::Triple(triple);
      this->TLSSupported = T.isMacOSX() && !T.isMacOSXVersionLT(10,7);
      this->MCountName = "\01mcount";
    }

  virtual std::string isValidSectionSpecifier(StringRef SR) const {
    // Let MCSectionMachO validate this.
    StringRef Segment, Section;
    unsigned TAA, StubSize;
    bool HasTAA;
    return llvm::MCSectionMachO::ParseSectionSpecifier(SR, Segment, Section,
                                                       TAA, HasTAA, StubSize);
  }

  virtual const char *getStaticInitSectionSpecifier() const {
    // FIXME: We should return 0 when building kexts.
    return "__TEXT,__StaticInit,regular,pure_instructions";
  }

  /// Darwin does not support protected visibility.  Darwin's "default"
  /// is very similar to ELF's "protected";  Darwin requires a "weak"
  /// attribute on declarations that can be dynamically replaced.
  virtual bool hasProtectedVisibility() const {
    return false;
  }
};


// DragonFlyBSD Target
template<typename Target>
class DragonFlyBSDTargetInfo : public OSTargetInfo<Target> {
protected:
  virtual void getOSDefines(const LangOptions &Opts, const llvm::Triple &Triple,
                            MacroBuilder &Builder) const {
    // DragonFly defines; list based off of gcc output
    Builder.defineMacro("__DragonFly__");
    Builder.defineMacro("__DragonFly_cc_version", "100001");
    Builder.defineMacro("__ELF__");
    Builder.defineMacro("__KPRINTF_ATTRIBUTE__");
    Builder.defineMacro("__tune_i386__");
    DefineStd(Builder, "unix", Opts);
  }
public:
  DragonFlyBSDTargetInfo(const std::string &triple)
    : OSTargetInfo<Target>(triple) {
      this->UserLabelPrefix = "";

      llvm::Triple Triple(triple);
      switch (Triple.getArch()) {
        default:
        case llvm::Triple::x86:
        case llvm::Triple::x86_64:
          this->MCountName = ".mcount";
          break;
      }
  }
};

// FreeBSD Target
template<typename Target>
class FreeBSDTargetInfo : public OSTargetInfo<Target> {
protected:
  virtual void getOSDefines(const LangOptions &Opts, const llvm::Triple &Triple,
                            MacroBuilder &Builder) const {
    // FreeBSD defines; list based off of gcc output

    unsigned Release = Triple.getOSMajorVersion();
    if (Release == 0U)
      Release = 8;

    Builder.defineMacro("__FreeBSD__", Twine(Release));
    Builder.defineMacro("__FreeBSD_cc_version", Twine(Release * 100000U + 1U));
    Builder.defineMacro("__KPRINTF_ATTRIBUTE__");
    DefineStd(Builder, "unix", Opts);
    Builder.defineMacro("__ELF__");
  }
public:
  FreeBSDTargetInfo(const std::string &triple)
    : OSTargetInfo<Target>(triple) {
      this->UserLabelPrefix = "";

      llvm::Triple Triple(triple);
      switch (Triple.getArch()) {
        default:
        case llvm::Triple::x86:
        case llvm::Triple::x86_64:
          this->MCountName = ".mcount";
          break;
        case llvm::Triple::mips:
        case llvm::Triple::mipsel:
        case llvm::Triple::ppc:
        case llvm::Triple::ppc64:
          this->MCountName = "_mcount";
          break;
        case llvm::Triple::arm:
          this->MCountName = "__mcount";
          break;
      }

    }
};

// Minix Target
template<typename Target>
class MinixTargetInfo : public OSTargetInfo<Target> {
protected:
  virtual void getOSDefines(const LangOptions &Opts, const llvm::Triple &Triple,
                            MacroBuilder &Builder) const {
    // Minix defines

    Builder.defineMacro("__minix", "3");
    Builder.defineMacro("_EM_WSIZE", "4");
    Builder.defineMacro("_EM_PSIZE", "4");
    Builder.defineMacro("_EM_SSIZE", "2");
    Builder.defineMacro("_EM_LSIZE", "4");
    Builder.defineMacro("_EM_FSIZE", "4");
    Builder.defineMacro("_EM_DSIZE", "8");
    Builder.defineMacro("__ELF__");
    DefineStd(Builder, "unix", Opts);
  }
public:
  MinixTargetInfo(const std::string &triple)
    : OSTargetInfo<Target>(triple) {
      this->UserLabelPrefix = "";
    }
};

// Linux target
template<typename Target>
class LinuxTargetInfo : public OSTargetInfo<Target> {
protected:
  virtual void getOSDefines(const LangOptions &Opts, const llvm::Triple &Triple,
                            MacroBuilder &Builder) const {
    // Linux defines; list based off of gcc output
    DefineStd(Builder, "unix", Opts);
    DefineStd(Builder, "linux", Opts);
    Builder.defineMacro("__gnu_linux__");
    Builder.defineMacro("__ELF__");
    if (Opts.POSIXThreads)
      Builder.defineMacro("_REENTRANT");
    if (Opts.CPlusPlus)
      Builder.defineMacro("_GNU_SOURCE");
  }
public:
  LinuxTargetInfo(const std::string& triple)
    : OSTargetInfo<Target>(triple) {
    this->UserLabelPrefix = "";
    this->WIntType = TargetInfo::UnsignedInt;
  }

  virtual const char *getStaticInitSectionSpecifier() const {
    return ".text.startup";
  }
};

// NetBSD Target
template<typename Target>
class NetBSDTargetInfo : public OSTargetInfo<Target> {
protected:
  virtual void getOSDefines(const LangOptions &Opts, const llvm::Triple &Triple,
                            MacroBuilder &Builder) const {
    // NetBSD defines; list based off of gcc output
    Builder.defineMacro("__NetBSD__");
    Builder.defineMacro("__unix__");
    Builder.defineMacro("__ELF__");
    if (Opts.POSIXThreads)
      Builder.defineMacro("_POSIX_THREADS");
  }
public:
  NetBSDTargetInfo(const std::string &triple)
    : OSTargetInfo<Target>(triple) {
      this->UserLabelPrefix = "";
    }
};

// OpenBSD Target
template<typename Target>
class OpenBSDTargetInfo : public OSTargetInfo<Target> {
protected:
  virtual void getOSDefines(const LangOptions &Opts, const llvm::Triple &Triple,
                            MacroBuilder &Builder) const {
    // OpenBSD defines; list based off of gcc output

    Builder.defineMacro("__OpenBSD__");
    DefineStd(Builder, "unix", Opts);
    Builder.defineMacro("__ELF__");
    if (Opts.POSIXThreads)
      Builder.defineMacro("_POSIX_THREADS");
  }
public:
  OpenBSDTargetInfo(const std::string &triple)
    : OSTargetInfo<Target>(triple) {
      this->UserLabelPrefix = "";

      llvm::Triple Triple(triple);
      switch (Triple.getArch()) {
        default:
        case llvm::Triple::x86:
        case llvm::Triple::x86_64:
        case llvm::Triple::arm:
	case llvm::Triple::sparc:
          this->MCountName = "__mcount";
          break;
        case llvm::Triple::mips64:
        case llvm::Triple::mips64el:
        case llvm::Triple::ppc:
	case llvm::Triple::sparcv9:
          this->MCountName = "_mcount";
          break;
      }
  }
};

// PSP Target
template<typename Target>
class PSPTargetInfo : public OSTargetInfo<Target> {
protected:
  virtual void getOSDefines(const LangOptions &Opts, const llvm::Triple &Triple,
                            MacroBuilder &Builder) const {
    // PSP defines; list based on the output of the pspdev gcc toolchain.
    Builder.defineMacro("PSP");
    Builder.defineMacro("_PSP");
    Builder.defineMacro("__psp__");
    Builder.defineMacro("__ELF__");
  }
public:
  PSPTargetInfo(const std::string& triple)
    : OSTargetInfo<Target>(triple) {
    this->UserLabelPrefix = "";
  }
};

// PS3 PPU Target
template<typename Target>
class PS3PPUTargetInfo : public OSTargetInfo<Target> {
protected:
  virtual void getOSDefines(const LangOptions &Opts, const llvm::Triple &Triple,
                            MacroBuilder &Builder) const {
    // PS3 PPU defines.
    Builder.defineMacro("__PPC__");
    Builder.defineMacro("__PPU__");
    Builder.defineMacro("__CELLOS_LV2__");
    Builder.defineMacro("__ELF__");
    Builder.defineMacro("__LP32__");
    Builder.defineMacro("_ARCH_PPC64");
    Builder.defineMacro("__powerpc64__");
  }
public:
  PS3PPUTargetInfo(const std::string& triple)
    : OSTargetInfo<Target>(triple) {
    this->UserLabelPrefix = "";
    this->LongWidth = this->LongAlign = 32;
    this->PointerWidth = this->PointerAlign = 32;
    this->IntMaxType = TargetInfo::SignedLongLong;
    this->UIntMaxType = TargetInfo::UnsignedLongLong;
    this->Int64Type = TargetInfo::SignedLongLong;
    this->SizeType = TargetInfo::UnsignedInt;
    this->DescriptionString = "E-p:32:32:32-i1:8:8-i8:8:8-i16:16:16-i32:32:32-"
                              "i64:64:64-f32:32:32-f64:64:64-v128:128:128-n32";
  }
};

// FIXME: Need a real SPU target.
// PS3 SPU Target
template<typename Target>
class PS3SPUTargetInfo : public OSTargetInfo<Target> {
protected:
  virtual void getOSDefines(const LangOptions &Opts, const llvm::Triple &Triple,
                            MacroBuilder &Builder) const {
    // PS3 PPU defines.
    Builder.defineMacro("__SPU__");
    Builder.defineMacro("__ELF__");
  }
public:
  PS3SPUTargetInfo(const std::string& triple)
    : OSTargetInfo<Target>(triple) {
    this->UserLabelPrefix = "";
  }
};

// AuroraUX target
template<typename Target>
class AuroraUXTargetInfo : public OSTargetInfo<Target> {
protected:
  virtual void getOSDefines(const LangOptions &Opts, const llvm::Triple &Triple,
                            MacroBuilder &Builder) const {
    DefineStd(Builder, "sun", Opts);
    DefineStd(Builder, "unix", Opts);
    Builder.defineMacro("__ELF__");
    Builder.defineMacro("__svr4__");
    Builder.defineMacro("__SVR4");
  }
public:
  AuroraUXTargetInfo(const std::string& triple)
    : OSTargetInfo<Target>(triple) {
    this->UserLabelPrefix = "";
    this->WCharType = this->SignedLong;
    // FIXME: WIntType should be SignedLong
  }
};

// Solaris target
template<typename Target>
class SolarisTargetInfo : public OSTargetInfo<Target> {
protected:
  virtual void getOSDefines(const LangOptions &Opts, const llvm::Triple &Triple,
                            MacroBuilder &Builder) const {
    DefineStd(Builder, "sun", Opts);
    DefineStd(Builder, "unix", Opts);
    Builder.defineMacro("__ELF__");
    Builder.defineMacro("__svr4__");
    Builder.defineMacro("__SVR4");
    // Solaris headers require _XOPEN_SOURCE to be set to 600 for C99 and
    // newer, but to 500 for everything else.  feature_test.h has a check to
    // ensure that you are not using C99 with an old version of X/Open or C89
    // with a new version.  
    if (Opts.C99 || Opts.C11)
      Builder.defineMacro("_XOPEN_SOURCE", "600");
    else
      Builder.defineMacro("_XOPEN_SOURCE", "500");
    if (Opts.CPlusPlus)
      Builder.defineMacro("__C99FEATURES__");
    Builder.defineMacro("_LARGEFILE_SOURCE");
    Builder.defineMacro("_LARGEFILE64_SOURCE");
    Builder.defineMacro("__EXTENSIONS__");
    Builder.defineMacro("_REENTRANT");
  }
public:
  SolarisTargetInfo(const std::string& triple)
    : OSTargetInfo<Target>(triple) {
    this->UserLabelPrefix = "";
    this->WCharType = this->SignedInt;
    // FIXME: WIntType should be SignedLong
  }
};

// Windows target
template<typename Target>
class WindowsTargetInfo : public OSTargetInfo<Target> {
protected:
  virtual void getOSDefines(const LangOptions &Opts, const llvm::Triple &Triple,
                            MacroBuilder &Builder) const {
    Builder.defineMacro("_WIN32");
  }
  void getVisualStudioDefines(const LangOptions &Opts,
                              MacroBuilder &Builder) const {
    if (Opts.CPlusPlus) {
      if (Opts.RTTI)
        Builder.defineMacro("_CPPRTTI");

      if (Opts.Exceptions)
        Builder.defineMacro("_CPPUNWIND");
    }

    if (!Opts.CharIsSigned)
      Builder.defineMacro("_CHAR_UNSIGNED");

    // FIXME: POSIXThreads isn't exactly the option this should be defined for,
    //        but it works for now.
    if (Opts.POSIXThreads)
      Builder.defineMacro("_MT");

    if (Opts.MSCVersion != 0)
      Builder.defineMacro("_MSC_VER", Twine(Opts.MSCVersion));

    if (Opts.MicrosoftExt) {
      Builder.defineMacro("_MSC_EXTENSIONS");

      if (Opts.CPlusPlus0x) {
        Builder.defineMacro("_RVALUE_REFERENCES_V2_SUPPORTED");
        Builder.defineMacro("_RVALUE_REFERENCES_SUPPORTED");
        Builder.defineMacro("_NATIVE_NULLPTR_SUPPORTED");
      }
    }

    Builder.defineMacro("_INTEGRAL_MAX_BITS", "64");
  }

public:
  WindowsTargetInfo(const std::string &triple)
    : OSTargetInfo<Target>(triple) {}
};

} // end anonymous namespace.

//===----------------------------------------------------------------------===//
// Specific target implementations.
//===----------------------------------------------------------------------===//

namespace {
// PPC abstract base class
class PPCTargetInfo : public TargetInfo {
  static const Builtin::Info BuiltinInfo[];
  static const char * const GCCRegNames[];
  static const TargetInfo::GCCRegAlias GCCRegAliases[];
public:
  PPCTargetInfo(const std::string& triple) : TargetInfo(triple) {
    LongDoubleWidth = LongDoubleAlign = 128;
    LongDoubleFormat = &llvm::APFloat::PPCDoubleDouble;
  }

  virtual void getTargetBuiltins(const Builtin::Info *&Records,
                                 unsigned &NumRecords) const {
    Records = BuiltinInfo;
    NumRecords = clang::PPC::LastTSBuiltin-Builtin::FirstTSBuiltin;
  }

  virtual bool isCLZForZeroUndef() const { return false; }

  virtual void getTargetDefines(const LangOptions &Opts,
                                MacroBuilder &Builder) const;

  virtual bool hasFeature(StringRef Feature) const;
  
  virtual void getGCCRegNames(const char * const *&Names,
                              unsigned &NumNames) const;
  virtual void getGCCRegAliases(const GCCRegAlias *&Aliases,
                                unsigned &NumAliases) const;
  virtual bool validateAsmConstraint(const char *&Name,
                                     TargetInfo::ConstraintInfo &Info) const {
    switch (*Name) {
    default: return false;
    case 'O': // Zero
      break;
    case 'b': // Base register
    case 'f': // Floating point register
      Info.setAllowsRegister();
      break;
    // FIXME: The following are added to allow parsing.
    // I just took a guess at what the actions should be.
    // Also, is more specific checking needed?  I.e. specific registers?
    case 'd': // Floating point register (containing 64-bit value)
    case 'v': // Altivec vector register
      Info.setAllowsRegister();
      break;
    case 'w':
      switch (Name[1]) {
        case 'd':// VSX vector register to hold vector double data
        case 'f':// VSX vector register to hold vector float data
        case 's':// VSX vector register to hold scalar float data
        case 'a':// Any VSX register
          break;
        default:
          return false;
      }
      Info.setAllowsRegister();
      Name++; // Skip over 'w'.
      break;
    case 'h': // `MQ', `CTR', or `LINK' register
    case 'q': // `MQ' register
    case 'c': // `CTR' register
    case 'l': // `LINK' register
    case 'x': // `CR' register (condition register) number 0
    case 'y': // `CR' register (condition register)
    case 'z': // `XER[CA]' carry bit (part of the XER register)
      Info.setAllowsRegister();
      break;
    case 'I': // Signed 16-bit constant
    case 'J': // Unsigned 16-bit constant shifted left 16 bits
              //  (use `L' instead for SImode constants)
    case 'K': // Unsigned 16-bit constant
    case 'L': // Signed 16-bit constant shifted left 16 bits
    case 'M': // Constant larger than 31
    case 'N': // Exact power of 2
    case 'P': // Constant whose negation is a signed 16-bit constant
    case 'G': // Floating point constant that can be loaded into a
              // register with one instruction per word
    case 'H': // Integer/Floating point constant that can be loaded
              // into a register using three instructions
      break;
    case 'm': // Memory operand. Note that on PowerPC targets, m can
              // include addresses that update the base register. It
              // is therefore only safe to use `m' in an asm statement
              // if that asm statement accesses the operand exactly once.
              // The asm statement must also use `%U<opno>' as a
              // placeholder for the "update" flag in the corresponding
              // load or store instruction. For example:
              // asm ("st%U0 %1,%0" : "=m" (mem) : "r" (val));
              // is correct but:
              // asm ("st %1,%0" : "=m" (mem) : "r" (val));
              // is not. Use es rather than m if you don't want the base
              // register to be updated.
    case 'e':
      if (Name[1] != 's')
          return false;
              // es: A "stable" memory operand; that is, one which does not
              // include any automodification of the base register. Unlike
              // `m', this constraint can be used in asm statements that
              // might access the operand several times, or that might not
              // access it at all.
      Info.setAllowsMemory();
      Name++; // Skip over 'e'.
      break;
    case 'Q': // Memory operand that is an offset from a register (it is
              // usually better to use `m' or `es' in asm statements)
    case 'Z': // Memory operand that is an indexed or indirect from a
              // register (it is usually better to use `m' or `es' in
              // asm statements)
      Info.setAllowsMemory();
      Info.setAllowsRegister();
      break;
    case 'R': // AIX TOC entry
    case 'a': // Address operand that is an indexed or indirect from a
              // register (`p' is preferable for asm statements)
    case 'S': // Constant suitable as a 64-bit mask operand
    case 'T': // Constant suitable as a 32-bit mask operand
    case 'U': // System V Release 4 small data area reference
    case 't': // AND masks that can be performed by two rldic{l, r}
              // instructions
    case 'W': // Vector constant that does not require memory
    case 'j': // Vector constant that is all zeros.
      break;
    // End FIXME.
    }
    return true;
  }
  virtual const char *getClobbers() const {
    return "";
  }
};

const Builtin::Info PPCTargetInfo::BuiltinInfo[] = {
#define BUILTIN(ID, TYPE, ATTRS) { #ID, TYPE, ATTRS, 0, ALL_LANGUAGES },
#define LIBBUILTIN(ID, TYPE, ATTRS, HEADER) { #ID, TYPE, ATTRS, HEADER,\
                                              ALL_LANGUAGES },
#include "clang/Basic/BuiltinsPPC.def"
};


/// PPCTargetInfo::getTargetDefines - Return a set of the PowerPC-specific
/// #defines that are not tied to a specific subtarget.
void PPCTargetInfo::getTargetDefines(const LangOptions &Opts,
                                     MacroBuilder &Builder) const {
  // Target identification.
  Builder.defineMacro("__ppc__");
  Builder.defineMacro("_ARCH_PPC");
  Builder.defineMacro("__powerpc__");
  Builder.defineMacro("__POWERPC__");
  if (PointerWidth == 64) {
    Builder.defineMacro("_ARCH_PPC64");
    Builder.defineMacro("_LP64");
    Builder.defineMacro("__LP64__");
    Builder.defineMacro("__powerpc64__");
    Builder.defineMacro("__ppc64__");
  } else {
    Builder.defineMacro("__ppc__");
  }

  // Target properties.
  if (getTriple().getOS() != llvm::Triple::NetBSD)
    Builder.defineMacro("_BIG_ENDIAN");
  Builder.defineMacro("__BIG_ENDIAN__");

  // Subtarget options.
  Builder.defineMacro("__NATURAL_ALIGNMENT__");
  Builder.defineMacro("__REGISTER_PREFIX__", "");

  // FIXME: Should be controlled by command line option.
  Builder.defineMacro("__LONG_DOUBLE_128__");

  if (Opts.AltiVec) {
    Builder.defineMacro("__VEC__", "10206");
    Builder.defineMacro("__ALTIVEC__");
  }
}

bool PPCTargetInfo::hasFeature(StringRef Feature) const {
  return Feature == "powerpc";
}

  
const char * const PPCTargetInfo::GCCRegNames[] = {
  "r0", "r1", "r2", "r3", "r4", "r5", "r6", "r7",
  "r8", "r9", "r10", "r11", "r12", "r13", "r14", "r15",
  "r16", "r17", "r18", "r19", "r20", "r21", "r22", "r23",
  "r24", "r25", "r26", "r27", "r28", "r29", "r30", "r31",
  "f0", "f1", "f2", "f3", "f4", "f5", "f6", "f7",
  "f8", "f9", "f10", "f11", "f12", "f13", "f14", "f15",
  "f16", "f17", "f18", "f19", "f20", "f21", "f22", "f23",
  "f24", "f25", "f26", "f27", "f28", "f29", "f30", "f31",
  "mq", "lr", "ctr", "ap",
  "cr0", "cr1", "cr2", "cr3", "cr4", "cr5", "cr6", "cr7",
  "xer",
  "v0", "v1", "v2", "v3", "v4", "v5", "v6", "v7",
  "v8", "v9", "v10", "v11", "v12", "v13", "v14", "v15",
  "v16", "v17", "v18", "v19", "v20", "v21", "v22", "v23",
  "v24", "v25", "v26", "v27", "v28", "v29", "v30", "v31",
  "vrsave", "vscr",
  "spe_acc", "spefscr",
  "sfp"
};

void PPCTargetInfo::getGCCRegNames(const char * const *&Names,
                                   unsigned &NumNames) const {
  Names = GCCRegNames;
  NumNames = llvm::array_lengthof(GCCRegNames);
}

const TargetInfo::GCCRegAlias PPCTargetInfo::GCCRegAliases[] = {
  // While some of these aliases do map to different registers
  // they still share the same register name.
  { { "0" }, "r0" },
  { { "1"}, "r1" },
  { { "2" }, "r2" },
  { { "3" }, "r3" },
  { { "4" }, "r4" },
  { { "5" }, "r5" },
  { { "6" }, "r6" },
  { { "7" }, "r7" },
  { { "8" }, "r8" },
  { { "9" }, "r9" },
  { { "10" }, "r10" },
  { { "11" }, "r11" },
  { { "12" }, "r12" },
  { { "13" }, "r13" },
  { { "14" }, "r14" },
  { { "15" }, "r15" },
  { { "16" }, "r16" },
  { { "17" }, "r17" },
  { { "18" }, "r18" },
  { { "19" }, "r19" },
  { { "20" }, "r20" },
  { { "21" }, "r21" },
  { { "22" }, "r22" },
  { { "23" }, "r23" },
  { { "24" }, "r24" },
  { { "25" }, "r25" },
  { { "26" }, "r26" },
  { { "27" }, "r27" },
  { { "28" }, "r28" },
  { { "29" }, "r29" },
  { { "30" }, "r30" },
  { { "31" }, "r31" },
  { { "fr0" }, "f0" },
  { { "fr1" }, "f1" },
  { { "fr2" }, "f2" },
  { { "fr3" }, "f3" },
  { { "fr4" }, "f4" },
  { { "fr5" }, "f5" },
  { { "fr6" }, "f6" },
  { { "fr7" }, "f7" },
  { { "fr8" }, "f8" },
  { { "fr9" }, "f9" },
  { { "fr10" }, "f10" },
  { { "fr11" }, "f11" },
  { { "fr12" }, "f12" },
  { { "fr13" }, "f13" },
  { { "fr14" }, "f14" },
  { { "fr15" }, "f15" },
  { { "fr16" }, "f16" },
  { { "fr17" }, "f17" },
  { { "fr18" }, "f18" },
  { { "fr19" }, "f19" },
  { { "fr20" }, "f20" },
  { { "fr21" }, "f21" },
  { { "fr22" }, "f22" },
  { { "fr23" }, "f23" },
  { { "fr24" }, "f24" },
  { { "fr25" }, "f25" },
  { { "fr26" }, "f26" },
  { { "fr27" }, "f27" },
  { { "fr28" }, "f28" },
  { { "fr29" }, "f29" },
  { { "fr30" }, "f30" },
  { { "fr31" }, "f31" },
  { { "cc" }, "cr0" },
};

void PPCTargetInfo::getGCCRegAliases(const GCCRegAlias *&Aliases,
                                     unsigned &NumAliases) const {
  Aliases = GCCRegAliases;
  NumAliases = llvm::array_lengthof(GCCRegAliases);
}
} // end anonymous namespace.

namespace {
class PPC32TargetInfo : public PPCTargetInfo {
public:
  PPC32TargetInfo(const std::string &triple) : PPCTargetInfo(triple) {
    DescriptionString = "E-p:32:32:32-i1:8:8-i8:8:8-i16:16:16-i32:32:32-"
                        "i64:64:64-f32:32:32-f64:64:64-v128:128:128-n32";

    switch (getTriple().getOS()) {
    case llvm::Triple::Linux:
    case llvm::Triple::FreeBSD:
    case llvm::Triple::NetBSD:
      SizeType = UnsignedInt;
      PtrDiffType = SignedInt;
      IntPtrType = SignedInt;
      break;
    default:
      break;
    }

    if (getTriple().getOS() == llvm::Triple::FreeBSD) {
      LongDoubleWidth = LongDoubleAlign = 64;
      LongDoubleFormat = &llvm::APFloat::IEEEdouble;
    }
  }

  virtual const char *getVAListDeclaration() const {
    // This is the ELF definition, and is overridden by the Darwin sub-target
    return "typedef struct __va_list_tag {"
           "  unsigned char gpr;"
           "  unsigned char fpr;"
           "  unsigned short reserved;"
           "  void* overflow_arg_area;"
           "  void* reg_save_area;"
           "} __builtin_va_list[1];";
  }
};
} // end anonymous namespace.

namespace {
class PPC64TargetInfo : public PPCTargetInfo {
public:
  PPC64TargetInfo(const std::string& triple) : PPCTargetInfo(triple) {
    LongWidth = LongAlign = PointerWidth = PointerAlign = 64;
    IntMaxType = SignedLong;
    UIntMaxType = UnsignedLong;
    Int64Type = SignedLong;
    DescriptionString = "E-p:64:64:64-i1:8:8-i8:8:8-i16:16:16-i32:32:32-"
                        "i64:64:64-f32:32:32-f64:64:64-v128:128:128-n32:64";

    if (getTriple().getOS() == llvm::Triple::FreeBSD) {
      LongDoubleWidth = LongDoubleAlign = 64;
      LongDoubleFormat = &llvm::APFloat::IEEEdouble;
    }
  }
  virtual const char *getVAListDeclaration() const {
    return "typedef char* __builtin_va_list;";
  }
};
} // end anonymous namespace.


namespace {
class DarwinPPC32TargetInfo :
  public DarwinTargetInfo<PPC32TargetInfo> {
public:
  DarwinPPC32TargetInfo(const std::string& triple)
    : DarwinTargetInfo<PPC32TargetInfo>(triple) {
    HasAlignMac68kSupport = true;
    BoolWidth = BoolAlign = 32; //XXX support -mone-byte-bool?
    LongLongAlign = 32;
    SuitableAlign = 128;
    DescriptionString = "E-p:32:32:32-i1:8:8-i8:8:8-i16:16:16-i32:32:32-"
                        "i64:32:64-f32:32:32-f64:64:64-v128:128:128-n32";
  }
  virtual const char *getVAListDeclaration() const {
    return "typedef char* __builtin_va_list;";
  }
};

class DarwinPPC64TargetInfo :
  public DarwinTargetInfo<PPC64TargetInfo> {
public:
  DarwinPPC64TargetInfo(const std::string& triple)
    : DarwinTargetInfo<PPC64TargetInfo>(triple) {
    HasAlignMac68kSupport = true;
    SuitableAlign = 128;
  }
};
} // end anonymous namespace.

namespace {
  static const unsigned PTXAddrSpaceMap[] = {
    0,    // opencl_global
    4,    // opencl_local
    1     // opencl_constant
  };
  class PTXTargetInfo : public TargetInfo {
    static const char * const GCCRegNames[];
    static const Builtin::Info BuiltinInfo[];
    std::vector<llvm::StringRef> AvailableFeatures;
  public:
    PTXTargetInfo(const std::string& triple) : TargetInfo(triple) {
      BigEndian = false;
      TLSSupported = false;
      LongWidth = LongAlign = 64;
      AddrSpaceMap = &PTXAddrSpaceMap;
      // Define available target features
      // These must be defined in sorted order!      
      AvailableFeatures.push_back("compute10");
      AvailableFeatures.push_back("compute11");
      AvailableFeatures.push_back("compute12");
      AvailableFeatures.push_back("compute13");
      AvailableFeatures.push_back("compute20");
      AvailableFeatures.push_back("double");
      AvailableFeatures.push_back("no-fma");
      AvailableFeatures.push_back("ptx20");
      AvailableFeatures.push_back("ptx21");
      AvailableFeatures.push_back("ptx22");
      AvailableFeatures.push_back("ptx23");
      AvailableFeatures.push_back("sm10");
      AvailableFeatures.push_back("sm11");
      AvailableFeatures.push_back("sm12");
      AvailableFeatures.push_back("sm13");
      AvailableFeatures.push_back("sm20");
      AvailableFeatures.push_back("sm21");
      AvailableFeatures.push_back("sm22");
      AvailableFeatures.push_back("sm23");
    }
    virtual void getTargetDefines(const LangOptions &Opts,
                                  MacroBuilder &Builder) const {
      Builder.defineMacro("__PTX__");
    }
    virtual void getTargetBuiltins(const Builtin::Info *&Records,
                                   unsigned &NumRecords) const {
      Records = BuiltinInfo;
      NumRecords = clang::PTX::LastTSBuiltin-Builtin::FirstTSBuiltin;
    }
    virtual bool hasFeature(StringRef Feature) const {
      return Feature == "ptx";
    }
    
    virtual void getGCCRegNames(const char * const *&Names,
                                unsigned &NumNames) const;
    virtual void getGCCRegAliases(const GCCRegAlias *&Aliases,
                                  unsigned &NumAliases) const {
      // No aliases.
      Aliases = 0;
      NumAliases = 0;
    }
    virtual bool validateAsmConstraint(const char *&Name,
                                       TargetInfo::ConstraintInfo &info) const {
      // FIXME: implement
      return true;
    }
    virtual const char *getClobbers() const {
      // FIXME: Is this really right?
      return "";
    }
    virtual const char *getVAListDeclaration() const {
      // FIXME: implement
      return "typedef char* __builtin_va_list;";
    }

    virtual bool setFeatureEnabled(llvm::StringMap<bool> &Features,
                                   StringRef Name,
                                   bool Enabled) const;
  };

  const Builtin::Info PTXTargetInfo::BuiltinInfo[] = {
#define BUILTIN(ID, TYPE, ATTRS) { #ID, TYPE, ATTRS, 0, ALL_LANGUAGES },
#define LIBBUILTIN(ID, TYPE, ATTRS, HEADER) { #ID, TYPE, ATTRS, HEADER,\
                                              ALL_LANGUAGES },
#include "clang/Basic/BuiltinsPTX.def"
  };

  const char * const PTXTargetInfo::GCCRegNames[] = {
    "r0"
  };

  void PTXTargetInfo::getGCCRegNames(const char * const *&Names,
                                     unsigned &NumNames) const {
    Names = GCCRegNames;
    NumNames = llvm::array_lengthof(GCCRegNames);
  }

  bool PTXTargetInfo::setFeatureEnabled(llvm::StringMap<bool> &Features,
                                        StringRef Name,
                                        bool Enabled) const {
    if(std::binary_search(AvailableFeatures.begin(), AvailableFeatures.end(),
                          Name)) {
      Features[Name] = Enabled;
      return true;
    } else {
      return false;
    }
  }

  class PTX32TargetInfo : public PTXTargetInfo {
  public:
  PTX32TargetInfo(const std::string& triple) : PTXTargetInfo(triple) {
      PointerWidth = PointerAlign = 32;
      SizeType = PtrDiffType = IntPtrType = TargetInfo::UnsignedInt;
      DescriptionString
        = "e-p:32:32-i64:64:64-f64:64:64-n1:8:16:32:64";
    }
  };

  class PTX64TargetInfo : public PTXTargetInfo {
  public:
  PTX64TargetInfo(const std::string& triple) : PTXTargetInfo(triple) {
      PointerWidth = PointerAlign = 64;
      SizeType = PtrDiffType = IntPtrType = TargetInfo::UnsignedLongLong;
      DescriptionString
        = "e-p:64:64-i64:64:64-f64:64:64-n1:8:16:32:64";
    }
  };
}

namespace {
// MBlaze abstract base class
class MBlazeTargetInfo : public TargetInfo {
  static const char * const GCCRegNames[];
  static const TargetInfo::GCCRegAlias GCCRegAliases[];

public:
  MBlazeTargetInfo(const std::string& triple) : TargetInfo(triple) {
    DescriptionString = "E-p:32:32:32-i8:8:8-i16:16:16";
  }

  virtual void getTargetBuiltins(const Builtin::Info *&Records,
                                 unsigned &NumRecords) const {
    // FIXME: Implement.
    Records = 0;
    NumRecords = 0;
  }

  virtual void getTargetDefines(const LangOptions &Opts,
                                MacroBuilder &Builder) const;

  virtual bool hasFeature(StringRef Feature) const {
    return Feature == "mblaze";
  }
  
  virtual const char *getVAListDeclaration() const {
    return "typedef char* __builtin_va_list;";
  }
  virtual const char *getTargetPrefix() const {
    return "mblaze";
  }
  virtual void getGCCRegNames(const char * const *&Names,
                              unsigned &NumNames) const;
  virtual void getGCCRegAliases(const GCCRegAlias *&Aliases,
                                unsigned &NumAliases) const;
  virtual bool validateAsmConstraint(const char *&Name,
                                     TargetInfo::ConstraintInfo &Info) const {
    switch (*Name) {
    default: return false;
    case 'O': // Zero
      return true;
    case 'b': // Base register
    case 'f': // Floating point register
      Info.setAllowsRegister();
      return true;
    }
  }
  virtual const char *getClobbers() const {
    return "";
  }
};

/// MBlazeTargetInfo::getTargetDefines - Return a set of the MBlaze-specific
/// #defines that are not tied to a specific subtarget.
void MBlazeTargetInfo::getTargetDefines(const LangOptions &Opts,
                                     MacroBuilder &Builder) const {
  // Target identification.
  Builder.defineMacro("__microblaze__");
  Builder.defineMacro("_ARCH_MICROBLAZE");
  Builder.defineMacro("__MICROBLAZE__");

  // Target properties.
  Builder.defineMacro("_BIG_ENDIAN");
  Builder.defineMacro("__BIG_ENDIAN__");

  // Subtarget options.
  Builder.defineMacro("__REGISTER_PREFIX__", "");
}


const char * const MBlazeTargetInfo::GCCRegNames[] = {
  "r0",   "r1",   "r2",   "r3",   "r4",   "r5",   "r6",   "r7",
  "r8",   "r9",   "r10",  "r11",  "r12",  "r13",  "r14",  "r15",
  "r16",  "r17",  "r18",  "r19",  "r20",  "r21",  "r22",  "r23",
  "r24",  "r25",  "r26",  "r27",  "r28",  "r29",  "r30",  "r31",
  "$f0",  "$f1",  "$f2",  "$f3",  "$f4",  "$f5",  "$f6",  "$f7",
  "$f8",  "$f9",  "$f10", "$f11", "$f12", "$f13", "$f14", "$f15",
  "$f16", "$f17", "$f18", "$f19", "$f20", "$f21", "$f22", "$f23",
  "$f24", "$f25", "$f26", "$f27", "$f28", "$f29", "$f30", "$f31",
  "hi",   "lo",   "accum","rmsr", "$fcc1","$fcc2","$fcc3","$fcc4",
  "$fcc5","$fcc6","$fcc7","$ap",  "$rap", "$frp"
};

void MBlazeTargetInfo::getGCCRegNames(const char * const *&Names,
                                   unsigned &NumNames) const {
  Names = GCCRegNames;
  NumNames = llvm::array_lengthof(GCCRegNames);
}

const TargetInfo::GCCRegAlias MBlazeTargetInfo::GCCRegAliases[] = {
  { {"f0"},  "r0" },
  { {"f1"},  "r1" },
  { {"f2"},  "r2" },
  { {"f3"},  "r3" },
  { {"f4"},  "r4" },
  { {"f5"},  "r5" },
  { {"f6"},  "r6" },
  { {"f7"},  "r7" },
  { {"f8"},  "r8" },
  { {"f9"},  "r9" },
  { {"f10"}, "r10" },
  { {"f11"}, "r11" },
  { {"f12"}, "r12" },
  { {"f13"}, "r13" },
  { {"f14"}, "r14" },
  { {"f15"}, "r15" },
  { {"f16"}, "r16" },
  { {"f17"}, "r17" },
  { {"f18"}, "r18" },
  { {"f19"}, "r19" },
  { {"f20"}, "r20" },
  { {"f21"}, "r21" },
  { {"f22"}, "r22" },
  { {"f23"}, "r23" },
  { {"f24"}, "r24" },
  { {"f25"}, "r25" },
  { {"f26"}, "r26" },
  { {"f27"}, "r27" },
  { {"f28"}, "r28" },
  { {"f29"}, "r29" },
  { {"f30"}, "r30" },
  { {"f31"}, "r31" },
};

void MBlazeTargetInfo::getGCCRegAliases(const GCCRegAlias *&Aliases,
                                     unsigned &NumAliases) const {
  Aliases = GCCRegAliases;
  NumAliases = llvm::array_lengthof(GCCRegAliases);
}
} // end anonymous namespace.

namespace {
// Namespace for x86 abstract base class
const Builtin::Info BuiltinInfo[] = {
#define BUILTIN(ID, TYPE, ATTRS) { #ID, TYPE, ATTRS, 0, ALL_LANGUAGES },
#define LIBBUILTIN(ID, TYPE, ATTRS, HEADER) { #ID, TYPE, ATTRS, HEADER,\
                                              ALL_LANGUAGES },
#include "clang/Basic/BuiltinsX86.def"
};

static const char* const GCCRegNames[] = {
  "ax", "dx", "cx", "bx", "si", "di", "bp", "sp",
  "st", "st(1)", "st(2)", "st(3)", "st(4)", "st(5)", "st(6)", "st(7)",
  "argp", "flags", "fpcr", "fpsr", "dirflag", "frame",
  "xmm0", "xmm1", "xmm2", "xmm3", "xmm4", "xmm5", "xmm6", "xmm7",
  "mm0", "mm1", "mm2", "mm3", "mm4", "mm5", "mm6", "mm7",
  "r8", "r9", "r10", "r11", "r12", "r13", "r14", "r15",
  "xmm8", "xmm9", "xmm10", "xmm11", "xmm12", "xmm13", "xmm14", "xmm15",
  "ymm0", "ymm1", "ymm2", "ymm3", "ymm4", "ymm5", "ymm6", "ymm7",
  "ymm8", "ymm9", "ymm10", "ymm11", "ymm12", "ymm13", "ymm14", "ymm15",
};

const TargetInfo::AddlRegName AddlRegNames[] = {
  { { "al", "ah", "eax", "rax" }, 0 },
  { { "bl", "bh", "ebx", "rbx" }, 3 },
  { { "cl", "ch", "ecx", "rcx" }, 2 },
  { { "dl", "dh", "edx", "rdx" }, 1 },
  { { "esi", "rsi" }, 4 },
  { { "edi", "rdi" }, 5 },
  { { "esp", "rsp" }, 7 },
  { { "ebp", "rbp" }, 6 },
};

// X86 target abstract base class; x86-32 and x86-64 are very close, so
// most of the implementation can be shared.
class X86TargetInfo : public TargetInfo {
  enum X86SSEEnum {
    NoSSE, SSE1, SSE2, SSE3, SSSE3, SSE41, SSE42, AVX, AVX2
  } SSELevel;
  enum MMX3DNowEnum {
    NoMMX3DNow, MMX, AMD3DNow, AMD3DNowAthlon
  } MMX3DNowLevel;

  bool HasAES;
  bool HasLZCNT;
  bool HasBMI;
  bool HasBMI2;
  bool HasPOPCNT;
  bool HasFMA4;

  /// \brief Enumeration of all of the X86 CPUs supported by Clang.
  ///
  /// Each enumeration represents a particular CPU supported by Clang. These
  /// loosely correspond to the options passed to '-march' or '-mtune' flags.
  enum CPUKind {
    CK_Generic,

    /// \name i386
    /// i386-generation processors.
    //@{
    CK_i386,
    //@}

    /// \name i486
    /// i486-generation processors.
    //@{
    CK_i486,
    CK_WinChipC6,
    CK_WinChip2,
    CK_C3,
    //@}

    /// \name i586
    /// i586-generation processors, P5 microarchitecture based.
    //@{
    CK_i586,
    CK_Pentium,
    CK_PentiumMMX,
    //@}

    /// \name i686
    /// i686-generation processors, P6 / Pentium M microarchitecture based.
    //@{
    CK_i686,
    CK_PentiumPro,
    CK_Pentium2,
    CK_Pentium3,
    CK_Pentium3M,
    CK_PentiumM,
    CK_C3_2,

    /// This enumerator is a bit odd, as GCC no longer accepts -march=yonah.
    /// Clang however has some logic to suport this.
    // FIXME: Warn, deprecate, and potentially remove this.
    CK_Yonah,
    //@}

    /// \name Netburst
    /// Netburst microarchitecture based processors.
    //@{
    CK_Pentium4,
    CK_Pentium4M,
    CK_Prescott,
    CK_Nocona,
    //@}

    /// \name Core
    /// Core microarchitecture based processors.
    //@{
    CK_Core2,

    /// This enumerator, like \see CK_Yonah, is a bit odd. It is another
    /// codename which GCC no longer accepts as an option to -march, but Clang
    /// has some logic for recognizing it.
    // FIXME: Warn, deprecate, and potentially remove this.
    CK_Penryn,
    //@}

    /// \name Atom
    /// Atom processors
    //@{
    CK_Atom,
    //@}

    /// \name Nehalem
    /// Nehalem microarchitecture based processors.
    //@{
    CK_Corei7,
    CK_Corei7AVX,
    CK_CoreAVXi,
    CK_CoreAVX2,
    //@}

    /// \name K6
    /// K6 architecture processors.
    //@{
    CK_K6,
    CK_K6_2,
    CK_K6_3,
    //@}

    /// \name K7
    /// K7 architecture processors.
    //@{
    CK_Athlon,
    CK_AthlonThunderbird,
    CK_Athlon4,
    CK_AthlonXP,
    CK_AthlonMP,
    //@}

    /// \name K8
    /// K8 architecture processors.
    //@{
    CK_Athlon64,
    CK_Athlon64SSE3,
    CK_AthlonFX,
    CK_K8,
    CK_K8SSE3,
    CK_Opteron,
    CK_OpteronSSE3,
    CK_AMDFAM10,
    //@}

    /// \name Bobcat
    /// Bobcat architecture processors.
    //@{
    CK_BTVER1,
    //@}

    /// \name Bulldozer
    /// Bulldozer architecture processors.
    //@{
    CK_BDVER1,
    CK_BDVER2,
    //@}

    /// This specification is deprecated and will be removed in the future.
    /// Users should prefer \see CK_K8.
    // FIXME: Warn on this when the CPU is set to it.
    CK_x86_64,
    //@}

    /// \name Geode
    /// Geode processors.
    //@{
    CK_Geode
    //@}
  } CPU;

public:
  X86TargetInfo(const std::string& triple)
    : TargetInfo(triple), SSELevel(NoSSE), MMX3DNowLevel(NoMMX3DNow),
      HasAES(false), HasLZCNT(false), HasBMI(false), HasBMI2(false),
      HasPOPCNT(false), HasFMA4(false), CPU(CK_Generic) {
    BigEndian = false;
    LongDoubleFormat = &llvm::APFloat::x87DoubleExtended;
  }
  virtual unsigned getFloatEvalMethod() const {
    // X87 evaluates with 80 bits "long double" precision.
    return SSELevel == NoSSE ? 2 : 0;
  }
  virtual void getTargetBuiltins(const Builtin::Info *&Records,
                                 unsigned &NumRecords) const {
    Records = BuiltinInfo;
    NumRecords = clang::X86::LastTSBuiltin-Builtin::FirstTSBuiltin;
  }
  virtual void getGCCRegNames(const char * const *&Names,
                              unsigned &NumNames) const {
    Names = GCCRegNames;
    NumNames = llvm::array_lengthof(GCCRegNames);
  }
  virtual void getGCCRegAliases(const GCCRegAlias *&Aliases,
                                unsigned &NumAliases) const {
    Aliases = 0;
    NumAliases = 0;
  }
  virtual void getGCCAddlRegNames(const AddlRegName *&Names,
				  unsigned &NumNames) const {
    Names = AddlRegNames;
    NumNames = llvm::array_lengthof(AddlRegNames);
  }
  virtual bool validateAsmConstraint(const char *&Name,
                                     TargetInfo::ConstraintInfo &info) const;
  virtual std::string convertConstraint(const char *&Constraint) const;
  virtual const char *getClobbers() const {
    return "~{dirflag},~{fpsr},~{flags}";
  }
  virtual void getTargetDefines(const LangOptions &Opts,
                                MacroBuilder &Builder) const;
  virtual bool setFeatureEnabled(llvm::StringMap<bool> &Features,
                                 StringRef Name,
                                 bool Enabled) const;
  virtual void getDefaultFeatures(llvm::StringMap<bool> &Features) const;
  virtual bool hasFeature(StringRef Feature) const;
  virtual void HandleTargetFeatures(std::vector<std::string> &Features);
  virtual const char* getABI() const {
    if (PointerWidth == 64 && SSELevel >= AVX)
      return "avx";
    else if (PointerWidth == 32 && MMX3DNowLevel == NoMMX3DNow)
      return "no-mmx";
    return "";
  }
  virtual bool setCPU(const std::string &Name) {
    CPU = llvm::StringSwitch<CPUKind>(Name)
      .Case("i386", CK_i386)
      .Case("i486", CK_i486)
      .Case("winchip-c6", CK_WinChipC6)
      .Case("winchip2", CK_WinChip2)
      .Case("c3", CK_C3)
      .Case("i586", CK_i586)
      .Case("pentium", CK_Pentium)
      .Case("pentium-mmx", CK_PentiumMMX)
      .Case("i686", CK_i686)
      .Case("pentiumpro", CK_PentiumPro)
      .Case("pentium2", CK_Pentium2)
      .Case("pentium3", CK_Pentium3)
      .Case("pentium3m", CK_Pentium3M)
      .Case("pentium-m", CK_PentiumM)
      .Case("c3-2", CK_C3_2)
      .Case("yonah", CK_Yonah)
      .Case("pentium4", CK_Pentium4)
      .Case("pentium4m", CK_Pentium4M)
      .Case("prescott", CK_Prescott)
      .Case("nocona", CK_Nocona)
      .Case("core2", CK_Core2)
      .Case("penryn", CK_Penryn)
      .Case("atom", CK_Atom)
      .Case("corei7", CK_Corei7)
      .Case("corei7-avx", CK_Corei7AVX)
      .Case("core-avx-i", CK_CoreAVXi)
      .Case("core-avx2", CK_CoreAVX2)
      .Case("k6", CK_K6)
      .Case("k6-2", CK_K6_2)
      .Case("k6-3", CK_K6_3)
      .Case("athlon", CK_Athlon)
      .Case("athlon-tbird", CK_AthlonThunderbird)
      .Case("athlon-4", CK_Athlon4)
      .Case("athlon-xp", CK_AthlonXP)
      .Case("athlon-mp", CK_AthlonMP)
      .Case("athlon64", CK_Athlon64)
      .Case("athlon64-sse3", CK_Athlon64SSE3)
      .Case("athlon-fx", CK_AthlonFX)
      .Case("k8", CK_K8)
      .Case("k8-sse3", CK_K8SSE3)
      .Case("opteron", CK_Opteron)
      .Case("opteron-sse3", CK_OpteronSSE3)
      .Case("amdfam10", CK_AMDFAM10)
      .Case("btver1", CK_BTVER1)
      .Case("bdver1", CK_BDVER1)
      .Case("bdver2", CK_BDVER2)
      .Case("x86-64", CK_x86_64)
      .Case("geode", CK_Geode)
      .Default(CK_Generic);

    // Perform any per-CPU checks necessary to determine if this CPU is
    // acceptable.
    // FIXME: This results in terrible diagnostics. Clang just says the CPU is
    // invalid without explaining *why*.
    switch (CPU) {
    case CK_Generic:
      // No processor selected!
      return false;

    case CK_i386:
    case CK_i486:
    case CK_WinChipC6:
    case CK_WinChip2:
    case CK_C3:
    case CK_i586:
    case CK_Pentium:
    case CK_PentiumMMX:
    case CK_i686:
    case CK_PentiumPro:
    case CK_Pentium2:
    case CK_Pentium3:
    case CK_Pentium3M:
    case CK_PentiumM:
    case CK_Yonah:
    case CK_C3_2:
    case CK_Pentium4:
    case CK_Pentium4M:
    case CK_Prescott:
    case CK_K6:
    case CK_K6_2:
    case CK_K6_3:
    case CK_Athlon:
    case CK_AthlonThunderbird:
    case CK_Athlon4:
    case CK_AthlonXP:
    case CK_AthlonMP:
    case CK_Geode:
      // Only accept certain architectures when compiling in 32-bit mode.
      if (PointerWidth != 32)
        return false;

      // Fallthrough
    case CK_Nocona:
    case CK_Core2:
    case CK_Penryn:
    case CK_Atom:
    case CK_Corei7:
    case CK_Corei7AVX:
    case CK_CoreAVXi:
    case CK_CoreAVX2:
    case CK_Athlon64:
    case CK_Athlon64SSE3:
    case CK_AthlonFX:
    case CK_K8:
    case CK_K8SSE3:
    case CK_Opteron:
    case CK_OpteronSSE3:
    case CK_AMDFAM10:
    case CK_BTVER1:
    case CK_BDVER1:
    case CK_BDVER2:
    case CK_x86_64:
      return true;
    }
    llvm_unreachable("Unhandled CPU kind");
  }
};

void X86TargetInfo::getDefaultFeatures(llvm::StringMap<bool> &Features) const {
  // FIXME: This should not be here.
  Features["3dnow"] = false;
  Features["3dnowa"] = false;
  Features["mmx"] = false;
  Features["sse"] = false;
  Features["sse2"] = false;
  Features["sse3"] = false;
  Features["ssse3"] = false;
  Features["sse41"] = false;
  Features["sse42"] = false;
  Features["sse4a"] = false;
  Features["aes"] = false;
  Features["avx"] = false;
  Features["avx2"] = false;
  Features["lzcnt"] = false;
  Features["bmi"] = false;
  Features["bmi2"] = false;
  Features["popcnt"] = false;
  Features["fma4"] = false;

  // FIXME: This *really* should not be here.

  // X86_64 always has SSE2.
  if (PointerWidth == 64)
    Features["sse2"] = Features["sse"] = Features["mmx"] = true;

  switch (CPU) {
  case CK_Generic:
  case CK_i386:
  case CK_i486:
  case CK_i586:
  case CK_Pentium:
  case CK_i686:
  case CK_PentiumPro:
    break;
  case CK_PentiumMMX:
  case CK_Pentium2:
    setFeatureEnabled(Features, "mmx", true);
    break;
  case CK_Pentium3:
  case CK_Pentium3M:
    setFeatureEnabled(Features, "mmx", true);
    setFeatureEnabled(Features, "sse", true);
    break;
  case CK_PentiumM:
  case CK_Pentium4:
  case CK_Pentium4M:
  case CK_x86_64:
    setFeatureEnabled(Features, "mmx", true);
    setFeatureEnabled(Features, "sse2", true);
    break;
  case CK_Yonah:
  case CK_Prescott:
  case CK_Nocona:
    setFeatureEnabled(Features, "mmx", true);
    setFeatureEnabled(Features, "sse3", true);
    break;
  case CK_Core2:
    setFeatureEnabled(Features, "mmx", true);
    setFeatureEnabled(Features, "ssse3", true);
    break;
  case CK_Penryn:
    setFeatureEnabled(Features, "mmx", true);
    setFeatureEnabled(Features, "sse4.1", true);
    break;
  case CK_Atom:
    setFeatureEnabled(Features, "mmx", true);
    setFeatureEnabled(Features, "ssse3", true);
    break;
  case CK_Corei7:
    setFeatureEnabled(Features, "mmx", true);
    setFeatureEnabled(Features, "sse4", true);
    setFeatureEnabled(Features, "aes", true);
    break;
  case CK_Corei7AVX:
  case CK_CoreAVXi:
    setFeatureEnabled(Features, "mmx", true);
    setFeatureEnabled(Features, "sse4", true);
    setFeatureEnabled(Features, "aes", true);
    //setFeatureEnabled(Features, "avx", true);
    break;
  case CK_CoreAVX2:
    setFeatureEnabled(Features, "mmx", true);
    setFeatureEnabled(Features, "sse4", true);
    setFeatureEnabled(Features, "aes", true);
    setFeatureEnabled(Features, "lzcnt", true);
    setFeatureEnabled(Features, "bmi", true);
    setFeatureEnabled(Features, "bmi2", true);
    //setFeatureEnabled(Features, "avx2", true);
    break;
  case CK_K6:
  case CK_WinChipC6:
    setFeatureEnabled(Features, "mmx", true);
    break;
  case CK_K6_2:
  case CK_K6_3:
  case CK_WinChip2:
  case CK_C3:
    setFeatureEnabled(Features, "3dnow", true);
    break;
  case CK_Athlon:
  case CK_AthlonThunderbird:
  case CK_Geode:
    setFeatureEnabled(Features, "3dnowa", true);
    break;
  case CK_Athlon4:
  case CK_AthlonXP:
  case CK_AthlonMP:
    setFeatureEnabled(Features, "sse", true);
    setFeatureEnabled(Features, "3dnowa", true);
    break;
  case CK_K8:
  case CK_Opteron:
  case CK_Athlon64:
  case CK_AthlonFX:
    setFeatureEnabled(Features, "sse2", true);
    setFeatureEnabled(Features, "3dnowa", true);
    break;
  case CK_K8SSE3:
  case CK_OpteronSSE3:
  case CK_Athlon64SSE3:
    setFeatureEnabled(Features, "sse3", true);
    setFeatureEnabled(Features, "3dnowa", true);
    break;
  case CK_AMDFAM10:
    setFeatureEnabled(Features, "sse3", true);
    setFeatureEnabled(Features, "sse4a", true);
    setFeatureEnabled(Features, "3dnowa", true);
    break;
  case CK_BTVER1:
    setFeatureEnabled(Features, "ssse3", true);
    setFeatureEnabled(Features, "sse4a", true);
  case CK_BDVER1:
  case CK_BDVER2:
    setFeatureEnabled(Features, "sse4", true);
    setFeatureEnabled(Features, "sse4a", true);
    setFeatureEnabled(Features, "aes", true);
    break;
  case CK_C3_2:
    setFeatureEnabled(Features, "mmx", true);
    setFeatureEnabled(Features, "sse", true);
    break;
  }
}

bool X86TargetInfo::setFeatureEnabled(llvm::StringMap<bool> &Features,
                                      StringRef Name,
                                      bool Enabled) const {
  // FIXME: This *really* should not be here.  We need some way of translating
  // options into llvm subtarget features.
  if (!Features.count(Name) &&
      (Name != "sse4" && Name != "sse4.2" && Name != "sse4.1"))
    return false;

  // FIXME: this should probably use a switch with fall through.

  if (Enabled) {
    if (Name == "mmx")
      Features["mmx"] = true;
    else if (Name == "sse")
      Features["mmx"] = Features["sse"] = true;
    else if (Name == "sse2")
      Features["mmx"] = Features["sse"] = Features["sse2"] = true;
    else if (Name == "sse3")
      Features["mmx"] = Features["sse"] = Features["sse2"] = Features["sse3"] =
        true;
    else if (Name == "ssse3")
      Features["mmx"] = Features["sse"] = Features["sse2"] = Features["sse3"] =
        Features["ssse3"] = true;
    else if (Name == "sse4" || Name == "sse4.2")
      Features["mmx"] = Features["sse"] = Features["sse2"] = Features["sse3"] =
        Features["ssse3"] = Features["sse41"] = Features["sse42"] =
        Features["popcnt"] = true;
    else if (Name == "sse4.1")
      Features["mmx"] = Features["sse"] = Features["sse2"] = Features["sse3"] =
        Features["ssse3"] = Features["sse41"] = true;
    else if (Name == "3dnow")
      Features["mmx"] = Features["3dnow"] = true;
    else if (Name == "3dnowa")
      Features["mmx"] = Features["3dnow"] = Features["3dnowa"] = true;
    else if (Name == "aes")
      Features["aes"] = true;
    else if (Name == "avx")
      Features["mmx"] = Features["sse"] = Features["sse2"] = Features["sse3"] =
        Features["ssse3"] = Features["sse41"] = Features["sse42"] =
        Features["popcnt"] = Features["avx"] = true;
    else if (Name == "avx2")
      Features["mmx"] = Features["sse"] = Features["sse2"] = Features["sse3"] =
        Features["ssse3"] = Features["sse41"] = Features["sse42"] =
        Features["popcnt"] = Features["avx"] = Features["avx2"] = true;
    else if (Name == "fma4")
        Features["mmx"] = Features["sse"] = Features["sse2"] = Features["sse3"] =
        Features["ssse3"] = Features["sse41"] = Features["sse42"] =
        Features["popcnt"] = Features["avx"] = Features["fma4"] = true;
    else if (Name == "sse4a")
      Features["mmx"] = Features["sse"] = Features["sse2"] = Features["sse3"] =
        Features["lzcnt"] = Features["popcnt"] = Features["sse4a"] = true;
    else if (Name == "lzcnt")
      Features["lzcnt"] = true;
    else if (Name == "bmi")
      Features["bmi"] = true;
    else if (Name == "bmi2")
      Features["bmi2"] = true;
    else if (Name == "popcnt")
      Features["popcnt"] = true;
  } else {
    if (Name == "mmx")
      Features["mmx"] = Features["3dnow"] = Features["3dnowa"] = false;
    else if (Name == "sse")
      Features["sse"] = Features["sse2"] = Features["sse3"] =
        Features["ssse3"] = Features["sse41"] = Features["sse42"] =
        Features["sse4a"] = false;
    else if (Name == "sse2")
      Features["sse2"] = Features["sse3"] = Features["ssse3"] =
        Features["sse41"] = Features["sse42"] = Features["sse4a"] = false;
    else if (Name == "sse3")
      Features["sse3"] = Features["ssse3"] = Features["sse41"] =
        Features["sse42"] = Features["sse4a"] = false;
    else if (Name == "ssse3")
      Features["ssse3"] = Features["sse41"] = Features["sse42"] = false;
    else if (Name == "sse4" || Name == "sse4.1")
      Features["sse41"] = Features["sse42"] = false;
    else if (Name == "sse4.2")
      Features["sse42"] = false;
    else if (Name == "3dnow")
      Features["3dnow"] = Features["3dnowa"] = false;
    else if (Name == "3dnowa")
      Features["3dnowa"] = false;
    else if (Name == "aes")
      Features["aes"] = false;
    else if (Name == "avx")
      Features["avx"] = Features["avx2"] = Features["fma4"] = false;
    else if (Name == "avx2")
      Features["avx2"] = false;
    else if (Name == "sse4a")
      Features["sse4a"] = false;
    else if (Name == "lzcnt")
      Features["lzcnt"] = false;
    else if (Name == "bmi")
      Features["bmi"] = false;
    else if (Name == "bmi2")
      Features["bmi2"] = false;
    else if (Name == "popcnt")
      Features["popcnt"] = false;
    else if (Name == "fma4")
      Features["fma4"] = false;
  }

  return true;
}

/// HandleTargetOptions - Perform initialization based on the user
/// configured set of features.
void X86TargetInfo::HandleTargetFeatures(std::vector<std::string> &Features) {
  // Remember the maximum enabled sselevel.
  for (unsigned i = 0, e = Features.size(); i !=e; ++i) {
    // Ignore disabled features.
    if (Features[i][0] == '-')
      continue;

    StringRef Feature = StringRef(Features[i]).substr(1);

    if (Feature == "aes") {
      HasAES = true;
      continue;
    }

    if (Feature == "lzcnt") {
      HasLZCNT = true;
      continue;
    }

    if (Feature == "bmi") {
      HasBMI = true;
      continue;
    }

    if (Feature == "bmi2") {
      HasBMI2 = true;
      continue;
    }

    if (Feature == "popcnt") {
      HasPOPCNT = true;
      continue;
    }

    if (Feature == "fma4") {
      HasFMA4 = true;
      continue;
    }

    assert(Features[i][0] == '+' && "Invalid target feature!");
    X86SSEEnum Level = llvm::StringSwitch<X86SSEEnum>(Feature)
      .Case("avx2", AVX2)
      .Case("avx", AVX)
      .Case("sse42", SSE42)
      .Case("sse41", SSE41)
      .Case("ssse3", SSSE3)
      .Case("sse3", SSE3)
      .Case("sse2", SSE2)
      .Case("sse", SSE1)
      .Default(NoSSE);
    SSELevel = std::max(SSELevel, Level);

    MMX3DNowEnum ThreeDNowLevel =
      llvm::StringSwitch<MMX3DNowEnum>(Feature)
        .Case("3dnowa", AMD3DNowAthlon)
        .Case("3dnow", AMD3DNow)
        .Case("mmx", MMX)
        .Default(NoMMX3DNow);

    MMX3DNowLevel = std::max(MMX3DNowLevel, ThreeDNowLevel);
  }

  // Don't tell the backend if we're turning off mmx; it will end up disabling
  // SSE, which we don't want.
  std::vector<std::string>::iterator it;
  it = std::find(Features.begin(), Features.end(), "-mmx");
  if (it != Features.end())
    Features.erase(it);
}

/// X86TargetInfo::getTargetDefines - Return the set of the X86-specific macro
/// definitions for this particular subtarget.
void X86TargetInfo::getTargetDefines(const LangOptions &Opts,
                                     MacroBuilder &Builder) const {
  // Target identification.
  if (PointerWidth == 64) {
    if (getLongWidth() == 64) {
      Builder.defineMacro("_LP64");
      Builder.defineMacro("__LP64__");
    }
    Builder.defineMacro("__amd64__");
    Builder.defineMacro("__amd64");
    Builder.defineMacro("__x86_64");
    Builder.defineMacro("__x86_64__");
  } else {
    DefineStd(Builder, "i386", Opts);
  }

  // Subtarget options.
  // FIXME: We are hard-coding the tune parameters based on the CPU, but they
  // truly should be based on -mtune options.
  switch (CPU) {
  case CK_Generic:
    break;
  case CK_i386:
    // The rest are coming from the i386 define above.
    Builder.defineMacro("__tune_i386__");
    break;
  case CK_i486:
  case CK_WinChipC6:
  case CK_WinChip2:
  case CK_C3:
    defineCPUMacros(Builder, "i486");
    break;
  case CK_PentiumMMX:
    Builder.defineMacro("__pentium_mmx__");
    Builder.defineMacro("__tune_pentium_mmx__");
    // Fallthrough
  case CK_i586:
  case CK_Pentium:
    defineCPUMacros(Builder, "i586");
    defineCPUMacros(Builder, "pentium");
    break;
  case CK_Pentium3:
  case CK_Pentium3M:
  case CK_PentiumM:
    Builder.defineMacro("__tune_pentium3__");
    // Fallthrough
  case CK_Pentium2:
  case CK_C3_2:
    Builder.defineMacro("__tune_pentium2__");
    // Fallthrough
  case CK_PentiumPro:
    Builder.defineMacro("__tune_i686__");
    Builder.defineMacro("__tune_pentiumpro__");
    // Fallthrough
  case CK_i686:
    Builder.defineMacro("__i686");
    Builder.defineMacro("__i686__");
    // Strangely, __tune_i686__ isn't defined by GCC when CPU == i686.
    Builder.defineMacro("__pentiumpro");
    Builder.defineMacro("__pentiumpro__");
    break;
  case CK_Pentium4:
  case CK_Pentium4M:
    defineCPUMacros(Builder, "pentium4");
    break;
  case CK_Yonah:
  case CK_Prescott:
  case CK_Nocona:
    defineCPUMacros(Builder, "nocona");
    break;
  case CK_Core2:
  case CK_Penryn:
    defineCPUMacros(Builder, "core2");
    break;
  case CK_Atom:
    defineCPUMacros(Builder, "atom");
    break;
  case CK_Corei7:
  case CK_Corei7AVX:
  case CK_CoreAVXi:
  case CK_CoreAVX2:
    defineCPUMacros(Builder, "corei7");
    break;
  case CK_K6_2:
    Builder.defineMacro("__k6_2__");
    Builder.defineMacro("__tune_k6_2__");
    // Fallthrough
  case CK_K6_3:
    if (CPU != CK_K6_2) {  // In case of fallthrough
      // FIXME: GCC may be enabling these in cases where some other k6
      // architecture is specified but -m3dnow is explicitly provided. The
      // exact semantics need to be determined and emulated here.
      Builder.defineMacro("__k6_3__");
      Builder.defineMacro("__tune_k6_3__");
    }
    // Fallthrough
  case CK_K6:
    defineCPUMacros(Builder, "k6");
    break;
  case CK_Athlon:
  case CK_AthlonThunderbird:
  case CK_Athlon4:
  case CK_AthlonXP:
  case CK_AthlonMP:
    defineCPUMacros(Builder, "athlon");
    if (SSELevel != NoSSE) {
      Builder.defineMacro("__athlon_sse__");
      Builder.defineMacro("__tune_athlon_sse__");
    }
    break;
  case CK_K8:
  case CK_K8SSE3:
  case CK_x86_64:
  case CK_Opteron:
  case CK_OpteronSSE3:
  case CK_Athlon64:
  case CK_Athlon64SSE3:
  case CK_AthlonFX:
    defineCPUMacros(Builder, "k8");
    break;
  case CK_AMDFAM10:
    defineCPUMacros(Builder, "amdfam10");
    break;
  case CK_BTVER1:
    defineCPUMacros(Builder, "btver1");
    break;
  case CK_BDVER1:
    defineCPUMacros(Builder, "bdver1");
    break;
  case CK_BDVER2:
    defineCPUMacros(Builder, "bdver2");
    break;
  case CK_Geode:
    defineCPUMacros(Builder, "geode");
    break;
  }

  // Target properties.
  Builder.defineMacro("__LITTLE_ENDIAN__");
  Builder.defineMacro("__REGISTER_PREFIX__", "");

  // Define __NO_MATH_INLINES on linux/x86 so that we don't get inline
  // functions in glibc header files that use FP Stack inline asm which the
  // backend can't deal with (PR879).
  Builder.defineMacro("__NO_MATH_INLINES");

  if (HasAES)
    Builder.defineMacro("__AES__");

  if (HasLZCNT)
    Builder.defineMacro("__LZCNT__");

  if (HasBMI)
    Builder.defineMacro("__BMI__");

  if (HasBMI2)
    Builder.defineMacro("__BMI2__");

  if (HasPOPCNT)
    Builder.defineMacro("__POPCNT__");

  if (HasFMA4)
    Builder.defineMacro("__FMA4__");

  // Each case falls through to the previous one here.
  switch (SSELevel) {
  case AVX2:
    Builder.defineMacro("__AVX2__");
  case AVX:
    Builder.defineMacro("__AVX__");
  case SSE42:
    Builder.defineMacro("__SSE4_2__");
  case SSE41:
    Builder.defineMacro("__SSE4_1__");
  case SSSE3:
    Builder.defineMacro("__SSSE3__");
  case SSE3:
    Builder.defineMacro("__SSE3__");
  case SSE2:
    Builder.defineMacro("__SSE2__");
    Builder.defineMacro("__SSE2_MATH__");  // -mfp-math=sse always implied.
  case SSE1:
    Builder.defineMacro("__SSE__");
    Builder.defineMacro("__SSE_MATH__");   // -mfp-math=sse always implied.
  case NoSSE:
    break;
  }

  if (Opts.MicrosoftExt && PointerWidth == 32) {
    switch (SSELevel) {
    case AVX2:
    case AVX:
    case SSE42:
    case SSE41:
    case SSSE3:
    case SSE3:
    case SSE2:
      Builder.defineMacro("_M_IX86_FP", Twine(2));
      break;
    case SSE1:
      Builder.defineMacro("_M_IX86_FP", Twine(1));
      break;
    default:
      Builder.defineMacro("_M_IX86_FP", Twine(0));
    }
  }

  // Each case falls through to the previous one here.
  switch (MMX3DNowLevel) {
  case AMD3DNowAthlon:
    Builder.defineMacro("__3dNOW_A__");
  case AMD3DNow:
    Builder.defineMacro("__3dNOW__");
  case MMX:
    Builder.defineMacro("__MMX__");
  case NoMMX3DNow:
    break;
  }
}

bool X86TargetInfo::hasFeature(StringRef Feature) const {
  return llvm::StringSwitch<bool>(Feature)
      .Case("aes", HasAES)
      .Case("avx", SSELevel >= AVX)
      .Case("avx2", SSELevel >= AVX2)
      .Case("bmi", HasBMI)
      .Case("bmi2", HasBMI2)
      .Case("fma4", HasFMA4)
      .Case("lzcnt", HasLZCNT)
      .Case("mm3dnow", MMX3DNowLevel >= AMD3DNow)
      .Case("mm3dnowa", MMX3DNowLevel >= AMD3DNowAthlon)
      .Case("mmx", MMX3DNowLevel >= MMX)
      .Case("popcnt", HasPOPCNT)
      .Case("sse", SSELevel >= SSE1)
      .Case("sse2", SSELevel >= SSE2)
      .Case("sse3", SSELevel >= SSE3)
      .Case("ssse3", SSELevel >= SSSE3)
      .Case("sse41", SSELevel >= SSE41)
      .Case("sse42", SSELevel >= SSE42)
      .Case("x86", true)
      .Case("x86_32", PointerWidth == 32)
      .Case("x86_64", PointerWidth == 64)
      .Default(false);
}

bool
X86TargetInfo::validateAsmConstraint(const char *&Name,
                                     TargetInfo::ConstraintInfo &Info) const {
  switch (*Name) {
  default: return false;
  case 'Y': // first letter of a pair:
    switch (*(Name+1)) {
    default: return false;
    case '0':  // First SSE register.
    case 't':  // Any SSE register, when SSE2 is enabled.
    case 'i':  // Any SSE register, when SSE2 and inter-unit moves enabled.
    case 'm':  // any MMX register, when inter-unit moves enabled.
      break;   // falls through to setAllowsRegister.
  }
  case 'a': // eax.
  case 'b': // ebx.
  case 'c': // ecx.
  case 'd': // edx.
  case 'S': // esi.
  case 'D': // edi.
  case 'A': // edx:eax.
  case 'f': // any x87 floating point stack register.
  case 't': // top of floating point stack.
  case 'u': // second from top of floating point stack.
  case 'q': // Any register accessible as [r]l: a, b, c, and d.
  case 'y': // Any MMX register.
  case 'x': // Any SSE register.
  case 'Q': // Any register accessible as [r]h: a, b, c, and d.
  case 'R': // "Legacy" registers: ax, bx, cx, dx, di, si, sp, bp.
  case 'l': // "Index" registers: any general register that can be used as an
            // index in a base+index memory access.
    Info.setAllowsRegister();
    return true;
  case 'C': // SSE floating point constant.
  case 'G': // x87 floating point constant.
  case 'e': // 32-bit signed integer constant for use with zero-extending
            // x86_64 instructions.
  case 'Z': // 32-bit unsigned integer constant for use with zero-extending
            // x86_64 instructions.
    return true;
  }
}


std::string
X86TargetInfo::convertConstraint(const char *&Constraint) const {
  switch (*Constraint) {
  case 'a': return std::string("{ax}");
  case 'b': return std::string("{bx}");
  case 'c': return std::string("{cx}");
  case 'd': return std::string("{dx}");
  case 'S': return std::string("{si}");
  case 'D': return std::string("{di}");
  case 'p': // address
    return std::string("im");
  case 't': // top of floating point stack.
    return std::string("{st}");
  case 'u': // second from top of floating point stack.
    return std::string("{st(1)}"); // second from top of floating point stack.
  default:
    return std::string(1, *Constraint);
  }
}
} // end anonymous namespace

namespace {
// X86-32 generic target
class X86_32TargetInfo : public X86TargetInfo {
public:
  X86_32TargetInfo(const std::string& triple) : X86TargetInfo(triple) {
    DoubleAlign = LongLongAlign = 32;
    LongDoubleWidth = 96;
    LongDoubleAlign = 32;
    SuitableAlign = 128;
    DescriptionString = "e-p:32:32:32-i1:8:8-i8:8:8-i16:16:16-i32:32:32-"
                        "i64:32:64-f32:32:32-f64:32:64-v64:64:64-v128:128:128-"
                        "a0:0:64-f80:32:32-n8:16:32-S128";
    SizeType = UnsignedInt;
    PtrDiffType = SignedInt;
    IntPtrType = SignedInt;
    RegParmMax = 3;

    // Use fpret for all types.
    RealTypeUsesObjCFPRet = ((1 << TargetInfo::Float) |
                             (1 << TargetInfo::Double) |
                             (1 << TargetInfo::LongDouble));

    // x86-32 has atomics up to 8 bytes
    // FIXME: Check that we actually have cmpxchg8b before setting
    // MaxAtomicInlineWidth. (cmpxchg8b is an i586 instruction.)
    MaxAtomicPromoteWidth = MaxAtomicInlineWidth = 64;
  }
  virtual const char *getVAListDeclaration() const {
    return "typedef char* __builtin_va_list;";
  }

  int getEHDataRegisterNumber(unsigned RegNo) const {
    if (RegNo == 0) return 0;
    if (RegNo == 1) return 2;
    return -1;
  }
};
} // end anonymous namespace

namespace {
class NetBSDI386TargetInfo : public NetBSDTargetInfo<X86_32TargetInfo> {
public:
  NetBSDI386TargetInfo(const std::string &triple) :
    NetBSDTargetInfo<X86_32TargetInfo>(triple) {
  }

  virtual unsigned getFloatEvalMethod() const {
    // NetBSD defaults to "double" rounding
    return 1;
  }
};
} // end anonymous namespace

namespace {
class OpenBSDI386TargetInfo : public OpenBSDTargetInfo<X86_32TargetInfo> {
public:
  OpenBSDI386TargetInfo(const std::string& triple) :
    OpenBSDTargetInfo<X86_32TargetInfo>(triple) {
    SizeType = UnsignedLong;
    IntPtrType = SignedLong;
    PtrDiffType = SignedLong;
  }
};
} // end anonymous namespace

namespace {
class DarwinI386TargetInfo : public DarwinTargetInfo<X86_32TargetInfo> {
public:
  DarwinI386TargetInfo(const std::string& triple) :
    DarwinTargetInfo<X86_32TargetInfo>(triple) {
    LongDoubleWidth = 128;
    LongDoubleAlign = 128;
    SuitableAlign = 128;
    SizeType = UnsignedLong;
    IntPtrType = SignedLong;
    DescriptionString = "e-p:32:32:32-i1:8:8-i8:8:8-i16:16:16-i32:32:32-"
                        "i64:32:64-f32:32:32-f64:32:64-v64:64:64-v128:128:128-"
                        "a0:0:64-f80:128:128-n8:16:32-S128";
    HasAlignMac68kSupport = true;
  }

};
} // end anonymous namespace

namespace {
// x86-32 Windows target
class WindowsX86_32TargetInfo : public WindowsTargetInfo<X86_32TargetInfo> {
public:
  WindowsX86_32TargetInfo(const std::string& triple)
    : WindowsTargetInfo<X86_32TargetInfo>(triple) {
    TLSSupported = false;
    WCharType = UnsignedShort;
    DoubleAlign = LongLongAlign = 64;
    DescriptionString = "e-p:32:32:32-i1:8:8-i8:8:8-i16:16:16-i32:32:32-"
                        "i64:64:64-f32:32:32-f64:64:64-f80:128:128-v64:64:64-"
                        "v128:128:128-a0:0:64-f80:32:32-n8:16:32-S32";
  }
  virtual void getTargetDefines(const LangOptions &Opts,
                                MacroBuilder &Builder) const {
    WindowsTargetInfo<X86_32TargetInfo>::getTargetDefines(Opts, Builder);
  }
};
} // end anonymous namespace

namespace {

// x86-32 Windows Visual Studio target
class VisualStudioWindowsX86_32TargetInfo : public WindowsX86_32TargetInfo {
public:
  VisualStudioWindowsX86_32TargetInfo(const std::string& triple)
    : WindowsX86_32TargetInfo(triple) {
    LongDoubleWidth = LongDoubleAlign = 64;
    LongDoubleFormat = &llvm::APFloat::IEEEdouble;
  }
  virtual void getTargetDefines(const LangOptions &Opts,
                                MacroBuilder &Builder) const {
    WindowsX86_32TargetInfo::getTargetDefines(Opts, Builder);
    WindowsX86_32TargetInfo::getVisualStudioDefines(Opts, Builder);
    // The value of the following reflects processor type.
    // 300=386, 400=486, 500=Pentium, 600=Blend (default)
    // We lost the original triple, so we use the default.
    Builder.defineMacro("_M_IX86", "600");
  }
};
} // end anonymous namespace

namespace {
// x86-32 MinGW target
class MinGWX86_32TargetInfo : public WindowsX86_32TargetInfo {
public:
  MinGWX86_32TargetInfo(const std::string& triple)
    : WindowsX86_32TargetInfo(triple) {
  }
  virtual void getTargetDefines(const LangOptions &Opts,
                                MacroBuilder &Builder) const {
    WindowsX86_32TargetInfo::getTargetDefines(Opts, Builder);
    DefineStd(Builder, "WIN32", Opts);
    DefineStd(Builder, "WINNT", Opts);
    Builder.defineMacro("_X86_");
    Builder.defineMacro("__MSVCRT__");
    Builder.defineMacro("__MINGW32__");

    // mingw32-gcc provides __declspec(a) as alias of __attribute__((a)).
    // In contrast, clang-cc1 provides __declspec(a) with -fms-extensions.
    if (Opts.MicrosoftExt)
      // Provide "as-is" __declspec.
      Builder.defineMacro("__declspec", "__declspec");
    else
      // Provide alias of __attribute__ like mingw32-gcc.
      Builder.defineMacro("__declspec(a)", "__attribute__((a))");
  }
};
} // end anonymous namespace

namespace {
// x86-32 Cygwin target
class CygwinX86_32TargetInfo : public X86_32TargetInfo {
public:
  CygwinX86_32TargetInfo(const std::string& triple)
    : X86_32TargetInfo(triple) {
    TLSSupported = false;
    WCharType = UnsignedShort;
    DoubleAlign = LongLongAlign = 64;
    DescriptionString = "e-p:32:32:32-i1:8:8-i8:8:8-i16:16:16-i32:32:32-"
                        "i64:64:64-f32:32:32-f64:64:64-v64:64:64-v128:128:128-"
                        "a0:0:64-f80:32:32-n8:16:32-S32";
  }
  virtual void getTargetDefines(const LangOptions &Opts,
                                MacroBuilder &Builder) const {
    X86_32TargetInfo::getTargetDefines(Opts, Builder);
    Builder.defineMacro("__CYGWIN__");
    Builder.defineMacro("__CYGWIN32__");
    DefineStd(Builder, "unix", Opts);
    if (Opts.CPlusPlus)
      Builder.defineMacro("_GNU_SOURCE");
  }
};
} // end anonymous namespace

namespace {
// x86-32 Haiku target
class HaikuX86_32TargetInfo : public X86_32TargetInfo {
public:
  HaikuX86_32TargetInfo(const std::string& triple)
    : X86_32TargetInfo(triple) {
    SizeType = UnsignedLong;
    IntPtrType = SignedLong;
    PtrDiffType = SignedLong;
    this->UserLabelPrefix = "";
  }
  virtual void getTargetDefines(const LangOptions &Opts,
                                MacroBuilder &Builder) const {
    X86_32TargetInfo::getTargetDefines(Opts, Builder);
    Builder.defineMacro("__INTEL__");
    Builder.defineMacro("__HAIKU__");
  }
};
} // end anonymous namespace

// RTEMS Target
template<typename Target>
class RTEMSTargetInfo : public OSTargetInfo<Target> {
protected:
  virtual void getOSDefines(const LangOptions &Opts, const llvm::Triple &Triple,
                            MacroBuilder &Builder) const {
    // RTEMS defines; list based off of gcc output

    Builder.defineMacro("__rtems__");
    Builder.defineMacro("__ELF__");
  }
public:
  RTEMSTargetInfo(const std::string &triple)
    : OSTargetInfo<Target>(triple) {
      this->UserLabelPrefix = "";

      llvm::Triple Triple(triple);
      switch (Triple.getArch()) {
        default:
        case llvm::Triple::x86:
          // this->MCountName = ".mcount";
          break;
        case llvm::Triple::mips:
        case llvm::Triple::mipsel:
        case llvm::Triple::ppc:
        case llvm::Triple::ppc64:
          // this->MCountName = "_mcount";
          break;
        case llvm::Triple::arm:
          // this->MCountName = "__mcount";
          break;
      }

    }
};

namespace {
// x86-32 RTEMS target
class RTEMSX86_32TargetInfo : public X86_32TargetInfo {
public:
  RTEMSX86_32TargetInfo(const std::string& triple)
    : X86_32TargetInfo(triple) {
    SizeType = UnsignedLong;
    IntPtrType = SignedLong;
    PtrDiffType = SignedLong;
    this->UserLabelPrefix = "";
  }
  virtual void getTargetDefines(const LangOptions &Opts,
                                MacroBuilder &Builder) const {
    X86_32TargetInfo::getTargetDefines(Opts, Builder);
    Builder.defineMacro("__INTEL__");
    Builder.defineMacro("__rtems__");
  }
};
} // end anonymous namespace

namespace {
// x86-64 generic target
class X86_64TargetInfo : public X86TargetInfo {
public:
  X86_64TargetInfo(const std::string &triple) : X86TargetInfo(triple) {
    LongWidth = LongAlign = PointerWidth = PointerAlign = 64;
    LongDoubleWidth = 128;
    LongDoubleAlign = 128;
    LargeArrayMinWidth = 128;
    LargeArrayAlign = 128;
    SuitableAlign = 128;
    IntMaxType = SignedLong;
    UIntMaxType = UnsignedLong;
    Int64Type = SignedLong;
    RegParmMax = 6;

    DescriptionString = "e-p:64:64:64-i1:8:8-i8:8:8-i16:16:16-i32:32:32-"
                        "i64:64:64-f32:32:32-f64:64:64-v64:64:64-v128:128:128-"
                        "a0:0:64-s0:64:64-f80:128:128-n8:16:32:64-S128";

    // Use fpret only for long double.
    RealTypeUsesObjCFPRet = (1 << TargetInfo::LongDouble);

    // Use fp2ret for _Complex long double.
    ComplexLongDoubleUsesFP2Ret = true;

    // x86-64 has atomics up to 16 bytes.
    // FIXME: Once the backend is fixed, increase MaxAtomicInlineWidth to 128
    // on CPUs with cmpxchg16b
    MaxAtomicPromoteWidth = 128;
    MaxAtomicInlineWidth = 64;
  }
  virtual const char *getVAListDeclaration() const {
    return "typedef struct __va_list_tag {"
           "  unsigned gp_offset;"
           "  unsigned fp_offset;"
           "  void* overflow_arg_area;"
           "  void* reg_save_area;"
           "} __va_list_tag;"
           "typedef __va_list_tag __builtin_va_list[1];";
  }

  int getEHDataRegisterNumber(unsigned RegNo) const {
    if (RegNo == 0) return 0;
    if (RegNo == 1) return 1;
    return -1;
  }
};
} // end anonymous namespace

namespace {
// x86-64 Windows target
class WindowsX86_64TargetInfo : public WindowsTargetInfo<X86_64TargetInfo> {
public:
  WindowsX86_64TargetInfo(const std::string& triple)
    : WindowsTargetInfo<X86_64TargetInfo>(triple) {
    TLSSupported = false;
    WCharType = UnsignedShort;
    LongWidth = LongAlign = 32;
    DoubleAlign = LongLongAlign = 64;
    IntMaxType = SignedLongLong;
    UIntMaxType = UnsignedLongLong;
    Int64Type = SignedLongLong;
    SizeType = UnsignedLongLong;
    PtrDiffType = SignedLongLong;
    IntPtrType = SignedLongLong;
    this->UserLabelPrefix = "";
  }
  virtual void getTargetDefines(const LangOptions &Opts,
                                MacroBuilder &Builder) const {
    WindowsTargetInfo<X86_64TargetInfo>::getTargetDefines(Opts, Builder);
    Builder.defineMacro("_WIN64");
  }
  virtual const char *getVAListDeclaration() const {
    return "typedef char* __builtin_va_list;";
  }
};
} // end anonymous namespace

namespace {
// x86-64 Windows Visual Studio target
class VisualStudioWindowsX86_64TargetInfo : public WindowsX86_64TargetInfo {
public:
  VisualStudioWindowsX86_64TargetInfo(const std::string& triple)
    : WindowsX86_64TargetInfo(triple) {
    LongDoubleWidth = LongDoubleAlign = 64;
    LongDoubleFormat = &llvm::APFloat::IEEEdouble;
  }
  virtual void getTargetDefines(const LangOptions &Opts,
                                MacroBuilder &Builder) const {
    WindowsX86_64TargetInfo::getTargetDefines(Opts, Builder);
    WindowsX86_64TargetInfo::getVisualStudioDefines(Opts, Builder);
    Builder.defineMacro("_M_X64");
    Builder.defineMacro("_M_AMD64");
  }
};
} // end anonymous namespace

namespace {
// x86-64 MinGW target
class MinGWX86_64TargetInfo : public WindowsX86_64TargetInfo {
public:
  MinGWX86_64TargetInfo(const std::string& triple)
    : WindowsX86_64TargetInfo(triple) {
  }
  virtual void getTargetDefines(const LangOptions &Opts,
                                MacroBuilder &Builder) const {
    WindowsX86_64TargetInfo::getTargetDefines(Opts, Builder);
    DefineStd(Builder, "WIN64", Opts);
    Builder.defineMacro("__MSVCRT__");
    Builder.defineMacro("__MINGW32__");
    Builder.defineMacro("__MINGW64__");

    // mingw32-gcc provides __declspec(a) as alias of __attribute__((a)).
    // In contrast, clang-cc1 provides __declspec(a) with -fms-extensions.
    if (Opts.MicrosoftExt)
      // Provide "as-is" __declspec.
      Builder.defineMacro("__declspec", "__declspec");
    else
      // Provide alias of __attribute__ like mingw32-gcc.
      Builder.defineMacro("__declspec(a)", "__attribute__((a))");
  }
};
} // end anonymous namespace

namespace {
class DarwinX86_64TargetInfo : public DarwinTargetInfo<X86_64TargetInfo> {
public:
  DarwinX86_64TargetInfo(const std::string& triple)
      : DarwinTargetInfo<X86_64TargetInfo>(triple) {
    Int64Type = SignedLongLong;
  }
};
} // end anonymous namespace

namespace {
class OpenBSDX86_64TargetInfo : public OpenBSDTargetInfo<X86_64TargetInfo> {
public:
  OpenBSDX86_64TargetInfo(const std::string& triple)
      : OpenBSDTargetInfo<X86_64TargetInfo>(triple) {
    IntMaxType = SignedLongLong;
    UIntMaxType = UnsignedLongLong;
    Int64Type = SignedLongLong;
  }
};
} // end anonymous namespace

namespace {
class ARMTargetInfo : public TargetInfo {
  // Possible FPU choices.
  enum FPUMode {
    NoFPU,
    VFP2FPU,
    VFP3FPU,
    NeonFPU
  };

  static bool FPUModeIsVFP(FPUMode Mode) {
    return Mode >= VFP2FPU && Mode <= NeonFPU;
  }

  static const TargetInfo::GCCRegAlias GCCRegAliases[];
  static const char * const GCCRegNames[];

  std::string ABI, CPU;

  unsigned FPU : 3;

  unsigned IsThumb : 1;

  // Initialized via features.
  unsigned SoftFloat : 1;
  unsigned SoftFloatABI : 1;

  static const Builtin::Info BuiltinInfo[];

public:
  ARMTargetInfo(const std::string &TripleStr)
    : TargetInfo(TripleStr), ABI("aapcs-linux"), CPU("arm1136j-s")
  {
    BigEndian = false;
    SizeType = UnsignedInt;
    PtrDiffType = SignedInt;
    // AAPCS 7.1.1, ARM-Linux ABI 2.4: type of wchar_t is unsigned int.
    WCharType = UnsignedInt;

    // {} in inline assembly are neon specifiers, not assembly variant
    // specifiers.
    NoAsmVariants = true;

    // FIXME: Should we just treat this as a feature?
    IsThumb = getTriple().getArchName().startswith("thumb");
    if (IsThumb) {
      // Thumb1 add sp, #imm requires the immediate value be multiple of 4,
      // so set preferred for small types to 32.
      DescriptionString = ("e-p:32:32:32-i1:8:32-i8:8:32-i16:16:32-i32:32:32-"
                           "i64:64:64-f32:32:32-f64:64:64-"
                           "v64:64:64-v128:64:128-a0:0:32-n32-S64");
    } else {
      DescriptionString = ("e-p:32:32:32-i1:8:8-i8:8:8-i16:16:16-i32:32:32-"
                           "i64:64:64-f32:32:32-f64:64:64-"
                           "v64:64:64-v128:64:128-a0:0:64-n32-S64");
    }

    // ARM targets default to using the ARM C++ ABI.
    CXXABI = CXXABI_ARM;

    // ARM has atomics up to 8 bytes
    // FIXME: Set MaxAtomicInlineWidth if we have the feature v6e
    MaxAtomicPromoteWidth = 64;

    // Do force alignment of members that follow zero length bitfields.  If
    // the alignment of the zero-length bitfield is greater than the member 
    // that follows it, `bar', `bar' will be aligned as the  type of the 
    // zero length bitfield.
    UseZeroLengthBitfieldAlignment = true;
  }
  virtual const char *getABI() const { return ABI.c_str(); }
  virtual bool setABI(const std::string &Name) {
    ABI = Name;

    // The defaults (above) are for AAPCS, check if we need to change them.
    //
    // FIXME: We need support for -meabi... we could just mangle it into the
    // name.
    if (Name == "apcs-gnu") {
      DoubleAlign = LongLongAlign = LongDoubleAlign = SuitableAlign = 32;
      SizeType = UnsignedLong;

      // Revert to using SignedInt on apcs-gnu to comply with existing behaviour.
      WCharType = SignedInt;

      // Do not respect the alignment of bit-field types when laying out
      // structures. This corresponds to PCC_BITFIELD_TYPE_MATTERS in gcc.
      UseBitFieldTypeAlignment = false;

      /// gcc forces the alignment to 4 bytes, regardless of the type of the
      /// zero length bitfield.  This corresponds to EMPTY_FIELD_BOUNDARY in
      /// gcc.
      ZeroLengthBitfieldBoundary = 32;

      if (IsThumb) {
        // Thumb1 add sp, #imm requires the immediate value be multiple of 4,
        // so set preferred for small types to 32.
        DescriptionString = ("e-p:32:32:32-i1:8:32-i8:8:32-i16:16:32-i32:32:32-"
                             "i64:32:64-f32:32:32-f64:32:64-"
                             "v64:32:64-v128:32:128-a0:0:32-n32-S32");
      } else {
        DescriptionString = ("e-p:32:32:32-i1:8:8-i8:8:8-i16:16:16-i32:32:32-"
                             "i64:32:64-f32:32:32-f64:32:64-"
                             "v64:32:64-v128:32:128-a0:0:32-n32-S32");
      }

      // FIXME: Override "preferred align" for double and long long.
    } else if (Name == "aapcs") {
      // FIXME: Enumerated types are variable width in straight AAPCS.
    } else if (Name == "aapcs-linux") {
      ;
    } else
      return false;

    return true;
  }

  void getDefaultFeatures(llvm::StringMap<bool> &Features) const {
    if (CPU == "arm1136jf-s" || CPU == "arm1176jzf-s" || CPU == "mpcore")
      Features["vfp2"] = true;
    else if (CPU == "cortex-a8" || CPU == "cortex-a9")
      Features["neon"] = true;
  }

  virtual bool setFeatureEnabled(llvm::StringMap<bool> &Features,
                                 StringRef Name,
                                 bool Enabled) const {
    if (Name == "soft-float" || Name == "soft-float-abi" ||
        Name == "vfp2" || Name == "vfp3" || Name == "neon" || Name == "d16" ||
<<<<<<< HEAD
        Name == "long64") {
=======
        Name == "neonfp") {
>>>>>>> ab8f4da2
      Features[Name] = Enabled;
    } else
      return false;

    return true;
  }

  virtual void HandleTargetFeatures(std::vector<std::string> &Features) {
    FPU = NoFPU;
    SoftFloat = SoftFloatABI = false;
    for (unsigned i = 0, e = Features.size(); i != e; ++i) {
      if (Features[i] == "+soft-float")
        SoftFloat = true;
      else if (Features[i] == "+soft-float-abi")
        SoftFloatABI = true;
      else if (Features[i] == "+vfp2")
        FPU = VFP2FPU;
      else if (Features[i] == "+vfp3")
        FPU = VFP3FPU;
      else if (Features[i] == "+neon")
        FPU = NeonFPU;
      else if (Features[i] == "+long64")
        LongWidth = LongAlign = 64;  // RenderScript uses a 64-bit long type
    }

    // Remove front-end specific options which the backend handles differently.
    std::vector<std::string>::iterator it;
    it = std::find(Features.begin(), Features.end(), "+soft-float");
    if (it != Features.end())
      Features.erase(it);
    it = std::find(Features.begin(), Features.end(), "+soft-float-abi");
    if (it != Features.end())
      Features.erase(it);
  }

  virtual bool hasFeature(StringRef Feature) const {
    return llvm::StringSwitch<bool>(Feature)
        .Case("arm", true)
        .Case("softfloat", SoftFloat)
        .Case("thumb", IsThumb)
        .Case("neon", FPU == NeonFPU && !SoftFloat && 
              StringRef(getCPUDefineSuffix(CPU)).startswith("7"))    
        .Default(false);
  }
  static const char *getCPUDefineSuffix(StringRef Name) {
    return llvm::StringSwitch<const char*>(Name)
      .Cases("arm8", "arm810", "4")
      .Cases("strongarm", "strongarm110", "strongarm1100", "strongarm1110", "4")
      .Cases("arm7tdmi", "arm7tdmi-s", "arm710t", "arm720t", "arm9", "4T")
      .Cases("arm9tdmi", "arm920", "arm920t", "arm922t", "arm940t", "4T")
      .Case("ep9312", "4T")
      .Cases("arm10tdmi", "arm1020t", "5T")
      .Cases("arm9e", "arm946e-s", "arm966e-s", "arm968e-s", "5TE")
      .Case("arm926ej-s", "5TEJ")
      .Cases("arm10e", "arm1020e", "arm1022e", "5TE")
      .Cases("xscale", "iwmmxt", "5TE")
      .Case("arm1136j-s", "6J")
      .Cases("arm1176jz-s", "arm1176jzf-s", "6ZK")
      .Cases("arm1136jf-s", "mpcorenovfp", "mpcore", "6K")
      .Cases("arm1156t2-s", "arm1156t2f-s", "6T2")
      .Cases("cortex-a8", "cortex-a9", "7A")
      .Case("cortex-m3", "7M")
      .Case("cortex-m4", "7M")
      .Case("cortex-m0", "6M")
      .Default(0);
  }
  virtual bool setCPU(const std::string &Name) {
    if (!getCPUDefineSuffix(Name))
      return false;

    CPU = Name;
    return true;
  }
  virtual void getTargetDefines(const LangOptions &Opts,
                                MacroBuilder &Builder) const {
    // Target identification.
    Builder.defineMacro("__arm");
    Builder.defineMacro("__arm__");

    // Target properties.
    Builder.defineMacro("__ARMEL__");
    Builder.defineMacro("__LITTLE_ENDIAN__");
    Builder.defineMacro("__REGISTER_PREFIX__", "");

    StringRef CPUArch = getCPUDefineSuffix(CPU);
    Builder.defineMacro("__ARM_ARCH_" + CPUArch + "__");

    // Subtarget options.

    // FIXME: It's more complicated than this and we don't really support
    // interworking.
    if ('5' <= CPUArch[0] && CPUArch[0] <= '7')
      Builder.defineMacro("__THUMB_INTERWORK__");

    if (ABI == "aapcs" || ABI == "aapcs-linux")
      Builder.defineMacro("__ARM_EABI__");

    if (SoftFloat)
      Builder.defineMacro("__SOFTFP__");

    if (CPU == "xscale")
      Builder.defineMacro("__XSCALE__");

    bool IsARMv7 = CPUArch.startswith("7");
    if (IsThumb) {
      Builder.defineMacro("__THUMBEL__");
      Builder.defineMacro("__thumb__");
      if (CPUArch == "6T2" || IsARMv7)
        Builder.defineMacro("__thumb2__");
    }

    // Note, this is always on in gcc, even though it doesn't make sense.
    Builder.defineMacro("__APCS_32__");

    if (FPUModeIsVFP((FPUMode) FPU))
      Builder.defineMacro("__VFP_FP__");

    // This only gets set when Neon instructions are actually available, unlike
    // the VFP define, hence the soft float and arch check. This is subtly
    // different from gcc, we follow the intent which was that it should be set
    // when Neon instructions are actually available.
    if (FPU == NeonFPU && !SoftFloat && IsARMv7)
      Builder.defineMacro("__ARM_NEON__");
  }
  virtual void getTargetBuiltins(const Builtin::Info *&Records,
                                 unsigned &NumRecords) const {
    Records = BuiltinInfo;
    NumRecords = clang::ARM::LastTSBuiltin-Builtin::FirstTSBuiltin;
  }
  virtual bool isCLZForZeroUndef() const { return false; }
  virtual const char *getVAListDeclaration() const {
    return "typedef void* __builtin_va_list;";
  }
  virtual void getGCCRegNames(const char * const *&Names,
                              unsigned &NumNames) const;
  virtual void getGCCRegAliases(const GCCRegAlias *&Aliases,
                                unsigned &NumAliases) const;
  virtual bool validateAsmConstraint(const char *&Name,
                                     TargetInfo::ConstraintInfo &Info) const {
    // FIXME: Check if this is complete
    switch (*Name) {
    default:
    case 'l': // r0-r7
    case 'h': // r8-r15
    case 'w': // VFP Floating point register single precision
    case 'P': // VFP Floating point register double precision
      Info.setAllowsRegister();
      return true;
    case 'Q': // A memory address that is a single base register.
      Info.setAllowsMemory();
      return true;
    case 'U': // a memory reference...
      switch (Name[1]) {
      case 'q': // ...ARMV4 ldrsb
      case 'v': // ...VFP load/store (reg+constant offset)
      case 'y': // ...iWMMXt load/store
      case 't': // address valid for load/store opaque types wider
	        // than 128-bits
      case 'n': // valid address for Neon doubleword vector load/store
      case 'm': // valid address for Neon element and structure load/store
      case 's': // valid address for non-offset loads/stores of quad-word
	        // values in four ARM registers
        Info.setAllowsMemory();
        Name++;
        return true;
      }
    }
    return false;
  }
  virtual std::string convertConstraint(const char *&Constraint) const {
    std::string R;
    switch (*Constraint) {
    case 'U':   // Two-character constraint; add "^" hint for later parsing.
      R = std::string("^") + std::string(Constraint, 2);
      Constraint++;
      break;
    case 'p': // 'p' should be translated to 'r' by default.
      R = std::string("r");
      break;
    default:
      return std::string(1, *Constraint);
    }
    return R;
  }
  virtual const char *getClobbers() const {
    // FIXME: Is this really right?
    return "";
  }
};

const char * const ARMTargetInfo::GCCRegNames[] = {
  // Integer registers
  "r0", "r1", "r2", "r3", "r4", "r5", "r6", "r7",
  "r8", "r9", "r10", "r11", "r12", "sp", "lr", "pc",

  // Float registers
  "s0", "s1", "s2", "s3", "s4", "s5", "s6", "s7",
  "s8", "s9", "s10", "s11", "s12", "s13", "s14", "s15",
  "s16", "s17", "s18", "s19", "s20", "s21", "s22", "s23",
  "s24", "s25", "s26", "s27", "s28", "s29", "s30", "s31",

  // Double registers
  "d0", "d1", "d2", "d3", "d4", "d5", "d6", "d7",
  "d8", "d9", "d10", "d11", "d12", "d13", "d14", "d15",
  "d16", "d17", "d18", "d19", "d20", "d21", "d22", "d23",
  "d24", "d25", "d26", "d27", "d28", "d29", "d30", "d31",

  // Quad registers
  "q0", "q1", "q2", "q3", "q4", "q5", "q6", "q7",
  "q8", "q9", "q10", "q11", "q12", "q13", "q14", "q15"
};

void ARMTargetInfo::getGCCRegNames(const char * const *&Names,
                                   unsigned &NumNames) const {
  Names = GCCRegNames;
  NumNames = llvm::array_lengthof(GCCRegNames);
}

const TargetInfo::GCCRegAlias ARMTargetInfo::GCCRegAliases[] = {
  { { "a1" }, "r0" },
  { { "a2" }, "r1" },
  { { "a3" }, "r2" },
  { { "a4" }, "r3" },
  { { "v1" }, "r4" },
  { { "v2" }, "r5" },
  { { "v3" }, "r6" },
  { { "v4" }, "r7" },
  { { "v5" }, "r8" },
  { { "v6", "rfp" }, "r9" },
  { { "sl" }, "r10" },
  { { "fp" }, "r11" },
  { { "ip" }, "r12" },
  { { "r13" }, "sp" },
  { { "r14" }, "lr" },
  { { "r15" }, "pc" },
  // The S, D and Q registers overlap, but aren't really aliases; we
  // don't want to substitute one of these for a different-sized one.
};

void ARMTargetInfo::getGCCRegAliases(const GCCRegAlias *&Aliases,
                                       unsigned &NumAliases) const {
  Aliases = GCCRegAliases;
  NumAliases = llvm::array_lengthof(GCCRegAliases);
}

const Builtin::Info ARMTargetInfo::BuiltinInfo[] = {
#define BUILTIN(ID, TYPE, ATTRS) { #ID, TYPE, ATTRS, 0, ALL_LANGUAGES },
#define LIBBUILTIN(ID, TYPE, ATTRS, HEADER) { #ID, TYPE, ATTRS, HEADER,\
                                              ALL_LANGUAGES },
#include "clang/Basic/BuiltinsARM.def"
};
} // end anonymous namespace.

namespace {
class DarwinARMTargetInfo :
  public DarwinTargetInfo<ARMTargetInfo> {
protected:
  virtual void getOSDefines(const LangOptions &Opts, const llvm::Triple &Triple,
                            MacroBuilder &Builder) const {
    getDarwinDefines(Builder, Opts, Triple, PlatformName, PlatformMinVersion);
  }

public:
  DarwinARMTargetInfo(const std::string& triple)
    : DarwinTargetInfo<ARMTargetInfo>(triple) {
    HasAlignMac68kSupport = true;
    // iOS always has 64-bit atomic instructions.
    // FIXME: This should be based off of the target features in ARMTargetInfo.
    MaxAtomicInlineWidth = 64;
  }
};
} // end anonymous namespace.


namespace {
// Hexagon abstract base class
class HexagonTargetInfo : public TargetInfo {
  static const Builtin::Info BuiltinInfo[];
  static const char * const GCCRegNames[];
  static const TargetInfo::GCCRegAlias GCCRegAliases[];
  std::string CPU;
public:
  HexagonTargetInfo(const std::string& triple) : TargetInfo(triple)  {
    BigEndian = false;
    DescriptionString = ("e-p:32:32:32-"
                         "i64:64:64-i32:32:32-"
                         "i16:16:16-i1:32:32-a:0:0");

    // {} in inline assembly are packet specifiers, not assembly variant
    // specifiers.
    NoAsmVariants = true;
  }

  virtual void getTargetBuiltins(const Builtin::Info *&Records,
                                 unsigned &NumRecords) const {
    Records = BuiltinInfo;
    NumRecords = clang::Hexagon::LastTSBuiltin-Builtin::FirstTSBuiltin;
  }

  virtual bool validateAsmConstraint(const char *&Name,
                                     TargetInfo::ConstraintInfo &Info) const {
    return true;
  }

  virtual void getTargetDefines(const LangOptions &Opts,
                                MacroBuilder &Builder) const;

  virtual bool hasFeature(StringRef Feature) const {
    return Feature == "hexagon";
  }
  
  virtual const char *getVAListDeclaration() const {
    return "typedef char* __builtin_va_list;";
  }
  virtual void getGCCRegNames(const char * const *&Names,
                              unsigned &NumNames) const;
  virtual void getGCCRegAliases(const GCCRegAlias *&Aliases,
                                unsigned &NumAliases) const;
  virtual const char *getClobbers() const {
    return "";
  }

  static const char *getHexagonCPUSuffix(StringRef Name) {
    return llvm::StringSwitch<const char*>(Name)
      .Case("hexagonv2", "2")
      .Case("hexagonv3", "3")
      .Case("hexagonv4", "4")
      .Default(0);
  }

  virtual bool setCPU(const std::string &Name) {
    if (!getHexagonCPUSuffix(Name))
      return false;

    CPU = Name;
    return true;
  }
};

void HexagonTargetInfo::getTargetDefines(const LangOptions &Opts,
                                MacroBuilder &Builder) const {
  Builder.defineMacro("qdsp6");
  Builder.defineMacro("__qdsp6", "1");
  Builder.defineMacro("__qdsp6__", "1");

  Builder.defineMacro("hexagon");
  Builder.defineMacro("__hexagon", "1");
  Builder.defineMacro("__hexagon__", "1");

  if(CPU == "hexagonv1") {
    Builder.defineMacro("__HEXAGON_V1__");
    Builder.defineMacro("__HEXAGON_ARCH__", "1");
    if(Opts.HexagonQdsp6Compat) {
      Builder.defineMacro("__QDSP6_V1__");
      Builder.defineMacro("__QDSP6_ARCH__", "1");
    }
  }
  else if(CPU == "hexagonv2") {
    Builder.defineMacro("__HEXAGON_V2__");
    Builder.defineMacro("__HEXAGON_ARCH__", "2");
    if(Opts.HexagonQdsp6Compat) {
      Builder.defineMacro("__QDSP6_V2__");
      Builder.defineMacro("__QDSP6_ARCH__", "2");
    }
  }
  else if(CPU == "hexagonv3") {
    Builder.defineMacro("__HEXAGON_V3__");
    Builder.defineMacro("__HEXAGON_ARCH__", "3");
    if(Opts.HexagonQdsp6Compat) {
      Builder.defineMacro("__QDSP6_V3__");
      Builder.defineMacro("__QDSP6_ARCH__", "3");
    }
  }
  else if(CPU == "hexagonv4") {
    Builder.defineMacro("__HEXAGON_V4__");
    Builder.defineMacro("__HEXAGON_ARCH__", "4");
    if(Opts.HexagonQdsp6Compat) {
      Builder.defineMacro("__QDSP6_V4__");
      Builder.defineMacro("__QDSP6_ARCH__", "4");
    }
  }
}

const char * const HexagonTargetInfo::GCCRegNames[] = {
  "r0", "r1", "r2", "r3", "r4", "r5", "r6", "r7",
  "r8", "r9", "r10", "r11", "r12", "r13", "r14", "r15",
  "r16", "r17", "r18", "r19", "r20", "r21", "r22", "r23",
  "r24", "r25", "r26", "r27", "r28", "r29", "r30", "r31",
  "p0", "p1", "p2", "p3",
  "sa0", "lc0", "sa1", "lc1", "m0", "m1", "usr", "ugp"
};

void HexagonTargetInfo::getGCCRegNames(const char * const *&Names,
                                   unsigned &NumNames) const {
  Names = GCCRegNames;
  NumNames = llvm::array_lengthof(GCCRegNames);
}


const TargetInfo::GCCRegAlias HexagonTargetInfo::GCCRegAliases[] = {
  { { "sp" }, "r29" },
  { { "fp" }, "r30" },
  { { "lr" }, "r31" },
 };

void HexagonTargetInfo::getGCCRegAliases(const GCCRegAlias *&Aliases,
                                     unsigned &NumAliases) const {
  Aliases = GCCRegAliases;
  NumAliases = llvm::array_lengthof(GCCRegAliases);
}


const Builtin::Info HexagonTargetInfo::BuiltinInfo[] = {
#define BUILTIN(ID, TYPE, ATTRS) { #ID, TYPE, ATTRS, 0, ALL_LANGUAGES },
#define LIBBUILTIN(ID, TYPE, ATTRS, HEADER) { #ID, TYPE, ATTRS, HEADER,\
                                              ALL_LANGUAGES },
#include "clang/Basic/BuiltinsHexagon.def"
};
}


namespace {
class SparcV8TargetInfo : public TargetInfo {
  static const TargetInfo::GCCRegAlias GCCRegAliases[];
  static const char * const GCCRegNames[];
  bool SoftFloat;
public:
  SparcV8TargetInfo(const std::string& triple) : TargetInfo(triple) {
    // FIXME: Support Sparc quad-precision long double?
    BigEndian = false;
    DescriptionString = "e-p:32:32:32-i1:8:8-i8:8:8-i16:16:16-i32:32:32-"
                        "i64:64:64-f32:32:32-f64:64:64-v64:64:64-n32";
  }
  virtual bool setFeatureEnabled(llvm::StringMap<bool> &Features,
                                 StringRef Name,
                                 bool Enabled) const {
    if (Name == "soft-float")
      Features[Name] = Enabled;
    else
      return false;

    return true;
  }
  virtual void HandleTargetFeatures(std::vector<std::string> &Features) {
    SoftFloat = false;
    for (unsigned i = 0, e = Features.size(); i != e; ++i)
      if (Features[i] == "+soft-float")
        SoftFloat = true;
  }
  virtual void getTargetDefines(const LangOptions &Opts,
                                MacroBuilder &Builder) const {
    DefineStd(Builder, "sparc", Opts);
    Builder.defineMacro("__sparcv8");
    Builder.defineMacro("__REGISTER_PREFIX__", "");

    if (SoftFloat)
      Builder.defineMacro("SOFT_FLOAT", "1");
  }
  
  virtual bool hasFeature(StringRef Feature) const {
    return llvm::StringSwitch<bool>(Feature)
             .Case("softfloat", SoftFloat)
             .Case("sparc", true)
             .Default(false);
  }
  
  virtual void getTargetBuiltins(const Builtin::Info *&Records,
                                 unsigned &NumRecords) const {
    // FIXME: Implement!
  }
  virtual const char *getVAListDeclaration() const {
    return "typedef void* __builtin_va_list;";
  }
  virtual void getGCCRegNames(const char * const *&Names,
                              unsigned &NumNames) const;
  virtual void getGCCRegAliases(const GCCRegAlias *&Aliases,
                                unsigned &NumAliases) const;
  virtual bool validateAsmConstraint(const char *&Name,
                                     TargetInfo::ConstraintInfo &info) const {
    // FIXME: Implement!
    return false;
  }
  virtual const char *getClobbers() const {
    // FIXME: Implement!
    return "";
  }
};

const char * const SparcV8TargetInfo::GCCRegNames[] = {
  "r0", "r1", "r2", "r3", "r4", "r5", "r6", "r7",
  "r8", "r9", "r10", "r11", "r12", "r13", "r14", "r15",
  "r16", "r17", "r18", "r19", "r20", "r21", "r22", "r23",
  "r24", "r25", "r26", "r27", "r28", "r29", "r30", "r31"
};

void SparcV8TargetInfo::getGCCRegNames(const char * const *&Names,
                                       unsigned &NumNames) const {
  Names = GCCRegNames;
  NumNames = llvm::array_lengthof(GCCRegNames);
}

const TargetInfo::GCCRegAlias SparcV8TargetInfo::GCCRegAliases[] = {
  { { "g0" }, "r0" },
  { { "g1" }, "r1" },
  { { "g2" }, "r2" },
  { { "g3" }, "r3" },
  { { "g4" }, "r4" },
  { { "g5" }, "r5" },
  { { "g6" }, "r6" },
  { { "g7" }, "r7" },
  { { "o0" }, "r8" },
  { { "o1" }, "r9" },
  { { "o2" }, "r10" },
  { { "o3" }, "r11" },
  { { "o4" }, "r12" },
  { { "o5" }, "r13" },
  { { "o6", "sp" }, "r14" },
  { { "o7" }, "r15" },
  { { "l0" }, "r16" },
  { { "l1" }, "r17" },
  { { "l2" }, "r18" },
  { { "l3" }, "r19" },
  { { "l4" }, "r20" },
  { { "l5" }, "r21" },
  { { "l6" }, "r22" },
  { { "l7" }, "r23" },
  { { "i0" }, "r24" },
  { { "i1" }, "r25" },
  { { "i2" }, "r26" },
  { { "i3" }, "r27" },
  { { "i4" }, "r28" },
  { { "i5" }, "r29" },
  { { "i6", "fp" }, "r30" },
  { { "i7" }, "r31" },
};

void SparcV8TargetInfo::getGCCRegAliases(const GCCRegAlias *&Aliases,
                                         unsigned &NumAliases) const {
  Aliases = GCCRegAliases;
  NumAliases = llvm::array_lengthof(GCCRegAliases);
}
} // end anonymous namespace.

namespace {
class AuroraUXSparcV8TargetInfo : public AuroraUXTargetInfo<SparcV8TargetInfo> {
public:
  AuroraUXSparcV8TargetInfo(const std::string& triple) :
      AuroraUXTargetInfo<SparcV8TargetInfo>(triple) {
    SizeType = UnsignedInt;
    PtrDiffType = SignedInt;
  }
};
class SolarisSparcV8TargetInfo : public SolarisTargetInfo<SparcV8TargetInfo> {
public:
  SolarisSparcV8TargetInfo(const std::string& triple) :
      SolarisTargetInfo<SparcV8TargetInfo>(triple) {
    SizeType = UnsignedInt;
    PtrDiffType = SignedInt;
  }
};
} // end anonymous namespace.

namespace {
  class MSP430TargetInfo : public TargetInfo {
    static const char * const GCCRegNames[];
  public:
    MSP430TargetInfo(const std::string& triple) : TargetInfo(triple) {
      BigEndian = false;
      TLSSupported = false;
      IntWidth = 16; IntAlign = 16;
      LongWidth = 32; LongLongWidth = 64;
      LongAlign = LongLongAlign = 16;
      PointerWidth = 16; PointerAlign = 16;
      SuitableAlign = 16;
      SizeType = UnsignedInt;
      IntMaxType = SignedLong;
      UIntMaxType = UnsignedLong;
      IntPtrType = SignedShort;
      PtrDiffType = SignedInt;
      SigAtomicType = SignedLong;
      DescriptionString = "e-p:16:16:16-i8:8:8-i16:16:16-i32:16:32-n8:16";
   }
    virtual void getTargetDefines(const LangOptions &Opts,
                                  MacroBuilder &Builder) const {
      Builder.defineMacro("MSP430");
      Builder.defineMacro("__MSP430__");
      // FIXME: defines for different 'flavours' of MCU
    }
    virtual void getTargetBuiltins(const Builtin::Info *&Records,
                                   unsigned &NumRecords) const {
     // FIXME: Implement.
      Records = 0;
      NumRecords = 0;
    }
    virtual bool hasFeature(StringRef Feature) const {
      return Feature == "msp430";
    }
    virtual void getGCCRegNames(const char * const *&Names,
                                unsigned &NumNames) const;
    virtual void getGCCRegAliases(const GCCRegAlias *&Aliases,
                                  unsigned &NumAliases) const {
      // No aliases.
      Aliases = 0;
      NumAliases = 0;
    }
    virtual bool validateAsmConstraint(const char *&Name,
                                       TargetInfo::ConstraintInfo &info) const {
      // No target constraints for now.
      return false;
    }
    virtual const char *getClobbers() const {
      // FIXME: Is this really right?
      return "";
    }
    virtual const char *getVAListDeclaration() const {
      // FIXME: implement
      return "typedef char* __builtin_va_list;";
   }
  };

  const char * const MSP430TargetInfo::GCCRegNames[] = {
    "r0", "r1", "r2", "r3", "r4", "r5", "r6", "r7",
    "r8", "r9", "r10", "r11", "r12", "r13", "r14", "r15"
  };

  void MSP430TargetInfo::getGCCRegNames(const char * const *&Names,
                                        unsigned &NumNames) const {
    Names = GCCRegNames;
    NumNames = llvm::array_lengthof(GCCRegNames);
  }
}

namespace {

  // LLVM and Clang cannot be used directly to output native binaries for
  // target, but is used to compile C code to llvm bitcode with correct
  // type and alignment information.
  //
  // TCE uses the llvm bitcode as input and uses it for generating customized
  // target processor and program binary. TCE co-design environment is
  // publicly available in http://tce.cs.tut.fi

  static const unsigned TCEOpenCLAddrSpaceMap[] = {
      3, // opencl_global
      4, // opencl_local
      5  // opencl_constant
  };

  class TCETargetInfo : public TargetInfo{
  public:
    TCETargetInfo(const std::string& triple) : TargetInfo(triple) {
      TLSSupported = false;
      IntWidth = 32;
      LongWidth = LongLongWidth = 32;
      PointerWidth = 32;
      IntAlign = 32;
      LongAlign = LongLongAlign = 32;
      PointerAlign = 32;
      SuitableAlign = 32;
      SizeType = UnsignedInt;
      IntMaxType = SignedLong;
      UIntMaxType = UnsignedLong;
      IntPtrType = SignedInt;
      PtrDiffType = SignedInt;
      FloatWidth = 32;
      FloatAlign = 32;
      DoubleWidth = 32;
      DoubleAlign = 32;
      LongDoubleWidth = 32;
      LongDoubleAlign = 32;
      FloatFormat = &llvm::APFloat::IEEEsingle;
      DoubleFormat = &llvm::APFloat::IEEEsingle;
      LongDoubleFormat = &llvm::APFloat::IEEEsingle;
      DescriptionString = "E-p:32:32:32-i1:8:8-i8:8:32-"
                          "i16:16:32-i32:32:32-i64:32:32-"
                          "f32:32:32-f64:32:32-v64:32:32-"
                          "v128:32:32-a0:0:32-n32";
      AddrSpaceMap = &TCEOpenCLAddrSpaceMap;
    }

    virtual void getTargetDefines(const LangOptions &Opts,
                                  MacroBuilder &Builder) const {
      DefineStd(Builder, "tce", Opts);
      Builder.defineMacro("__TCE__");
      Builder.defineMacro("__TCE_V1__");
    }
    virtual bool hasFeature(StringRef Feature) const {
      return Feature == "tce";
    }
    
    virtual void getTargetBuiltins(const Builtin::Info *&Records,
                                   unsigned &NumRecords) const {}
    virtual const char *getClobbers() const {
      return "";
    }
    virtual const char *getVAListDeclaration() const {
      return "typedef void* __builtin_va_list;";
    }
    virtual void getGCCRegNames(const char * const *&Names,
                                unsigned &NumNames) const {}
    virtual bool validateAsmConstraint(const char *&Name,
                                       TargetInfo::ConstraintInfo &info) const {
      return true;
    }
    virtual void getGCCRegAliases(const GCCRegAlias *&Aliases,
                                  unsigned &NumAliases) const {}
  };
}

namespace {
class MipsTargetInfoBase : public TargetInfo {
  std::string CPU;
  bool SoftFloat;
  bool SingleFloat;

protected:
  std::string ABI;

public:
  MipsTargetInfoBase(const std::string& triple,
                     const std::string& ABIStr,
                     const std::string& CPUStr)
    : TargetInfo(triple),
      CPU(CPUStr),
      SoftFloat(false), SingleFloat(false),
      ABI(ABIStr)
  {}

  virtual const char *getABI() const { return ABI.c_str(); }
  virtual bool setABI(const std::string &Name) = 0;
  virtual bool setCPU(const std::string &Name) {
    CPU = Name;
    return true;
  }
  void getDefaultFeatures(llvm::StringMap<bool> &Features) const {
    Features[ABI] = true;
    Features[CPU] = true;
  }

  virtual void getArchDefines(const LangOptions &Opts,
                              MacroBuilder &Builder) const {
    if (SoftFloat)
      Builder.defineMacro("__mips_soft_float", Twine(1));
    else if (SingleFloat)
      Builder.defineMacro("__mips_single_float", Twine(1));
    else if (!SoftFloat && !SingleFloat)
      Builder.defineMacro("__mips_hard_float", Twine(1));
    else
      llvm_unreachable("Invalid float ABI for Mips.");

    Builder.defineMacro("_MIPS_SZPTR", Twine(getPointerWidth(0)));
    Builder.defineMacro("_MIPS_SZINT", Twine(getIntWidth()));
    Builder.defineMacro("_MIPS_SZLONG", Twine(getLongWidth()));
  }

  virtual void getTargetDefines(const LangOptions &Opts,
                                MacroBuilder &Builder) const = 0;
  virtual void getTargetBuiltins(const Builtin::Info *&Records,
                                 unsigned &NumRecords) const {
    // FIXME: Implement!
  }
  virtual bool hasFeature(StringRef Feature) const {
    return Feature == "mips";
  }
  virtual const char *getVAListDeclaration() const {
    return "typedef void* __builtin_va_list;";
  }
  virtual void getGCCRegNames(const char * const *&Names,
                              unsigned &NumNames) const {
    static const char * const GCCRegNames[] = {
      // CPU register names
      // Must match second column of GCCRegAliases
      "$0",   "$1",   "$2",   "$3",   "$4",   "$5",   "$6",   "$7",
      "$8",   "$9",   "$10",  "$11",  "$12",  "$13",  "$14",  "$15",
      "$16",  "$17",  "$18",  "$19",  "$20",  "$21",  "$22",  "$23",
      "$24",  "$25",  "$26",  "$27",  "$28",  "$29",  "$30",  "$31",
      // Floating point register names
      "$f0",  "$f1",  "$f2",  "$f3",  "$f4",  "$f5",  "$f6",  "$f7",
      "$f8",  "$f9",  "$f10", "$f11", "$f12", "$f13", "$f14", "$f15",
      "$f16", "$f17", "$f18", "$f19", "$f20", "$f21", "$f22", "$f23",
      "$f24", "$f25", "$f26", "$f27", "$f28", "$f29", "$f30", "$f31",
      // Hi/lo and condition register names
      "hi",   "lo",   "",     "$fcc0","$fcc1","$fcc2","$fcc3","$fcc4",
      "$fcc5","$fcc6","$fcc7"
    };
    Names = GCCRegNames;
    NumNames = llvm::array_lengthof(GCCRegNames);
  }
  virtual void getGCCRegAliases(const GCCRegAlias *&Aliases,
                                unsigned &NumAliases) const = 0;
  virtual bool validateAsmConstraint(const char *&Name,
                                     TargetInfo::ConstraintInfo &Info) const {
    switch (*Name) {
    default:
      return false;
        
    case 'r': // CPU registers.
    case 'd': // Equivalent to "r" unless generating MIPS16 code.
    case 'y': // Equivalent to "r", backwards compatibility only.
    case 'f': // floating-point registers.
    case 'c': // $25 for indirect jumps
    case 'l': // lo register
    case 'x': // hilo register pair
      Info.setAllowsRegister();
      return true;
    }
  }

  virtual const char *getClobbers() const {
    // FIXME: Implement!
    return "";
  }

  virtual bool setFeatureEnabled(llvm::StringMap<bool> &Features,
                                 StringRef Name,
                                 bool Enabled) const {
    if (Name == "soft-float" || Name == "single-float" ||
        Name == "o32" || Name == "n32" || Name == "n64" || Name == "eabi" ||
        Name == "mips32" || Name == "mips32r2" ||
        Name == "mips64" || Name == "mips64r2") {
      Features[Name] = Enabled;
      return true;
    }
    return false;
  }

  virtual void HandleTargetFeatures(std::vector<std::string> &Features) {
    SoftFloat = false;
    SingleFloat = false;

    for (std::vector<std::string>::iterator it = Features.begin(),
         ie = Features.end(); it != ie; ++it) {
      if (*it == "+single-float") {
        SingleFloat = true;
        break;
      }

      if (*it == "+soft-float") {
        SoftFloat = true;
        // This option is front-end specific.
        // Do not need to pass it to the backend.
        Features.erase(it);
        break;
      }
    }
  }
};

class Mips32TargetInfoBase : public MipsTargetInfoBase {
public:
  Mips32TargetInfoBase(const std::string& triple) :
    MipsTargetInfoBase(triple, "o32", "mips32") {
    SizeType = UnsignedInt;
    PtrDiffType = SignedInt;
  }
  virtual bool setABI(const std::string &Name) {
    if ((Name == "o32") || (Name == "eabi")) {
      ABI = Name;
      return true;
    } else
      return false;
  }
  virtual void getArchDefines(const LangOptions &Opts,
                              MacroBuilder &Builder) const {
    MipsTargetInfoBase::getArchDefines(Opts, Builder);

    if (ABI == "o32") {
      Builder.defineMacro("__mips_o32");
      Builder.defineMacro("_ABIO32", "1");
      Builder.defineMacro("_MIPS_SIM", "_ABIO32");
    }
    else if (ABI == "eabi")
      Builder.defineMacro("__mips_eabi");
    else
      llvm_unreachable("Invalid ABI for Mips32.");
  }
  virtual void getGCCRegAliases(const GCCRegAlias *&Aliases,
                                unsigned &NumAliases) const {
    static const TargetInfo::GCCRegAlias GCCRegAliases[] = {
      { { "at" },  "$1" },
      { { "v0" },  "$2" },
      { { "v1" },  "$3" },
      { { "a0" },  "$4" },
      { { "a1" },  "$5" },
      { { "a2" },  "$6" },
      { { "a3" },  "$7" },
      { { "t0" },  "$8" },
      { { "t1" },  "$9" },
      { { "t2" }, "$10" },
      { { "t3" }, "$11" },
      { { "t4" }, "$12" },
      { { "t5" }, "$13" },
      { { "t6" }, "$14" },
      { { "t7" }, "$15" },
      { { "s0" }, "$16" },
      { { "s1" }, "$17" },
      { { "s2" }, "$18" },
      { { "s3" }, "$19" },
      { { "s4" }, "$20" },
      { { "s5" }, "$21" },
      { { "s6" }, "$22" },
      { { "s7" }, "$23" },
      { { "t8" }, "$24" },
      { { "t9" }, "$25" },
      { { "k0" }, "$26" },
      { { "k1" }, "$27" },
      { { "gp" }, "$28" },
      { { "sp","$sp" }, "$29" },
      { { "fp","$fp" }, "$30" },
      { { "ra" }, "$31" }
    };
    Aliases = GCCRegAliases;
    NumAliases = llvm::array_lengthof(GCCRegAliases);
  }
};

class Mips32EBTargetInfo : public Mips32TargetInfoBase {
public:
  Mips32EBTargetInfo(const std::string& triple) : Mips32TargetInfoBase(triple) {
    DescriptionString = "E-p:32:32:32-i1:8:8-i8:8:32-i16:16:32-i32:32:32-"
                        "i64:64:64-f32:32:32-f64:64:64-v64:64:64-n32";
  }
  virtual void getTargetDefines(const LangOptions &Opts,
                                MacroBuilder &Builder) const {
    DefineStd(Builder, "mips", Opts);
    Builder.defineMacro("_mips");
    DefineStd(Builder, "MIPSEB", Opts);
    Builder.defineMacro("_MIPSEB");
    Builder.defineMacro("__REGISTER_PREFIX__", "");
    getArchDefines(Opts, Builder);
  }
};

class Mips32ELTargetInfo : public Mips32TargetInfoBase {
public:
  Mips32ELTargetInfo(const std::string& triple) : Mips32TargetInfoBase(triple) {
    BigEndian = false;
    DescriptionString = "e-p:32:32:32-i1:8:8-i8:8:32-i16:16:32-i32:32:32-"
                        "i64:64:64-f32:32:32-f64:64:64-v64:64:64-n32";
  }
  virtual void getTargetDefines(const LangOptions &Opts,
                                MacroBuilder &Builder) const {
    DefineStd(Builder, "mips", Opts);
    Builder.defineMacro("_mips");
    DefineStd(Builder, "MIPSEL", Opts);
    Builder.defineMacro("_MIPSEL");
    Builder.defineMacro("__REGISTER_PREFIX__", "");
    getArchDefines(Opts, Builder);
  }
};

class Mips64TargetInfoBase : public MipsTargetInfoBase {
  virtual void SetDescriptionString(const std::string &Name) = 0;
public:
  Mips64TargetInfoBase(const std::string& triple) :
    MipsTargetInfoBase(triple, "n64", "mips64") {
    LongWidth = LongAlign = 64;
    PointerWidth = PointerAlign = 64;
    LongDoubleWidth = LongDoubleAlign = 128;
    LongDoubleFormat = &llvm::APFloat::IEEEquad;
    SuitableAlign = 128;
  }
  virtual bool setABI(const std::string &Name) {
    SetDescriptionString(Name);

    if (Name != "n32" && Name != "n64")
      return false;

    ABI = Name;

    if (Name == "n32") {
      LongWidth = LongAlign = 32;
      PointerWidth = PointerAlign = 32;
    }

    return true;
  }
  virtual void getArchDefines(const LangOptions &Opts,
                              MacroBuilder &Builder) const {
    MipsTargetInfoBase::getArchDefines(Opts, Builder);

    if (ABI == "n32") {
      Builder.defineMacro("__mips_n32");
      Builder.defineMacro("_ABIN32", "2");
      Builder.defineMacro("_MIPS_SIM", "_ABIN32");
    }
    else if (ABI == "n64") {
      Builder.defineMacro("__mips_n64");
      Builder.defineMacro("_ABI64", "3");
      Builder.defineMacro("_MIPS_SIM", "_ABI64");
    }
    else
      llvm_unreachable("Invalid ABI for Mips64.");
  }
  virtual void getGCCRegAliases(const GCCRegAlias *&Aliases,
                                unsigned &NumAliases) const {
    static const TargetInfo::GCCRegAlias GCCRegAliases[] = {
      { { "at" },  "$1" },
      { { "v0" },  "$2" },
      { { "v1" },  "$3" },
      { { "a0" },  "$4" },
      { { "a1" },  "$5" },
      { { "a2" },  "$6" },
      { { "a3" },  "$7" },
      { { "a4" },  "$8" },
      { { "a5" },  "$9" },
      { { "a6" }, "$10" },
      { { "a7" }, "$11" },
      { { "t0" }, "$12" },
      { { "t1" }, "$13" },
      { { "t2" }, "$14" },
      { { "t3" }, "$15" },
      { { "s0" }, "$16" },
      { { "s1" }, "$17" },
      { { "s2" }, "$18" },
      { { "s3" }, "$19" },
      { { "s4" }, "$20" },
      { { "s5" }, "$21" },
      { { "s6" }, "$22" },
      { { "s7" }, "$23" },
      { { "t8" }, "$24" },
      { { "t9" }, "$25" },
      { { "k0" }, "$26" },
      { { "k1" }, "$27" },
      { { "gp" }, "$28" },
      { { "sp","$sp" }, "$29" },
      { { "fp","$fp" }, "$30" },
      { { "ra" }, "$31" }
    };
    Aliases = GCCRegAliases;
    NumAliases = llvm::array_lengthof(GCCRegAliases);
  }
};

class Mips64EBTargetInfo : public Mips64TargetInfoBase {
  virtual void SetDescriptionString(const std::string &Name) {
    // Change DescriptionString only if ABI is n32.  
    if (Name == "n32")
      DescriptionString = "E-p:32:32:32-i1:8:8-i8:8:32-i16:16:32-i32:32:32-"
                          "i64:64:64-f32:32:32-f64:64:64-f128:128:128-"
                          "v64:64:64-n32";      
  }
public:
  Mips64EBTargetInfo(const std::string& triple) : Mips64TargetInfoBase(triple) {
    // Default ABI is n64.  
    DescriptionString = "E-p:64:64:64-i1:8:8-i8:8:32-i16:16:32-i32:32:32-"
                        "i64:64:64-f32:32:32-f64:64:64-f128:128:128-"
                        "v64:64:64-n32";
  }
  virtual void getTargetDefines(const LangOptions &Opts,
                                MacroBuilder &Builder) const {
    DefineStd(Builder, "mips", Opts);
    Builder.defineMacro("_mips");
    DefineStd(Builder, "MIPSEB", Opts);
    Builder.defineMacro("_MIPSEB");
    Builder.defineMacro("__REGISTER_PREFIX__", "");
    getArchDefines(Opts, Builder);
  }
};

class Mips64ELTargetInfo : public Mips64TargetInfoBase {
  virtual void SetDescriptionString(const std::string &Name) {
    // Change DescriptionString only if ABI is n32.  
    if (Name == "n32")
      DescriptionString = "e-p:32:32:32-i1:8:8-i8:8:32-i16:16:32-i32:32:32-"
                          "i64:64:64-f32:32:32-f64:64:64-f128:128:128"
                          "-v64:64:64-n32";      
  }
public:
  Mips64ELTargetInfo(const std::string& triple) : Mips64TargetInfoBase(triple) {
    // Default ABI is n64.
    BigEndian = false;
    DescriptionString = "e-p:64:64:64-i1:8:8-i8:8:32-i16:16:32-i32:32:32-"
                        "i64:64:64-f32:32:32-f64:64:64-f128:128:128-"
                        "v64:64:64-n32";
  }
  virtual void getTargetDefines(const LangOptions &Opts,
                                MacroBuilder &Builder) const {
    DefineStd(Builder, "mips", Opts);
    Builder.defineMacro("_mips");
    DefineStd(Builder, "MIPSEL", Opts);
    Builder.defineMacro("_MIPSEL");
    Builder.defineMacro("__REGISTER_PREFIX__", "");
    getArchDefines(Opts, Builder);
  }
};
} // end anonymous namespace.

namespace {
class PNaClTargetInfo : public TargetInfo {
public:
  PNaClTargetInfo(const std::string& triple) : TargetInfo(triple) {
    BigEndian = false;
    this->UserLabelPrefix = "";
    this->LongAlign = 32;
    this->LongWidth = 32;
    this->PointerAlign = 32;
    this->PointerWidth = 32;
    this->IntMaxType = TargetInfo::SignedLongLong;
    this->UIntMaxType = TargetInfo::UnsignedLongLong;
    this->Int64Type = TargetInfo::SignedLongLong;
    this->DoubleAlign = 64;
    this->LongDoubleWidth = 64;
    this->LongDoubleAlign = 64;
    this->SizeType = TargetInfo::UnsignedInt;
    this->PtrDiffType = TargetInfo::SignedInt;
    this->IntPtrType = TargetInfo::SignedInt;
    this->RegParmMax = 2;
    DescriptionString = "e-i1:8:8-i8:8:8-i16:16:16-i32:32:32-i64:64:64-"
                        "f32:32:32-f64:64:64-p:32:32:32-v128:32:32";
  }

  void getDefaultFeatures(llvm::StringMap<bool> &Features) const {
  }
  virtual void getArchDefines(const LangOptions &Opts,
                              MacroBuilder &Builder) const {
    Builder.defineMacro("__le32__");
    Builder.defineMacro("__pnacl__");
  }
  virtual void getTargetDefines(const LangOptions &Opts,
                                MacroBuilder &Builder) const {
    DefineStd(Builder, "unix", Opts);
    Builder.defineMacro("__ELF__");
    if (Opts.POSIXThreads)
      Builder.defineMacro("_REENTRANT");
    if (Opts.CPlusPlus)
      Builder.defineMacro("_GNU_SOURCE");

    Builder.defineMacro("__LITTLE_ENDIAN__");
    Builder.defineMacro("__native_client__");
    getArchDefines(Opts, Builder);
  }
  virtual bool hasFeature(StringRef Feature) const {
    return Feature == "pnacl";
  }
  virtual void getTargetBuiltins(const Builtin::Info *&Records,
                                 unsigned &NumRecords) const {
  }
  virtual const char *getVAListDeclaration() const {
    return "typedef int __builtin_va_list[4];";
  }
  virtual void getGCCRegNames(const char * const *&Names,
                              unsigned &NumNames) const;
  virtual void getGCCRegAliases(const GCCRegAlias *&Aliases,
                                unsigned &NumAliases) const;
  virtual bool validateAsmConstraint(const char *&Name,
                                     TargetInfo::ConstraintInfo &Info) const {
    return false;
  }

  virtual const char *getClobbers() const {
    return "";
  }
};

void PNaClTargetInfo::getGCCRegNames(const char * const *&Names,
                                     unsigned &NumNames) const {
  Names = NULL;
  NumNames = 0;
}

void PNaClTargetInfo::getGCCRegAliases(const GCCRegAlias *&Aliases,
                                       unsigned &NumAliases) const {
  Aliases = NULL;
  NumAliases = 0;
}
} // end anonymous namespace.


//===----------------------------------------------------------------------===//
// Driver code
//===----------------------------------------------------------------------===//

static TargetInfo *AllocateTarget(const std::string &T) {
  llvm::Triple Triple(T);
  llvm::Triple::OSType os = Triple.getOS();

  switch (Triple.getArch()) {
  default:
    return NULL;

  case llvm::Triple::hexagon:
    return new HexagonTargetInfo(T);

  case llvm::Triple::arm:
  case llvm::Triple::thumb:
    if (Triple.isOSDarwin())
      return new DarwinARMTargetInfo(T);

    switch (os) {
    case llvm::Triple::Linux:
      return new LinuxTargetInfo<ARMTargetInfo>(T);
    case llvm::Triple::FreeBSD:
      return new FreeBSDTargetInfo<ARMTargetInfo>(T);
    case llvm::Triple::NetBSD:
      return new NetBSDTargetInfo<ARMTargetInfo>(T);
    case llvm::Triple::RTEMS:
      return new RTEMSTargetInfo<ARMTargetInfo>(T);
    default:
      return new ARMTargetInfo(T);
    }

  case llvm::Triple::msp430:
    return new MSP430TargetInfo(T);

  case llvm::Triple::mips:
    switch (os) {
    case llvm::Triple::Linux:
      return new LinuxTargetInfo<Mips32EBTargetInfo>(T);
    case llvm::Triple::RTEMS:
      return new RTEMSTargetInfo<Mips32EBTargetInfo>(T);
    case llvm::Triple::FreeBSD:
      return new FreeBSDTargetInfo<Mips32EBTargetInfo>(T);
    case llvm::Triple::NetBSD:
      return new NetBSDTargetInfo<Mips32EBTargetInfo>(T);
    default:
      return new Mips32EBTargetInfo(T);
    }

  case llvm::Triple::mipsel:
    switch (os) {
    case llvm::Triple::Linux:
      return new LinuxTargetInfo<Mips32ELTargetInfo>(T);
    case llvm::Triple::RTEMS:
      return new RTEMSTargetInfo<Mips32ELTargetInfo>(T);
    case llvm::Triple::FreeBSD:
      return new FreeBSDTargetInfo<Mips32ELTargetInfo>(T);
    case llvm::Triple::NetBSD:
      return new NetBSDTargetInfo<Mips32ELTargetInfo>(T);
    default:
      return new Mips32ELTargetInfo(T);
    }

  case llvm::Triple::mips64:
    switch (os) {
    case llvm::Triple::Linux:
      return new LinuxTargetInfo<Mips64EBTargetInfo>(T);
    case llvm::Triple::RTEMS:
      return new RTEMSTargetInfo<Mips64EBTargetInfo>(T);
    case llvm::Triple::FreeBSD:
      return new FreeBSDTargetInfo<Mips64EBTargetInfo>(T);
    case llvm::Triple::NetBSD:
      return new NetBSDTargetInfo<Mips64EBTargetInfo>(T);
    default:
      return new Mips64EBTargetInfo(T);
    }

  case llvm::Triple::mips64el:
    switch (os) {
    case llvm::Triple::Linux:
      return new LinuxTargetInfo<Mips64ELTargetInfo>(T);
    case llvm::Triple::RTEMS:
      return new RTEMSTargetInfo<Mips64ELTargetInfo>(T);
    case llvm::Triple::FreeBSD:
      return new FreeBSDTargetInfo<Mips64ELTargetInfo>(T);
    case llvm::Triple::NetBSD:
      return new NetBSDTargetInfo<Mips64ELTargetInfo>(T);
    default:
      return new Mips64ELTargetInfo(T);
    }

  case llvm::Triple::le32:
    switch (os) {
      case llvm::Triple::NativeClient:
        return new PNaClTargetInfo(T);
      default:
        return NULL;
    }

  case llvm::Triple::ppc:
    if (Triple.isOSDarwin())
      return new DarwinPPC32TargetInfo(T);
    switch (os) {
    case llvm::Triple::Linux:
      return new LinuxTargetInfo<PPC32TargetInfo>(T);
    case llvm::Triple::FreeBSD:
      return new FreeBSDTargetInfo<PPC32TargetInfo>(T);
    case llvm::Triple::NetBSD:
      return new NetBSDTargetInfo<PPC32TargetInfo>(T);
    case llvm::Triple::RTEMS:
      return new RTEMSTargetInfo<PPC32TargetInfo>(T);
    default:
      return new PPC32TargetInfo(T);
    }

  case llvm::Triple::ppc64:
    if (Triple.isOSDarwin())
      return new DarwinPPC64TargetInfo(T);
    switch (os) {
    case llvm::Triple::Linux:
      return new LinuxTargetInfo<PPC64TargetInfo>(T);
    case llvm::Triple::Lv2:
      return new PS3PPUTargetInfo<PPC64TargetInfo>(T);
    case llvm::Triple::FreeBSD:
      return new FreeBSDTargetInfo<PPC64TargetInfo>(T);
    case llvm::Triple::NetBSD:
      return new NetBSDTargetInfo<PPC64TargetInfo>(T);
    default:
      return new PPC64TargetInfo(T);
    }

  case llvm::Triple::ptx32:
    return new PTX32TargetInfo(T);
  case llvm::Triple::ptx64:
    return new PTX64TargetInfo(T);

  case llvm::Triple::mblaze:
    return new MBlazeTargetInfo(T);

  case llvm::Triple::sparc:
    switch (os) {
    case llvm::Triple::Linux:
      return new LinuxTargetInfo<SparcV8TargetInfo>(T);
    case llvm::Triple::AuroraUX:
      return new AuroraUXSparcV8TargetInfo(T);
    case llvm::Triple::Solaris:
      return new SolarisSparcV8TargetInfo(T);
    case llvm::Triple::NetBSD:
      return new NetBSDTargetInfo<SparcV8TargetInfo>(T);
    case llvm::Triple::RTEMS:
      return new RTEMSTargetInfo<SparcV8TargetInfo>(T);
    default:
      return new SparcV8TargetInfo(T);
    }

  // FIXME: Need a real SPU target.
  case llvm::Triple::cellspu:
    return new PS3SPUTargetInfo<PPC64TargetInfo>(T);

  case llvm::Triple::tce:
    return new TCETargetInfo(T);

  case llvm::Triple::x86:
    if (Triple.isOSDarwin())
      return new DarwinI386TargetInfo(T);

    switch (os) {
    case llvm::Triple::AuroraUX:
      return new AuroraUXTargetInfo<X86_32TargetInfo>(T);
    case llvm::Triple::Linux:
      return new LinuxTargetInfo<X86_32TargetInfo>(T);
    case llvm::Triple::DragonFly:
      return new DragonFlyBSDTargetInfo<X86_32TargetInfo>(T);
    case llvm::Triple::NetBSD:
      return new NetBSDI386TargetInfo(T);
    case llvm::Triple::OpenBSD:
      return new OpenBSDI386TargetInfo(T);
    case llvm::Triple::FreeBSD:
      return new FreeBSDTargetInfo<X86_32TargetInfo>(T);
    case llvm::Triple::Minix:
      return new MinixTargetInfo<X86_32TargetInfo>(T);
    case llvm::Triple::Solaris:
      return new SolarisTargetInfo<X86_32TargetInfo>(T);
    case llvm::Triple::Cygwin:
      return new CygwinX86_32TargetInfo(T);
    case llvm::Triple::MinGW32:
      return new MinGWX86_32TargetInfo(T);
    case llvm::Triple::Win32:
      return new VisualStudioWindowsX86_32TargetInfo(T);
    case llvm::Triple::Haiku:
      return new HaikuX86_32TargetInfo(T);
    case llvm::Triple::RTEMS:
      return new RTEMSX86_32TargetInfo(T);
    default:
      return new X86_32TargetInfo(T);
    }

  case llvm::Triple::x86_64:
    if (Triple.isOSDarwin() || Triple.getEnvironment() == llvm::Triple::MachO)
      return new DarwinX86_64TargetInfo(T);

    switch (os) {
    case llvm::Triple::AuroraUX:
      return new AuroraUXTargetInfo<X86_64TargetInfo>(T);
    case llvm::Triple::Linux:
      return new LinuxTargetInfo<X86_64TargetInfo>(T);
    case llvm::Triple::DragonFly:
      return new DragonFlyBSDTargetInfo<X86_64TargetInfo>(T);
    case llvm::Triple::NetBSD:
      return new NetBSDTargetInfo<X86_64TargetInfo>(T);
    case llvm::Triple::OpenBSD:
      return new OpenBSDX86_64TargetInfo(T);
    case llvm::Triple::FreeBSD:
      return new FreeBSDTargetInfo<X86_64TargetInfo>(T);
    case llvm::Triple::Solaris:
      return new SolarisTargetInfo<X86_64TargetInfo>(T);
    case llvm::Triple::MinGW32:
      return new MinGWX86_64TargetInfo(T);
    case llvm::Triple::Win32:   // This is what Triple.h supports now.
      return new VisualStudioWindowsX86_64TargetInfo(T);
    default:
      return new X86_64TargetInfo(T);
    }
  }
}

/// CreateTargetInfo - Return the target info object for the specified target
/// triple.
TargetInfo *TargetInfo::CreateTargetInfo(DiagnosticsEngine &Diags,
                                         TargetOptions &Opts) {
  llvm::Triple Triple(Opts.Triple);

  // Construct the target
  OwningPtr<TargetInfo> Target(AllocateTarget(Triple.str()));
  if (!Target) {
    Diags.Report(diag::err_target_unknown_triple) << Triple.str();
    return 0;
  }

  // Set the target CPU if specified.
  if (!Opts.CPU.empty() && !Target->setCPU(Opts.CPU)) {
    Diags.Report(diag::err_target_unknown_cpu) << Opts.CPU;
    return 0;
  }

  // Set the target ABI if specified.
  if (!Opts.ABI.empty() && !Target->setABI(Opts.ABI)) {
    Diags.Report(diag::err_target_unknown_abi) << Opts.ABI;
    return 0;
  }

  // Set the target C++ ABI.
  if (!Opts.CXXABI.empty() && !Target->setCXXABI(Opts.CXXABI)) {
    Diags.Report(diag::err_target_unknown_cxxabi) << Opts.CXXABI;
    return 0;
  }

  // Compute the default target features, we need the target to handle this
  // because features may have dependencies on one another.
  llvm::StringMap<bool> Features;
  Target->getDefaultFeatures(Features);

  // Apply the user specified deltas.
  // First the enables.
  for (std::vector<std::string>::const_iterator it = Opts.Features.begin(),
         ie = Opts.Features.end(); it != ie; ++it) {
    const char *Name = it->c_str();

    if (Name[0] != '+')
      continue;

    // Apply the feature via the target.
    if (!Target->setFeatureEnabled(Features, Name + 1, true)) {
      Diags.Report(diag::err_target_invalid_feature) << Name;
      return 0;
    }
  }

  // Then the disables.
  for (std::vector<std::string>::const_iterator it = Opts.Features.begin(),
         ie = Opts.Features.end(); it != ie; ++it) {
    const char *Name = it->c_str();

    if (Name[0] == '+')
      continue;

    // Apply the feature via the target.
    if (Name[0] != '-' ||
        !Target->setFeatureEnabled(Features, Name + 1, false)) {
      Diags.Report(diag::err_target_invalid_feature) << Name;
      return 0;
    }
  }

  // Add the features to the compile options.
  //
  // FIXME: If we are completely confident that we have the right set, we only
  // need to pass the minuses.
  Opts.Features.clear();
  for (llvm::StringMap<bool>::const_iterator it = Features.begin(),
         ie = Features.end(); it != ie; ++it)
    Opts.Features.push_back((it->second ? "+" : "-") + it->first().str());
  Target->HandleTargetFeatures(Opts.Features);

  return Target.take();
}<|MERGE_RESOLUTION|>--- conflicted
+++ resolved
@@ -2731,11 +2731,7 @@
                                  bool Enabled) const {
     if (Name == "soft-float" || Name == "soft-float-abi" ||
         Name == "vfp2" || Name == "vfp3" || Name == "neon" || Name == "d16" ||
-<<<<<<< HEAD
-        Name == "long64") {
-=======
-        Name == "neonfp") {
->>>>>>> ab8f4da2
+        Name == "neonfp" || Name == "long64") {
       Features[Name] = Enabled;
     } else
       return false;
