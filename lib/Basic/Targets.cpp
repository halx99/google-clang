--- conflicted
+++ resolved
@@ -3154,13 +3154,8 @@
                                  StringRef Name,
                                  bool Enabled) const {
     if (Name == "soft-float" || Name == "soft-float-abi" ||
-<<<<<<< HEAD
-        Name == "vfp2" || Name == "vfp3" || Name == "neon" || Name == "d16" ||
-        Name == "neonfp" || Name == "long64") {
-=======
         Name == "vfp2" || Name == "vfp3" || Name == "vfp4" || Name == "neon" ||
-        Name == "d16" || Name == "neonfp") {
->>>>>>> d130fd2e
+        Name == "d16" || Name == "neonfp" || Name == "long64") {
       Features[Name] = Enabled;
     } else
       return false;
@@ -3183,13 +3178,9 @@
       else if (Features[i] == "+vfp4")
         FPU |= VFP4FPU;
       else if (Features[i] == "+neon")
-<<<<<<< HEAD
-        FPU = NeonFPU;
+        FPU |= NeonFPU;
       else if (Features[i] == "+long64")
         LongWidth = LongAlign = 64;  // RenderScript uses a 64-bit long type
-=======
-        FPU |= NeonFPU;
->>>>>>> d130fd2e
     }
 
     // Remove front-end specific options which the backend handles differently.
