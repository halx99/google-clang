//===--- Targets.cpp - Implement -arch option and targets -----------------===//
//
//                     The LLVM Compiler Infrastructure
//
// This file is distributed under the University of Illinois Open Source
// License. See LICENSE.TXT for details.
//
//===----------------------------------------------------------------------===//
//
// This file implements construction of a TargetInfo object from a
// target triple.
//
//===----------------------------------------------------------------------===//

#include "clang/Basic/TargetInfo.h"
#include "clang/Basic/Builtins.h"
#include "clang/Basic/Diagnostic.h"
#include "clang/Basic/LangOptions.h"
#include "clang/Basic/MacroBuilder.h"
#include "clang/Basic/TargetBuiltins.h"
#include "clang/Basic/TargetOptions.h"
#include "llvm/ADT/APFloat.h"
#include "llvm/ADT/STLExtras.h"
#include "llvm/ADT/StringExtras.h"
#include "llvm/ADT/StringRef.h"
#include "llvm/ADT/StringSwitch.h"
#include "llvm/ADT/Triple.h"
#include "llvm/IR/Type.h"
#include "llvm/MC/MCSectionMachO.h"
#include "llvm/Support/ErrorHandling.h"
#include <algorithm>
#include <memory>
using namespace clang;

//===----------------------------------------------------------------------===//
//  Common code shared among targets.
//===----------------------------------------------------------------------===//

/// DefineStd - Define a macro name and standard variants.  For example if
/// MacroName is "unix", then this will define "__unix", "__unix__", and "unix"
/// when in GNU mode.
static void DefineStd(MacroBuilder &Builder, StringRef MacroName,
                      const LangOptions &Opts) {
  assert(MacroName[0] != '_' && "Identifier should be in the user's namespace");

  // If in GNU mode (e.g. -std=gnu99 but not -std=c99) define the raw identifier
  // in the user's namespace.
  if (Opts.GNUMode)
    Builder.defineMacro(MacroName);

  // Define __unix.
  Builder.defineMacro("__" + MacroName);

  // Define __unix__.
  Builder.defineMacro("__" + MacroName + "__");
}

static void defineCPUMacros(MacroBuilder &Builder, StringRef CPUName,
                            bool Tuning = true) {
  Builder.defineMacro("__" + CPUName);
  Builder.defineMacro("__" + CPUName + "__");
  if (Tuning)
    Builder.defineMacro("__tune_" + CPUName + "__");
}

//===----------------------------------------------------------------------===//
// Defines specific to certain operating systems.
//===----------------------------------------------------------------------===//

namespace {
template<typename TgtInfo>
class OSTargetInfo : public TgtInfo {
protected:
  virtual void getOSDefines(const LangOptions &Opts, const llvm::Triple &Triple,
                            MacroBuilder &Builder) const=0;
public:
  OSTargetInfo(const llvm::Triple &Triple) : TgtInfo(Triple) {}
  void getTargetDefines(const LangOptions &Opts,
                        MacroBuilder &Builder) const override {
    TgtInfo::getTargetDefines(Opts, Builder);
    getOSDefines(Opts, TgtInfo::getTriple(), Builder);
  }

};
} // end anonymous namespace


static void getDarwinDefines(MacroBuilder &Builder, const LangOptions &Opts,
                             const llvm::Triple &Triple,
                             StringRef &PlatformName,
                             VersionTuple &PlatformMinVersion) {
  Builder.defineMacro("__APPLE_CC__", "6000");
  Builder.defineMacro("__APPLE__");
  Builder.defineMacro("OBJC_NEW_PROPERTIES");
  // AddressSanitizer doesn't play well with source fortification, which is on
  // by default on Darwin.
  if (Opts.Sanitize.has(SanitizerKind::Address))
    Builder.defineMacro("_FORTIFY_SOURCE", "0");

  if (!Opts.ObjCAutoRefCount) {
    // __weak is always defined, for use in blocks and with objc pointers.
    Builder.defineMacro("__weak", "__attribute__((objc_gc(weak)))");

    // Darwin defines __strong even in C mode (just to nothing).
    if (Opts.getGC() != LangOptions::NonGC)
      Builder.defineMacro("__strong", "__attribute__((objc_gc(strong)))");
    else
      Builder.defineMacro("__strong", "");

    // __unsafe_unretained is defined to nothing in non-ARC mode. We even
    // allow this in C, since one might have block pointers in structs that
    // are used in pure C code and in Objective-C ARC.
    Builder.defineMacro("__unsafe_unretained", "");
  }

  if (Opts.Static)
    Builder.defineMacro("__STATIC__");
  else
    Builder.defineMacro("__DYNAMIC__");

  if (Opts.POSIXThreads)
    Builder.defineMacro("_REENTRANT");

  // Get the platform type and version number from the triple.
  unsigned Maj, Min, Rev;
  if (Triple.isMacOSX()) {
    Triple.getMacOSXVersion(Maj, Min, Rev);
    PlatformName = "macosx";
  } else {
    Triple.getOSVersion(Maj, Min, Rev);
    PlatformName = llvm::Triple::getOSTypeName(Triple.getOS());
  }

  // If -target arch-pc-win32-macho option specified, we're
  // generating code for Win32 ABI. No need to emit
  // __ENVIRONMENT_XX_OS_VERSION_MIN_REQUIRED__.
  if (PlatformName == "win32") {
    PlatformMinVersion = VersionTuple(Maj, Min, Rev);
    return;
  }

  // Set the appropriate OS version define.
  if (Triple.isiOS()) {
    assert(Maj < 10 && Min < 100 && Rev < 100 && "Invalid version!");
    char Str[6];
    Str[0] = '0' + Maj;
    Str[1] = '0' + (Min / 10);
    Str[2] = '0' + (Min % 10);
    Str[3] = '0' + (Rev / 10);
    Str[4] = '0' + (Rev % 10);
    Str[5] = '\0';
    Builder.defineMacro("__ENVIRONMENT_IPHONE_OS_VERSION_MIN_REQUIRED__",
                        Str);
  } else if (Triple.isMacOSX()) {
    // Note that the Driver allows versions which aren't representable in the
    // define (because we only get a single digit for the minor and micro
    // revision numbers). So, we limit them to the maximum representable
    // version.
    assert(Maj < 100 && Min < 100 && Rev < 100 && "Invalid version!");
    char Str[7];
    if (Maj < 10 || (Maj == 10 && Min < 10)) {
      Str[0] = '0' + (Maj / 10);
      Str[1] = '0' + (Maj % 10);
      Str[2] = '0' + std::min(Min, 9U);
      Str[3] = '0' + std::min(Rev, 9U);
      Str[4] = '\0';
    } else {
      // Handle versions > 10.9.
      Str[0] = '0' + (Maj / 10);
      Str[1] = '0' + (Maj % 10);
      Str[2] = '0' + (Min / 10);
      Str[3] = '0' + (Min % 10);
      Str[4] = '0' + (Rev / 10);
      Str[5] = '0' + (Rev % 10);
      Str[6] = '\0';
    }
    Builder.defineMacro("__ENVIRONMENT_MAC_OS_X_VERSION_MIN_REQUIRED__", Str);
  }

  // Tell users about the kernel if there is one.
  if (Triple.isOSDarwin())
    Builder.defineMacro("__MACH__");

  PlatformMinVersion = VersionTuple(Maj, Min, Rev);
}

namespace {
template<typename Target>
class DarwinTargetInfo : public OSTargetInfo<Target> {
protected:
  void getOSDefines(const LangOptions &Opts, const llvm::Triple &Triple,
                    MacroBuilder &Builder) const override {
    getDarwinDefines(Builder, Opts, Triple, this->PlatformName,
                     this->PlatformMinVersion);
  }

public:
  DarwinTargetInfo(const llvm::Triple &Triple) : OSTargetInfo<Target>(Triple) {
    this->TLSSupported = Triple.isMacOSX() && !Triple.isMacOSXVersionLT(10, 7);
    this->MCountName = "\01mcount";
  }

  std::string isValidSectionSpecifier(StringRef SR) const override {
    // Let MCSectionMachO validate this.
    StringRef Segment, Section;
    unsigned TAA, StubSize;
    bool HasTAA;
    return llvm::MCSectionMachO::ParseSectionSpecifier(SR, Segment, Section,
                                                       TAA, HasTAA, StubSize);
  }

  const char *getStaticInitSectionSpecifier() const override {
    // FIXME: We should return 0 when building kexts.
    return "__TEXT,__StaticInit,regular,pure_instructions";
  }

  /// Darwin does not support protected visibility.  Darwin's "default"
  /// is very similar to ELF's "protected";  Darwin requires a "weak"
  /// attribute on declarations that can be dynamically replaced.
  bool hasProtectedVisibility() const override {
    return false;
  }
};


// DragonFlyBSD Target
template<typename Target>
class DragonFlyBSDTargetInfo : public OSTargetInfo<Target> {
protected:
  void getOSDefines(const LangOptions &Opts, const llvm::Triple &Triple,
                    MacroBuilder &Builder) const override {
    // DragonFly defines; list based off of gcc output
    Builder.defineMacro("__DragonFly__");
    Builder.defineMacro("__DragonFly_cc_version", "100001");
    Builder.defineMacro("__ELF__");
    Builder.defineMacro("__KPRINTF_ATTRIBUTE__");
    Builder.defineMacro("__tune_i386__");
    DefineStd(Builder, "unix", Opts);
  }
public:
  DragonFlyBSDTargetInfo(const llvm::Triple &Triple)
      : OSTargetInfo<Target>(Triple) {
    this->UserLabelPrefix = "";

    switch (Triple.getArch()) {
    default:
    case llvm::Triple::x86:
    case llvm::Triple::x86_64:
      this->MCountName = ".mcount";
      break;
    }
  }
};

// FreeBSD Target
template<typename Target>
class FreeBSDTargetInfo : public OSTargetInfo<Target> {
protected:
  void getOSDefines(const LangOptions &Opts, const llvm::Triple &Triple,
                    MacroBuilder &Builder) const override {
    // FreeBSD defines; list based off of gcc output

    unsigned Release = Triple.getOSMajorVersion();
    if (Release == 0U)
      Release = 8;

    Builder.defineMacro("__FreeBSD__", Twine(Release));
    Builder.defineMacro("__FreeBSD_cc_version", Twine(Release * 100000U + 1U));
    Builder.defineMacro("__KPRINTF_ATTRIBUTE__");
    DefineStd(Builder, "unix", Opts);
    Builder.defineMacro("__ELF__");

    // On FreeBSD, wchar_t contains the number of the code point as
    // used by the character set of the locale. These character sets are
    // not necessarily a superset of ASCII.
    Builder.defineMacro("__STDC_MB_MIGHT_NEQ_WC__", "1");
  }
public:
  FreeBSDTargetInfo(const llvm::Triple &Triple) : OSTargetInfo<Target>(Triple) {
    this->UserLabelPrefix = "";

    switch (Triple.getArch()) {
    default:
    case llvm::Triple::x86:
    case llvm::Triple::x86_64:
      this->MCountName = ".mcount";
      break;
    case llvm::Triple::mips:
    case llvm::Triple::mipsel:
    case llvm::Triple::ppc:
    case llvm::Triple::ppc64:
    case llvm::Triple::ppc64le:
      this->MCountName = "_mcount";
      break;
    case llvm::Triple::arm:
      this->MCountName = "__mcount";
      break;
    }
  }
};

// GNU/kFreeBSD Target
template<typename Target>
class KFreeBSDTargetInfo : public OSTargetInfo<Target> {
protected:
  void getOSDefines(const LangOptions &Opts, const llvm::Triple &Triple,
                    MacroBuilder &Builder) const override {
    // GNU/kFreeBSD defines; list based off of gcc output

    DefineStd(Builder, "unix", Opts);
    Builder.defineMacro("__FreeBSD_kernel__");
    Builder.defineMacro("__GLIBC__");
    Builder.defineMacro("__ELF__");
    if (Opts.POSIXThreads)
      Builder.defineMacro("_REENTRANT");
    if (Opts.CPlusPlus)
      Builder.defineMacro("_GNU_SOURCE");
  }
public:
  KFreeBSDTargetInfo(const llvm::Triple &Triple)
      : OSTargetInfo<Target>(Triple) {
    this->UserLabelPrefix = "";
  }
};

// Minix Target
template<typename Target>
class MinixTargetInfo : public OSTargetInfo<Target> {
protected:
  void getOSDefines(const LangOptions &Opts, const llvm::Triple &Triple,
                    MacroBuilder &Builder) const override {
    // Minix defines

    Builder.defineMacro("__minix", "3");
    Builder.defineMacro("_EM_WSIZE", "4");
    Builder.defineMacro("_EM_PSIZE", "4");
    Builder.defineMacro("_EM_SSIZE", "2");
    Builder.defineMacro("_EM_LSIZE", "4");
    Builder.defineMacro("_EM_FSIZE", "4");
    Builder.defineMacro("_EM_DSIZE", "8");
    Builder.defineMacro("__ELF__");
    DefineStd(Builder, "unix", Opts);
  }
public:
  MinixTargetInfo(const llvm::Triple &Triple) : OSTargetInfo<Target>(Triple) {
    this->UserLabelPrefix = "";
  }
};

// Linux target
template<typename Target>
class LinuxTargetInfo : public OSTargetInfo<Target> {
protected:
  void getOSDefines(const LangOptions &Opts, const llvm::Triple &Triple,
                    MacroBuilder &Builder) const override {
    // Linux defines; list based off of gcc output
    DefineStd(Builder, "unix", Opts);
    DefineStd(Builder, "linux", Opts);
    Builder.defineMacro("__gnu_linux__");
    Builder.defineMacro("__ELF__");
    if (Triple.getEnvironment() == llvm::Triple::Android)
      Builder.defineMacro("__ANDROID__", "1");
    if (Opts.POSIXThreads)
      Builder.defineMacro("_REENTRANT");
    if (Opts.CPlusPlus)
      Builder.defineMacro("_GNU_SOURCE");
  }
public:
  LinuxTargetInfo(const llvm::Triple &Triple) : OSTargetInfo<Target>(Triple) {
    this->UserLabelPrefix = "";
    this->WIntType = TargetInfo::UnsignedInt;

    switch (Triple.getArch()) {
    default:
      break;
    case llvm::Triple::ppc:
    case llvm::Triple::ppc64:
    case llvm::Triple::ppc64le:
      this->MCountName = "_mcount";
      break;
    }
  }

  const char *getStaticInitSectionSpecifier() const override {
    return ".text.startup";
  }
};

// NetBSD Target
template<typename Target>
class NetBSDTargetInfo : public OSTargetInfo<Target> {
protected:
  void getOSDefines(const LangOptions &Opts, const llvm::Triple &Triple,
                    MacroBuilder &Builder) const override {
    // NetBSD defines; list based off of gcc output
    Builder.defineMacro("__NetBSD__");
    Builder.defineMacro("__unix__");
    Builder.defineMacro("__ELF__");
    if (Opts.POSIXThreads)
      Builder.defineMacro("_POSIX_THREADS");

    switch (Triple.getArch()) {
    default:
      break;
    case llvm::Triple::arm:
    case llvm::Triple::armeb:
    case llvm::Triple::thumb:
    case llvm::Triple::thumbeb:
      Builder.defineMacro("__ARM_DWARF_EH__");
      break;
    }
  }
public:
  NetBSDTargetInfo(const llvm::Triple &Triple) : OSTargetInfo<Target>(Triple) {
    this->UserLabelPrefix = "";
  }
};

// OpenBSD Target
template<typename Target>
class OpenBSDTargetInfo : public OSTargetInfo<Target> {
protected:
  void getOSDefines(const LangOptions &Opts, const llvm::Triple &Triple,
                    MacroBuilder &Builder) const override {
    // OpenBSD defines; list based off of gcc output

    Builder.defineMacro("__OpenBSD__");
    DefineStd(Builder, "unix", Opts);
    Builder.defineMacro("__ELF__");
    if (Opts.POSIXThreads)
      Builder.defineMacro("_REENTRANT");
  }
public:
  OpenBSDTargetInfo(const llvm::Triple &Triple) : OSTargetInfo<Target>(Triple) {
    this->UserLabelPrefix = "";
    this->TLSSupported = false;

      switch (Triple.getArch()) {
        default:
        case llvm::Triple::x86:
        case llvm::Triple::x86_64:
        case llvm::Triple::arm:
        case llvm::Triple::sparc:
          this->MCountName = "__mcount";
          break;
        case llvm::Triple::mips64:
        case llvm::Triple::mips64el:
        case llvm::Triple::ppc:
        case llvm::Triple::sparcv9:
          this->MCountName = "_mcount";
          break;
      }
  }
};

// Bitrig Target
template<typename Target>
class BitrigTargetInfo : public OSTargetInfo<Target> {
protected:
  void getOSDefines(const LangOptions &Opts, const llvm::Triple &Triple,
                    MacroBuilder &Builder) const override {
    // Bitrig defines; list based off of gcc output

    Builder.defineMacro("__Bitrig__");
    DefineStd(Builder, "unix", Opts);
    Builder.defineMacro("__ELF__");
    if (Opts.POSIXThreads)
      Builder.defineMacro("_REENTRANT");
  }
public:
  BitrigTargetInfo(const llvm::Triple &Triple) : OSTargetInfo<Target>(Triple) {
    this->UserLabelPrefix = "";
    this->MCountName = "__mcount";
  }
};

// PSP Target
template<typename Target>
class PSPTargetInfo : public OSTargetInfo<Target> {
protected:
  void getOSDefines(const LangOptions &Opts, const llvm::Triple &Triple,
                    MacroBuilder &Builder) const override {
    // PSP defines; list based on the output of the pspdev gcc toolchain.
    Builder.defineMacro("PSP");
    Builder.defineMacro("_PSP");
    Builder.defineMacro("__psp__");
    Builder.defineMacro("__ELF__");
  }
public:
  PSPTargetInfo(const llvm::Triple &Triple) : OSTargetInfo<Target>(Triple) {
    this->UserLabelPrefix = "";
  }
};

// PS3 PPU Target
template<typename Target>
class PS3PPUTargetInfo : public OSTargetInfo<Target> {
protected:
  void getOSDefines(const LangOptions &Opts, const llvm::Triple &Triple,
                    MacroBuilder &Builder) const override {
    // PS3 PPU defines.
    Builder.defineMacro("__PPC__");
    Builder.defineMacro("__PPU__");
    Builder.defineMacro("__CELLOS_LV2__");
    Builder.defineMacro("__ELF__");
    Builder.defineMacro("__LP32__");
    Builder.defineMacro("_ARCH_PPC64");
    Builder.defineMacro("__powerpc64__");
  }
public:
  PS3PPUTargetInfo(const llvm::Triple &Triple) : OSTargetInfo<Target>(Triple) {
    this->UserLabelPrefix = "";
    this->LongWidth = this->LongAlign = 32;
    this->PointerWidth = this->PointerAlign = 32;
    this->IntMaxType = TargetInfo::SignedLongLong;
    this->Int64Type = TargetInfo::SignedLongLong;
    this->SizeType = TargetInfo::UnsignedInt;
    this->DescriptionString = "E-m:e-p:32:32-i64:64-n32:64";
  }
};

// Solaris target
template<typename Target>
class SolarisTargetInfo : public OSTargetInfo<Target> {
protected:
  void getOSDefines(const LangOptions &Opts, const llvm::Triple &Triple,
                    MacroBuilder &Builder) const override {
    DefineStd(Builder, "sun", Opts);
    DefineStd(Builder, "unix", Opts);
    Builder.defineMacro("__ELF__");
    Builder.defineMacro("__svr4__");
    Builder.defineMacro("__SVR4");
    // Solaris headers require _XOPEN_SOURCE to be set to 600 for C99 and
    // newer, but to 500 for everything else.  feature_test.h has a check to
    // ensure that you are not using C99 with an old version of X/Open or C89
    // with a new version.
    if (Opts.C99)
      Builder.defineMacro("_XOPEN_SOURCE", "600");
    else
      Builder.defineMacro("_XOPEN_SOURCE", "500");
    if (Opts.CPlusPlus)
      Builder.defineMacro("__C99FEATURES__");
    Builder.defineMacro("_LARGEFILE_SOURCE");
    Builder.defineMacro("_LARGEFILE64_SOURCE");
    Builder.defineMacro("__EXTENSIONS__");
    Builder.defineMacro("_REENTRANT");
  }
public:
  SolarisTargetInfo(const llvm::Triple &Triple) : OSTargetInfo<Target>(Triple) {
    this->UserLabelPrefix = "";
    this->WCharType = this->SignedInt;
    // FIXME: WIntType should be SignedLong
  }
};

// Windows target
template<typename Target>
class WindowsTargetInfo : public OSTargetInfo<Target> {
protected:
  void getOSDefines(const LangOptions &Opts, const llvm::Triple &Triple,
                    MacroBuilder &Builder) const override {
    Builder.defineMacro("_WIN32");
  }
  void getVisualStudioDefines(const LangOptions &Opts,
                              MacroBuilder &Builder) const {
    if (Opts.CPlusPlus) {
      if (Opts.RTTIData)
        Builder.defineMacro("_CPPRTTI");

      if (Opts.Exceptions)
        Builder.defineMacro("_CPPUNWIND");
    }

    if (!Opts.CharIsSigned)
      Builder.defineMacro("_CHAR_UNSIGNED");

    // FIXME: POSIXThreads isn't exactly the option this should be defined for,
    //        but it works for now.
    if (Opts.POSIXThreads)
      Builder.defineMacro("_MT");

    if (Opts.MSCompatibilityVersion) {
      Builder.defineMacro("_MSC_VER",
                          Twine(Opts.MSCompatibilityVersion / 100000));
      Builder.defineMacro("_MSC_FULL_VER", Twine(Opts.MSCompatibilityVersion));
      // FIXME We cannot encode the revision information into 32-bits
      Builder.defineMacro("_MSC_BUILD", Twine(1));
    }

    if (Opts.MicrosoftExt) {
      Builder.defineMacro("_MSC_EXTENSIONS");

      if (Opts.CPlusPlus11) {
        Builder.defineMacro("_RVALUE_REFERENCES_V2_SUPPORTED");
        Builder.defineMacro("_RVALUE_REFERENCES_SUPPORTED");
        Builder.defineMacro("_NATIVE_NULLPTR_SUPPORTED");
      }
    }

    Builder.defineMacro("_INTEGRAL_MAX_BITS", "64");
  }

public:
  WindowsTargetInfo(const llvm::Triple &Triple)
      : OSTargetInfo<Target>(Triple) {}
};

template <typename Target>
class NaClTargetInfo : public OSTargetInfo<Target> {
protected:
  void getOSDefines(const LangOptions &Opts, const llvm::Triple &Triple,
                    MacroBuilder &Builder) const override {
    if (Opts.POSIXThreads)
      Builder.defineMacro("_REENTRANT");
    if (Opts.CPlusPlus)
      Builder.defineMacro("_GNU_SOURCE");

    DefineStd(Builder, "unix", Opts);
    Builder.defineMacro("__ELF__");
    Builder.defineMacro("__native_client__");
  }

public:
  NaClTargetInfo(const llvm::Triple &Triple) : OSTargetInfo<Target>(Triple) {
    this->UserLabelPrefix = "";
    this->LongAlign = 32;
    this->LongWidth = 32;
    this->PointerAlign = 32;
    this->PointerWidth = 32;
    this->IntMaxType = TargetInfo::SignedLongLong;
    this->Int64Type = TargetInfo::SignedLongLong;
    this->DoubleAlign = 64;
    this->LongDoubleWidth = 64;
    this->LongDoubleAlign = 64;
    this->LongLongWidth = 64;
    this->LongLongAlign = 64;
    this->SizeType = TargetInfo::UnsignedInt;
    this->PtrDiffType = TargetInfo::SignedInt;
    this->IntPtrType = TargetInfo::SignedInt;
    // RegParmMax is inherited from the underlying architecture
    this->LongDoubleFormat = &llvm::APFloat::IEEEdouble;
    if (Triple.getArch() == llvm::Triple::arm) {
      this->DescriptionString =
          "e-m:e-p:32:32-i64:64-v128:64:128-a:0:32-n32-S128";
    } else if (Triple.getArch() == llvm::Triple::x86) {
      this->DescriptionString = "e-m:e-p:32:32-i64:64-n8:16:32-S128";
    } else if (Triple.getArch() == llvm::Triple::x86_64) {
      this->DescriptionString = "e-m:e-p:32:32-i64:64-n8:16:32:64-S128";
    } else if (Triple.getArch() == llvm::Triple::mipsel) {
      // Handled on mips' setDescriptionString.
    } else {
      assert(Triple.getArch() == llvm::Triple::le32);
      this->DescriptionString = "e-p:32:32-i64:64";
    }
  }
  typename Target::CallingConvCheckResult checkCallingConvention(
      CallingConv CC) const override {
    return CC == CC_PnaclCall ? Target::CCCR_OK :
        Target::checkCallingConvention(CC);
  }
};
} // end anonymous namespace.

//===----------------------------------------------------------------------===//
// Specific target implementations.
//===----------------------------------------------------------------------===//

namespace {
// PPC abstract base class
class PPCTargetInfo : public TargetInfo {
  static const Builtin::Info BuiltinInfo[];
  static const char * const GCCRegNames[];
  static const TargetInfo::GCCRegAlias GCCRegAliases[];
  std::string CPU;

  // Target cpu features.
  bool HasVSX;
  bool HasP8Vector;

protected:
  std::string ABI;

public:
  PPCTargetInfo(const llvm::Triple &Triple)
    : TargetInfo(Triple), HasVSX(false), HasP8Vector(false) {
    BigEndian = (Triple.getArch() != llvm::Triple::ppc64le);
    LongDoubleWidth = LongDoubleAlign = 128;
    LongDoubleFormat = &llvm::APFloat::PPCDoubleDouble;
  }

  /// \brief Flags for architecture specific defines.
  typedef enum {
    ArchDefineNone  = 0,
    ArchDefineName  = 1 << 0, // <name> is substituted for arch name.
    ArchDefinePpcgr = 1 << 1,
    ArchDefinePpcsq = 1 << 2,
    ArchDefine440   = 1 << 3,
    ArchDefine603   = 1 << 4,
    ArchDefine604   = 1 << 5,
    ArchDefinePwr4  = 1 << 6,
    ArchDefinePwr5  = 1 << 7,
    ArchDefinePwr5x = 1 << 8,
    ArchDefinePwr6  = 1 << 9,
    ArchDefinePwr6x = 1 << 10,
    ArchDefinePwr7  = 1 << 11,
    ArchDefinePwr8  = 1 << 12,
    ArchDefineA2    = 1 << 13,
    ArchDefineA2q   = 1 << 14
  } ArchDefineTypes;

  // Note: GCC recognizes the following additional cpus:
  //  401, 403, 405, 405fp, 440fp, 464, 464fp, 476, 476fp, 505, 740, 801,
  //  821, 823, 8540, 8548, e300c2, e300c3, e500mc64, e6500, 860, cell,
  //  titan, rs64.
  bool setCPU(const std::string &Name) override {
    bool CPUKnown = llvm::StringSwitch<bool>(Name)
      .Case("generic", true)
      .Case("440", true)
      .Case("450", true)
      .Case("601", true)
      .Case("602", true)
      .Case("603", true)
      .Case("603e", true)
      .Case("603ev", true)
      .Case("604", true)
      .Case("604e", true)
      .Case("620", true)
      .Case("630", true)
      .Case("g3", true)
      .Case("7400", true)
      .Case("g4", true)
      .Case("7450", true)
      .Case("g4+", true)
      .Case("750", true)
      .Case("970", true)
      .Case("g5", true)
      .Case("a2", true)
      .Case("a2q", true)
      .Case("e500mc", true)
      .Case("e5500", true)
      .Case("power3", true)
      .Case("pwr3", true)
      .Case("power4", true)
      .Case("pwr4", true)
      .Case("power5", true)
      .Case("pwr5", true)
      .Case("power5x", true)
      .Case("pwr5x", true)
      .Case("power6", true)
      .Case("pwr6", true)
      .Case("power6x", true)
      .Case("pwr6x", true)
      .Case("power7", true)
      .Case("pwr7", true)
      .Case("power8", true)
      .Case("pwr8", true)
      .Case("powerpc", true)
      .Case("ppc", true)
      .Case("powerpc64", true)
      .Case("ppc64", true)
      .Case("powerpc64le", true)
      .Case("ppc64le", true)
      .Default(false);

    if (CPUKnown)
      CPU = Name;

    return CPUKnown;
  }


  StringRef getABI() const override { return ABI; }

  void getTargetBuiltins(const Builtin::Info *&Records,
                         unsigned &NumRecords) const override {
    Records = BuiltinInfo;
    NumRecords = clang::PPC::LastTSBuiltin-Builtin::FirstTSBuiltin;
  }

  bool isCLZForZeroUndef() const override { return false; }

  void getTargetDefines(const LangOptions &Opts,
                        MacroBuilder &Builder) const override;

  void getDefaultFeatures(llvm::StringMap<bool> &Features) const override;

  bool handleTargetFeatures(std::vector<std::string> &Features,
                            DiagnosticsEngine &Diags) override;
  bool hasFeature(StringRef Feature) const override;

  void getGCCRegNames(const char * const *&Names,
                      unsigned &NumNames) const override;
  void getGCCRegAliases(const GCCRegAlias *&Aliases,
                        unsigned &NumAliases) const override;
  bool validateAsmConstraint(const char *&Name,
                             TargetInfo::ConstraintInfo &Info) const override {
    switch (*Name) {
    default: return false;
    case 'O': // Zero
      break;
    case 'b': // Base register
    case 'f': // Floating point register
      Info.setAllowsRegister();
      break;
    // FIXME: The following are added to allow parsing.
    // I just took a guess at what the actions should be.
    // Also, is more specific checking needed?  I.e. specific registers?
    case 'd': // Floating point register (containing 64-bit value)
    case 'v': // Altivec vector register
      Info.setAllowsRegister();
      break;
    case 'w':
      switch (Name[1]) {
        case 'd':// VSX vector register to hold vector double data
        case 'f':// VSX vector register to hold vector float data
        case 's':// VSX vector register to hold scalar float data
        case 'a':// Any VSX register
        case 'c':// An individual CR bit
          break;
        default:
          return false;
      }
      Info.setAllowsRegister();
      Name++; // Skip over 'w'.
      break;
    case 'h': // `MQ', `CTR', or `LINK' register
    case 'q': // `MQ' register
    case 'c': // `CTR' register
    case 'l': // `LINK' register
    case 'x': // `CR' register (condition register) number 0
    case 'y': // `CR' register (condition register)
    case 'z': // `XER[CA]' carry bit (part of the XER register)
      Info.setAllowsRegister();
      break;
    case 'I': // Signed 16-bit constant
    case 'J': // Unsigned 16-bit constant shifted left 16 bits
              //  (use `L' instead for SImode constants)
    case 'K': // Unsigned 16-bit constant
    case 'L': // Signed 16-bit constant shifted left 16 bits
    case 'M': // Constant larger than 31
    case 'N': // Exact power of 2
    case 'P': // Constant whose negation is a signed 16-bit constant
    case 'G': // Floating point constant that can be loaded into a
              // register with one instruction per word
    case 'H': // Integer/Floating point constant that can be loaded
              // into a register using three instructions
      break;
    case 'm': // Memory operand. Note that on PowerPC targets, m can
              // include addresses that update the base register. It
              // is therefore only safe to use `m' in an asm statement
              // if that asm statement accesses the operand exactly once.
              // The asm statement must also use `%U<opno>' as a
              // placeholder for the "update" flag in the corresponding
              // load or store instruction. For example:
              // asm ("st%U0 %1,%0" : "=m" (mem) : "r" (val));
              // is correct but:
              // asm ("st %1,%0" : "=m" (mem) : "r" (val));
              // is not. Use es rather than m if you don't want the base
              // register to be updated.
    case 'e':
      if (Name[1] != 's')
          return false;
              // es: A "stable" memory operand; that is, one which does not
              // include any automodification of the base register. Unlike
              // `m', this constraint can be used in asm statements that
              // might access the operand several times, or that might not
              // access it at all.
      Info.setAllowsMemory();
      Name++; // Skip over 'e'.
      break;
    case 'Q': // Memory operand that is an offset from a register (it is
              // usually better to use `m' or `es' in asm statements)
    case 'Z': // Memory operand that is an indexed or indirect from a
              // register (it is usually better to use `m' or `es' in
              // asm statements)
      Info.setAllowsMemory();
      Info.setAllowsRegister();
      break;
    case 'R': // AIX TOC entry
    case 'a': // Address operand that is an indexed or indirect from a
              // register (`p' is preferable for asm statements)
    case 'S': // Constant suitable as a 64-bit mask operand
    case 'T': // Constant suitable as a 32-bit mask operand
    case 'U': // System V Release 4 small data area reference
    case 't': // AND masks that can be performed by two rldic{l, r}
              // instructions
    case 'W': // Vector constant that does not require memory
    case 'j': // Vector constant that is all zeros.
      break;
    // End FIXME.
    }
    return true;
  }
  std::string convertConstraint(const char *&Constraint) const override {
    std::string R;
    switch (*Constraint) {
    case 'e':
    case 'w':
      // Two-character constraint; add "^" hint for later parsing.
      R = std::string("^") + std::string(Constraint, 2);
      Constraint++;
      break;
    default:
      return TargetInfo::convertConstraint(Constraint);
    }
    return R;
  }
  const char *getClobbers() const override {
    return "";
  }
  int getEHDataRegisterNumber(unsigned RegNo) const override {
    if (RegNo == 0) return 3;
    if (RegNo == 1) return 4;
    return -1;
  }
};

const Builtin::Info PPCTargetInfo::BuiltinInfo[] = {
#define BUILTIN(ID, TYPE, ATTRS) { #ID, TYPE, ATTRS, 0, ALL_LANGUAGES },
#define LIBBUILTIN(ID, TYPE, ATTRS, HEADER) { #ID, TYPE, ATTRS, HEADER,\
                                              ALL_LANGUAGES },
#include "clang/Basic/BuiltinsPPC.def"
};

/// handleTargetFeatures - Perform initialization based on the user
/// configured set of features.
bool PPCTargetInfo::handleTargetFeatures(std::vector<std::string> &Features,
                                         DiagnosticsEngine &Diags) {
  for (unsigned i = 0, e = Features.size(); i !=e; ++i) {
    // Ignore disabled features.
    if (Features[i][0] == '-')
      continue;

    StringRef Feature = StringRef(Features[i]).substr(1);

    if (Feature == "vsx") {
      HasVSX = true;
      continue;
    }

    if (Feature == "power8-vector") {
      HasP8Vector = true;
      continue;
    }

    // TODO: Finish this list and add an assert that we've handled them
    // all.
  }

  return true;
}

/// PPCTargetInfo::getTargetDefines - Return a set of the PowerPC-specific
/// #defines that are not tied to a specific subtarget.
void PPCTargetInfo::getTargetDefines(const LangOptions &Opts,
                                     MacroBuilder &Builder) const {
  // Target identification.
  Builder.defineMacro("__ppc__");
  Builder.defineMacro("__PPC__");
  Builder.defineMacro("_ARCH_PPC");
  Builder.defineMacro("__powerpc__");
  Builder.defineMacro("__POWERPC__");
  if (PointerWidth == 64) {
    Builder.defineMacro("_ARCH_PPC64");
    Builder.defineMacro("__powerpc64__");
    Builder.defineMacro("__ppc64__");
    Builder.defineMacro("__PPC64__");
  }

  // Target properties.
  if (getTriple().getArch() == llvm::Triple::ppc64le) {
    Builder.defineMacro("_LITTLE_ENDIAN");
  } else {
    if (getTriple().getOS() != llvm::Triple::NetBSD &&
        getTriple().getOS() != llvm::Triple::OpenBSD)
      Builder.defineMacro("_BIG_ENDIAN");
  }

  // ABI options.
  if (ABI == "elfv1")
    Builder.defineMacro("_CALL_ELF", "1");
  if (ABI == "elfv2")
    Builder.defineMacro("_CALL_ELF", "2");

  // Subtarget options.
  Builder.defineMacro("__NATURAL_ALIGNMENT__");
  Builder.defineMacro("__REGISTER_PREFIX__", "");

  // FIXME: Should be controlled by command line option.
  if (LongDoubleWidth == 128)
    Builder.defineMacro("__LONG_DOUBLE_128__");

  if (Opts.AltiVec) {
    Builder.defineMacro("__VEC__", "10206");
    Builder.defineMacro("__ALTIVEC__");
  }

  // CPU identification.
  ArchDefineTypes defs = (ArchDefineTypes)llvm::StringSwitch<int>(CPU)
    .Case("440",   ArchDefineName)
    .Case("450",   ArchDefineName | ArchDefine440)
    .Case("601",   ArchDefineName)
    .Case("602",   ArchDefineName | ArchDefinePpcgr)
    .Case("603",   ArchDefineName | ArchDefinePpcgr)
    .Case("603e",  ArchDefineName | ArchDefine603 | ArchDefinePpcgr)
    .Case("603ev", ArchDefineName | ArchDefine603 | ArchDefinePpcgr)
    .Case("604",   ArchDefineName | ArchDefinePpcgr)
    .Case("604e",  ArchDefineName | ArchDefine604 | ArchDefinePpcgr)
    .Case("620",   ArchDefineName | ArchDefinePpcgr)
    .Case("630",   ArchDefineName | ArchDefinePpcgr)
    .Case("7400",  ArchDefineName | ArchDefinePpcgr)
    .Case("7450",  ArchDefineName | ArchDefinePpcgr)
    .Case("750",   ArchDefineName | ArchDefinePpcgr)
    .Case("970",   ArchDefineName | ArchDefinePwr4 | ArchDefinePpcgr
                     | ArchDefinePpcsq)
    .Case("a2",    ArchDefineA2)
    .Case("a2q",   ArchDefineName | ArchDefineA2 | ArchDefineA2q)
    .Case("pwr3",  ArchDefinePpcgr)
    .Case("pwr4",  ArchDefineName | ArchDefinePpcgr | ArchDefinePpcsq)
    .Case("pwr5",  ArchDefineName | ArchDefinePwr4 | ArchDefinePpcgr
                     | ArchDefinePpcsq)
    .Case("pwr5x", ArchDefineName | ArchDefinePwr5 | ArchDefinePwr4
                     | ArchDefinePpcgr | ArchDefinePpcsq)
    .Case("pwr6",  ArchDefineName | ArchDefinePwr5x | ArchDefinePwr5
                     | ArchDefinePwr4 | ArchDefinePpcgr | ArchDefinePpcsq)
    .Case("pwr6x", ArchDefineName | ArchDefinePwr6 | ArchDefinePwr5x
                     | ArchDefinePwr5 | ArchDefinePwr4 | ArchDefinePpcgr
                     | ArchDefinePpcsq)
    .Case("pwr7",  ArchDefineName | ArchDefinePwr6x | ArchDefinePwr6
                     | ArchDefinePwr5x | ArchDefinePwr5 | ArchDefinePwr4
                     | ArchDefinePpcgr | ArchDefinePpcsq)
    .Case("pwr8",  ArchDefineName | ArchDefinePwr7 | ArchDefinePwr6x
                     | ArchDefinePwr6 | ArchDefinePwr5x | ArchDefinePwr5
                     | ArchDefinePwr4 | ArchDefinePpcgr | ArchDefinePpcsq)
    .Case("power3",  ArchDefinePpcgr)
    .Case("power4",  ArchDefinePwr4 | ArchDefinePpcgr | ArchDefinePpcsq)
    .Case("power5",  ArchDefinePwr5 | ArchDefinePwr4 | ArchDefinePpcgr
                       | ArchDefinePpcsq)
    .Case("power5x", ArchDefinePwr5x | ArchDefinePwr5 | ArchDefinePwr4
                       | ArchDefinePpcgr | ArchDefinePpcsq)
    .Case("power6",  ArchDefinePwr6 | ArchDefinePwr5x | ArchDefinePwr5
                       | ArchDefinePwr4 | ArchDefinePpcgr | ArchDefinePpcsq)
    .Case("power6x", ArchDefinePwr6x | ArchDefinePwr6 | ArchDefinePwr5x
                       | ArchDefinePwr5 | ArchDefinePwr4 | ArchDefinePpcgr
                       | ArchDefinePpcsq)
    .Case("power7",  ArchDefinePwr7 | ArchDefinePwr6x | ArchDefinePwr6
                       | ArchDefinePwr5x | ArchDefinePwr5 | ArchDefinePwr4
                       | ArchDefinePpcgr | ArchDefinePpcsq)
    .Case("power8",  ArchDefinePwr8 | ArchDefinePwr7 | ArchDefinePwr6x
                       | ArchDefinePwr6 | ArchDefinePwr5x | ArchDefinePwr5
                       | ArchDefinePwr4 | ArchDefinePpcgr | ArchDefinePpcsq)
    .Default(ArchDefineNone);

  if (defs & ArchDefineName)
    Builder.defineMacro(Twine("_ARCH_", StringRef(CPU).upper()));
  if (defs & ArchDefinePpcgr)
    Builder.defineMacro("_ARCH_PPCGR");
  if (defs & ArchDefinePpcsq)
    Builder.defineMacro("_ARCH_PPCSQ");
  if (defs & ArchDefine440)
    Builder.defineMacro("_ARCH_440");
  if (defs & ArchDefine603)
    Builder.defineMacro("_ARCH_603");
  if (defs & ArchDefine604)
    Builder.defineMacro("_ARCH_604");
  if (defs & ArchDefinePwr4)
    Builder.defineMacro("_ARCH_PWR4");
  if (defs & ArchDefinePwr5)
    Builder.defineMacro("_ARCH_PWR5");
  if (defs & ArchDefinePwr5x)
    Builder.defineMacro("_ARCH_PWR5X");
  if (defs & ArchDefinePwr6)
    Builder.defineMacro("_ARCH_PWR6");
  if (defs & ArchDefinePwr6x)
    Builder.defineMacro("_ARCH_PWR6X");
  if (defs & ArchDefinePwr7)
    Builder.defineMacro("_ARCH_PWR7");
  if (defs & ArchDefinePwr8)
    Builder.defineMacro("_ARCH_PWR8");
  if (defs & ArchDefineA2)
    Builder.defineMacro("_ARCH_A2");
  if (defs & ArchDefineA2q) {
    Builder.defineMacro("_ARCH_A2Q");
    Builder.defineMacro("_ARCH_QP");
  }

  if (getTriple().getVendor() == llvm::Triple::BGQ) {
    Builder.defineMacro("__bg__");
    Builder.defineMacro("__THW_BLUEGENE__");
    Builder.defineMacro("__bgq__");
    Builder.defineMacro("__TOS_BGQ__");
  }

  if (HasVSX)
    Builder.defineMacro("__VSX__");
  if (HasP8Vector)
    Builder.defineMacro("__POWER8_VECTOR__");

  // FIXME: The following are not yet generated here by Clang, but are
  //        generated by GCC:
  //
  //   _SOFT_FLOAT_
  //   __RECIP_PRECISION__
  //   __APPLE_ALTIVEC__
  //   __RECIP__
  //   __RECIPF__
  //   __RSQRTE__
  //   __RSQRTEF__
  //   _SOFT_DOUBLE_
  //   __NO_LWSYNC__
  //   __HAVE_BSWAP__
  //   __LONGDOUBLE128
  //   __CMODEL_MEDIUM__
  //   __CMODEL_LARGE__
  //   _CALL_SYSV
  //   _CALL_DARWIN
  //   __NO_FPRS__
}

void PPCTargetInfo::getDefaultFeatures(llvm::StringMap<bool> &Features) const {
  Features["altivec"] = llvm::StringSwitch<bool>(CPU)
    .Case("7400", true)
    .Case("g4", true)
    .Case("7450", true)
    .Case("g4+", true)
    .Case("970", true)
    .Case("g5", true)
    .Case("pwr6", true)
    .Case("pwr7", true)
    .Case("pwr8", true)
    .Case("ppc64", true)
    .Case("ppc64le", true)
    .Default(false);

  Features["qpx"] = (CPU == "a2q");

  if (!ABI.empty())
    Features[ABI] = true;
}

bool PPCTargetInfo::hasFeature(StringRef Feature) const {
  return llvm::StringSwitch<bool>(Feature)
    .Case("powerpc", true)
    .Case("vsx", HasVSX)
    .Case("power8-vector", HasP8Vector)
    .Default(false);
}

const char * const PPCTargetInfo::GCCRegNames[] = {
  "r0", "r1", "r2", "r3", "r4", "r5", "r6", "r7",
  "r8", "r9", "r10", "r11", "r12", "r13", "r14", "r15",
  "r16", "r17", "r18", "r19", "r20", "r21", "r22", "r23",
  "r24", "r25", "r26", "r27", "r28", "r29", "r30", "r31",
  "f0", "f1", "f2", "f3", "f4", "f5", "f6", "f7",
  "f8", "f9", "f10", "f11", "f12", "f13", "f14", "f15",
  "f16", "f17", "f18", "f19", "f20", "f21", "f22", "f23",
  "f24", "f25", "f26", "f27", "f28", "f29", "f30", "f31",
  "mq", "lr", "ctr", "ap",
  "cr0", "cr1", "cr2", "cr3", "cr4", "cr5", "cr6", "cr7",
  "xer",
  "v0", "v1", "v2", "v3", "v4", "v5", "v6", "v7",
  "v8", "v9", "v10", "v11", "v12", "v13", "v14", "v15",
  "v16", "v17", "v18", "v19", "v20", "v21", "v22", "v23",
  "v24", "v25", "v26", "v27", "v28", "v29", "v30", "v31",
  "vrsave", "vscr",
  "spe_acc", "spefscr",
  "sfp"
};

void PPCTargetInfo::getGCCRegNames(const char * const *&Names,
                                   unsigned &NumNames) const {
  Names = GCCRegNames;
  NumNames = llvm::array_lengthof(GCCRegNames);
}

const TargetInfo::GCCRegAlias PPCTargetInfo::GCCRegAliases[] = {
  // While some of these aliases do map to different registers
  // they still share the same register name.
  { { "0" }, "r0" },
  { { "1"}, "r1" },
  { { "2" }, "r2" },
  { { "3" }, "r3" },
  { { "4" }, "r4" },
  { { "5" }, "r5" },
  { { "6" }, "r6" },
  { { "7" }, "r7" },
  { { "8" }, "r8" },
  { { "9" }, "r9" },
  { { "10" }, "r10" },
  { { "11" }, "r11" },
  { { "12" }, "r12" },
  { { "13" }, "r13" },
  { { "14" }, "r14" },
  { { "15" }, "r15" },
  { { "16" }, "r16" },
  { { "17" }, "r17" },
  { { "18" }, "r18" },
  { { "19" }, "r19" },
  { { "20" }, "r20" },
  { { "21" }, "r21" },
  { { "22" }, "r22" },
  { { "23" }, "r23" },
  { { "24" }, "r24" },
  { { "25" }, "r25" },
  { { "26" }, "r26" },
  { { "27" }, "r27" },
  { { "28" }, "r28" },
  { { "29" }, "r29" },
  { { "30" }, "r30" },
  { { "31" }, "r31" },
  { { "fr0" }, "f0" },
  { { "fr1" }, "f1" },
  { { "fr2" }, "f2" },
  { { "fr3" }, "f3" },
  { { "fr4" }, "f4" },
  { { "fr5" }, "f5" },
  { { "fr6" }, "f6" },
  { { "fr7" }, "f7" },
  { { "fr8" }, "f8" },
  { { "fr9" }, "f9" },
  { { "fr10" }, "f10" },
  { { "fr11" }, "f11" },
  { { "fr12" }, "f12" },
  { { "fr13" }, "f13" },
  { { "fr14" }, "f14" },
  { { "fr15" }, "f15" },
  { { "fr16" }, "f16" },
  { { "fr17" }, "f17" },
  { { "fr18" }, "f18" },
  { { "fr19" }, "f19" },
  { { "fr20" }, "f20" },
  { { "fr21" }, "f21" },
  { { "fr22" }, "f22" },
  { { "fr23" }, "f23" },
  { { "fr24" }, "f24" },
  { { "fr25" }, "f25" },
  { { "fr26" }, "f26" },
  { { "fr27" }, "f27" },
  { { "fr28" }, "f28" },
  { { "fr29" }, "f29" },
  { { "fr30" }, "f30" },
  { { "fr31" }, "f31" },
  { { "cc" }, "cr0" },
};

void PPCTargetInfo::getGCCRegAliases(const GCCRegAlias *&Aliases,
                                     unsigned &NumAliases) const {
  Aliases = GCCRegAliases;
  NumAliases = llvm::array_lengthof(GCCRegAliases);
}
} // end anonymous namespace.

namespace {
class PPC32TargetInfo : public PPCTargetInfo {
public:
  PPC32TargetInfo(const llvm::Triple &Triple) : PPCTargetInfo(Triple) {
    DescriptionString = "E-m:e-p:32:32-i64:64-n32";

    switch (getTriple().getOS()) {
    case llvm::Triple::Linux:
    case llvm::Triple::FreeBSD:
    case llvm::Triple::NetBSD:
      SizeType = UnsignedInt;
      PtrDiffType = SignedInt;
      IntPtrType = SignedInt;
      break;
    default:
      break;
    }

    if (getTriple().getOS() == llvm::Triple::FreeBSD) {
      LongDoubleWidth = LongDoubleAlign = 64;
      LongDoubleFormat = &llvm::APFloat::IEEEdouble;
    }

    // PPC32 supports atomics up to 4 bytes.
    MaxAtomicPromoteWidth = MaxAtomicInlineWidth = 32;
  }

  BuiltinVaListKind getBuiltinVaListKind() const override {
    // This is the ELF definition, and is overridden by the Darwin sub-target
    return TargetInfo::PowerABIBuiltinVaList;
  }
};
} // end anonymous namespace.

// Note: ABI differences may eventually require us to have a separate
// TargetInfo for little endian.
namespace {
class PPC64TargetInfo : public PPCTargetInfo {
public:
  PPC64TargetInfo(const llvm::Triple &Triple) : PPCTargetInfo(Triple) {
    LongWidth = LongAlign = PointerWidth = PointerAlign = 64;
    IntMaxType = SignedLong;
    Int64Type = SignedLong;

    if ((Triple.getArch() == llvm::Triple::ppc64le)) {
      DescriptionString = "e-m:e-i64:64-n32:64";
      ABI = "elfv2";
    } else {
      DescriptionString = "E-m:e-i64:64-n32:64";
      ABI = "elfv1";
    }

    switch (getTriple().getOS()) {
    case llvm::Triple::FreeBSD:
      LongDoubleWidth = LongDoubleAlign = 64;
      LongDoubleFormat = &llvm::APFloat::IEEEdouble;
      break;
    case llvm::Triple::NetBSD:
      IntMaxType = SignedLongLong;
      Int64Type = SignedLongLong;
      break;
    default:
      break;
    }

    // PPC64 supports atomics up to 8 bytes.
    MaxAtomicPromoteWidth = MaxAtomicInlineWidth = 64;
  }
  BuiltinVaListKind getBuiltinVaListKind() const override {
    return TargetInfo::CharPtrBuiltinVaList;
  }
  // PPC64 Linux-specifc ABI options.
  bool setABI(const std::string &Name) override {
    if (Name == "elfv1" || Name == "elfv2") {
      ABI = Name;
      return true;
    }
    return false;
  }
};
} // end anonymous namespace.


namespace {
class DarwinPPC32TargetInfo :
  public DarwinTargetInfo<PPC32TargetInfo> {
public:
  DarwinPPC32TargetInfo(const llvm::Triple &Triple)
      : DarwinTargetInfo<PPC32TargetInfo>(Triple) {
    HasAlignMac68kSupport = true;
    BoolWidth = BoolAlign = 32; //XXX support -mone-byte-bool?
    PtrDiffType = SignedInt; // for http://llvm.org/bugs/show_bug.cgi?id=15726
    LongLongAlign = 32;
    SuitableAlign = 128;
    DescriptionString = "E-m:o-p:32:32-f64:32:64-n32";
  }
  BuiltinVaListKind getBuiltinVaListKind() const override {
    return TargetInfo::CharPtrBuiltinVaList;
  }
};

class DarwinPPC64TargetInfo :
  public DarwinTargetInfo<PPC64TargetInfo> {
public:
  DarwinPPC64TargetInfo(const llvm::Triple &Triple)
      : DarwinTargetInfo<PPC64TargetInfo>(Triple) {
    HasAlignMac68kSupport = true;
    SuitableAlign = 128;
    DescriptionString = "E-m:o-i64:64-n32:64";
  }
};
} // end anonymous namespace.

namespace {
  static const unsigned NVPTXAddrSpaceMap[] = {
    1,    // opencl_global
    3,    // opencl_local
    4,    // opencl_constant
    1,    // cuda_device
    4,    // cuda_constant
    3,    // cuda_shared
  };
  class NVPTXTargetInfo : public TargetInfo {
    static const char * const GCCRegNames[];
    static const Builtin::Info BuiltinInfo[];
  public:
    NVPTXTargetInfo(const llvm::Triple &Triple) : TargetInfo(Triple) {
      BigEndian = false;
      TLSSupported = false;
      LongWidth = LongAlign = 64;
      AddrSpaceMap = &NVPTXAddrSpaceMap;
      UseAddrSpaceMapMangling = true;
      // Define available target features
      // These must be defined in sorted order!
      NoAsmVariants = true;
    }
    void getTargetDefines(const LangOptions &Opts,
                          MacroBuilder &Builder) const override {
      Builder.defineMacro("__PTX__");
      Builder.defineMacro("__NVPTX__");
    }
    void getTargetBuiltins(const Builtin::Info *&Records,
                           unsigned &NumRecords) const override {
      Records = BuiltinInfo;
      NumRecords = clang::NVPTX::LastTSBuiltin-Builtin::FirstTSBuiltin;
    }
    bool hasFeature(StringRef Feature) const override {
      return Feature == "ptx" || Feature == "nvptx";
    }

    void getGCCRegNames(const char * const *&Names,
                        unsigned &NumNames) const override;
    void getGCCRegAliases(const GCCRegAlias *&Aliases,
                                  unsigned &NumAliases) const override {
      // No aliases.
      Aliases = nullptr;
      NumAliases = 0;
    }
    bool
    validateAsmConstraint(const char *&Name,
                          TargetInfo::ConstraintInfo &Info) const override {
      switch (*Name) {
      default: return false;
      case 'c':
      case 'h':
      case 'r':
      case 'l':
      case 'f':
      case 'd':
        Info.setAllowsRegister();
        return true;
      }
    }
    const char *getClobbers() const override {
      // FIXME: Is this really right?
      return "";
    }
    BuiltinVaListKind getBuiltinVaListKind() const override {
      // FIXME: implement
      return TargetInfo::CharPtrBuiltinVaList;
    }
    bool setCPU(const std::string &Name) override {
      bool Valid = llvm::StringSwitch<bool>(Name)
        .Case("sm_20", true)
        .Case("sm_21", true)
        .Case("sm_30", true)
        .Case("sm_35", true)
        .Default(false);

      return Valid;
    }
  };

  const Builtin::Info NVPTXTargetInfo::BuiltinInfo[] = {
#define BUILTIN(ID, TYPE, ATTRS) { #ID, TYPE, ATTRS, 0, ALL_LANGUAGES },
#define LIBBUILTIN(ID, TYPE, ATTRS, HEADER) { #ID, TYPE, ATTRS, HEADER,\
                                              ALL_LANGUAGES },
#include "clang/Basic/BuiltinsNVPTX.def"
  };

  const char * const NVPTXTargetInfo::GCCRegNames[] = {
    "r0"
  };

  void NVPTXTargetInfo::getGCCRegNames(const char * const *&Names,
                                     unsigned &NumNames) const {
    Names = GCCRegNames;
    NumNames = llvm::array_lengthof(GCCRegNames);
  }

  class NVPTX32TargetInfo : public NVPTXTargetInfo {
  public:
    NVPTX32TargetInfo(const llvm::Triple &Triple) : NVPTXTargetInfo(Triple) {
      PointerWidth = PointerAlign = 32;
      SizeType     = PtrDiffType = TargetInfo::UnsignedInt;
      IntPtrType = TargetInfo::SignedInt;
      DescriptionString = "e-p:32:32-i64:64-v16:16-v32:32-n16:32:64";
  }
  };

  class NVPTX64TargetInfo : public NVPTXTargetInfo {
  public:
    NVPTX64TargetInfo(const llvm::Triple &Triple) : NVPTXTargetInfo(Triple) {
      PointerWidth = PointerAlign = 64;
      SizeType     = PtrDiffType = TargetInfo::UnsignedLongLong;
      IntPtrType = TargetInfo::SignedLongLong;
      DescriptionString = "e-i64:64-v16:16-v32:32-n16:32:64";
  }
  };
}

namespace {

static const unsigned R600AddrSpaceMap[] = {
  1,    // opencl_global
  3,    // opencl_local
  2,    // opencl_constant
  1,    // cuda_device
  2,    // cuda_constant
  3     // cuda_shared
};

// If you edit the description strings, make sure you update
// getPointerWidthV().

static const char *DescriptionStringR600 =
  "e-p:32:32-i64:64-v16:16-v24:32-v32:32-v48:64-v96:128"
  "-v192:256-v256:256-v512:512-v1024:1024-v2048:2048-n32:64";

static const char *DescriptionStringR600DoubleOps =
  "e-p:32:32-i64:64-v16:16-v24:32-v32:32-v48:64-v96:128"
  "-v192:256-v256:256-v512:512-v1024:1024-v2048:2048-n32:64";

static const char *DescriptionStringSI =
  "e-p:32:32-p1:64:64-p2:64:64-p3:32:32-p4:64:64-p5:32:32-p24:64:64"
  "-i64:64-v16:16-v24:32-v32:32-v48:64-v96:128"
  "-v192:256-v256:256-v512:512-v1024:1024-v2048:2048-n32:64";

class R600TargetInfo : public TargetInfo {
  static const Builtin::Info BuiltinInfo[];

  /// \brief The GPU profiles supported by the R600 target.
  enum GPUKind {
    GK_NONE,
    GK_R600,
    GK_R600_DOUBLE_OPS,
    GK_R700,
    GK_R700_DOUBLE_OPS,
    GK_EVERGREEN,
    GK_EVERGREEN_DOUBLE_OPS,
    GK_NORTHERN_ISLANDS,
    GK_CAYMAN,
    GK_SOUTHERN_ISLANDS,
    GK_SEA_ISLANDS
  } GPU;

public:
  R600TargetInfo(const llvm::Triple &Triple)
      : TargetInfo(Triple), GPU(GK_R600) {
    DescriptionString = DescriptionStringR600;
    AddrSpaceMap = &R600AddrSpaceMap;
    UseAddrSpaceMapMangling = true;
  }

  uint64_t getPointerWidthV(unsigned AddrSpace) const override {
    if (GPU <= GK_CAYMAN)
      return 32;

    switch(AddrSpace) {
      default:
        return 64;
      case 0:
      case 3:
      case 5:
        return 32;
    }
  }

  const char * getClobbers() const override {
    return "";
  }

  void getGCCRegNames(const char * const *&Names,
                      unsigned &numNames) const override {
    Names = nullptr;
    numNames = 0;
  }

  void getGCCRegAliases(const GCCRegAlias *&Aliases,
                        unsigned &NumAliases) const override {
    Aliases = nullptr;
    NumAliases = 0;
  }

  bool validateAsmConstraint(const char *&Name,
                             TargetInfo::ConstraintInfo &info) const override {
    return true;
  }

  void getTargetBuiltins(const Builtin::Info *&Records,
                         unsigned &NumRecords) const override {
    Records = BuiltinInfo;
    NumRecords = clang::R600::LastTSBuiltin - Builtin::FirstTSBuiltin;
  }

  void getTargetDefines(const LangOptions &Opts,
                        MacroBuilder &Builder) const override {
    Builder.defineMacro("__R600__");
  }

  BuiltinVaListKind getBuiltinVaListKind() const override {
    return TargetInfo::CharPtrBuiltinVaList;
  }

  bool setCPU(const std::string &Name) override {
    GPU = llvm::StringSwitch<GPUKind>(Name)
      .Case("r600" ,    GK_R600)
      .Case("rv610",    GK_R600)
      .Case("rv620",    GK_R600)
      .Case("rv630",    GK_R600)
      .Case("rv635",    GK_R600)
      .Case("rs780",    GK_R600)
      .Case("rs880",    GK_R600)
      .Case("rv670",    GK_R600_DOUBLE_OPS)
      .Case("rv710",    GK_R700)
      .Case("rv730",    GK_R700)
      .Case("rv740",    GK_R700_DOUBLE_OPS)
      .Case("rv770",    GK_R700_DOUBLE_OPS)
      .Case("palm",     GK_EVERGREEN)
      .Case("cedar",    GK_EVERGREEN)
      .Case("sumo",     GK_EVERGREEN)
      .Case("sumo2",    GK_EVERGREEN)
      .Case("redwood",  GK_EVERGREEN)
      .Case("juniper",  GK_EVERGREEN)
      .Case("hemlock",  GK_EVERGREEN_DOUBLE_OPS)
      .Case("cypress",  GK_EVERGREEN_DOUBLE_OPS)
      .Case("barts",    GK_NORTHERN_ISLANDS)
      .Case("turks",    GK_NORTHERN_ISLANDS)
      .Case("caicos",   GK_NORTHERN_ISLANDS)
      .Case("cayman",   GK_CAYMAN)
      .Case("aruba",    GK_CAYMAN)
      .Case("tahiti",   GK_SOUTHERN_ISLANDS)
      .Case("pitcairn", GK_SOUTHERN_ISLANDS)
      .Case("verde",    GK_SOUTHERN_ISLANDS)
      .Case("oland",    GK_SOUTHERN_ISLANDS)
      .Case("hainan",   GK_SOUTHERN_ISLANDS)
      .Case("bonaire",  GK_SEA_ISLANDS)
      .Case("kabini",   GK_SEA_ISLANDS)
      .Case("kaveri",   GK_SEA_ISLANDS)
      .Case("hawaii",   GK_SEA_ISLANDS)
      .Case("mullins",  GK_SEA_ISLANDS)
      .Default(GK_NONE);

    if (GPU == GK_NONE) {
      return false;
    }

    // Set the correct data layout
    switch (GPU) {
    case GK_NONE:
    case GK_R600:
    case GK_R700:
    case GK_EVERGREEN:
    case GK_NORTHERN_ISLANDS:
      DescriptionString = DescriptionStringR600;
      break;
    case GK_R600_DOUBLE_OPS:
    case GK_R700_DOUBLE_OPS:
    case GK_EVERGREEN_DOUBLE_OPS:
    case GK_CAYMAN:
      DescriptionString = DescriptionStringR600DoubleOps;
      break;
    case GK_SOUTHERN_ISLANDS:
    case GK_SEA_ISLANDS:
      DescriptionString = DescriptionStringSI;
      break;
    }

    return true;
  }
};

const Builtin::Info R600TargetInfo::BuiltinInfo[] = {
#define BUILTIN(ID, TYPE, ATTRS)                \
  { #ID, TYPE, ATTRS, 0, ALL_LANGUAGES },
#include "clang/Basic/BuiltinsR600.def"
};

} // end anonymous namespace

namespace {
// Namespace for x86 abstract base class
const Builtin::Info BuiltinInfo[] = {
#define BUILTIN(ID, TYPE, ATTRS) { #ID, TYPE, ATTRS, 0, ALL_LANGUAGES },
#define LIBBUILTIN(ID, TYPE, ATTRS, HEADER) { #ID, TYPE, ATTRS, HEADER,\
                                              ALL_LANGUAGES },
#include "clang/Basic/BuiltinsX86.def"
};

static const char* const GCCRegNames[] = {
  "ax", "dx", "cx", "bx", "si", "di", "bp", "sp",
  "st", "st(1)", "st(2)", "st(3)", "st(4)", "st(5)", "st(6)", "st(7)",
  "argp", "flags", "fpcr", "fpsr", "dirflag", "frame",
  "xmm0", "xmm1", "xmm2", "xmm3", "xmm4", "xmm5", "xmm6", "xmm7",
  "mm0", "mm1", "mm2", "mm3", "mm4", "mm5", "mm6", "mm7",
  "r8", "r9", "r10", "r11", "r12", "r13", "r14", "r15",
  "xmm8", "xmm9", "xmm10", "xmm11", "xmm12", "xmm13", "xmm14", "xmm15",
  "ymm0", "ymm1", "ymm2", "ymm3", "ymm4", "ymm5", "ymm6", "ymm7",
  "ymm8", "ymm9", "ymm10", "ymm11", "ymm12", "ymm13", "ymm14", "ymm15",
};

const TargetInfo::AddlRegName AddlRegNames[] = {
  { { "al", "ah", "eax", "rax" }, 0 },
  { { "bl", "bh", "ebx", "rbx" }, 3 },
  { { "cl", "ch", "ecx", "rcx" }, 2 },
  { { "dl", "dh", "edx", "rdx" }, 1 },
  { { "esi", "rsi" }, 4 },
  { { "edi", "rdi" }, 5 },
  { { "esp", "rsp" }, 7 },
  { { "ebp", "rbp" }, 6 },
};

// X86 target abstract base class; x86-32 and x86-64 are very close, so
// most of the implementation can be shared.
class X86TargetInfo : public TargetInfo {
  enum X86SSEEnum {
    NoSSE, SSE1, SSE2, SSE3, SSSE3, SSE41, SSE42, AVX, AVX2, AVX512F
  } SSELevel;
  enum MMX3DNowEnum {
    NoMMX3DNow, MMX, AMD3DNow, AMD3DNowAthlon
  } MMX3DNowLevel;
  enum XOPEnum {
    NoXOP,
    SSE4A,
    FMA4,
    XOP
  } XOPLevel;

  bool HasAES;
  bool HasPCLMUL;
  bool HasLZCNT;
  bool HasRDRND;
  bool HasFSGSBASE;
  bool HasBMI;
  bool HasBMI2;
  bool HasPOPCNT;
  bool HasRTM;
  bool HasPRFCHW;
  bool HasRDSEED;
  bool HasADX;
  bool HasTBM;
  bool HasFMA;
  bool HasF16C;
  bool HasAVX512CD, HasAVX512ER, HasAVX512PF, HasAVX512DQ, HasAVX512BW,
      HasAVX512VL;
  bool HasSHA;
  bool HasCX16;

  /// \brief Enumeration of all of the X86 CPUs supported by Clang.
  ///
  /// Each enumeration represents a particular CPU supported by Clang. These
  /// loosely correspond to the options passed to '-march' or '-mtune' flags.
  enum CPUKind {
    CK_Generic,

    /// \name i386
    /// i386-generation processors.
    //@{
    CK_i386,
    //@}

    /// \name i486
    /// i486-generation processors.
    //@{
    CK_i486,
    CK_WinChipC6,
    CK_WinChip2,
    CK_C3,
    //@}

    /// \name i586
    /// i586-generation processors, P5 microarchitecture based.
    //@{
    CK_i586,
    CK_Pentium,
    CK_PentiumMMX,
    //@}

    /// \name i686
    /// i686-generation processors, P6 / Pentium M microarchitecture based.
    //@{
    CK_i686,
    CK_PentiumPro,
    CK_Pentium2,
    CK_Pentium3,
    CK_Pentium3M,
    CK_PentiumM,
    CK_C3_2,

    /// This enumerator is a bit odd, as GCC no longer accepts -march=yonah.
    /// Clang however has some logic to suport this.
    // FIXME: Warn, deprecate, and potentially remove this.
    CK_Yonah,
    //@}

    /// \name Netburst
    /// Netburst microarchitecture based processors.
    //@{
    CK_Pentium4,
    CK_Pentium4M,
    CK_Prescott,
    CK_Nocona,
    //@}

    /// \name Core
    /// Core microarchitecture based processors.
    //@{
    CK_Core2,

    /// This enumerator, like \see CK_Yonah, is a bit odd. It is another
    /// codename which GCC no longer accepts as an option to -march, but Clang
    /// has some logic for recognizing it.
    // FIXME: Warn, deprecate, and potentially remove this.
    CK_Penryn,
    //@}

    /// \name Atom
    /// Atom processors
    //@{
    CK_Atom,
    CK_Silvermont,
    //@}

    /// \name Nehalem
    /// Nehalem microarchitecture based processors.
    //@{
    CK_Corei7,
    CK_Corei7AVX,
    CK_CoreAVXi,
    CK_CoreAVX2,
    CK_Broadwell,
    //@}

    /// \name Knights Landing
    /// Knights Landing processor.
    CK_KNL,

    /// \name Skylake Server
    /// Skylake server processor.
    CK_SKX,

    /// \name K6
    /// K6 architecture processors.
    //@{
    CK_K6,
    CK_K6_2,
    CK_K6_3,
    //@}

    /// \name K7
    /// K7 architecture processors.
    //@{
    CK_Athlon,
    CK_AthlonThunderbird,
    CK_Athlon4,
    CK_AthlonXP,
    CK_AthlonMP,
    //@}

    /// \name K8
    /// K8 architecture processors.
    //@{
    CK_Athlon64,
    CK_Athlon64SSE3,
    CK_AthlonFX,
    CK_K8,
    CK_K8SSE3,
    CK_Opteron,
    CK_OpteronSSE3,
    CK_AMDFAM10,
    //@}

    /// \name Bobcat
    /// Bobcat architecture processors.
    //@{
    CK_BTVER1,
    CK_BTVER2,
    //@}

    /// \name Bulldozer
    /// Bulldozer architecture processors.
    //@{
    CK_BDVER1,
    CK_BDVER2,
    CK_BDVER3,
    CK_BDVER4,
    //@}

    /// This specification is deprecated and will be removed in the future.
    /// Users should prefer \see CK_K8.
    // FIXME: Warn on this when the CPU is set to it.
    //@{
    CK_x86_64,
    //@}

    /// \name Geode
    /// Geode processors.
    //@{
    CK_Geode
    //@}
  } CPU;

  enum FPMathKind {
    FP_Default,
    FP_SSE,
    FP_387
  } FPMath;

public:
  X86TargetInfo(const llvm::Triple &Triple)
      : TargetInfo(Triple), SSELevel(NoSSE), MMX3DNowLevel(NoMMX3DNow),
        XOPLevel(NoXOP), HasAES(false), HasPCLMUL(false), HasLZCNT(false),
        HasRDRND(false), HasFSGSBASE(false), HasBMI(false), HasBMI2(false),
        HasPOPCNT(false), HasRTM(false), HasPRFCHW(false), HasRDSEED(false),
        HasADX(false), HasTBM(false), HasFMA(false), HasF16C(false),
        HasAVX512CD(false), HasAVX512ER(false), HasAVX512PF(false),
        HasAVX512DQ(false), HasAVX512BW(false), HasAVX512VL(false),
        HasSHA(false), HasCX16(false), CPU(CK_Generic), FPMath(FP_Default) {
    BigEndian = false;
    LongDoubleFormat = &llvm::APFloat::x87DoubleExtended;
  }
  unsigned getFloatEvalMethod() const override {
    // X87 evaluates with 80 bits "long double" precision.
    return SSELevel == NoSSE ? 2 : 0;
  }
  void getTargetBuiltins(const Builtin::Info *&Records,
                                 unsigned &NumRecords) const override {
    Records = BuiltinInfo;
    NumRecords = clang::X86::LastTSBuiltin-Builtin::FirstTSBuiltin;
  }
  void getGCCRegNames(const char * const *&Names,
                      unsigned &NumNames) const override {
    Names = GCCRegNames;
    NumNames = llvm::array_lengthof(GCCRegNames);
  }
  void getGCCRegAliases(const GCCRegAlias *&Aliases,
                        unsigned &NumAliases) const override {
    Aliases = nullptr;
    NumAliases = 0;
  }
  void getGCCAddlRegNames(const AddlRegName *&Names,
                          unsigned &NumNames) const override {
    Names = AddlRegNames;
    NumNames = llvm::array_lengthof(AddlRegNames);
  }
  bool validateAsmConstraint(const char *&Name,
                             TargetInfo::ConstraintInfo &info) const override;

  bool validateOutputSize(StringRef Constraint, unsigned Size) const override;

  bool validateInputSize(StringRef Constraint, unsigned Size) const override;

  virtual bool validateOperandSize(StringRef Constraint, unsigned Size) const;

  std::string convertConstraint(const char *&Constraint) const override;
  const char *getClobbers() const override {
    return "~{dirflag},~{fpsr},~{flags}";
  }
  void getTargetDefines(const LangOptions &Opts,
                        MacroBuilder &Builder) const override;
  static void setSSELevel(llvm::StringMap<bool> &Features, X86SSEEnum Level,
                          bool Enabled);
  static void setMMXLevel(llvm::StringMap<bool> &Features, MMX3DNowEnum Level,
                          bool Enabled);
  static void setXOPLevel(llvm::StringMap<bool> &Features, XOPEnum Level,
                          bool Enabled);
  void setFeatureEnabled(llvm::StringMap<bool> &Features,
                         StringRef Name, bool Enabled) const override {
    setFeatureEnabledImpl(Features, Name, Enabled);
  }
  // This exists purely to cut down on the number of virtual calls in
  // getDefaultFeatures which calls this repeatedly.
  static void setFeatureEnabledImpl(llvm::StringMap<bool> &Features,
                                    StringRef Name, bool Enabled);
  void getDefaultFeatures(llvm::StringMap<bool> &Features) const override;
  bool hasFeature(StringRef Feature) const override;
  bool handleTargetFeatures(std::vector<std::string> &Features,
                            DiagnosticsEngine &Diags) override;
  StringRef getABI() const override {
    if (getTriple().getArch() == llvm::Triple::x86_64 && SSELevel >= AVX)
      return "avx";
    else if (getTriple().getArch() == llvm::Triple::x86 &&
             MMX3DNowLevel == NoMMX3DNow)
      return "no-mmx";
    return "";
  }
  bool setCPU(const std::string &Name) override {
    CPU = llvm::StringSwitch<CPUKind>(Name)
      .Case("i386", CK_i386)
      .Case("i486", CK_i486)
      .Case("winchip-c6", CK_WinChipC6)
      .Case("winchip2", CK_WinChip2)
      .Case("c3", CK_C3)
      .Case("i586", CK_i586)
      .Case("pentium", CK_Pentium)
      .Case("pentium-mmx", CK_PentiumMMX)
      .Case("i686", CK_i686)
      .Case("pentiumpro", CK_PentiumPro)
      .Case("pentium2", CK_Pentium2)
      .Case("pentium3", CK_Pentium3)
      .Case("pentium3m", CK_Pentium3M)
      .Case("pentium-m", CK_PentiumM)
      .Case("c3-2", CK_C3_2)
      .Case("yonah", CK_Yonah)
      .Case("pentium4", CK_Pentium4)
      .Case("pentium4m", CK_Pentium4M)
      .Case("prescott", CK_Prescott)
      .Case("nocona", CK_Nocona)
      .Case("core2", CK_Core2)
      .Case("penryn", CK_Penryn)
      .Case("atom", CK_Atom)
      .Case("slm", CK_Silvermont)
      .Case("corei7", CK_Corei7)
      .Case("corei7-avx", CK_Corei7AVX)
      .Case("core-avx-i", CK_CoreAVXi)
      .Case("core-avx2", CK_CoreAVX2)
      .Case("broadwell", CK_Broadwell)
      .Case("knl", CK_KNL)
      .Case("skx", CK_SKX)
      .Case("k6", CK_K6)
      .Case("k6-2", CK_K6_2)
      .Case("k6-3", CK_K6_3)
      .Case("athlon", CK_Athlon)
      .Case("athlon-tbird", CK_AthlonThunderbird)
      .Case("athlon-4", CK_Athlon4)
      .Case("athlon-xp", CK_AthlonXP)
      .Case("athlon-mp", CK_AthlonMP)
      .Case("athlon64", CK_Athlon64)
      .Case("athlon64-sse3", CK_Athlon64SSE3)
      .Case("athlon-fx", CK_AthlonFX)
      .Case("k8", CK_K8)
      .Case("k8-sse3", CK_K8SSE3)
      .Case("opteron", CK_Opteron)
      .Case("opteron-sse3", CK_OpteronSSE3)
      .Case("amdfam10", CK_AMDFAM10)
      .Case("btver1", CK_BTVER1)
      .Case("btver2", CK_BTVER2)
      .Case("bdver1", CK_BDVER1)
      .Case("bdver2", CK_BDVER2)
      .Case("bdver3", CK_BDVER3)
      .Case("bdver4", CK_BDVER4)
      .Case("x86-64", CK_x86_64)
      .Case("geode", CK_Geode)
      .Default(CK_Generic);

    // Perform any per-CPU checks necessary to determine if this CPU is
    // acceptable.
    // FIXME: This results in terrible diagnostics. Clang just says the CPU is
    // invalid without explaining *why*.
    switch (CPU) {
    case CK_Generic:
      // No processor selected!
      return false;

    case CK_i386:
    case CK_i486:
    case CK_WinChipC6:
    case CK_WinChip2:
    case CK_C3:
    case CK_i586:
    case CK_Pentium:
    case CK_PentiumMMX:
    case CK_i686:
    case CK_PentiumPro:
    case CK_Pentium2:
    case CK_Pentium3:
    case CK_Pentium3M:
    case CK_PentiumM:
    case CK_Yonah:
    case CK_C3_2:
    case CK_Pentium4:
    case CK_Pentium4M:
    case CK_Prescott:
    case CK_K6:
    case CK_K6_2:
    case CK_K6_3:
    case CK_Athlon:
    case CK_AthlonThunderbird:
    case CK_Athlon4:
    case CK_AthlonXP:
    case CK_AthlonMP:
    case CK_Geode:
      // Only accept certain architectures when compiling in 32-bit mode.
      if (getTriple().getArch() != llvm::Triple::x86)
        return false;

      // Fallthrough
    case CK_Nocona:
    case CK_Core2:
    case CK_Penryn:
    case CK_Atom:
    case CK_Silvermont:
    case CK_Corei7:
    case CK_Corei7AVX:
    case CK_CoreAVXi:
    case CK_CoreAVX2:
    case CK_Broadwell:
    case CK_KNL:
    case CK_SKX:
    case CK_Athlon64:
    case CK_Athlon64SSE3:
    case CK_AthlonFX:
    case CK_K8:
    case CK_K8SSE3:
    case CK_Opteron:
    case CK_OpteronSSE3:
    case CK_AMDFAM10:
    case CK_BTVER1:
    case CK_BTVER2:
    case CK_BDVER1:
    case CK_BDVER2:
    case CK_BDVER3:
    case CK_BDVER4:
    case CK_x86_64:
      return true;
    }
    llvm_unreachable("Unhandled CPU kind");
  }

  bool setFPMath(StringRef Name) override;

  CallingConvCheckResult checkCallingConvention(CallingConv CC) const override {
    // We accept all non-ARM calling conventions
    return (CC == CC_X86ThisCall ||
            CC == CC_X86FastCall ||
            CC == CC_X86StdCall ||
            CC == CC_X86VectorCall ||
            CC == CC_C ||
            CC == CC_X86Pascal ||
            CC == CC_IntelOclBicc) ? CCCR_OK : CCCR_Warning;
  }

  CallingConv getDefaultCallingConv(CallingConvMethodType MT) const override {
    return MT == CCMT_Member ? CC_X86ThisCall : CC_C;
  }
};

bool X86TargetInfo::setFPMath(StringRef Name) {
  if (Name == "387") {
    FPMath = FP_387;
    return true;
  }
  if (Name == "sse") {
    FPMath = FP_SSE;
    return true;
  }
  return false;
}

void X86TargetInfo::getDefaultFeatures(llvm::StringMap<bool> &Features) const {
  // FIXME: This *really* should not be here.

  // X86_64 always has SSE2.
  if (getTriple().getArch() == llvm::Triple::x86_64)
    setFeatureEnabledImpl(Features, "sse2", true);

  switch (CPU) {
  case CK_Generic:
  case CK_i386:
  case CK_i486:
  case CK_i586:
  case CK_Pentium:
  case CK_i686:
  case CK_PentiumPro:
    break;
  case CK_PentiumMMX:
  case CK_Pentium2:
  case CK_K6:
  case CK_WinChipC6:
    setFeatureEnabledImpl(Features, "mmx", true);
    break;
  case CK_Pentium3:
  case CK_Pentium3M:
  case CK_C3_2:
    setFeatureEnabledImpl(Features, "sse", true);
    break;
  case CK_PentiumM:
  case CK_Pentium4:
  case CK_Pentium4M:
  case CK_x86_64:
    setFeatureEnabledImpl(Features, "sse2", true);
    break;
  case CK_Yonah:
  case CK_Prescott:
  case CK_Nocona:
    setFeatureEnabledImpl(Features, "sse3", true);
    setFeatureEnabledImpl(Features, "cx16", true);
    break;
  case CK_Core2:
  case CK_Atom:
    setFeatureEnabledImpl(Features, "ssse3", true);
    setFeatureEnabledImpl(Features, "cx16", true);
    break;
  case CK_Penryn:
    setFeatureEnabledImpl(Features, "sse4.1", true);
    setFeatureEnabledImpl(Features, "cx16", true);
    break;
  case CK_SKX:
    setFeatureEnabledImpl(Features, "avx512f", true);
    setFeatureEnabledImpl(Features, "avx512cd", true);
    setFeatureEnabledImpl(Features, "avx512dq", true);
    setFeatureEnabledImpl(Features, "avx512bw", true);
    setFeatureEnabledImpl(Features, "avx512vl", true);
    // FALLTHROUGH
  case CK_Broadwell:
    setFeatureEnabledImpl(Features, "rdseed", true);
    setFeatureEnabledImpl(Features, "adx", true);
    // FALLTHROUGH
  case CK_CoreAVX2:
    setFeatureEnabledImpl(Features, "avx2", true);
    setFeatureEnabledImpl(Features, "lzcnt", true);
    setFeatureEnabledImpl(Features, "bmi", true);
    setFeatureEnabledImpl(Features, "bmi2", true);
    setFeatureEnabledImpl(Features, "rtm", true);
    setFeatureEnabledImpl(Features, "fma", true);
    // FALLTHROUGH
  case CK_CoreAVXi:
    setFeatureEnabledImpl(Features, "rdrnd", true);
    setFeatureEnabledImpl(Features, "f16c", true);
    setFeatureEnabledImpl(Features, "fsgsbase", true);
    // FALLTHROUGH
  case CK_Corei7AVX:
    setFeatureEnabledImpl(Features, "avx", true);
    // FALLTHROUGH
  case CK_Silvermont:
    setFeatureEnabledImpl(Features, "aes", true);
    setFeatureEnabledImpl(Features, "pclmul", true);
    // FALLTHROUGH
  case CK_Corei7:
    setFeatureEnabledImpl(Features, "sse4.2", true);
    setFeatureEnabledImpl(Features, "cx16", true);
    break;
  case CK_KNL:
    setFeatureEnabledImpl(Features, "avx512f", true);
    setFeatureEnabledImpl(Features, "avx512cd", true);
    setFeatureEnabledImpl(Features, "avx512er", true);
    setFeatureEnabledImpl(Features, "avx512pf", true);
    setFeatureEnabledImpl(Features, "rdseed", true);
    setFeatureEnabledImpl(Features, "adx", true);
    setFeatureEnabledImpl(Features, "lzcnt", true);
    setFeatureEnabledImpl(Features, "bmi", true);
    setFeatureEnabledImpl(Features, "bmi2", true);
    setFeatureEnabledImpl(Features, "rtm", true);
    setFeatureEnabledImpl(Features, "fma", true);
    setFeatureEnabledImpl(Features, "rdrnd", true);
    setFeatureEnabledImpl(Features, "f16c", true);
    setFeatureEnabledImpl(Features, "fsgsbase", true);
    setFeatureEnabledImpl(Features, "aes", true);
    setFeatureEnabledImpl(Features, "pclmul", true);
    setFeatureEnabledImpl(Features, "cx16", true);
    break;
  case CK_K6_2:
  case CK_K6_3:
  case CK_WinChip2:
  case CK_C3:
    setFeatureEnabledImpl(Features, "3dnow", true);
    break;
  case CK_Athlon:
  case CK_AthlonThunderbird:
  case CK_Geode:
    setFeatureEnabledImpl(Features, "3dnowa", true);
    break;
  case CK_Athlon4:
  case CK_AthlonXP:
  case CK_AthlonMP:
    setFeatureEnabledImpl(Features, "sse", true);
    setFeatureEnabledImpl(Features, "3dnowa", true);
    break;
  case CK_K8:
  case CK_Opteron:
  case CK_Athlon64:
  case CK_AthlonFX:
    setFeatureEnabledImpl(Features, "sse2", true);
    setFeatureEnabledImpl(Features, "3dnowa", true);
    break;
  case CK_AMDFAM10:
    setFeatureEnabledImpl(Features, "sse4a", true);
    setFeatureEnabledImpl(Features, "lzcnt", true);
    setFeatureEnabledImpl(Features, "popcnt", true);
    // FALLTHROUGH
  case CK_K8SSE3:
  case CK_OpteronSSE3:
  case CK_Athlon64SSE3:
    setFeatureEnabledImpl(Features, "sse3", true);
    setFeatureEnabledImpl(Features, "3dnowa", true);
    break;
  case CK_BTVER2:
    setFeatureEnabledImpl(Features, "avx", true);
    setFeatureEnabledImpl(Features, "aes", true);
    setFeatureEnabledImpl(Features, "pclmul", true);
    setFeatureEnabledImpl(Features, "bmi", true);
    setFeatureEnabledImpl(Features, "f16c", true);
    // FALLTHROUGH
  case CK_BTVER1:
    setFeatureEnabledImpl(Features, "ssse3", true);
    setFeatureEnabledImpl(Features, "sse4a", true);
    setFeatureEnabledImpl(Features, "lzcnt", true);
    setFeatureEnabledImpl(Features, "popcnt", true);
    setFeatureEnabledImpl(Features, "prfchw", true);
    setFeatureEnabledImpl(Features, "cx16", true);
    break;
  case CK_BDVER4:
    setFeatureEnabledImpl(Features, "avx2", true);
    setFeatureEnabledImpl(Features, "bmi2", true);
    // FALLTHROUGH
  case CK_BDVER3:
    setFeatureEnabledImpl(Features, "fsgsbase", true);
    // FALLTHROUGH
  case CK_BDVER2:
    setFeatureEnabledImpl(Features, "bmi", true);
    setFeatureEnabledImpl(Features, "fma", true);
    setFeatureEnabledImpl(Features, "f16c", true);
    setFeatureEnabledImpl(Features, "tbm", true);
    // FALLTHROUGH
  case CK_BDVER1:
    // xop implies avx, sse4a and fma4.
    setFeatureEnabledImpl(Features, "xop", true);
    setFeatureEnabledImpl(Features, "lzcnt", true);
    setFeatureEnabledImpl(Features, "aes", true);
    setFeatureEnabledImpl(Features, "pclmul", true);
    setFeatureEnabledImpl(Features, "prfchw", true);
    setFeatureEnabledImpl(Features, "cx16", true);
    break;
  }
}

void X86TargetInfo::setSSELevel(llvm::StringMap<bool> &Features,
                                X86SSEEnum Level, bool Enabled) {
  if (Enabled) {
    switch (Level) {
    case AVX512F:
      Features["avx512f"] = true;
    case AVX2:
      Features["avx2"] = true;
    case AVX:
      Features["avx"] = true;
    case SSE42:
      Features["sse4.2"] = true;
    case SSE41:
      Features["sse4.1"] = true;
    case SSSE3:
      Features["ssse3"] = true;
    case SSE3:
      Features["sse3"] = true;
    case SSE2:
      Features["sse2"] = true;
    case SSE1:
      Features["sse"] = true;
    case NoSSE:
      break;
    }
    return;
  }

  switch (Level) {
  case NoSSE:
  case SSE1:
    Features["sse"] = false;
  case SSE2:
    Features["sse2"] = Features["pclmul"] = Features["aes"] =
      Features["sha"] = false;
  case SSE3:
    Features["sse3"] = false;
    setXOPLevel(Features, NoXOP, false);
  case SSSE3:
    Features["ssse3"] = false;
  case SSE41:
    Features["sse4.1"] = false;
  case SSE42:
    Features["sse4.2"] = false;
  case AVX:
    Features["fma"] = Features["avx"] = Features["f16c"] = false;
    setXOPLevel(Features, FMA4, false);
  case AVX2:
    Features["avx2"] = false;
  case AVX512F:
    Features["avx512f"] = Features["avx512cd"] = Features["avx512er"] =
        Features["avx512pf"] = Features["avx512dq"] = Features["avx512bw"] =
            Features["avx512vl"] = false;
  }
}

void X86TargetInfo::setMMXLevel(llvm::StringMap<bool> &Features,
                                MMX3DNowEnum Level, bool Enabled) {
  if (Enabled) {
    switch (Level) {
    case AMD3DNowAthlon:
      Features["3dnowa"] = true;
    case AMD3DNow:
      Features["3dnow"] = true;
    case MMX:
      Features["mmx"] = true;
    case NoMMX3DNow:
      break;
    }
    return;
  }

  switch (Level) {
  case NoMMX3DNow:
  case MMX:
    Features["mmx"] = false;
  case AMD3DNow:
    Features["3dnow"] = false;
  case AMD3DNowAthlon:
    Features["3dnowa"] = false;
  }
}

void X86TargetInfo::setXOPLevel(llvm::StringMap<bool> &Features, XOPEnum Level,
                                bool Enabled) {
  if (Enabled) {
    switch (Level) {
    case XOP:
      Features["xop"] = true;
    case FMA4:
      Features["fma4"] = true;
      setSSELevel(Features, AVX, true);
    case SSE4A:
      Features["sse4a"] = true;
      setSSELevel(Features, SSE3, true);
    case NoXOP:
      break;
    }
    return;
  }

  switch (Level) {
  case NoXOP:
  case SSE4A:
    Features["sse4a"] = false;
  case FMA4:
    Features["fma4"] = false;
  case XOP:
    Features["xop"] = false;
  }
}

void X86TargetInfo::setFeatureEnabledImpl(llvm::StringMap<bool> &Features,
                                          StringRef Name, bool Enabled) {
  // FIXME: This *really* should not be here.  We need some way of translating
  // options into llvm subtarget features.
  if (Name == "sse4")
    Name = "sse4.2";

  Features[Name] = Enabled;

  if (Name == "mmx") {
    setMMXLevel(Features, MMX, Enabled);
  } else if (Name == "sse") {
    setSSELevel(Features, SSE1, Enabled);
  } else if (Name == "sse2") {
    setSSELevel(Features, SSE2, Enabled);
  } else if (Name == "sse3") {
    setSSELevel(Features, SSE3, Enabled);
  } else if (Name == "ssse3") {
    setSSELevel(Features, SSSE3, Enabled);
  } else if (Name == "sse4.2") {
    setSSELevel(Features, SSE42, Enabled);
  } else if (Name == "sse4.1") {
    setSSELevel(Features, SSE41, Enabled);
  } else if (Name == "3dnow") {
    setMMXLevel(Features, AMD3DNow, Enabled);
  } else if (Name == "3dnowa") {
    setMMXLevel(Features, AMD3DNowAthlon, Enabled);
  } else if (Name == "aes") {
    if (Enabled)
      setSSELevel(Features, SSE2, Enabled);
  } else if (Name == "pclmul") {
    if (Enabled)
      setSSELevel(Features, SSE2, Enabled);
  } else if (Name == "avx") {
    setSSELevel(Features, AVX, Enabled);
  } else if (Name == "avx2") {
    setSSELevel(Features, AVX2, Enabled);
  } else if (Name == "avx512f") {
    setSSELevel(Features, AVX512F, Enabled);
  } else if (Name == "avx512cd" || Name == "avx512er" || Name == "avx512pf"
          || Name == "avx512dq" || Name == "avx512bw" || Name == "avx512vl") {
    if (Enabled)
      setSSELevel(Features, AVX512F, Enabled);
  } else if (Name == "fma") {
    if (Enabled)
      setSSELevel(Features, AVX, Enabled);
  } else if (Name == "fma4") {
    setXOPLevel(Features, FMA4, Enabled);
  } else if (Name == "xop") {
    setXOPLevel(Features, XOP, Enabled);
  } else if (Name == "sse4a") {
    setXOPLevel(Features, SSE4A, Enabled);
  } else if (Name == "f16c") {
    if (Enabled)
      setSSELevel(Features, AVX, Enabled);
  } else if (Name == "sha") {
    if (Enabled)
      setSSELevel(Features, SSE2, Enabled);
  }
}

/// handleTargetFeatures - Perform initialization based on the user
/// configured set of features.
bool X86TargetInfo::handleTargetFeatures(std::vector<std::string> &Features,
                                         DiagnosticsEngine &Diags) {
  // Remember the maximum enabled sselevel.
  for (unsigned i = 0, e = Features.size(); i !=e; ++i) {
    // Ignore disabled features.
    if (Features[i][0] == '-')
      continue;

    StringRef Feature = StringRef(Features[i]).substr(1);

    if (Feature == "aes") {
      HasAES = true;
      continue;
    }

    if (Feature == "pclmul") {
      HasPCLMUL = true;
      continue;
    }

    if (Feature == "lzcnt") {
      HasLZCNT = true;
      continue;
    }

    if (Feature == "rdrnd") {
      HasRDRND = true;
      continue;
    }

    if (Feature == "fsgsbase") {
      HasFSGSBASE = true;
      continue;
    }

    if (Feature == "bmi") {
      HasBMI = true;
      continue;
    }

    if (Feature == "bmi2") {
      HasBMI2 = true;
      continue;
    }

    if (Feature == "popcnt") {
      HasPOPCNT = true;
      continue;
    }

    if (Feature == "rtm") {
      HasRTM = true;
      continue;
    }

    if (Feature == "prfchw") {
      HasPRFCHW = true;
      continue;
    }

    if (Feature == "rdseed") {
      HasRDSEED = true;
      continue;
    }

    if (Feature == "adx") {
      HasADX = true;
      continue;
    }

    if (Feature == "tbm") {
      HasTBM = true;
      continue;
    }

    if (Feature == "fma") {
      HasFMA = true;
      continue;
    }

    if (Feature == "f16c") {
      HasF16C = true;
      continue;
    }

    if (Feature == "avx512cd") {
      HasAVX512CD = true;
      continue;
    }

    if (Feature == "avx512er") {
      HasAVX512ER = true;
      continue;
    }

    if (Feature == "avx512pf") {
      HasAVX512PF = true;
      continue;
    }

    if (Feature == "avx512dq") {
      HasAVX512DQ = true;
      continue;
    }

    if (Feature == "avx512bw") {
      HasAVX512BW = true;
      continue;
    }

    if (Feature == "avx512vl") {
      HasAVX512VL = true;
      continue;
    }

    if (Feature == "sha") {
      HasSHA = true;
      continue;
    }

    if (Feature == "cx16") {
      HasCX16 = true;
      continue;
    }

    assert(Features[i][0] == '+' && "Invalid target feature!");
    X86SSEEnum Level = llvm::StringSwitch<X86SSEEnum>(Feature)
      .Case("avx512f", AVX512F)
      .Case("avx2", AVX2)
      .Case("avx", AVX)
      .Case("sse4.2", SSE42)
      .Case("sse4.1", SSE41)
      .Case("ssse3", SSSE3)
      .Case("sse3", SSE3)
      .Case("sse2", SSE2)
      .Case("sse", SSE1)
      .Default(NoSSE);
    SSELevel = std::max(SSELevel, Level);

    MMX3DNowEnum ThreeDNowLevel =
      llvm::StringSwitch<MMX3DNowEnum>(Feature)
        .Case("3dnowa", AMD3DNowAthlon)
        .Case("3dnow", AMD3DNow)
        .Case("mmx", MMX)
        .Default(NoMMX3DNow);
    MMX3DNowLevel = std::max(MMX3DNowLevel, ThreeDNowLevel);

    XOPEnum XLevel = llvm::StringSwitch<XOPEnum>(Feature)
        .Case("xop", XOP)
        .Case("fma4", FMA4)
        .Case("sse4a", SSE4A)
        .Default(NoXOP);
    XOPLevel = std::max(XOPLevel, XLevel);
  }

  // Enable popcnt if sse4.2 is enabled and popcnt is not explicitly disabled.
  // Can't do this earlier because we need to be able to explicitly enable
  // popcnt and still disable sse4.2.
  if (!HasPOPCNT && SSELevel >= SSE42 &&
      std::find(Features.begin(), Features.end(), "-popcnt") == Features.end()){
    HasPOPCNT = true;
    Features.push_back("+popcnt");
  }

  // Enable prfchw if 3DNow! is enabled and prfchw is not explicitly disabled.
  if (!HasPRFCHW && MMX3DNowLevel >= AMD3DNow &&
      std::find(Features.begin(), Features.end(), "-prfchw") == Features.end()){
    HasPRFCHW = true;
    Features.push_back("+prfchw");
  }

  // LLVM doesn't have a separate switch for fpmath, so only accept it if it
  // matches the selected sse level.
  if (FPMath == FP_SSE && SSELevel < SSE1) {
    Diags.Report(diag::err_target_unsupported_fpmath) << "sse";
    return false;
  } else if (FPMath == FP_387 && SSELevel >= SSE1) {
    Diags.Report(diag::err_target_unsupported_fpmath) << "387";
    return false;
  }

  // Don't tell the backend if we're turning off mmx; it will end up disabling
  // SSE, which we don't want.
  // Additionally, if SSE is enabled and mmx is not explicitly disabled,
  // then enable MMX.
  std::vector<std::string>::iterator it;
  it = std::find(Features.begin(), Features.end(), "-mmx");
  if (it != Features.end())
    Features.erase(it);
  else if (SSELevel > NoSSE)
    MMX3DNowLevel = std::max(MMX3DNowLevel, MMX);
  return true;
}

/// X86TargetInfo::getTargetDefines - Return the set of the X86-specific macro
/// definitions for this particular subtarget.
void X86TargetInfo::getTargetDefines(const LangOptions &Opts,
                                     MacroBuilder &Builder) const {
  // Target identification.
  if (getTriple().getArch() == llvm::Triple::x86_64) {
    Builder.defineMacro("__amd64__");
    Builder.defineMacro("__amd64");
    Builder.defineMacro("__x86_64");
    Builder.defineMacro("__x86_64__");
    if (getTriple().getArchName() == "x86_64h") {
      Builder.defineMacro("__x86_64h");
      Builder.defineMacro("__x86_64h__");
    }
  } else {
    DefineStd(Builder, "i386", Opts);
  }

  // Subtarget options.
  // FIXME: We are hard-coding the tune parameters based on the CPU, but they
  // truly should be based on -mtune options.
  switch (CPU) {
  case CK_Generic:
    break;
  case CK_i386:
    // The rest are coming from the i386 define above.
    Builder.defineMacro("__tune_i386__");
    break;
  case CK_i486:
  case CK_WinChipC6:
  case CK_WinChip2:
  case CK_C3:
    defineCPUMacros(Builder, "i486");
    break;
  case CK_PentiumMMX:
    Builder.defineMacro("__pentium_mmx__");
    Builder.defineMacro("__tune_pentium_mmx__");
    // Fallthrough
  case CK_i586:
  case CK_Pentium:
    defineCPUMacros(Builder, "i586");
    defineCPUMacros(Builder, "pentium");
    break;
  case CK_Pentium3:
  case CK_Pentium3M:
  case CK_PentiumM:
    Builder.defineMacro("__tune_pentium3__");
    // Fallthrough
  case CK_Pentium2:
  case CK_C3_2:
    Builder.defineMacro("__tune_pentium2__");
    // Fallthrough
  case CK_PentiumPro:
    Builder.defineMacro("__tune_i686__");
    Builder.defineMacro("__tune_pentiumpro__");
    // Fallthrough
  case CK_i686:
    Builder.defineMacro("__i686");
    Builder.defineMacro("__i686__");
    // Strangely, __tune_i686__ isn't defined by GCC when CPU == i686.
    Builder.defineMacro("__pentiumpro");
    Builder.defineMacro("__pentiumpro__");
    break;
  case CK_Pentium4:
  case CK_Pentium4M:
    defineCPUMacros(Builder, "pentium4");
    break;
  case CK_Yonah:
  case CK_Prescott:
  case CK_Nocona:
    defineCPUMacros(Builder, "nocona");
    break;
  case CK_Core2:
  case CK_Penryn:
    defineCPUMacros(Builder, "core2");
    break;
  case CK_Atom:
    defineCPUMacros(Builder, "atom");
    break;
  case CK_Silvermont:
    defineCPUMacros(Builder, "slm");
    break;
  case CK_Corei7:
  case CK_Corei7AVX:
  case CK_CoreAVXi:
  case CK_CoreAVX2:
  case CK_Broadwell:
    defineCPUMacros(Builder, "corei7");
    break;
  case CK_KNL:
    defineCPUMacros(Builder, "knl");
    break;
  case CK_SKX:
    defineCPUMacros(Builder, "skx");
    break;
  case CK_K6_2:
    Builder.defineMacro("__k6_2__");
    Builder.defineMacro("__tune_k6_2__");
    // Fallthrough
  case CK_K6_3:
    if (CPU != CK_K6_2) {  // In case of fallthrough
      // FIXME: GCC may be enabling these in cases where some other k6
      // architecture is specified but -m3dnow is explicitly provided. The
      // exact semantics need to be determined and emulated here.
      Builder.defineMacro("__k6_3__");
      Builder.defineMacro("__tune_k6_3__");
    }
    // Fallthrough
  case CK_K6:
    defineCPUMacros(Builder, "k6");
    break;
  case CK_Athlon:
  case CK_AthlonThunderbird:
  case CK_Athlon4:
  case CK_AthlonXP:
  case CK_AthlonMP:
    defineCPUMacros(Builder, "athlon");
    if (SSELevel != NoSSE) {
      Builder.defineMacro("__athlon_sse__");
      Builder.defineMacro("__tune_athlon_sse__");
    }
    break;
  case CK_K8:
  case CK_K8SSE3:
  case CK_x86_64:
  case CK_Opteron:
  case CK_OpteronSSE3:
  case CK_Athlon64:
  case CK_Athlon64SSE3:
  case CK_AthlonFX:
    defineCPUMacros(Builder, "k8");
    break;
  case CK_AMDFAM10:
    defineCPUMacros(Builder, "amdfam10");
    break;
  case CK_BTVER1:
    defineCPUMacros(Builder, "btver1");
    break;
  case CK_BTVER2:
    defineCPUMacros(Builder, "btver2");
    break;
  case CK_BDVER1:
    defineCPUMacros(Builder, "bdver1");
    break;
  case CK_BDVER2:
    defineCPUMacros(Builder, "bdver2");
    break;
  case CK_BDVER3:
    defineCPUMacros(Builder, "bdver3");
    break;
  case CK_BDVER4:
    defineCPUMacros(Builder, "bdver4");
    break;
  case CK_Geode:
    defineCPUMacros(Builder, "geode");
    break;
  }

  // Target properties.
  Builder.defineMacro("__REGISTER_PREFIX__", "");

  // Define __NO_MATH_INLINES on linux/x86 so that we don't get inline
  // functions in glibc header files that use FP Stack inline asm which the
  // backend can't deal with (PR879).
  Builder.defineMacro("__NO_MATH_INLINES");

  if (HasAES)
    Builder.defineMacro("__AES__");

  if (HasPCLMUL)
    Builder.defineMacro("__PCLMUL__");

  if (HasLZCNT)
    Builder.defineMacro("__LZCNT__");

  if (HasRDRND)
    Builder.defineMacro("__RDRND__");

  if (HasFSGSBASE)
    Builder.defineMacro("__FSGSBASE__");

  if (HasBMI)
    Builder.defineMacro("__BMI__");

  if (HasBMI2)
    Builder.defineMacro("__BMI2__");

  if (HasPOPCNT)
    Builder.defineMacro("__POPCNT__");

  if (HasRTM)
    Builder.defineMacro("__RTM__");

  if (HasPRFCHW)
    Builder.defineMacro("__PRFCHW__");

  if (HasRDSEED)
    Builder.defineMacro("__RDSEED__");

  if (HasADX)
    Builder.defineMacro("__ADX__");

  if (HasTBM)
    Builder.defineMacro("__TBM__");

  switch (XOPLevel) {
  case XOP:
    Builder.defineMacro("__XOP__");
  case FMA4:
    Builder.defineMacro("__FMA4__");
  case SSE4A:
    Builder.defineMacro("__SSE4A__");
  case NoXOP:
    break;
  }

  if (HasFMA)
    Builder.defineMacro("__FMA__");

  if (HasF16C)
    Builder.defineMacro("__F16C__");

  if (HasAVX512CD)
    Builder.defineMacro("__AVX512CD__");
  if (HasAVX512ER)
    Builder.defineMacro("__AVX512ER__");
  if (HasAVX512PF)
    Builder.defineMacro("__AVX512PF__");
  if (HasAVX512DQ)
    Builder.defineMacro("__AVX512DQ__");
  if (HasAVX512BW)
    Builder.defineMacro("__AVX512BW__");
  if (HasAVX512VL)
    Builder.defineMacro("__AVX512VL__");

  if (HasSHA)
    Builder.defineMacro("__SHA__");

  if (HasCX16)
    Builder.defineMacro("__GCC_HAVE_SYNC_COMPARE_AND_SWAP_16");

  // Each case falls through to the previous one here.
  switch (SSELevel) {
  case AVX512F:
    Builder.defineMacro("__AVX512F__");
  case AVX2:
    Builder.defineMacro("__AVX2__");
  case AVX:
    Builder.defineMacro("__AVX__");
  case SSE42:
    Builder.defineMacro("__SSE4_2__");
  case SSE41:
    Builder.defineMacro("__SSE4_1__");
  case SSSE3:
    Builder.defineMacro("__SSSE3__");
  case SSE3:
    Builder.defineMacro("__SSE3__");
  case SSE2:
    Builder.defineMacro("__SSE2__");
    Builder.defineMacro("__SSE2_MATH__");  // -mfp-math=sse always implied.
  case SSE1:
    Builder.defineMacro("__SSE__");
    Builder.defineMacro("__SSE_MATH__");   // -mfp-math=sse always implied.
  case NoSSE:
    break;
  }

  if (Opts.MicrosoftExt && getTriple().getArch() == llvm::Triple::x86) {
    switch (SSELevel) {
    case AVX512F:
    case AVX2:
    case AVX:
    case SSE42:
    case SSE41:
    case SSSE3:
    case SSE3:
    case SSE2:
      Builder.defineMacro("_M_IX86_FP", Twine(2));
      break;
    case SSE1:
      Builder.defineMacro("_M_IX86_FP", Twine(1));
      break;
    default:
      Builder.defineMacro("_M_IX86_FP", Twine(0));
    }
  }

  // Each case falls through to the previous one here.
  switch (MMX3DNowLevel) {
  case AMD3DNowAthlon:
    Builder.defineMacro("__3dNOW_A__");
  case AMD3DNow:
    Builder.defineMacro("__3dNOW__");
  case MMX:
    Builder.defineMacro("__MMX__");
  case NoMMX3DNow:
    break;
  }

  if (CPU >= CK_i486) {
    Builder.defineMacro("__GCC_HAVE_SYNC_COMPARE_AND_SWAP_1");
    Builder.defineMacro("__GCC_HAVE_SYNC_COMPARE_AND_SWAP_2");
    Builder.defineMacro("__GCC_HAVE_SYNC_COMPARE_AND_SWAP_4");
  }
  if (CPU >= CK_i586)
    Builder.defineMacro("__GCC_HAVE_SYNC_COMPARE_AND_SWAP_8");
}

bool X86TargetInfo::hasFeature(StringRef Feature) const {
  return llvm::StringSwitch<bool>(Feature)
      .Case("aes", HasAES)
      .Case("avx", SSELevel >= AVX)
      .Case("avx2", SSELevel >= AVX2)
      .Case("avx512f", SSELevel >= AVX512F)
      .Case("avx512cd", HasAVX512CD)
      .Case("avx512er", HasAVX512ER)
      .Case("avx512pf", HasAVX512PF)
      .Case("avx512dq", HasAVX512DQ)
      .Case("avx512bw", HasAVX512BW)
      .Case("avx512vl", HasAVX512VL)
      .Case("bmi", HasBMI)
      .Case("bmi2", HasBMI2)
      .Case("cx16", HasCX16)
      .Case("f16c", HasF16C)
      .Case("fma", HasFMA)
      .Case("fma4", XOPLevel >= FMA4)
      .Case("fsgsbase", HasFSGSBASE)
      .Case("lzcnt", HasLZCNT)
      .Case("mm3dnow", MMX3DNowLevel >= AMD3DNow)
      .Case("mm3dnowa", MMX3DNowLevel >= AMD3DNowAthlon)
      .Case("mmx", MMX3DNowLevel >= MMX)
      .Case("pclmul", HasPCLMUL)
      .Case("popcnt", HasPOPCNT)
      .Case("prfchw", HasPRFCHW)
      .Case("rdrnd", HasRDRND)
      .Case("rdseed", HasRDSEED)
      .Case("rtm", HasRTM)
      .Case("sha", HasSHA)
      .Case("sse", SSELevel >= SSE1)
      .Case("sse2", SSELevel >= SSE2)
      .Case("sse3", SSELevel >= SSE3)
      .Case("ssse3", SSELevel >= SSSE3)
      .Case("sse4.1", SSELevel >= SSE41)
      .Case("sse4.2", SSELevel >= SSE42)
      .Case("sse4a", XOPLevel >= SSE4A)
      .Case("tbm", HasTBM)
      .Case("x86", true)
      .Case("x86_32", getTriple().getArch() == llvm::Triple::x86)
      .Case("x86_64", getTriple().getArch() == llvm::Triple::x86_64)
      .Case("xop", XOPLevel >= XOP)
      .Default(false);
}

bool
X86TargetInfo::validateAsmConstraint(const char *&Name,
                                     TargetInfo::ConstraintInfo &Info) const {
  switch (*Name) {
  default: return false;
  case 'Y': // first letter of a pair:
    switch (*(Name+1)) {
    default: return false;
    case '0':  // First SSE register.
    case 't':  // Any SSE register, when SSE2 is enabled.
    case 'i':  // Any SSE register, when SSE2 and inter-unit moves enabled.
    case 'm':  // any MMX register, when inter-unit moves enabled.
      break;   // falls through to setAllowsRegister.
  }
  case 'f': // any x87 floating point stack register.
    // Constraint 'f' cannot be used for output operands.
    if (Info.ConstraintStr[0] == '=')
      return false;

    Info.setAllowsRegister();
    return true;
  case 'a': // eax.
  case 'b': // ebx.
  case 'c': // ecx.
  case 'd': // edx.
  case 'S': // esi.
  case 'D': // edi.
  case 'A': // edx:eax.
  case 't': // top of floating point stack.
  case 'u': // second from top of floating point stack.
  case 'q': // Any register accessible as [r]l: a, b, c, and d.
  case 'y': // Any MMX register.
  case 'x': // Any SSE register.
  case 'Q': // Any register accessible as [r]h: a, b, c, and d.
  case 'R': // "Legacy" registers: ax, bx, cx, dx, di, si, sp, bp.
  case 'l': // "Index" registers: any general register that can be used as an
            // index in a base+index memory access.
    Info.setAllowsRegister();
    return true;
  case 'C': // SSE floating point constant.
  case 'G': // x87 floating point constant.
  case 'e': // 32-bit signed integer constant for use with zero-extending
            // x86_64 instructions.
  case 'Z': // 32-bit unsigned integer constant for use with zero-extending
            // x86_64 instructions.
    return true;
  }
}

bool X86TargetInfo::validateOutputSize(StringRef Constraint,
                                       unsigned Size) const {
  // Strip off constraint modifiers.
  while (Constraint[0] == '=' ||
         Constraint[0] == '+' ||
         Constraint[0] == '&')
    Constraint = Constraint.substr(1);

  return validateOperandSize(Constraint, Size);
}

bool X86TargetInfo::validateInputSize(StringRef Constraint,
                                      unsigned Size) const {
  return validateOperandSize(Constraint, Size);
}

bool X86TargetInfo::validateOperandSize(StringRef Constraint,
                                        unsigned Size) const {
  switch (Constraint[0]) {
  default: break;
  case 'y':
    return Size <= 64;
  case 'f':
  case 't':
  case 'u':
    return Size <= 128;
  case 'x':
    // 256-bit ymm registers can be used if target supports AVX.
    return Size <= (SSELevel >= AVX ? 256U : 128U);
  }

  return true;
}

std::string
X86TargetInfo::convertConstraint(const char *&Constraint) const {
  switch (*Constraint) {
  case 'a': return std::string("{ax}");
  case 'b': return std::string("{bx}");
  case 'c': return std::string("{cx}");
  case 'd': return std::string("{dx}");
  case 'S': return std::string("{si}");
  case 'D': return std::string("{di}");
  case 'p': // address
    return std::string("im");
  case 't': // top of floating point stack.
    return std::string("{st}");
  case 'u': // second from top of floating point stack.
    return std::string("{st(1)}"); // second from top of floating point stack.
  default:
    return std::string(1, *Constraint);
  }
}
} // end anonymous namespace

namespace {
// X86-32 generic target
class X86_32TargetInfo : public X86TargetInfo {
public:
  X86_32TargetInfo(const llvm::Triple &Triple) : X86TargetInfo(Triple) {
    DoubleAlign = LongLongAlign = 32;
    LongDoubleWidth = 96;
    LongDoubleAlign = 32;
    SuitableAlign = 128;
    DescriptionString = "e-m:e-p:32:32-f64:32:64-f80:32-n8:16:32-S128";
    SizeType = UnsignedInt;
    PtrDiffType = SignedInt;
    IntPtrType = SignedInt;
    RegParmMax = 3;

    // Use fpret for all types.
    RealTypeUsesObjCFPRet = ((1 << TargetInfo::Float) |
                             (1 << TargetInfo::Double) |
                             (1 << TargetInfo::LongDouble));

    // x86-32 has atomics up to 8 bytes
    // FIXME: Check that we actually have cmpxchg8b before setting
    // MaxAtomicInlineWidth. (cmpxchg8b is an i586 instruction.)
    MaxAtomicPromoteWidth = MaxAtomicInlineWidth = 64;
  }
  BuiltinVaListKind getBuiltinVaListKind() const override {
    return TargetInfo::CharPtrBuiltinVaList;
  }

  int getEHDataRegisterNumber(unsigned RegNo) const override {
    if (RegNo == 0) return 0;
    if (RegNo == 1) return 2;
    return -1;
  }
  bool validateOperandSize(StringRef Constraint,
                           unsigned Size) const override {
    switch (Constraint[0]) {
    default: break;
    case 'R':
    case 'q':
    case 'Q':
    case 'a':
    case 'b':
    case 'c':
    case 'd':
    case 'S':
    case 'D':
      return Size <= 32;
    case 'A':
      return Size <= 64;
    }

    return X86TargetInfo::validateOperandSize(Constraint, Size);
  }
};
} // end anonymous namespace

namespace {
class NetBSDI386TargetInfo : public NetBSDTargetInfo<X86_32TargetInfo> {
public:
  NetBSDI386TargetInfo(const llvm::Triple &Triple)
      : NetBSDTargetInfo<X86_32TargetInfo>(Triple) {}

  unsigned getFloatEvalMethod() const override {
    unsigned Major, Minor, Micro;
    getTriple().getOSVersion(Major, Minor, Micro);
    // New NetBSD uses the default rounding mode.
    if (Major >= 7 || (Major == 6 && Minor == 99 && Micro >= 26) || Major == 0)
      return X86_32TargetInfo::getFloatEvalMethod();
    // NetBSD before 6.99.26 defaults to "double" rounding.
    return 1;
  }
};
} // end anonymous namespace

namespace {
class OpenBSDI386TargetInfo : public OpenBSDTargetInfo<X86_32TargetInfo> {
public:
  OpenBSDI386TargetInfo(const llvm::Triple &Triple)
      : OpenBSDTargetInfo<X86_32TargetInfo>(Triple) {
    SizeType = UnsignedLong;
    IntPtrType = SignedLong;
    PtrDiffType = SignedLong;
  }
};
} // end anonymous namespace

namespace {
class BitrigI386TargetInfo : public BitrigTargetInfo<X86_32TargetInfo> {
public:
  BitrigI386TargetInfo(const llvm::Triple &Triple)
      : BitrigTargetInfo<X86_32TargetInfo>(Triple) {
    SizeType = UnsignedLong;
    IntPtrType = SignedLong;
    PtrDiffType = SignedLong;
  }
};
} // end anonymous namespace

namespace {
class DarwinI386TargetInfo : public DarwinTargetInfo<X86_32TargetInfo> {
public:
  DarwinI386TargetInfo(const llvm::Triple &Triple)
      : DarwinTargetInfo<X86_32TargetInfo>(Triple) {
    LongDoubleWidth = 128;
    LongDoubleAlign = 128;
    SuitableAlign = 128;
    MaxVectorAlign = 256;
    SizeType = UnsignedLong;
    IntPtrType = SignedLong;
    DescriptionString = "e-m:o-p:32:32-f64:32:64-f80:128-n8:16:32-S128";
    HasAlignMac68kSupport = true;
  }

};
} // end anonymous namespace

namespace {
// x86-32 Windows target
class WindowsX86_32TargetInfo : public WindowsTargetInfo<X86_32TargetInfo> {
public:
  WindowsX86_32TargetInfo(const llvm::Triple &Triple)
      : WindowsTargetInfo<X86_32TargetInfo>(Triple) {
    WCharType = UnsignedShort;
    DoubleAlign = LongLongAlign = 64;
    DescriptionString = "e-m:w-p:32:32-i64:64-f80:32-n8:16:32-S32";
  }
  void getTargetDefines(const LangOptions &Opts,
                        MacroBuilder &Builder) const override {
    WindowsTargetInfo<X86_32TargetInfo>::getTargetDefines(Opts, Builder);
  }
};

// x86-32 Windows Visual Studio target
class MicrosoftX86_32TargetInfo : public WindowsX86_32TargetInfo {
public:
  MicrosoftX86_32TargetInfo(const llvm::Triple &Triple)
      : WindowsX86_32TargetInfo(Triple) {
    LongDoubleWidth = LongDoubleAlign = 64;
    LongDoubleFormat = &llvm::APFloat::IEEEdouble;
  }
  void getTargetDefines(const LangOptions &Opts,
                        MacroBuilder &Builder) const override {
    WindowsX86_32TargetInfo::getTargetDefines(Opts, Builder);
    WindowsX86_32TargetInfo::getVisualStudioDefines(Opts, Builder);
    // The value of the following reflects processor type.
    // 300=386, 400=486, 500=Pentium, 600=Blend (default)
    // We lost the original triple, so we use the default.
    Builder.defineMacro("_M_IX86", "600");
  }
};
} // end anonymous namespace

static void addMinGWDefines(const LangOptions &Opts, MacroBuilder &Builder) {
  Builder.defineMacro("__MSVCRT__");
  Builder.defineMacro("__MINGW32__");

  // Mingw defines __declspec(a) to __attribute__((a)).  Clang supports
  // __declspec natively under -fms-extensions, but we define a no-op __declspec
  // macro anyway for pre-processor compatibility.
  if (Opts.MicrosoftExt)
    Builder.defineMacro("__declspec", "__declspec");
  else
    Builder.defineMacro("__declspec(a)", "__attribute__((a))");

  if (!Opts.MicrosoftExt) {
    // Provide macros for all the calling convention keywords.  Provide both
    // single and double underscore prefixed variants.  These are available on
    // x64 as well as x86, even though they have no effect.
    const char *CCs[] = {"cdecl", "stdcall", "fastcall", "thiscall", "pascal"};
    for (const char *CC : CCs) {
      std::string GCCSpelling = "__attribute__((__";
      GCCSpelling += CC;
      GCCSpelling += "__))";
      Builder.defineMacro(Twine("_") + CC, GCCSpelling);
      Builder.defineMacro(Twine("__") + CC, GCCSpelling);
    }
  }
}

namespace {
// x86-32 MinGW target
class MinGWX86_32TargetInfo : public WindowsX86_32TargetInfo {
public:
  MinGWX86_32TargetInfo(const llvm::Triple &Triple)
      : WindowsX86_32TargetInfo(Triple) {}
  void getTargetDefines(const LangOptions &Opts,
                        MacroBuilder &Builder) const override {
    WindowsX86_32TargetInfo::getTargetDefines(Opts, Builder);
    DefineStd(Builder, "WIN32", Opts);
    DefineStd(Builder, "WINNT", Opts);
    Builder.defineMacro("_X86_");
    addMinGWDefines(Opts, Builder);
  }
};
} // end anonymous namespace

namespace {
// x86-32 Cygwin target
class CygwinX86_32TargetInfo : public X86_32TargetInfo {
public:
  CygwinX86_32TargetInfo(const llvm::Triple &Triple)
      : X86_32TargetInfo(Triple) {
    TLSSupported = false;
    WCharType = UnsignedShort;
    DoubleAlign = LongLongAlign = 64;
    DescriptionString = "e-m:w-p:32:32-i64:64-f80:32-n8:16:32-S32";
  }
  void getTargetDefines(const LangOptions &Opts,
                        MacroBuilder &Builder) const override {
    X86_32TargetInfo::getTargetDefines(Opts, Builder);
    Builder.defineMacro("_X86_");
    Builder.defineMacro("__CYGWIN__");
    Builder.defineMacro("__CYGWIN32__");
    DefineStd(Builder, "unix", Opts);
    if (Opts.CPlusPlus)
      Builder.defineMacro("_GNU_SOURCE");
  }
};
} // end anonymous namespace

namespace {
// x86-32 Haiku target
class HaikuX86_32TargetInfo : public X86_32TargetInfo {
public:
  HaikuX86_32TargetInfo(const llvm::Triple &Triple) : X86_32TargetInfo(Triple) {
    SizeType = UnsignedLong;
    IntPtrType = SignedLong;
    PtrDiffType = SignedLong;
    ProcessIDType = SignedLong;
    this->UserLabelPrefix = "";
    this->TLSSupported = false;
  }
  void getTargetDefines(const LangOptions &Opts,
                        MacroBuilder &Builder) const override {
    X86_32TargetInfo::getTargetDefines(Opts, Builder);
    Builder.defineMacro("__INTEL__");
    Builder.defineMacro("__HAIKU__");
  }
};
} // end anonymous namespace

// RTEMS Target
template<typename Target>
class RTEMSTargetInfo : public OSTargetInfo<Target> {
protected:
  void getOSDefines(const LangOptions &Opts, const llvm::Triple &Triple,
                    MacroBuilder &Builder) const override {
    // RTEMS defines; list based off of gcc output

    Builder.defineMacro("__rtems__");
    Builder.defineMacro("__ELF__");
  }

public:
  RTEMSTargetInfo(const llvm::Triple &Triple) : OSTargetInfo<Target>(Triple) {
    this->UserLabelPrefix = "";

    switch (Triple.getArch()) {
    default:
    case llvm::Triple::x86:
      // this->MCountName = ".mcount";
      break;
    case llvm::Triple::mips:
    case llvm::Triple::mipsel:
    case llvm::Triple::ppc:
    case llvm::Triple::ppc64:
    case llvm::Triple::ppc64le:
      // this->MCountName = "_mcount";
      break;
    case llvm::Triple::arm:
      // this->MCountName = "__mcount";
      break;
    }
  }
};

namespace {
// x86-32 RTEMS target
class RTEMSX86_32TargetInfo : public X86_32TargetInfo {
public:
  RTEMSX86_32TargetInfo(const llvm::Triple &Triple) : X86_32TargetInfo(Triple) {
    SizeType = UnsignedLong;
    IntPtrType = SignedLong;
    PtrDiffType = SignedLong;
    this->UserLabelPrefix = "";
  }
  void getTargetDefines(const LangOptions &Opts,
                        MacroBuilder &Builder) const override {
    X86_32TargetInfo::getTargetDefines(Opts, Builder);
    Builder.defineMacro("__INTEL__");
    Builder.defineMacro("__rtems__");
  }
};
} // end anonymous namespace

namespace {
// x86-64 generic target
class X86_64TargetInfo : public X86TargetInfo {
public:
  X86_64TargetInfo(const llvm::Triple &Triple) : X86TargetInfo(Triple) {
    const bool IsX32 = getTriple().getEnvironment() == llvm::Triple::GNUX32;
    LongWidth = LongAlign = PointerWidth = PointerAlign = IsX32 ? 32 : 64;
    LongDoubleWidth = 128;
    LongDoubleAlign = 128;
    LargeArrayMinWidth = 128;
    LargeArrayAlign = 128;
    SuitableAlign = 128;
    SizeType    = IsX32 ? UnsignedInt      : UnsignedLong;
    PtrDiffType = IsX32 ? SignedInt        : SignedLong;
    IntPtrType  = IsX32 ? SignedInt        : SignedLong;
    IntMaxType  = IsX32 ? SignedLongLong   : SignedLong;
    Int64Type   = IsX32 ? SignedLongLong   : SignedLong;
    RegParmMax = 6;

    // Pointers are 32-bit in x32.
    DescriptionString = (IsX32)
                            ? "e-m:e-p:32:32-i64:64-f80:128-n8:16:32:64-S128"
                            : "e-m:e-i64:64-f80:128-n8:16:32:64-S128";

    // Use fpret only for long double.
    RealTypeUsesObjCFPRet = (1 << TargetInfo::LongDouble);

    // Use fp2ret for _Complex long double.
    ComplexLongDoubleUsesFP2Ret = true;

    // x86-64 has atomics up to 16 bytes.
    MaxAtomicPromoteWidth = 128;
    MaxAtomicInlineWidth = 128;
  }
  BuiltinVaListKind getBuiltinVaListKind() const override {
    return TargetInfo::X86_64ABIBuiltinVaList;
  }

  int getEHDataRegisterNumber(unsigned RegNo) const override {
    if (RegNo == 0) return 0;
    if (RegNo == 1) return 1;
    return -1;
  }

  CallingConvCheckResult checkCallingConvention(CallingConv CC) const override {
    return (CC == CC_C ||
            CC == CC_X86VectorCall ||
            CC == CC_IntelOclBicc ||
            CC == CC_X86_64Win64) ? CCCR_OK : CCCR_Warning;
  }

  CallingConv getDefaultCallingConv(CallingConvMethodType MT) const override {
    return CC_C;
  }

  // for x32 we need it here explicitly
  bool hasInt128Type() const override { return true; }
};
} // end anonymous namespace

namespace {
// x86-64 Windows target
class WindowsX86_64TargetInfo : public WindowsTargetInfo<X86_64TargetInfo> {
public:
  WindowsX86_64TargetInfo(const llvm::Triple &Triple)
      : WindowsTargetInfo<X86_64TargetInfo>(Triple) {
    WCharType = UnsignedShort;
    LongWidth = LongAlign = 32;
    DoubleAlign = LongLongAlign = 64;
    IntMaxType = SignedLongLong;
    Int64Type = SignedLongLong;
    SizeType = UnsignedLongLong;
    PtrDiffType = SignedLongLong;
    IntPtrType = SignedLongLong;
    this->UserLabelPrefix = "";
  }
  void getTargetDefines(const LangOptions &Opts,
                                MacroBuilder &Builder) const override {
    WindowsTargetInfo<X86_64TargetInfo>::getTargetDefines(Opts, Builder);
    Builder.defineMacro("_WIN64");
  }
  BuiltinVaListKind getBuiltinVaListKind() const override {
    return TargetInfo::CharPtrBuiltinVaList;
  }
  CallingConvCheckResult checkCallingConvention(CallingConv CC) const override {
    return (CC == CC_C ||
            CC == CC_X86VectorCall ||
            CC == CC_IntelOclBicc ||
            CC == CC_X86_64SysV) ? CCCR_OK : CCCR_Warning;
  }
};
} // end anonymous namespace

namespace {
// x86-64 Windows Visual Studio target
class MicrosoftX86_64TargetInfo : public WindowsX86_64TargetInfo {
public:
  MicrosoftX86_64TargetInfo(const llvm::Triple &Triple)
      : WindowsX86_64TargetInfo(Triple) {
    LongDoubleWidth = LongDoubleAlign = 64;
    LongDoubleFormat = &llvm::APFloat::IEEEdouble;
  }
  void getTargetDefines(const LangOptions &Opts,
                        MacroBuilder &Builder) const override {
    WindowsX86_64TargetInfo::getTargetDefines(Opts, Builder);
    WindowsX86_64TargetInfo::getVisualStudioDefines(Opts, Builder);
    Builder.defineMacro("_M_X64");
    Builder.defineMacro("_M_AMD64");
  }
};
} // end anonymous namespace

namespace {
// x86-64 MinGW target
class MinGWX86_64TargetInfo : public WindowsX86_64TargetInfo {
public:
  MinGWX86_64TargetInfo(const llvm::Triple &Triple)
      : WindowsX86_64TargetInfo(Triple) {}
  void getTargetDefines(const LangOptions &Opts,
                        MacroBuilder &Builder) const override {
    WindowsX86_64TargetInfo::getTargetDefines(Opts, Builder);
    DefineStd(Builder, "WIN64", Opts);
    Builder.defineMacro("__MINGW64__");
    addMinGWDefines(Opts, Builder);

    // GCC defines this macro when it is using __gxx_personality_seh0.
    if (!Opts.SjLjExceptions)
      Builder.defineMacro("__SEH__");
  }
};
} // end anonymous namespace

namespace {
class DarwinX86_64TargetInfo : public DarwinTargetInfo<X86_64TargetInfo> {
public:
  DarwinX86_64TargetInfo(const llvm::Triple &Triple)
      : DarwinTargetInfo<X86_64TargetInfo>(Triple) {
    Int64Type = SignedLongLong;
    MaxVectorAlign = 256;
    // The 64-bit iOS simulator uses the builtin bool type for Objective-C.
    llvm::Triple T = llvm::Triple(Triple);
    if (T.isiOS())
      UseSignedCharForObjCBool = false;
    DescriptionString = "e-m:o-i64:64-f80:128-n8:16:32:64-S128";
  }
};
} // end anonymous namespace

namespace {
class OpenBSDX86_64TargetInfo : public OpenBSDTargetInfo<X86_64TargetInfo> {
public:
  OpenBSDX86_64TargetInfo(const llvm::Triple &Triple)
      : OpenBSDTargetInfo<X86_64TargetInfo>(Triple) {
    IntMaxType = SignedLongLong;
    Int64Type = SignedLongLong;
  }
};
} // end anonymous namespace

namespace {
class BitrigX86_64TargetInfo : public BitrigTargetInfo<X86_64TargetInfo> {
public:
  BitrigX86_64TargetInfo(const llvm::Triple &Triple)
      : BitrigTargetInfo<X86_64TargetInfo>(Triple) {
    IntMaxType = SignedLongLong;
    Int64Type = SignedLongLong;
  }
};
}


namespace {
class ARMTargetInfo : public TargetInfo {
  // Possible FPU choices.
  enum FPUMode {
    VFP2FPU = (1 << 0),
    VFP3FPU = (1 << 1),
    VFP4FPU = (1 << 2),
    NeonFPU = (1 << 3),
    FPARMV8 = (1 << 4)
  };

  // Possible HWDiv features.
  enum HWDivMode {
    HWDivThumb = (1 << 0),
    HWDivARM = (1 << 1)
  };

  static bool FPUModeIsVFP(FPUMode Mode) {
    return Mode & (VFP2FPU | VFP3FPU | VFP4FPU | NeonFPU | FPARMV8);
  }

  static const TargetInfo::GCCRegAlias GCCRegAliases[];
  static const char * const GCCRegNames[];

  std::string ABI, CPU;

  enum {
    FP_Default,
    FP_VFP,
    FP_Neon
  } FPMath;

  unsigned FPU : 5;

  unsigned IsAAPCS : 1;
  unsigned IsThumb : 1;
  unsigned HWDiv : 2;

  // Initialized via features.
  unsigned SoftFloat : 1;
  unsigned SoftFloatABI : 1;

  unsigned CRC : 1;
  unsigned Crypto : 1;

  // ACLE 6.5.1 Hardware floating point
  enum {
    HW_FP_HP = (1 << 1), /// half (16-bit)
    HW_FP_SP = (1 << 2), /// single (32-bit)
    HW_FP_DP = (1 << 3), /// double (64-bit)
  };
  uint32_t HW_FP;

  static const Builtin::Info BuiltinInfo[];

  static bool shouldUseInlineAtomic(const llvm::Triple &T) {
    StringRef ArchName = T.getArchName();
    if (T.getArch() == llvm::Triple::arm ||
        T.getArch() == llvm::Triple::armeb) {
      StringRef VersionStr;
      if (ArchName.startswith("armv"))
        VersionStr = ArchName.substr(4, 1);
      else if (ArchName.startswith("armebv"))
        VersionStr = ArchName.substr(6, 1);
      else
        return false;
      unsigned Version;
      if (VersionStr.getAsInteger(10, Version))
        return false;
      return Version >= 6;
    }
    assert(T.getArch() == llvm::Triple::thumb ||
           T.getArch() == llvm::Triple::thumbeb);
    StringRef VersionStr;
    if (ArchName.startswith("thumbv"))
      VersionStr = ArchName.substr(6, 1);
    else if (ArchName.startswith("thumbebv"))
      VersionStr = ArchName.substr(8, 1);
    else
      return false;
    unsigned Version;
    if (VersionStr.getAsInteger(10, Version))
      return false;
    return Version >= 7;
  }

  void setABIAAPCS() {
    IsAAPCS = true;

    DoubleAlign = LongLongAlign = LongDoubleAlign = SuitableAlign = 64;
    const llvm::Triple &T = getTriple();

    // size_t is unsigned long on MachO-derived environments and NetBSD.
    if (T.isOSBinFormatMachO() || T.getOS() == llvm::Triple::NetBSD)
      SizeType = UnsignedLong;
    else
      SizeType = UnsignedInt;

    switch (T.getOS()) {
    case llvm::Triple::NetBSD:
      WCharType = SignedInt;
      break;
    case llvm::Triple::Win32:
      WCharType = UnsignedShort;
      break;
    case llvm::Triple::Linux:
    default:
      // AAPCS 7.1.1, ARM-Linux ABI 2.4: type of wchar_t is unsigned int.
      WCharType = UnsignedInt;
      break;
    }

    UseBitFieldTypeAlignment = true;

    ZeroLengthBitfieldBoundary = 0;

    // Thumb1 add sp, #imm requires the immediate value be multiple of 4,
    // so set preferred for small types to 32.
    if (T.isOSBinFormatMachO()) {
      DescriptionString =
          BigEndian ? "E-m:o-p:32:32-i64:64-v128:64:128-a:0:32-n32-S64"
                    : "e-m:o-p:32:32-i64:64-v128:64:128-a:0:32-n32-S64";
    } else if (T.isOSWindows()) {
      // FIXME: this is invalid for WindowsCE
      assert(!BigEndian && "Windows on ARM does not support big endian");
      DescriptionString = "e"
                          "-m:e"
                          "-p:32:32"
                          "-i64:64"
                          "-v128:64:128"
                          "-a:0:32"
                          "-n32"
                          "-S64";
    } else {
      DescriptionString =
          BigEndian ? "E-m:e-p:32:32-i64:64-v128:64:128-a:0:32-n32-S64"
                    : "e-m:e-p:32:32-i64:64-v128:64:128-a:0:32-n32-S64";
    }

    // FIXME: Enumerated types are variable width in straight AAPCS.
  }

  void setABIAPCS() {
    const llvm::Triple &T = getTriple();

    IsAAPCS = false;

    DoubleAlign = LongLongAlign = LongDoubleAlign = SuitableAlign = 32;

    // size_t is unsigned int on FreeBSD.
    if (T.getOS() == llvm::Triple::FreeBSD)
      SizeType = UnsignedInt;
    else
      SizeType = UnsignedLong;

    // Revert to using SignedInt on apcs-gnu to comply with existing behaviour.
    WCharType = SignedInt;

    // Do not respect the alignment of bit-field types when laying out
    // structures. This corresponds to PCC_BITFIELD_TYPE_MATTERS in gcc.
    UseBitFieldTypeAlignment = false;

    /// gcc forces the alignment to 4 bytes, regardless of the type of the
    /// zero length bitfield.  This corresponds to EMPTY_FIELD_BOUNDARY in
    /// gcc.
    ZeroLengthBitfieldBoundary = 32;

    if (T.isOSBinFormatMachO())
      DescriptionString =
          BigEndian
              ? "E-m:o-p:32:32-f64:32:64-v64:32:64-v128:32:128-a:0:32-n32-S32"
              : "e-m:o-p:32:32-f64:32:64-v64:32:64-v128:32:128-a:0:32-n32-S32";
    else
      DescriptionString =
          BigEndian
              ? "E-m:e-p:32:32-f64:32:64-v64:32:64-v128:32:128-a:0:32-n32-S32"
              : "e-m:e-p:32:32-f64:32:64-v64:32:64-v128:32:128-a:0:32-n32-S32";

    // FIXME: Override "preferred align" for double and long long.
  }

public:
  ARMTargetInfo(const llvm::Triple &Triple, bool IsBigEndian)
      : TargetInfo(Triple), CPU("arm1136j-s"), FPMath(FP_Default),
        IsAAPCS(true), HW_FP(0) {
    BigEndian = IsBigEndian;

    switch (getTriple().getOS()) {
    case llvm::Triple::NetBSD:
      PtrDiffType = SignedLong;
      break;
    default:
      PtrDiffType = SignedInt;
      break;
    }

    // {} in inline assembly are neon specifiers, not assembly variant
    // specifiers.
    NoAsmVariants = true;

    // FIXME: Should we just treat this as a feature?
    IsThumb = getTriple().getArchName().startswith("thumb");

    setABI("aapcs-linux");

    // ARM targets default to using the ARM C++ ABI.
    TheCXXABI.set(TargetCXXABI::GenericARM);

    // ARM has atomics up to 8 bytes
    MaxAtomicPromoteWidth = 64;
    if (shouldUseInlineAtomic(getTriple()))
      MaxAtomicInlineWidth = 64;

    // Do force alignment of members that follow zero length bitfields.  If
    // the alignment of the zero-length bitfield is greater than the member
    // that follows it, `bar', `bar' will be aligned as the  type of the
    // zero length bitfield.
    UseZeroLengthBitfieldAlignment = true;
  }
  StringRef getABI() const override { return ABI; }
  bool setABI(const std::string &Name) override {
    ABI = Name;

    // The defaults (above) are for AAPCS, check if we need to change them.
    //
    // FIXME: We need support for -meabi... we could just mangle it into the
    // name.
    if (Name == "apcs-gnu") {
      setABIAPCS();
      return true;
    }
    if (Name == "aapcs" || Name == "aapcs-vfp" || Name == "aapcs-linux") {
      setABIAAPCS();
      return true;
    }
    return false;
  }

  void getDefaultFeatures(llvm::StringMap<bool> &Features) const override {
    if (IsAAPCS)
      Features["aapcs"] = true;
    else
      Features["apcs"] = true;

    StringRef ArchName = getTriple().getArchName();
    if (CPU == "arm1136jf-s" || CPU == "arm1176jzf-s" || CPU == "mpcore")
      Features["vfp2"] = true;
    else if (CPU == "cortex-a8" || CPU == "cortex-a9") {
      Features["vfp3"] = true;
      Features["neon"] = true;
    }
    else if (CPU == "cortex-a5") {
      Features["vfp4"] = true;
      Features["neon"] = true;
    } else if (CPU == "swift" || CPU == "cortex-a7" ||
               CPU == "cortex-a12" || CPU == "cortex-a15" ||
               CPU == "cortex-a17" || CPU == "krait") {
      Features["vfp4"] = true;
      Features["neon"] = true;
      Features["hwdiv"] = true;
      Features["hwdiv-arm"] = true;
    } else if (CPU == "cyclone") {
      Features["v8fp"] = true;
      Features["neon"] = true;
      Features["hwdiv"] = true;
      Features["hwdiv-arm"] = true;
    } else if (CPU == "cortex-a53" || CPU == "cortex-a57") {
      Features["fp-armv8"] = true;
      Features["neon"] = true;
      Features["hwdiv"] = true;
      Features["hwdiv-arm"] = true;
      Features["crc"] = true;
      Features["crypto"] = true;
    } else if (CPU == "cortex-r5" ||
               // Enable the hwdiv extension for all v8a AArch32 cores by
               // default.
               ArchName == "armv8a" || ArchName == "armv8" ||
               ArchName == "armebv8a" || ArchName == "armebv8" ||
               ArchName == "thumbv8a" || ArchName == "thumbv8" ||
               ArchName == "thumbebv8a" || ArchName == "thumbebv8") {
      Features["hwdiv"] = true;
      Features["hwdiv-arm"] = true;
    } else if (CPU == "cortex-m3" || CPU == "cortex-m4" || CPU == "cortex-m7") {
      Features["hwdiv"] = true;
    }
  }

  bool handleTargetFeatures(std::vector<std::string> &Features,
                            DiagnosticsEngine &Diags) override {
    FPU = 0;
    CRC = 0;
    Crypto = 0;
    SoftFloat = SoftFloatABI = false;
    HWDiv = 0;

    for (const auto &Feature : Features) {
      if (Feature == "+soft-float") {
        SoftFloat = true;
      } else if (Feature == "+soft-float-abi") {
        SoftFloatABI = true;
      } else if (Feature == "+vfp2") {
        FPU |= VFP2FPU;
        HW_FP = HW_FP_SP | HW_FP_DP;
      } else if (Feature == "+vfp3") {
        FPU |= VFP3FPU;
        HW_FP = HW_FP_SP | HW_FP_DP;
      } else if (Feature == "+vfp4") {
        FPU |= VFP4FPU;
        HW_FP = HW_FP_SP | HW_FP_DP | HW_FP_HP;
      } else if (Feature == "+fp-armv8") {
        FPU |= FPARMV8;
        HW_FP = HW_FP_SP | HW_FP_DP | HW_FP_HP;
      } else if (Feature == "+neon") {
        FPU |= NeonFPU;
<<<<<<< HEAD
      else if (Features[i] == "+long64")
        LongWidth = LongAlign = 64;  // RenderScript uses a 64-bit long type
      else if (Features[i] == "+hwdiv")
=======
        HW_FP = HW_FP_SP | HW_FP_DP;
      } else if (Feature == "+hwdiv") {
>>>>>>> 9155f13c
        HWDiv |= HWDivThumb;
      } else if (Feature == "+hwdiv-arm") {
        HWDiv |= HWDivARM;
      } else if (Feature == "+crc") {
        CRC = 1;
      } else if (Feature == "+crypto") {
        Crypto = 1;
      } else if (Feature == "+fp-only-sp") {
        HW_FP &= ~HW_FP_DP;
      }
    }

    if (!(FPU & NeonFPU) && FPMath == FP_Neon) {
      Diags.Report(diag::err_target_unsupported_fpmath) << "neon";
      return false;
    }

    if (FPMath == FP_Neon)
      Features.push_back("+neonfp");
    else if (FPMath == FP_VFP)
      Features.push_back("-neonfp");

    // Remove front-end specific options which the backend handles differently.
    const StringRef FrontEndFeatures[] = { "+soft-float", "+soft-float-abi" };
    for (const auto &FEFeature : FrontEndFeatures) {
      auto Feature = std::find(Features.begin(), Features.end(), FEFeature);
      if (Feature != Features.end())
        Features.erase(Feature);
    }

    return true;
  }

  bool hasFeature(StringRef Feature) const override {
    return llvm::StringSwitch<bool>(Feature)
        .Case("arm", true)
        .Case("softfloat", SoftFloat)
        .Case("thumb", IsThumb)
        .Case("neon", (FPU & NeonFPU) && !SoftFloat)
        .Case("hwdiv", HWDiv & HWDivThumb)
        .Case("hwdiv-arm", HWDiv & HWDivARM)
        .Default(false);
  }
  // FIXME: Should we actually have some table instead of these switches?
  static const char *getCPUDefineSuffix(StringRef Name) {
    return llvm::StringSwitch<const char *>(Name)
        .Cases("arm8", "arm810", "4")
        .Cases("strongarm", "strongarm110", "strongarm1100", "strongarm1110",
               "4")
        .Cases("arm7tdmi", "arm7tdmi-s", "arm710t", "arm720t", "arm9", "4T")
        .Cases("arm9tdmi", "arm920", "arm920t", "arm922t", "arm940t", "4T")
        .Case("ep9312", "4T")
        .Cases("arm10tdmi", "arm1020t", "5T")
        .Cases("arm9e", "arm946e-s", "arm966e-s", "arm968e-s", "5TE")
        .Case("arm926ej-s", "5TEJ")
        .Cases("arm10e", "arm1020e", "arm1022e", "5TE")
        .Cases("xscale", "iwmmxt", "5TE")
        .Case("arm1136j-s", "6J")
        .Cases("arm1176jz-s", "arm1176jzf-s", "6ZK")
        .Cases("arm1136jf-s", "mpcorenovfp", "mpcore", "6K")
        .Cases("arm1156t2-s", "arm1156t2f-s", "6T2")
        .Cases("cortex-a5", "cortex-a7", "cortex-a8", "7A")
        .Cases("cortex-a9", "cortex-a12", "cortex-a15", "cortex-a17", "krait",
               "7A")
        .Cases("cortex-r4", "cortex-r5", "7R")
        .Case("swift", "7S")
        .Case("cyclone", "8A")
        .Case("cortex-m3", "7M")
        .Cases("cortex-m4", "cortex-m7", "7EM")
        .Case("cortex-m0", "6M")
        .Cases("cortex-a53", "cortex-a57", "8A")
        .Default(nullptr);
  }
  static const char *getCPUProfile(StringRef Name) {
    return llvm::StringSwitch<const char *>(Name)
        .Cases("cortex-a5", "cortex-a7", "cortex-a8", "A")
        .Cases("cortex-a9", "cortex-a12", "cortex-a15", "cortex-a17", "krait",
               "A")
        .Cases("cortex-a53", "cortex-a57", "A")
        .Cases("cortex-m3", "cortex-m4", "cortex-m0", "cortex-m7", "M")
        .Cases("cortex-r4", "cortex-r5", "R")
        .Default("");
  }
  bool setCPU(const std::string &Name) override {
    if (!getCPUDefineSuffix(Name))
      return false;

    // Cortex M does not support 8 byte atomics, while general Thumb2 does.
    StringRef Profile = getCPUProfile(Name);
    if (Profile == "M" && MaxAtomicInlineWidth) {
      MaxAtomicPromoteWidth = 32;
      MaxAtomicInlineWidth = 32;
    }

    CPU = Name;
    return true;
  }
  bool setFPMath(StringRef Name) override;
  bool supportsThumb(StringRef ArchName, StringRef CPUArch,
                     unsigned CPUArchVer) const {
    return CPUArchVer >= 7 || (CPUArch.find('T') != StringRef::npos) ||
           (CPUArch.find('M') != StringRef::npos);
  }
  bool supportsThumb2(StringRef ArchName, StringRef CPUArch,
                      unsigned CPUArchVer) const {
    // We check both CPUArchVer and ArchName because when only triple is
    // specified, the default CPU is arm1136j-s.
    return ArchName.endswith("v6t2") || ArchName.endswith("v7") ||
           ArchName.endswith("v8") || CPUArch == "6T2" || CPUArchVer >= 7;
  }
  void getTargetDefines(const LangOptions &Opts,
                        MacroBuilder &Builder) const override {
    // Target identification.
    Builder.defineMacro("__arm");
    Builder.defineMacro("__arm__");

    // Target properties.
    Builder.defineMacro("__REGISTER_PREFIX__", "");

    StringRef CPUArch = getCPUDefineSuffix(CPU);
    unsigned int CPUArchVer;
    if (CPUArch.substr(0, 1).getAsInteger<unsigned int>(10, CPUArchVer))
      llvm_unreachable("Invalid char for architecture version number");
    Builder.defineMacro("__ARM_ARCH_" + CPUArch + "__");

    // ACLE 6.4.1 ARM/Thumb instruction set architecture
    StringRef CPUProfile = getCPUProfile(CPU);
    StringRef ArchName = getTriple().getArchName();

    // __ARM_ARCH is defined as an integer value indicating the current ARM ISA
    Builder.defineMacro("__ARM_ARCH", CPUArch.substr(0, 1));
    if (CPUArch[0] >= '8') {
      Builder.defineMacro("__ARM_FEATURE_NUMERIC_MAXMIN");
      Builder.defineMacro("__ARM_FEATURE_DIRECTED_ROUNDING");
    }

    // __ARM_ARCH_ISA_ARM is defined to 1 if the core supports the ARM ISA.  It
    // is not defined for the M-profile.
    // NOTE that the deffault profile is assumed to be 'A'
    if (CPUProfile.empty() || CPUProfile != "M")
      Builder.defineMacro("__ARM_ARCH_ISA_ARM", "1");

    // __ARM_ARCH_ISA_THUMB is defined to 1 if the core supporst the original
    // Thumb ISA (including v6-M).  It is set to 2 if the core supports the
    // Thumb-2 ISA as found in the v6T2 architecture and all v7 architecture.
    if (supportsThumb2(ArchName, CPUArch, CPUArchVer))
      Builder.defineMacro("__ARM_ARCH_ISA_THUMB", "2");
    else if (supportsThumb(ArchName, CPUArch, CPUArchVer))
      Builder.defineMacro("__ARM_ARCH_ISA_THUMB", "1");

    // __ARM_32BIT_STATE is defined to 1 if code is being generated for a 32-bit
    // instruction set such as ARM or Thumb.
    Builder.defineMacro("__ARM_32BIT_STATE", "1");

    // ACLE 6.4.2 Architectural Profile (A, R, M or pre-Cortex)

    // __ARM_ARCH_PROFILE is defined as 'A', 'R', 'M' or 'S', or unset.
    if (!CPUProfile.empty())
      Builder.defineMacro("__ARM_ARCH_PROFILE", "'" + CPUProfile + "'");

    // ACLE 6.5.1 Hardware Floating Point
    if (HW_FP)
      Builder.defineMacro("__ARM_FP", "0x" + llvm::utohexstr(HW_FP));

    // ACLE predefines.
    Builder.defineMacro("__ARM_ACLE", "200");

    // Subtarget options.

    // FIXME: It's more complicated than this and we don't really support
    // interworking.
    // Windows on ARM does not "support" interworking
    if (5 <= CPUArchVer && CPUArchVer <= 8 && !getTriple().isOSWindows())
      Builder.defineMacro("__THUMB_INTERWORK__");

    if (ABI == "aapcs" || ABI == "aapcs-linux" || ABI == "aapcs-vfp") {
      // Embedded targets on Darwin follow AAPCS, but not EABI.
      // Windows on ARM follows AAPCS VFP, but does not conform to EABI.
      if (!getTriple().isOSDarwin() && !getTriple().isOSWindows())
        Builder.defineMacro("__ARM_EABI__");
      Builder.defineMacro("__ARM_PCS", "1");

      if ((!SoftFloat && !SoftFloatABI) || ABI == "aapcs-vfp")
        Builder.defineMacro("__ARM_PCS_VFP", "1");
    }

    if (SoftFloat)
      Builder.defineMacro("__SOFTFP__");

    if (CPU == "xscale")
      Builder.defineMacro("__XSCALE__");

    if (IsThumb) {
      Builder.defineMacro("__THUMBEL__");
      Builder.defineMacro("__thumb__");
      if (supportsThumb2(ArchName, CPUArch, CPUArchVer))
        Builder.defineMacro("__thumb2__");
    }
    if (((HWDiv & HWDivThumb) && IsThumb) || ((HWDiv & HWDivARM) && !IsThumb))
      Builder.defineMacro("__ARM_ARCH_EXT_IDIV__", "1");

    // Note, this is always on in gcc, even though it doesn't make sense.
    Builder.defineMacro("__APCS_32__");

    if (FPUModeIsVFP((FPUMode) FPU)) {
      Builder.defineMacro("__VFP_FP__");
      if (FPU & VFP2FPU)
        Builder.defineMacro("__ARM_VFPV2__");
      if (FPU & VFP3FPU)
        Builder.defineMacro("__ARM_VFPV3__");
      if (FPU & VFP4FPU)
        Builder.defineMacro("__ARM_VFPV4__");
    }

    // This only gets set when Neon instructions are actually available, unlike
    // the VFP define, hence the soft float and arch check. This is subtly
    // different from gcc, we follow the intent which was that it should be set
    // when Neon instructions are actually available.
    if ((FPU & NeonFPU) && !SoftFloat && CPUArchVer >= 7) {
      Builder.defineMacro("__ARM_NEON");
      Builder.defineMacro("__ARM_NEON__");
    }

    Builder.defineMacro("__ARM_SIZEOF_WCHAR_T",
                        Opts.ShortWChar ? "2" : "4");

    Builder.defineMacro("__ARM_SIZEOF_MINIMAL_ENUM",
                        Opts.ShortEnums ? "1" : "4");

    if (CRC)
      Builder.defineMacro("__ARM_FEATURE_CRC32");

    if (Crypto)
      Builder.defineMacro("__ARM_FEATURE_CRYPTO");

    if (CPUArchVer >= 6 && CPUArch != "6M") {
      Builder.defineMacro("__GCC_HAVE_SYNC_COMPARE_AND_SWAP_1");
      Builder.defineMacro("__GCC_HAVE_SYNC_COMPARE_AND_SWAP_2");
      Builder.defineMacro("__GCC_HAVE_SYNC_COMPARE_AND_SWAP_4");
      Builder.defineMacro("__GCC_HAVE_SYNC_COMPARE_AND_SWAP_8");
    }
  }
  void getTargetBuiltins(const Builtin::Info *&Records,
                         unsigned &NumRecords) const override {
    Records = BuiltinInfo;
    NumRecords = clang::ARM::LastTSBuiltin-Builtin::FirstTSBuiltin;
  }
  bool isCLZForZeroUndef() const override { return false; }
  BuiltinVaListKind getBuiltinVaListKind() const override {
    return IsAAPCS ? AAPCSABIBuiltinVaList : TargetInfo::VoidPtrBuiltinVaList;
  }
  void getGCCRegNames(const char * const *&Names,
                      unsigned &NumNames) const override;
  void getGCCRegAliases(const GCCRegAlias *&Aliases,
                        unsigned &NumAliases) const override;
  bool validateAsmConstraint(const char *&Name,
                             TargetInfo::ConstraintInfo &Info) const override {
    switch (*Name) {
    default: break;
    case 'l': // r0-r7
    case 'h': // r8-r15
    case 'w': // VFP Floating point register single precision
    case 'P': // VFP Floating point register double precision
      Info.setAllowsRegister();
      return true;
    case 'Q': // A memory address that is a single base register.
      Info.setAllowsMemory();
      return true;
    case 'U': // a memory reference...
      switch (Name[1]) {
      case 'q': // ...ARMV4 ldrsb
      case 'v': // ...VFP load/store (reg+constant offset)
      case 'y': // ...iWMMXt load/store
      case 't': // address valid for load/store opaque types wider
                // than 128-bits
      case 'n': // valid address for Neon doubleword vector load/store
      case 'm': // valid address for Neon element and structure load/store
      case 's': // valid address for non-offset loads/stores of quad-word
                // values in four ARM registers
        Info.setAllowsMemory();
        Name++;
        return true;
      }
    }
    return false;
  }
  std::string convertConstraint(const char *&Constraint) const override {
    std::string R;
    switch (*Constraint) {
    case 'U':   // Two-character constraint; add "^" hint for later parsing.
      R = std::string("^") + std::string(Constraint, 2);
      Constraint++;
      break;
    case 'p': // 'p' should be translated to 'r' by default.
      R = std::string("r");
      break;
    default:
      return std::string(1, *Constraint);
    }
    return R;
  }
  bool
  validateConstraintModifier(StringRef Constraint, char Modifier, unsigned Size,
                             std::string &SuggestedModifier) const override {
    bool isOutput = (Constraint[0] == '=');
    bool isInOut = (Constraint[0] == '+');

    // Strip off constraint modifiers.
    while (Constraint[0] == '=' ||
           Constraint[0] == '+' ||
           Constraint[0] == '&')
      Constraint = Constraint.substr(1);

    switch (Constraint[0]) {
    default: break;
    case 'r': {
      switch (Modifier) {
      default:
        return (isInOut || isOutput || Size <= 64);
      case 'q':
        // A register of size 32 cannot fit a vector type.
        return false;
      }
    }
    }

    return true;
  }
  const char *getClobbers() const override {
    // FIXME: Is this really right?
    return "";
  }

  CallingConvCheckResult checkCallingConvention(CallingConv CC) const override {
    return (CC == CC_AAPCS || CC == CC_AAPCS_VFP) ? CCCR_OK : CCCR_Warning;
  }

  int getEHDataRegisterNumber(unsigned RegNo) const override {
    if (RegNo == 0) return 0;
    if (RegNo == 1) return 1;
    return -1;
  }
};

bool ARMTargetInfo::setFPMath(StringRef Name) {
  if (Name == "neon") {
    FPMath = FP_Neon;
    return true;
  } else if (Name == "vfp" || Name == "vfp2" || Name == "vfp3" ||
             Name == "vfp4") {
    FPMath = FP_VFP;
    return true;
  }
  return false;
}

const char * const ARMTargetInfo::GCCRegNames[] = {
  // Integer registers
  "r0", "r1", "r2", "r3", "r4", "r5", "r6", "r7",
  "r8", "r9", "r10", "r11", "r12", "sp", "lr", "pc",

  // Float registers
  "s0", "s1", "s2", "s3", "s4", "s5", "s6", "s7",
  "s8", "s9", "s10", "s11", "s12", "s13", "s14", "s15",
  "s16", "s17", "s18", "s19", "s20", "s21", "s22", "s23",
  "s24", "s25", "s26", "s27", "s28", "s29", "s30", "s31",

  // Double registers
  "d0", "d1", "d2", "d3", "d4", "d5", "d6", "d7",
  "d8", "d9", "d10", "d11", "d12", "d13", "d14", "d15",
  "d16", "d17", "d18", "d19", "d20", "d21", "d22", "d23",
  "d24", "d25", "d26", "d27", "d28", "d29", "d30", "d31",

  // Quad registers
  "q0", "q1", "q2", "q3", "q4", "q5", "q6", "q7",
  "q8", "q9", "q10", "q11", "q12", "q13", "q14", "q15"
};

void ARMTargetInfo::getGCCRegNames(const char * const *&Names,
                                   unsigned &NumNames) const {
  Names = GCCRegNames;
  NumNames = llvm::array_lengthof(GCCRegNames);
}

const TargetInfo::GCCRegAlias ARMTargetInfo::GCCRegAliases[] = {
  { { "a1" }, "r0" },
  { { "a2" }, "r1" },
  { { "a3" }, "r2" },
  { { "a4" }, "r3" },
  { { "v1" }, "r4" },
  { { "v2" }, "r5" },
  { { "v3" }, "r6" },
  { { "v4" }, "r7" },
  { { "v5" }, "r8" },
  { { "v6", "rfp" }, "r9" },
  { { "sl" }, "r10" },
  { { "fp" }, "r11" },
  { { "ip" }, "r12" },
  { { "r13" }, "sp" },
  { { "r14" }, "lr" },
  { { "r15" }, "pc" },
  // The S, D and Q registers overlap, but aren't really aliases; we
  // don't want to substitute one of these for a different-sized one.
};

void ARMTargetInfo::getGCCRegAliases(const GCCRegAlias *&Aliases,
                                       unsigned &NumAliases) const {
  Aliases = GCCRegAliases;
  NumAliases = llvm::array_lengthof(GCCRegAliases);
}

const Builtin::Info ARMTargetInfo::BuiltinInfo[] = {
#define BUILTIN(ID, TYPE, ATTRS) { #ID, TYPE, ATTRS, 0, ALL_LANGUAGES },
#define LIBBUILTIN(ID, TYPE, ATTRS, HEADER) { #ID, TYPE, ATTRS, HEADER,\
                                              ALL_LANGUAGES },
#include "clang/Basic/BuiltinsNEON.def"

#define BUILTIN(ID, TYPE, ATTRS) { #ID, TYPE, ATTRS, 0, ALL_LANGUAGES },
#define LANGBUILTIN(ID, TYPE, ATTRS, LANG) { #ID, TYPE, ATTRS, 0, LANG },
#define LIBBUILTIN(ID, TYPE, ATTRS, HEADER) { #ID, TYPE, ATTRS, HEADER,\
                                              ALL_LANGUAGES },
#include "clang/Basic/BuiltinsARM.def"
};

class ARMleTargetInfo : public ARMTargetInfo {
public:
  ARMleTargetInfo(const llvm::Triple &Triple)
    : ARMTargetInfo(Triple, false) { }
  virtual void getTargetDefines(const LangOptions &Opts,
                                MacroBuilder &Builder) const {
    Builder.defineMacro("__ARMEL__");
    ARMTargetInfo::getTargetDefines(Opts, Builder);
  }
};

class ARMbeTargetInfo : public ARMTargetInfo {
public:
  ARMbeTargetInfo(const llvm::Triple &Triple)
    : ARMTargetInfo(Triple, true) { }
  virtual void getTargetDefines(const LangOptions &Opts,
                                MacroBuilder &Builder) const {
    Builder.defineMacro("__ARMEB__");
    Builder.defineMacro("__ARM_BIG_ENDIAN");
    ARMTargetInfo::getTargetDefines(Opts, Builder);
  }
};
} // end anonymous namespace.

namespace {
class WindowsARMTargetInfo : public WindowsTargetInfo<ARMleTargetInfo> {
  const llvm::Triple Triple;
public:
  WindowsARMTargetInfo(const llvm::Triple &Triple)
    : WindowsTargetInfo<ARMleTargetInfo>(Triple), Triple(Triple) {
    TLSSupported = false;
    WCharType = UnsignedShort;
    SizeType = UnsignedInt;
    UserLabelPrefix = "";
  }
  void getVisualStudioDefines(const LangOptions &Opts,
                              MacroBuilder &Builder) const {
    WindowsTargetInfo<ARMleTargetInfo>::getVisualStudioDefines(Opts, Builder);

    // FIXME: this is invalid for WindowsCE
    Builder.defineMacro("_M_ARM_NT", "1");
    Builder.defineMacro("_M_ARMT", "_M_ARM");
    Builder.defineMacro("_M_THUMB", "_M_ARM");

    assert((Triple.getArch() == llvm::Triple::arm ||
            Triple.getArch() == llvm::Triple::thumb) &&
           "invalid architecture for Windows ARM target info");
    unsigned Offset = Triple.getArch() == llvm::Triple::arm ? 4 : 6;
    Builder.defineMacro("_M_ARM", Triple.getArchName().substr(Offset));

    // TODO map the complete set of values
    // 31: VFPv3 40: VFPv4
    Builder.defineMacro("_M_ARM_FP", "31");
  }
  BuiltinVaListKind getBuiltinVaListKind() const override {
    return TargetInfo::CharPtrBuiltinVaList;
  }
};

// Windows ARM + Itanium C++ ABI Target
class ItaniumWindowsARMleTargetInfo : public WindowsARMTargetInfo {
public:
  ItaniumWindowsARMleTargetInfo(const llvm::Triple &Triple)
    : WindowsARMTargetInfo(Triple) {
    TheCXXABI.set(TargetCXXABI::GenericARM);
  }

  void getTargetDefines(const LangOptions &Opts,
                        MacroBuilder &Builder) const override {
    WindowsARMTargetInfo::getTargetDefines(Opts, Builder);

    if (Opts.MSVCCompat)
      WindowsARMTargetInfo::getVisualStudioDefines(Opts, Builder);
  }
};

// Windows ARM, MS (C++) ABI
class MicrosoftARMleTargetInfo : public WindowsARMTargetInfo {
public:
  MicrosoftARMleTargetInfo(const llvm::Triple &Triple)
    : WindowsARMTargetInfo(Triple) {
    TheCXXABI.set(TargetCXXABI::Microsoft);
  }

  void getTargetDefines(const LangOptions &Opts,
                        MacroBuilder &Builder) const override {
    WindowsARMTargetInfo::getTargetDefines(Opts, Builder);
    WindowsARMTargetInfo::getVisualStudioDefines(Opts, Builder);
  }
};
}


namespace {
class DarwinARMTargetInfo :
  public DarwinTargetInfo<ARMleTargetInfo> {
protected:
  void getOSDefines(const LangOptions &Opts, const llvm::Triple &Triple,
                    MacroBuilder &Builder) const override {
    getDarwinDefines(Builder, Opts, Triple, PlatformName, PlatformMinVersion);
  }

public:
  DarwinARMTargetInfo(const llvm::Triple &Triple)
      : DarwinTargetInfo<ARMleTargetInfo>(Triple) {
    HasAlignMac68kSupport = true;
    // iOS always has 64-bit atomic instructions.
    // FIXME: This should be based off of the target features in
    // ARMleTargetInfo.
    MaxAtomicInlineWidth = 64;

    // Darwin on iOS uses a variant of the ARM C++ ABI.
    TheCXXABI.set(TargetCXXABI::iOS);
  }
};
} // end anonymous namespace.


namespace {
class AArch64TargetInfo : public TargetInfo {
  virtual void setDescriptionString() = 0;
  static const TargetInfo::GCCRegAlias GCCRegAliases[];
  static const char *const GCCRegNames[];

  enum FPUModeEnum {
    FPUMode,
    NeonMode
  };

  unsigned FPU;
  unsigned CRC;
  unsigned Crypto;

  static const Builtin::Info BuiltinInfo[];

  std::string ABI;

public:
  AArch64TargetInfo(const llvm::Triple &Triple)
      : TargetInfo(Triple), ABI("aapcs") {

    if (getTriple().getOS() == llvm::Triple::NetBSD) {
      WCharType = SignedInt;

      // NetBSD apparently prefers consistency across ARM targets to consistency
      // across 64-bit targets.
      Int64Type = SignedLongLong;
      IntMaxType = SignedLongLong;
    } else {
      WCharType = UnsignedInt;
      Int64Type = SignedLong;
      IntMaxType = SignedLong;
    }

    LongWidth = LongAlign = PointerWidth = PointerAlign = 64;
    MaxVectorAlign = 128;
    RegParmMax = 8;
    MaxAtomicInlineWidth = 128;
    MaxAtomicPromoteWidth = 128;

    LongDoubleWidth = LongDoubleAlign = 128;
    LongDoubleFormat = &llvm::APFloat::IEEEquad;

    // {} in inline assembly are neon specifiers, not assembly variant
    // specifiers.
    NoAsmVariants = true;

    // AArch64 targets default to using the ARM C++ ABI.
    TheCXXABI.set(TargetCXXABI::GenericAArch64);
  }

  StringRef getABI() const override { return ABI; }
  bool setABI(const std::string &Name) override {
    if (Name != "aapcs" && Name != "darwinpcs")
      return false;

    ABI = Name;
    return true;
  }

  bool setCPU(const std::string &Name) override {
    bool CPUKnown = llvm::StringSwitch<bool>(Name)
                        .Case("generic", true)
                        .Cases("cortex-a53", "cortex-a57", true)
                        .Case("cyclone", true)
                        .Default(false);
    return CPUKnown;
  }

  virtual void getTargetDefines(const LangOptions &Opts,
                                MacroBuilder &Builder) const  override {
    // Target identification.
    Builder.defineMacro("__aarch64__");

    // Target properties.
    Builder.defineMacro("_LP64");
    Builder.defineMacro("__LP64__");

    // ACLE predefines. Many can only have one possible value on v8 AArch64.
    Builder.defineMacro("__ARM_ACLE", "200");
    Builder.defineMacro("__ARM_ARCH", "8");
    Builder.defineMacro("__ARM_ARCH_PROFILE", "'A'");

    Builder.defineMacro("__ARM_64BIT_STATE");
    Builder.defineMacro("__ARM_PCS_AAPCS64");
    Builder.defineMacro("__ARM_ARCH_ISA_A64");

    Builder.defineMacro("__ARM_FEATURE_UNALIGNED");
    Builder.defineMacro("__ARM_FEATURE_CLZ");
    Builder.defineMacro("__ARM_FEATURE_FMA");
    Builder.defineMacro("__ARM_FEATURE_DIV");
    Builder.defineMacro("__ARM_FEATURE_IDIV"); // As specified in ACLE
    Builder.defineMacro("__ARM_FEATURE_DIV");  // For backwards compatibility
    Builder.defineMacro("__ARM_FEATURE_NUMERIC_MAXMIN");
    Builder.defineMacro("__ARM_FEATURE_DIRECTED_ROUNDING");

    Builder.defineMacro("__ARM_ALIGN_MAX_STACK_PWR", "4");

    // 0xe implies support for half, single and double precision operations.
    Builder.defineMacro("__ARM_FP", "0xe");

    // PCS specifies this for SysV variants, which is all we support. Other ABIs
    // may choose __ARM_FP16_FORMAT_ALTERNATIVE.
    Builder.defineMacro("__ARM_FP16_FORMAT_IEEE");

    if (Opts.FastMath || Opts.FiniteMathOnly)
      Builder.defineMacro("__ARM_FP_FAST");

    if (Opts.C99 && !Opts.Freestanding)
      Builder.defineMacro("__ARM_FP_FENV_ROUNDING");

    Builder.defineMacro("__ARM_SIZEOF_WCHAR_T", Opts.ShortWChar ? "2" : "4");

    Builder.defineMacro("__ARM_SIZEOF_MINIMAL_ENUM",
                        Opts.ShortEnums ? "1" : "4");

    if (FPU == NeonMode) {
      Builder.defineMacro("__ARM_NEON");
      // 64-bit NEON supports half, single and double precision operations.
      Builder.defineMacro("__ARM_NEON_FP", "0xe");
    }

    if (CRC)
      Builder.defineMacro("__ARM_FEATURE_CRC32");

    if (Crypto)
      Builder.defineMacro("__ARM_FEATURE_CRYPTO");
  }

  virtual void getTargetBuiltins(const Builtin::Info *&Records,
                                 unsigned &NumRecords) const override {
    Records = BuiltinInfo;
    NumRecords = clang::AArch64::LastTSBuiltin - Builtin::FirstTSBuiltin;
  }

  bool hasFeature(StringRef Feature) const override {
    return Feature == "aarch64" ||
      Feature == "arm64" ||
      (Feature == "neon" && FPU == NeonMode);
  }

  bool handleTargetFeatures(std::vector<std::string> &Features,
                            DiagnosticsEngine &Diags) override {
    FPU = FPUMode;
    CRC = 0;
    Crypto = 0;
    for (unsigned i = 0, e = Features.size(); i != e; ++i) {
      if (Features[i] == "+neon")
        FPU = NeonMode;
      if (Features[i] == "+crc")
        CRC = 1;
      if (Features[i] == "+crypto")
        Crypto = 1;
    }

    setDescriptionString();

    return true;
  }

  bool isCLZForZeroUndef() const override { return false; }

  BuiltinVaListKind getBuiltinVaListKind() const override {
    return TargetInfo::AArch64ABIBuiltinVaList;
  }

  virtual void getGCCRegNames(const char *const *&Names,
                              unsigned &NumNames) const override;
  virtual void getGCCRegAliases(const GCCRegAlias *&Aliases,
                                unsigned &NumAliases) const override;

  virtual bool
  validateAsmConstraint(const char *&Name,
                        TargetInfo::ConstraintInfo &Info) const override {
    switch (*Name) {
    default:
      return false;
    case 'w': // Floating point and SIMD registers (V0-V31)
      Info.setAllowsRegister();
      return true;
    case 'I': // Constant that can be used with an ADD instruction
    case 'J': // Constant that can be used with a SUB instruction
    case 'K': // Constant that can be used with a 32-bit logical instruction
    case 'L': // Constant that can be used with a 64-bit logical instruction
    case 'M': // Constant that can be used as a 32-bit MOV immediate
    case 'N': // Constant that can be used as a 64-bit MOV immediate
    case 'Y': // Floating point constant zero
    case 'Z': // Integer constant zero
      return true;
    case 'Q': // A memory reference with base register and no offset
      Info.setAllowsMemory();
      return true;
    case 'S': // A symbolic address
      Info.setAllowsRegister();
      return true;
    case 'U':
      // Ump: A memory address suitable for ldp/stp in SI, DI, SF and DF modes.
      // Utf: A memory address suitable for ldp/stp in TF mode.
      // Usa: An absolute symbolic address.
      // Ush: The high part (bits 32:12) of a pc-relative symbolic address.
      llvm_unreachable("FIXME: Unimplemented support for U* constraints.");
    case 'z': // Zero register, wzr or xzr
      Info.setAllowsRegister();
      return true;
    case 'x': // Floating point and SIMD registers (V0-V15)
      Info.setAllowsRegister();
      return true;
    }
    return false;
  }

  bool
  validateConstraintModifier(StringRef Constraint, char Modifier, unsigned Size,
                             std::string &SuggestedModifier) const override {
    // Strip off constraint modifiers.
    while (Constraint[0] == '=' || Constraint[0] == '+' || Constraint[0] == '&')
      Constraint = Constraint.substr(1);

    switch (Constraint[0]) {
    default:
      return true;
    case 'z':
    case 'r': {
      switch (Modifier) {
      case 'x':
      case 'w':
        // For now assume that the person knows what they're
        // doing with the modifier.
        return true;
      default:
        // By default an 'r' constraint will be in the 'x'
        // registers.
        if (Size == 64)
          return true;

        SuggestedModifier = "w";
        return false;
      }
    }
    }
  }

  const char *getClobbers() const override { return ""; }

  int getEHDataRegisterNumber(unsigned RegNo) const override {
    if (RegNo == 0)
      return 0;
    if (RegNo == 1)
      return 1;
    return -1;
  }
};

const char *const AArch64TargetInfo::GCCRegNames[] = {
  // 32-bit Integer registers
  "w0",  "w1",  "w2",  "w3",  "w4",  "w5",  "w6",  "w7",  "w8",  "w9",  "w10",
  "w11", "w12", "w13", "w14", "w15", "w16", "w17", "w18", "w19", "w20", "w21",
  "w22", "w23", "w24", "w25", "w26", "w27", "w28", "w29", "w30", "wsp",

  // 64-bit Integer registers
  "x0",  "x1",  "x2",  "x3",  "x4",  "x5",  "x6",  "x7",  "x8",  "x9",  "x10",
  "x11", "x12", "x13", "x14", "x15", "x16", "x17", "x18", "x19", "x20", "x21",
  "x22", "x23", "x24", "x25", "x26", "x27", "x28", "fp",  "lr",  "sp",

  // 32-bit floating point regsisters
  "s0",  "s1",  "s2",  "s3",  "s4",  "s5",  "s6",  "s7",  "s8",  "s9",  "s10",
  "s11", "s12", "s13", "s14", "s15", "s16", "s17", "s18", "s19", "s20", "s21",
  "s22", "s23", "s24", "s25", "s26", "s27", "s28", "s29", "s30", "s31",

  // 64-bit floating point regsisters
  "d0",  "d1",  "d2",  "d3",  "d4",  "d5",  "d6",  "d7",  "d8",  "d9",  "d10",
  "d11", "d12", "d13", "d14", "d15", "d16", "d17", "d18", "d19", "d20", "d21",
  "d22", "d23", "d24", "d25", "d26", "d27", "d28", "d29", "d30", "d31",

  // Vector registers
  "v0",  "v1",  "v2",  "v3",  "v4",  "v5",  "v6",  "v7",  "v8",  "v9",  "v10",
  "v11", "v12", "v13", "v14", "v15", "v16", "v17", "v18", "v19", "v20", "v21",
  "v22", "v23", "v24", "v25", "v26", "v27", "v28", "v29", "v30", "v31"
};

void AArch64TargetInfo::getGCCRegNames(const char *const *&Names,
                                     unsigned &NumNames) const {
  Names = GCCRegNames;
  NumNames = llvm::array_lengthof(GCCRegNames);
}

const TargetInfo::GCCRegAlias AArch64TargetInfo::GCCRegAliases[] = {
  { { "w31" }, "wsp" },
  { { "x29" }, "fp" },
  { { "x30" }, "lr" },
  { { "x31" }, "sp" },
  // The S/D/Q and W/X registers overlap, but aren't really aliases; we
  // don't want to substitute one of these for a different-sized one.
};

void AArch64TargetInfo::getGCCRegAliases(const GCCRegAlias *&Aliases,
                                       unsigned &NumAliases) const {
  Aliases = GCCRegAliases;
  NumAliases = llvm::array_lengthof(GCCRegAliases);
}

const Builtin::Info AArch64TargetInfo::BuiltinInfo[] = {
#define BUILTIN(ID, TYPE, ATTRS)                                               \
  { #ID, TYPE, ATTRS, 0, ALL_LANGUAGES },
#include "clang/Basic/BuiltinsNEON.def"

#define BUILTIN(ID, TYPE, ATTRS)                                               \
  { #ID, TYPE, ATTRS, 0, ALL_LANGUAGES },
#include "clang/Basic/BuiltinsAArch64.def"
};

class AArch64leTargetInfo : public AArch64TargetInfo {
  void setDescriptionString() override {
    if (getTriple().isOSBinFormatMachO())
      DescriptionString = "e-m:o-i64:64-i128:128-n32:64-S128";
    else
      DescriptionString = "e-m:e-i64:64-i128:128-n32:64-S128";
  }

public:
  AArch64leTargetInfo(const llvm::Triple &Triple)
    : AArch64TargetInfo(Triple) {
    BigEndian = false;
    }
  void getTargetDefines(const LangOptions &Opts,
                        MacroBuilder &Builder) const override {
    Builder.defineMacro("__AARCH64EL__");
    AArch64TargetInfo::getTargetDefines(Opts, Builder);
  }
};

class AArch64beTargetInfo : public AArch64TargetInfo {
  void setDescriptionString() override {
    assert(!getTriple().isOSBinFormatMachO());
    DescriptionString = "E-m:e-i64:64-i128:128-n32:64-S128";
  }

public:
  AArch64beTargetInfo(const llvm::Triple &Triple)
    : AArch64TargetInfo(Triple) { }
  void getTargetDefines(const LangOptions &Opts,
                        MacroBuilder &Builder) const override {
    Builder.defineMacro("__AARCH64EB__");
    Builder.defineMacro("__AARCH_BIG_ENDIAN");
    Builder.defineMacro("__ARM_BIG_ENDIAN");
    AArch64TargetInfo::getTargetDefines(Opts, Builder);
  }
};
} // end anonymous namespace.

namespace {
class DarwinAArch64TargetInfo : public DarwinTargetInfo<AArch64leTargetInfo> {
protected:
  void getOSDefines(const LangOptions &Opts, const llvm::Triple &Triple,
                    MacroBuilder &Builder) const override {
    Builder.defineMacro("__AARCH64_SIMD__");
    Builder.defineMacro("__ARM64_ARCH_8__");
    Builder.defineMacro("__ARM_NEON__");
    Builder.defineMacro("__LITTLE_ENDIAN__");
    Builder.defineMacro("__REGISTER_PREFIX__", "");
    Builder.defineMacro("__arm64", "1");
    Builder.defineMacro("__arm64__", "1");

    getDarwinDefines(Builder, Opts, Triple, PlatformName, PlatformMinVersion);
  }

public:
  DarwinAArch64TargetInfo(const llvm::Triple &Triple)
      : DarwinTargetInfo<AArch64leTargetInfo>(Triple) {
    Int64Type = SignedLongLong;
    WCharType = SignedInt;
    UseSignedCharForObjCBool = false;

    LongDoubleWidth = LongDoubleAlign = 64;
    LongDoubleFormat = &llvm::APFloat::IEEEdouble;

    TheCXXABI.set(TargetCXXABI::iOS64);
  }

  BuiltinVaListKind getBuiltinVaListKind() const override {
    return TargetInfo::CharPtrBuiltinVaList;
  }
};
} // end anonymous namespace

namespace {
// Hexagon abstract base class
class HexagonTargetInfo : public TargetInfo {
  static const Builtin::Info BuiltinInfo[];
  static const char * const GCCRegNames[];
  static const TargetInfo::GCCRegAlias GCCRegAliases[];
  std::string CPU;
public:
  HexagonTargetInfo(const llvm::Triple &Triple) : TargetInfo(Triple) {
    BigEndian = false;
    DescriptionString = "e-m:e-p:32:32-i1:32-i64:64-a:0-n32";

    // {} in inline assembly are packet specifiers, not assembly variant
    // specifiers.
    NoAsmVariants = true;
  }

  void getTargetBuiltins(const Builtin::Info *&Records,
                         unsigned &NumRecords) const override {
    Records = BuiltinInfo;
    NumRecords = clang::Hexagon::LastTSBuiltin-Builtin::FirstTSBuiltin;
  }

  bool validateAsmConstraint(const char *&Name,
                             TargetInfo::ConstraintInfo &Info) const override {
    return true;
  }

  void getTargetDefines(const LangOptions &Opts,
                        MacroBuilder &Builder) const override;

  bool hasFeature(StringRef Feature) const override {
    return Feature == "hexagon";
  }

  BuiltinVaListKind getBuiltinVaListKind() const override {
    return TargetInfo::CharPtrBuiltinVaList;
  }
  void getGCCRegNames(const char * const *&Names,
                      unsigned &NumNames) const override;
  void getGCCRegAliases(const GCCRegAlias *&Aliases,
                        unsigned &NumAliases) const override;
  const char *getClobbers() const override {
    return "";
  }

  static const char *getHexagonCPUSuffix(StringRef Name) {
    return llvm::StringSwitch<const char*>(Name)
      .Case("hexagonv4", "4")
      .Case("hexagonv5", "5")
      .Default(nullptr);
  }

  bool setCPU(const std::string &Name) override {
    if (!getHexagonCPUSuffix(Name))
      return false;

    CPU = Name;
    return true;
  }
};

void HexagonTargetInfo::getTargetDefines(const LangOptions &Opts,
                                MacroBuilder &Builder) const {
  Builder.defineMacro("qdsp6");
  Builder.defineMacro("__qdsp6", "1");
  Builder.defineMacro("__qdsp6__", "1");

  Builder.defineMacro("hexagon");
  Builder.defineMacro("__hexagon", "1");
  Builder.defineMacro("__hexagon__", "1");

  if(CPU == "hexagonv1") {
    Builder.defineMacro("__HEXAGON_V1__");
    Builder.defineMacro("__HEXAGON_ARCH__", "1");
    if(Opts.HexagonQdsp6Compat) {
      Builder.defineMacro("__QDSP6_V1__");
      Builder.defineMacro("__QDSP6_ARCH__", "1");
    }
  }
  else if(CPU == "hexagonv2") {
    Builder.defineMacro("__HEXAGON_V2__");
    Builder.defineMacro("__HEXAGON_ARCH__", "2");
    if(Opts.HexagonQdsp6Compat) {
      Builder.defineMacro("__QDSP6_V2__");
      Builder.defineMacro("__QDSP6_ARCH__", "2");
    }
  }
  else if(CPU == "hexagonv3") {
    Builder.defineMacro("__HEXAGON_V3__");
    Builder.defineMacro("__HEXAGON_ARCH__", "3");
    if(Opts.HexagonQdsp6Compat) {
      Builder.defineMacro("__QDSP6_V3__");
      Builder.defineMacro("__QDSP6_ARCH__", "3");
    }
  }
  else if(CPU == "hexagonv4") {
    Builder.defineMacro("__HEXAGON_V4__");
    Builder.defineMacro("__HEXAGON_ARCH__", "4");
    if(Opts.HexagonQdsp6Compat) {
      Builder.defineMacro("__QDSP6_V4__");
      Builder.defineMacro("__QDSP6_ARCH__", "4");
    }
  }
  else if(CPU == "hexagonv5") {
    Builder.defineMacro("__HEXAGON_V5__");
    Builder.defineMacro("__HEXAGON_ARCH__", "5");
    if(Opts.HexagonQdsp6Compat) {
      Builder.defineMacro("__QDSP6_V5__");
      Builder.defineMacro("__QDSP6_ARCH__", "5");
    }
  }
}

const char * const HexagonTargetInfo::GCCRegNames[] = {
  "r0", "r1", "r2", "r3", "r4", "r5", "r6", "r7",
  "r8", "r9", "r10", "r11", "r12", "r13", "r14", "r15",
  "r16", "r17", "r18", "r19", "r20", "r21", "r22", "r23",
  "r24", "r25", "r26", "r27", "r28", "r29", "r30", "r31",
  "p0", "p1", "p2", "p3",
  "sa0", "lc0", "sa1", "lc1", "m0", "m1", "usr", "ugp"
};

void HexagonTargetInfo::getGCCRegNames(const char * const *&Names,
                                   unsigned &NumNames) const {
  Names = GCCRegNames;
  NumNames = llvm::array_lengthof(GCCRegNames);
}


const TargetInfo::GCCRegAlias HexagonTargetInfo::GCCRegAliases[] = {
  { { "sp" }, "r29" },
  { { "fp" }, "r30" },
  { { "lr" }, "r31" },
 };

void HexagonTargetInfo::getGCCRegAliases(const GCCRegAlias *&Aliases,
                                     unsigned &NumAliases) const {
  Aliases = GCCRegAliases;
  NumAliases = llvm::array_lengthof(GCCRegAliases);
}


const Builtin::Info HexagonTargetInfo::BuiltinInfo[] = {
#define BUILTIN(ID, TYPE, ATTRS) { #ID, TYPE, ATTRS, 0, ALL_LANGUAGES },
#define LIBBUILTIN(ID, TYPE, ATTRS, HEADER) { #ID, TYPE, ATTRS, HEADER,\
                                              ALL_LANGUAGES },
#include "clang/Basic/BuiltinsHexagon.def"
};
}


namespace {
// Shared base class for SPARC v8 (32-bit) and SPARC v9 (64-bit).
class SparcTargetInfo : public TargetInfo {
  static const TargetInfo::GCCRegAlias GCCRegAliases[];
  static const char * const GCCRegNames[];
  bool SoftFloat;
public:
  SparcTargetInfo(const llvm::Triple &Triple) : TargetInfo(Triple) {}

  bool handleTargetFeatures(std::vector<std::string> &Features,
                            DiagnosticsEngine &Diags) override {
    SoftFloat = false;
    for (unsigned i = 0, e = Features.size(); i != e; ++i)
      if (Features[i] == "+soft-float")
        SoftFloat = true;
    return true;
  }
  void getTargetDefines(const LangOptions &Opts,
                        MacroBuilder &Builder) const override {
    DefineStd(Builder, "sparc", Opts);
    Builder.defineMacro("__REGISTER_PREFIX__", "");

    if (SoftFloat)
      Builder.defineMacro("SOFT_FLOAT", "1");
  }

  bool hasFeature(StringRef Feature) const override {
    return llvm::StringSwitch<bool>(Feature)
             .Case("softfloat", SoftFloat)
             .Case("sparc", true)
             .Default(false);
  }

  void getTargetBuiltins(const Builtin::Info *&Records,
                         unsigned &NumRecords) const override {
    // FIXME: Implement!
  }
  BuiltinVaListKind getBuiltinVaListKind() const override {
    return TargetInfo::VoidPtrBuiltinVaList;
  }
  void getGCCRegNames(const char * const *&Names,
                      unsigned &NumNames) const override;
  void getGCCRegAliases(const GCCRegAlias *&Aliases,
                        unsigned &NumAliases) const override;
  bool validateAsmConstraint(const char *&Name,
                             TargetInfo::ConstraintInfo &info) const override {
    // FIXME: Implement!
    return false;
  }
  const char *getClobbers() const override {
    // FIXME: Implement!
    return "";
  }
};

const char * const SparcTargetInfo::GCCRegNames[] = {
  "r0", "r1", "r2", "r3", "r4", "r5", "r6", "r7",
  "r8", "r9", "r10", "r11", "r12", "r13", "r14", "r15",
  "r16", "r17", "r18", "r19", "r20", "r21", "r22", "r23",
  "r24", "r25", "r26", "r27", "r28", "r29", "r30", "r31"
};

void SparcTargetInfo::getGCCRegNames(const char * const *&Names,
                                     unsigned &NumNames) const {
  Names = GCCRegNames;
  NumNames = llvm::array_lengthof(GCCRegNames);
}

const TargetInfo::GCCRegAlias SparcTargetInfo::GCCRegAliases[] = {
  { { "g0" }, "r0" },
  { { "g1" }, "r1" },
  { { "g2" }, "r2" },
  { { "g3" }, "r3" },
  { { "g4" }, "r4" },
  { { "g5" }, "r5" },
  { { "g6" }, "r6" },
  { { "g7" }, "r7" },
  { { "o0" }, "r8" },
  { { "o1" }, "r9" },
  { { "o2" }, "r10" },
  { { "o3" }, "r11" },
  { { "o4" }, "r12" },
  { { "o5" }, "r13" },
  { { "o6", "sp" }, "r14" },
  { { "o7" }, "r15" },
  { { "l0" }, "r16" },
  { { "l1" }, "r17" },
  { { "l2" }, "r18" },
  { { "l3" }, "r19" },
  { { "l4" }, "r20" },
  { { "l5" }, "r21" },
  { { "l6" }, "r22" },
  { { "l7" }, "r23" },
  { { "i0" }, "r24" },
  { { "i1" }, "r25" },
  { { "i2" }, "r26" },
  { { "i3" }, "r27" },
  { { "i4" }, "r28" },
  { { "i5" }, "r29" },
  { { "i6", "fp" }, "r30" },
  { { "i7" }, "r31" },
};

void SparcTargetInfo::getGCCRegAliases(const GCCRegAlias *&Aliases,
                                       unsigned &NumAliases) const {
  Aliases = GCCRegAliases;
  NumAliases = llvm::array_lengthof(GCCRegAliases);
}

// SPARC v8 is the 32-bit mode selected by Triple::sparc.
class SparcV8TargetInfo : public SparcTargetInfo {
public:
  SparcV8TargetInfo(const llvm::Triple &Triple) : SparcTargetInfo(Triple) {
    DescriptionString = "E-m:e-p:32:32-i64:64-f128:64-n32-S64";
  }

  void getTargetDefines(const LangOptions &Opts,
                        MacroBuilder &Builder) const override {
    SparcTargetInfo::getTargetDefines(Opts, Builder);
    Builder.defineMacro("__sparcv8");
  }
};

// SPARC v9 is the 64-bit mode selected by Triple::sparcv9.
class SparcV9TargetInfo : public SparcTargetInfo {
public:
  SparcV9TargetInfo(const llvm::Triple &Triple) : SparcTargetInfo(Triple) {
    // FIXME: Support Sparc quad-precision long double?
    DescriptionString = "E-m:e-i64:64-n32:64-S128";
    // This is an LP64 platform.
    LongWidth = LongAlign = PointerWidth = PointerAlign = 64;

    // OpenBSD uses long long for int64_t and intmax_t.
    if (getTriple().getOS() == llvm::Triple::OpenBSD)
      IntMaxType = SignedLongLong;
    else
      IntMaxType = SignedLong;
    Int64Type = IntMaxType;

    // The SPARCv8 System V ABI has long double 128-bits in size, but 64-bit
    // aligned. The SPARCv9 SCD 2.4.1 says 16-byte aligned.
    LongDoubleWidth = 128;
    LongDoubleAlign = 128;
    LongDoubleFormat = &llvm::APFloat::IEEEquad;
    MaxAtomicPromoteWidth = MaxAtomicInlineWidth = 64;
  }

  void getTargetDefines(const LangOptions &Opts,
                        MacroBuilder &Builder) const override {
    SparcTargetInfo::getTargetDefines(Opts, Builder);
    Builder.defineMacro("__sparcv9");
    Builder.defineMacro("__arch64__");
    // Solaris doesn't need these variants, but the BSDs do.
    if (getTriple().getOS() != llvm::Triple::Solaris) {
      Builder.defineMacro("__sparc64__");
      Builder.defineMacro("__sparc_v9__");
      Builder.defineMacro("__sparcv9__");
    }
  }

  bool setCPU(const std::string &Name) override {
    bool CPUKnown = llvm::StringSwitch<bool>(Name)
      .Case("v9", true)
      .Case("ultrasparc", true)
      .Case("ultrasparc3", true)
      .Case("niagara", true)
      .Case("niagara2", true)
      .Case("niagara3", true)
      .Case("niagara4", true)
      .Default(false);

    // No need to store the CPU yet.  There aren't any CPU-specific
    // macros to define.
    return CPUKnown;
  }
};

} // end anonymous namespace.

namespace {
class SolarisSparcV8TargetInfo : public SolarisTargetInfo<SparcV8TargetInfo> {
public:
  SolarisSparcV8TargetInfo(const llvm::Triple &Triple)
      : SolarisTargetInfo<SparcV8TargetInfo>(Triple) {
    SizeType = UnsignedInt;
    PtrDiffType = SignedInt;
  }
};
} // end anonymous namespace.

namespace {
class SystemZTargetInfo : public TargetInfo {
  static const char *const GCCRegNames[];

public:
  SystemZTargetInfo(const llvm::Triple &Triple) : TargetInfo(Triple) {
    TLSSupported = true;
    IntWidth = IntAlign = 32;
    LongWidth = LongLongWidth = LongAlign = LongLongAlign = 64;
    PointerWidth = PointerAlign = 64;
    LongDoubleWidth = 128;
    LongDoubleAlign = 64;
    LongDoubleFormat = &llvm::APFloat::IEEEquad;
    MinGlobalAlign = 16;
    DescriptionString = "E-m:e-i1:8:16-i8:8:16-i64:64-f128:64-a:8:16-n32:64";
    MaxAtomicPromoteWidth = MaxAtomicInlineWidth = 64;
  }
  void getTargetDefines(const LangOptions &Opts,
                        MacroBuilder &Builder) const override {
    Builder.defineMacro("__s390__");
    Builder.defineMacro("__s390x__");
    Builder.defineMacro("__zarch__");
    Builder.defineMacro("__LONG_DOUBLE_128__");
  }
  void getTargetBuiltins(const Builtin::Info *&Records,
                         unsigned &NumRecords) const override {
    // FIXME: Implement.
    Records = nullptr;
    NumRecords = 0;
  }

  void getGCCRegNames(const char *const *&Names,
                      unsigned &NumNames) const override;
  void getGCCRegAliases(const GCCRegAlias *&Aliases,
                        unsigned &NumAliases) const override {
    // No aliases.
    Aliases = nullptr;
    NumAliases = 0;
  }
  bool validateAsmConstraint(const char *&Name,
                             TargetInfo::ConstraintInfo &info) const override;
  const char *getClobbers() const override {
    // FIXME: Is this really right?
    return "";
  }
  BuiltinVaListKind getBuiltinVaListKind() const override {
    return TargetInfo::SystemZBuiltinVaList;
  }
  bool setCPU(const std::string &Name) override {
    bool CPUKnown = llvm::StringSwitch<bool>(Name)
      .Case("z10", true)
      .Case("z196", true)
      .Case("zEC12", true)
      .Default(false);

    // No need to store the CPU yet.  There aren't any CPU-specific
    // macros to define.
    return CPUKnown;
  }
};

const char *const SystemZTargetInfo::GCCRegNames[] = {
  "r0",  "r1",  "r2",  "r3",  "r4",  "r5",  "r6",  "r7",
  "r8",  "r9",  "r10", "r11", "r12", "r13", "r14", "r15",
  "f0",  "f2",  "f4",  "f6",  "f1",  "f3",  "f5",  "f7",
  "f8",  "f10", "f12", "f14", "f9",  "f11", "f13", "f15"
};

void SystemZTargetInfo::getGCCRegNames(const char *const *&Names,
                                       unsigned &NumNames) const {
  Names = GCCRegNames;
  NumNames = llvm::array_lengthof(GCCRegNames);
}

bool SystemZTargetInfo::
validateAsmConstraint(const char *&Name,
                      TargetInfo::ConstraintInfo &Info) const {
  switch (*Name) {
  default:
    return false;

  case 'a': // Address register
  case 'd': // Data register (equivalent to 'r')
  case 'f': // Floating-point register
    Info.setAllowsRegister();
    return true;

  case 'I': // Unsigned 8-bit constant
  case 'J': // Unsigned 12-bit constant
  case 'K': // Signed 16-bit constant
  case 'L': // Signed 20-bit displacement (on all targets we support)
  case 'M': // 0x7fffffff
    return true;

  case 'Q': // Memory with base and unsigned 12-bit displacement
  case 'R': // Likewise, plus an index
  case 'S': // Memory with base and signed 20-bit displacement
  case 'T': // Likewise, plus an index
    Info.setAllowsMemory();
    return true;
  }
}
}

namespace {
  class MSP430TargetInfo : public TargetInfo {
    static const char * const GCCRegNames[];
  public:
    MSP430TargetInfo(const llvm::Triple &Triple) : TargetInfo(Triple) {
      BigEndian = false;
      TLSSupported = false;
      IntWidth = 16; IntAlign = 16;
      LongWidth = 32; LongLongWidth = 64;
      LongAlign = LongLongAlign = 16;
      PointerWidth = 16; PointerAlign = 16;
      SuitableAlign = 16;
      SizeType = UnsignedInt;
      IntMaxType = SignedLongLong;
      IntPtrType = SignedInt;
      PtrDiffType = SignedInt;
      SigAtomicType = SignedLong;
      DescriptionString = "e-m:e-p:16:16-i32:16:32-a:16-n8:16";
    }
    void getTargetDefines(const LangOptions &Opts,
                          MacroBuilder &Builder) const override {
      Builder.defineMacro("MSP430");
      Builder.defineMacro("__MSP430__");
      // FIXME: defines for different 'flavours' of MCU
    }
    void getTargetBuiltins(const Builtin::Info *&Records,
                           unsigned &NumRecords) const override {
      // FIXME: Implement.
      Records = nullptr;
      NumRecords = 0;
    }
    bool hasFeature(StringRef Feature) const override {
      return Feature == "msp430";
    }
    void getGCCRegNames(const char * const *&Names,
                        unsigned &NumNames) const override;
    void getGCCRegAliases(const GCCRegAlias *&Aliases,
                          unsigned &NumAliases) const override {
      // No aliases.
      Aliases = nullptr;
      NumAliases = 0;
    }
    bool
    validateAsmConstraint(const char *&Name,
                          TargetInfo::ConstraintInfo &info) const override {
      // No target constraints for now.
      return false;
    }
    const char *getClobbers() const override {
      // FIXME: Is this really right?
      return "";
    }
    BuiltinVaListKind getBuiltinVaListKind() const override {
      // FIXME: implement
      return TargetInfo::CharPtrBuiltinVaList;
   }
  };

  const char * const MSP430TargetInfo::GCCRegNames[] = {
    "r0", "r1", "r2", "r3", "r4", "r5", "r6", "r7",
    "r8", "r9", "r10", "r11", "r12", "r13", "r14", "r15"
  };

  void MSP430TargetInfo::getGCCRegNames(const char * const *&Names,
                                        unsigned &NumNames) const {
    Names = GCCRegNames;
    NumNames = llvm::array_lengthof(GCCRegNames);
  }
}

namespace {

  // LLVM and Clang cannot be used directly to output native binaries for
  // target, but is used to compile C code to llvm bitcode with correct
  // type and alignment information.
  //
  // TCE uses the llvm bitcode as input and uses it for generating customized
  // target processor and program binary. TCE co-design environment is
  // publicly available in http://tce.cs.tut.fi

  static const unsigned TCEOpenCLAddrSpaceMap[] = {
      3, // opencl_global
      4, // opencl_local
      5, // opencl_constant
      0, // cuda_device
      0, // cuda_constant
      0  // cuda_shared
  };

  class TCETargetInfo : public TargetInfo{
  public:
    TCETargetInfo(const llvm::Triple &Triple) : TargetInfo(Triple) {
      TLSSupported = false;
      IntWidth = 32;
      LongWidth = LongLongWidth = 32;
      PointerWidth = 32;
      IntAlign = 32;
      LongAlign = LongLongAlign = 32;
      PointerAlign = 32;
      SuitableAlign = 32;
      SizeType = UnsignedInt;
      IntMaxType = SignedLong;
      IntPtrType = SignedInt;
      PtrDiffType = SignedInt;
      FloatWidth = 32;
      FloatAlign = 32;
      DoubleWidth = 32;
      DoubleAlign = 32;
      LongDoubleWidth = 32;
      LongDoubleAlign = 32;
      FloatFormat = &llvm::APFloat::IEEEsingle;
      DoubleFormat = &llvm::APFloat::IEEEsingle;
      LongDoubleFormat = &llvm::APFloat::IEEEsingle;
      DescriptionString = "E-p:32:32-i8:8:32-i16:16:32-i64:32"
                          "-f64:32-v64:32-v128:32-a:0:32-n32";
      AddrSpaceMap = &TCEOpenCLAddrSpaceMap;
      UseAddrSpaceMapMangling = true;
    }

    void getTargetDefines(const LangOptions &Opts,
                          MacroBuilder &Builder) const override {
      DefineStd(Builder, "tce", Opts);
      Builder.defineMacro("__TCE__");
      Builder.defineMacro("__TCE_V1__");
    }
    bool hasFeature(StringRef Feature) const override {
      return Feature == "tce";
    }

    void getTargetBuiltins(const Builtin::Info *&Records,
                           unsigned &NumRecords) const override {}
    const char *getClobbers() const override {
      return "";
    }
    BuiltinVaListKind getBuiltinVaListKind() const override {
      return TargetInfo::VoidPtrBuiltinVaList;
    }
    void getGCCRegNames(const char * const *&Names,
                        unsigned &NumNames) const override {}
    bool validateAsmConstraint(const char *&Name,
                               TargetInfo::ConstraintInfo &info) const override{
      return true;
    }
    void getGCCRegAliases(const GCCRegAlias *&Aliases,
                          unsigned &NumAliases) const override {}
  };
}

namespace {
class MipsTargetInfoBase : public TargetInfo {
  virtual void setDescriptionString() = 0;

  static const Builtin::Info BuiltinInfo[];
  std::string CPU;
  bool IsMips16;
  bool IsMicromips;
  bool IsNan2008;
  bool IsSingleFloat;
  enum MipsFloatABI {
    HardFloat, SoftFloat
  } FloatABI;
  enum DspRevEnum {
    NoDSP, DSP1, DSP2
  } DspRev;
  bool HasMSA;

protected:
  bool HasFP64;
  std::string ABI;

public:
  MipsTargetInfoBase(const llvm::Triple &Triple, const std::string &ABIStr,
                     const std::string &CPUStr)
      : TargetInfo(Triple), CPU(CPUStr), IsMips16(false), IsMicromips(false),
        IsNan2008(false), IsSingleFloat(false), FloatABI(HardFloat),
        DspRev(NoDSP), HasMSA(false), HasFP64(false), ABI(ABIStr) {}

  bool isNaN2008Default() const {
    return CPU == "mips32r6" || CPU == "mips64r6";
  }

  bool isFP64Default() const {
    return CPU == "mips32r6" || ABI == "n32" || ABI == "n64" || ABI == "64";
  }

  StringRef getABI() const override { return ABI; }
  bool setCPU(const std::string &Name) override {
    bool IsMips32 = getTriple().getArch() == llvm::Triple::mips ||
                    getTriple().getArch() == llvm::Triple::mipsel;
    CPU = Name;
    return llvm::StringSwitch<bool>(Name)
        .Case("mips1", IsMips32)
        .Case("mips2", IsMips32)
        .Case("mips3", true)
        .Case("mips4", true)
        .Case("mips5", true)
        .Case("mips32", IsMips32)
        .Case("mips32r2", IsMips32)
        .Case("mips32r6", IsMips32)
        .Case("mips64", true)
        .Case("mips64r2", true)
        .Case("mips64r6", true)
        .Case("octeon", true)
        .Default(false);
  }
  const std::string& getCPU() const { return CPU; }
  void getDefaultFeatures(llvm::StringMap<bool> &Features) const override {
    // The backend enables certain ABI's by default according to the
    // architecture.
    // Disable both possible defaults so that we don't end up with multiple
    // ABI's selected and trigger an assertion.
    Features["o32"] = false;
    Features["n64"] = false;

    Features[ABI] = true;
    if (CPU == "octeon")
      Features["mips64r2"] = Features["cnmips"] = true;
    else
      Features[CPU] = true;
  }

  void getTargetDefines(const LangOptions &Opts,
                        MacroBuilder &Builder) const override {
    Builder.defineMacro("__mips__");
    Builder.defineMacro("_mips");
    if (Opts.GNUMode)
      Builder.defineMacro("mips");

    Builder.defineMacro("__REGISTER_PREFIX__", "");

    switch (FloatABI) {
    case HardFloat:
      Builder.defineMacro("__mips_hard_float", Twine(1));
      break;
    case SoftFloat:
      Builder.defineMacro("__mips_soft_float", Twine(1));
      break;
    }

    if (IsSingleFloat)
      Builder.defineMacro("__mips_single_float", Twine(1));

    Builder.defineMacro("__mips_fpr", HasFP64 ? Twine(64) : Twine(32));
    Builder.defineMacro("_MIPS_FPSET",
                        Twine(32 / (HasFP64 || IsSingleFloat ? 1 : 2)));

    if (IsMips16)
      Builder.defineMacro("__mips16", Twine(1));

    if (IsMicromips)
      Builder.defineMacro("__mips_micromips", Twine(1));

    if (IsNan2008)
      Builder.defineMacro("__mips_nan2008", Twine(1));

    switch (DspRev) {
    default:
      break;
    case DSP1:
      Builder.defineMacro("__mips_dsp_rev", Twine(1));
      Builder.defineMacro("__mips_dsp", Twine(1));
      break;
    case DSP2:
      Builder.defineMacro("__mips_dsp_rev", Twine(2));
      Builder.defineMacro("__mips_dspr2", Twine(1));
      Builder.defineMacro("__mips_dsp", Twine(1));
      break;
    }

    if (HasMSA)
      Builder.defineMacro("__mips_msa", Twine(1));

    Builder.defineMacro("_MIPS_SZPTR", Twine(getPointerWidth(0)));
    Builder.defineMacro("_MIPS_SZINT", Twine(getIntWidth()));
    Builder.defineMacro("_MIPS_SZLONG", Twine(getLongWidth()));

    Builder.defineMacro("_MIPS_ARCH", "\"" + CPU + "\"");
    Builder.defineMacro("_MIPS_ARCH_" + StringRef(CPU).upper());
  }

  void getTargetBuiltins(const Builtin::Info *&Records,
                         unsigned &NumRecords) const override {
    Records = BuiltinInfo;
    NumRecords = clang::Mips::LastTSBuiltin - Builtin::FirstTSBuiltin;
  }
  bool hasFeature(StringRef Feature) const override {
    return llvm::StringSwitch<bool>(Feature)
      .Case("mips", true)
      .Case("fp64", HasFP64)
      .Default(false);
  }
  BuiltinVaListKind getBuiltinVaListKind() const override {
    return TargetInfo::VoidPtrBuiltinVaList;
  }
  void getGCCRegNames(const char * const *&Names,
                      unsigned &NumNames) const override {
    static const char *const GCCRegNames[] = {
      // CPU register names
      // Must match second column of GCCRegAliases
      "$0",   "$1",   "$2",   "$3",   "$4",   "$5",   "$6",   "$7",
      "$8",   "$9",   "$10",  "$11",  "$12",  "$13",  "$14",  "$15",
      "$16",  "$17",  "$18",  "$19",  "$20",  "$21",  "$22",  "$23",
      "$24",  "$25",  "$26",  "$27",  "$28",  "$29",  "$30",  "$31",
      // Floating point register names
      "$f0",  "$f1",  "$f2",  "$f3",  "$f4",  "$f5",  "$f6",  "$f7",
      "$f8",  "$f9",  "$f10", "$f11", "$f12", "$f13", "$f14", "$f15",
      "$f16", "$f17", "$f18", "$f19", "$f20", "$f21", "$f22", "$f23",
      "$f24", "$f25", "$f26", "$f27", "$f28", "$f29", "$f30", "$f31",
      // Hi/lo and condition register names
      "hi",   "lo",   "",     "$fcc0","$fcc1","$fcc2","$fcc3","$fcc4",
      "$fcc5","$fcc6","$fcc7",
      // MSA register names
      "$w0",  "$w1",  "$w2",  "$w3",  "$w4",  "$w5",  "$w6",  "$w7",
      "$w8",  "$w9",  "$w10", "$w11", "$w12", "$w13", "$w14", "$w15",
      "$w16", "$w17", "$w18", "$w19", "$w20", "$w21", "$w22", "$w23",
      "$w24", "$w25", "$w26", "$w27", "$w28", "$w29", "$w30", "$w31",
      // MSA control register names
      "$msair",      "$msacsr", "$msaaccess", "$msasave", "$msamodify",
      "$msarequest", "$msamap", "$msaunmap"
    };
    Names = GCCRegNames;
    NumNames = llvm::array_lengthof(GCCRegNames);
  }
  void getGCCRegAliases(const GCCRegAlias *&Aliases,
                        unsigned &NumAliases) const override = 0;
  bool validateAsmConstraint(const char *&Name,
                             TargetInfo::ConstraintInfo &Info) const override {
    switch (*Name) {
    default:
      return false;
    case 'r': // CPU registers.
    case 'd': // Equivalent to "r" unless generating MIPS16 code.
    case 'y': // Equivalent to "r", backward compatibility only.
    case 'f': // floating-point registers.
    case 'c': // $25 for indirect jumps
    case 'l': // lo register
    case 'x': // hilo register pair
      Info.setAllowsRegister();
      return true;
    case 'R': // An address that can be used in a non-macro load or store
      Info.setAllowsMemory();
      return true;
    }
  }

  const char *getClobbers() const override {
    // FIXME: Implement!
    return "";
  }

  bool handleTargetFeatures(std::vector<std::string> &Features,
                            DiagnosticsEngine &Diags) override {
    IsMips16 = false;
    IsMicromips = false;
    IsNan2008 = isNaN2008Default();
    IsSingleFloat = false;
    FloatABI = HardFloat;
    DspRev = NoDSP;
    HasFP64 = isFP64Default();

    for (std::vector<std::string>::iterator it = Features.begin(),
         ie = Features.end(); it != ie; ++it) {
      if (*it == "+single-float")
        IsSingleFloat = true;
      else if (*it == "+soft-float")
        FloatABI = SoftFloat;
      else if (*it == "+mips16")
        IsMips16 = true;
      else if (*it == "+micromips")
        IsMicromips = true;
      else if (*it == "+dsp")
        DspRev = std::max(DspRev, DSP1);
      else if (*it == "+dspr2")
        DspRev = std::max(DspRev, DSP2);
      else if (*it == "+msa")
        HasMSA = true;
      else if (*it == "+fp64")
        HasFP64 = true;
      else if (*it == "-fp64")
        HasFP64 = false;
      else if (*it == "+nan2008")
        IsNan2008 = true;
      else if (*it == "-nan2008")
        IsNan2008 = false;
    }

    // Remove front-end specific options.
    std::vector<std::string>::iterator it =
      std::find(Features.begin(), Features.end(), "+soft-float");
    if (it != Features.end())
      Features.erase(it);

    setDescriptionString();

    return true;
  }

  int getEHDataRegisterNumber(unsigned RegNo) const override {
    if (RegNo == 0) return 4;
    if (RegNo == 1) return 5;
    return -1;
  }

  bool isCLZForZeroUndef() const override { return false; }
};

const Builtin::Info MipsTargetInfoBase::BuiltinInfo[] = {
#define BUILTIN(ID, TYPE, ATTRS) { #ID, TYPE, ATTRS, 0, ALL_LANGUAGES },
#define LIBBUILTIN(ID, TYPE, ATTRS, HEADER) { #ID, TYPE, ATTRS, HEADER,\
                                              ALL_LANGUAGES },
#include "clang/Basic/BuiltinsMips.def"
};

class Mips32TargetInfoBase : public MipsTargetInfoBase {
public:
  Mips32TargetInfoBase(const llvm::Triple &Triple)
      : MipsTargetInfoBase(Triple, "o32", "mips32r2") {
    SizeType = UnsignedInt;
    PtrDiffType = SignedInt;
    MaxAtomicPromoteWidth = MaxAtomicInlineWidth = 32;
  }
  bool setABI(const std::string &Name) override {
    if (Name == "o32" || Name == "eabi") {
      ABI = Name;
      return true;
    }
    return false;
  }
  void getTargetDefines(const LangOptions &Opts,
                        MacroBuilder &Builder) const override {
    MipsTargetInfoBase::getTargetDefines(Opts, Builder);

    Builder.defineMacro("__mips", "32");
    Builder.defineMacro("_MIPS_ISA", "_MIPS_ISA_MIPS32");

    const std::string& CPUStr = getCPU();
    if (CPUStr == "mips32")
      Builder.defineMacro("__mips_isa_rev", "1");
    else if (CPUStr == "mips32r2")
      Builder.defineMacro("__mips_isa_rev", "2");

    if (ABI == "o32") {
      Builder.defineMacro("__mips_o32");
      Builder.defineMacro("_ABIO32", "1");
      Builder.defineMacro("_MIPS_SIM", "_ABIO32");
    }
    else if (ABI == "eabi")
      Builder.defineMacro("__mips_eabi");
    else
      llvm_unreachable("Invalid ABI for Mips32.");
  }
  void getGCCRegAliases(const GCCRegAlias *&Aliases,
                        unsigned &NumAliases) const override {
    static const TargetInfo::GCCRegAlias GCCRegAliases[] = {
      { { "at" },  "$1" },
      { { "v0" },  "$2" },
      { { "v1" },  "$3" },
      { { "a0" },  "$4" },
      { { "a1" },  "$5" },
      { { "a2" },  "$6" },
      { { "a3" },  "$7" },
      { { "t0" },  "$8" },
      { { "t1" },  "$9" },
      { { "t2" }, "$10" },
      { { "t3" }, "$11" },
      { { "t4" }, "$12" },
      { { "t5" }, "$13" },
      { { "t6" }, "$14" },
      { { "t7" }, "$15" },
      { { "s0" }, "$16" },
      { { "s1" }, "$17" },
      { { "s2" }, "$18" },
      { { "s3" }, "$19" },
      { { "s4" }, "$20" },
      { { "s5" }, "$21" },
      { { "s6" }, "$22" },
      { { "s7" }, "$23" },
      { { "t8" }, "$24" },
      { { "t9" }, "$25" },
      { { "k0" }, "$26" },
      { { "k1" }, "$27" },
      { { "gp" }, "$28" },
      { { "sp","$sp" }, "$29" },
      { { "fp","$fp" }, "$30" },
      { { "ra" }, "$31" }
    };
    Aliases = GCCRegAliases;
    NumAliases = llvm::array_lengthof(GCCRegAliases);
  }
};

class Mips32EBTargetInfo : public Mips32TargetInfoBase {
  void setDescriptionString() override {
    DescriptionString = "E-m:m-p:32:32-i8:8:32-i16:16:32-i64:64-n32-S64";
  }

public:
  Mips32EBTargetInfo(const llvm::Triple &Triple)
      : Mips32TargetInfoBase(Triple) {
  }
  void getTargetDefines(const LangOptions &Opts,
                        MacroBuilder &Builder) const override {
    DefineStd(Builder, "MIPSEB", Opts);
    Builder.defineMacro("_MIPSEB");
    Mips32TargetInfoBase::getTargetDefines(Opts, Builder);
  }
};

class Mips32ELTargetInfo : public Mips32TargetInfoBase {
  void setDescriptionString() override {
    DescriptionString = "e-m:m-p:32:32-i8:8:32-i16:16:32-i64:64-n32-S64";
  }

public:
  Mips32ELTargetInfo(const llvm::Triple &Triple)
      : Mips32TargetInfoBase(Triple) {
    BigEndian = false;
  }
  void getTargetDefines(const LangOptions &Opts,
                        MacroBuilder &Builder) const override {
    DefineStd(Builder, "MIPSEL", Opts);
    Builder.defineMacro("_MIPSEL");
    Mips32TargetInfoBase::getTargetDefines(Opts, Builder);
  }
};

class Mips64TargetInfoBase : public MipsTargetInfoBase {
public:
  Mips64TargetInfoBase(const llvm::Triple &Triple)
      : MipsTargetInfoBase(Triple, "n64", "mips64r2") {
    LongDoubleWidth = LongDoubleAlign = 128;
    LongDoubleFormat = &llvm::APFloat::IEEEquad;
    if (getTriple().getOS() == llvm::Triple::FreeBSD) {
      LongDoubleWidth = LongDoubleAlign = 64;
      LongDoubleFormat = &llvm::APFloat::IEEEdouble;
    }
    setN64ABITypes();
    SuitableAlign = 128;
    MaxAtomicPromoteWidth = MaxAtomicInlineWidth = 64;
  }

  void setN64ABITypes() {
    LongWidth = LongAlign = 64;
    PointerWidth = PointerAlign = 64;
    SizeType = UnsignedLong;
    PtrDiffType = SignedLong;
  }

  void setN32ABITypes() {
    LongWidth = LongAlign = 32;
    PointerWidth = PointerAlign = 32;
    SizeType = UnsignedInt;
    PtrDiffType = SignedInt;
  }

  bool setABI(const std::string &Name) override {
    if (Name == "n32") {
      setN32ABITypes();
      ABI = Name;
      return true;
    }
    if (Name == "n64") {
      setN64ABITypes();
      ABI = Name;
      return true;
    }
    return false;
  }

  void getTargetDefines(const LangOptions &Opts,
                        MacroBuilder &Builder) const override {
    MipsTargetInfoBase::getTargetDefines(Opts, Builder);

    Builder.defineMacro("__mips", "64");
    Builder.defineMacro("__mips64");
    Builder.defineMacro("__mips64__");
    Builder.defineMacro("_MIPS_ISA", "_MIPS_ISA_MIPS64");

    const std::string& CPUStr = getCPU();
    if (CPUStr == "mips64")
      Builder.defineMacro("__mips_isa_rev", "1");
    else if (CPUStr == "mips64r2")
      Builder.defineMacro("__mips_isa_rev", "2");

    if (ABI == "n32") {
      Builder.defineMacro("__mips_n32");
      Builder.defineMacro("_ABIN32", "2");
      Builder.defineMacro("_MIPS_SIM", "_ABIN32");
    }
    else if (ABI == "n64") {
      Builder.defineMacro("__mips_n64");
      Builder.defineMacro("_ABI64", "3");
      Builder.defineMacro("_MIPS_SIM", "_ABI64");
    }
    else
      llvm_unreachable("Invalid ABI for Mips64.");
  }
  void getGCCRegAliases(const GCCRegAlias *&Aliases,
                        unsigned &NumAliases) const override {
    static const TargetInfo::GCCRegAlias GCCRegAliases[] = {
      { { "at" },  "$1" },
      { { "v0" },  "$2" },
      { { "v1" },  "$3" },
      { { "a0" },  "$4" },
      { { "a1" },  "$5" },
      { { "a2" },  "$6" },
      { { "a3" },  "$7" },
      { { "a4" },  "$8" },
      { { "a5" },  "$9" },
      { { "a6" }, "$10" },
      { { "a7" }, "$11" },
      { { "t0" }, "$12" },
      { { "t1" }, "$13" },
      { { "t2" }, "$14" },
      { { "t3" }, "$15" },
      { { "s0" }, "$16" },
      { { "s1" }, "$17" },
      { { "s2" }, "$18" },
      { { "s3" }, "$19" },
      { { "s4" }, "$20" },
      { { "s5" }, "$21" },
      { { "s6" }, "$22" },
      { { "s7" }, "$23" },
      { { "t8" }, "$24" },
      { { "t9" }, "$25" },
      { { "k0" }, "$26" },
      { { "k1" }, "$27" },
      { { "gp" }, "$28" },
      { { "sp","$sp" }, "$29" },
      { { "fp","$fp" }, "$30" },
      { { "ra" }, "$31" }
    };
    Aliases = GCCRegAliases;
    NumAliases = llvm::array_lengthof(GCCRegAliases);
  }

  bool hasInt128Type() const override { return true; }
};

class Mips64EBTargetInfo : public Mips64TargetInfoBase {
  void setDescriptionString() override {
    if (ABI == "n32")
      DescriptionString = "E-m:m-p:32:32-i8:8:32-i16:16:32-i64:64-n32:64-S128";
    else
      DescriptionString = "E-m:m-i8:8:32-i16:16:32-i64:64-n32:64-S128";

  }

public:
  Mips64EBTargetInfo(const llvm::Triple &Triple)
      : Mips64TargetInfoBase(Triple) {}
  void getTargetDefines(const LangOptions &Opts,
                        MacroBuilder &Builder) const override {
    DefineStd(Builder, "MIPSEB", Opts);
    Builder.defineMacro("_MIPSEB");
    Mips64TargetInfoBase::getTargetDefines(Opts, Builder);
  }
};

class Mips64ELTargetInfo : public Mips64TargetInfoBase {
  void setDescriptionString() override {
    if (ABI == "n32")
      DescriptionString = "e-m:m-p:32:32-i8:8:32-i16:16:32-i64:64-n32:64-S128";
    else
      DescriptionString = "e-m:m-i8:8:32-i16:16:32-i64:64-n32:64-S128";
  }
public:
  Mips64ELTargetInfo(const llvm::Triple &Triple)
      : Mips64TargetInfoBase(Triple) {
    // Default ABI is n64.
    BigEndian = false;
  }
  void getTargetDefines(const LangOptions &Opts,
                        MacroBuilder &Builder) const override {
    DefineStd(Builder, "MIPSEL", Opts);
    Builder.defineMacro("_MIPSEL");
    Mips64TargetInfoBase::getTargetDefines(Opts, Builder);
  }
};
} // end anonymous namespace.

namespace {
class PNaClTargetInfo : public TargetInfo {
public:
  PNaClTargetInfo(const llvm::Triple &Triple) : TargetInfo(Triple) {
    BigEndian = false;
    this->UserLabelPrefix = "";
    this->LongAlign = 32;
    this->LongWidth = 32;
    this->PointerAlign = 32;
    this->PointerWidth = 32;
    this->IntMaxType = TargetInfo::SignedLongLong;
    this->Int64Type = TargetInfo::SignedLongLong;
    this->DoubleAlign = 64;
    this->LongDoubleWidth = 64;
    this->LongDoubleAlign = 64;
    this->SizeType = TargetInfo::UnsignedInt;
    this->PtrDiffType = TargetInfo::SignedInt;
    this->IntPtrType = TargetInfo::SignedInt;
    this->RegParmMax = 0; // Disallow regparm
  }

  void getDefaultFeatures(llvm::StringMap<bool> &Features) const override {
  }
  void getArchDefines(const LangOptions &Opts, MacroBuilder &Builder) const {
    Builder.defineMacro("__le32__");
    Builder.defineMacro("__pnacl__");
  }
  void getTargetDefines(const LangOptions &Opts,
                        MacroBuilder &Builder) const override {
    getArchDefines(Opts, Builder);
  }
  bool hasFeature(StringRef Feature) const override {
    return Feature == "pnacl";
  }
  void getTargetBuiltins(const Builtin::Info *&Records,
                         unsigned &NumRecords) const override {
  }
  BuiltinVaListKind getBuiltinVaListKind() const override {
    return TargetInfo::PNaClABIBuiltinVaList;
  }
  void getGCCRegNames(const char * const *&Names,
                      unsigned &NumNames) const override;
  void getGCCRegAliases(const GCCRegAlias *&Aliases,
                        unsigned &NumAliases) const override;
  bool validateAsmConstraint(const char *&Name,
                             TargetInfo::ConstraintInfo &Info) const override {
    return false;
  }

  const char *getClobbers() const override {
    return "";
  }
};

void PNaClTargetInfo::getGCCRegNames(const char * const *&Names,
                                     unsigned &NumNames) const {
  Names = nullptr;
  NumNames = 0;
}

void PNaClTargetInfo::getGCCRegAliases(const GCCRegAlias *&Aliases,
                                       unsigned &NumAliases) const {
  Aliases = nullptr;
  NumAliases = 0;
}
} // end anonymous namespace.

namespace {
class Le64TargetInfo : public TargetInfo {
  static const Builtin::Info BuiltinInfo[];

public:
  Le64TargetInfo(const llvm::Triple &Triple) : TargetInfo(Triple) {
    BigEndian = false;
    NoAsmVariants = true;
    LongWidth = LongAlign = PointerWidth = PointerAlign = 64;
    MaxAtomicPromoteWidth = MaxAtomicInlineWidth = 64;
    DescriptionString =
        "e-S128-p:64:64-v16:16-v32:32-v64:64-v96:32-v128:32-m:e-n8:16:32:64";
  }

  void getTargetDefines(const LangOptions &Opts,
                        MacroBuilder &Builder) const override {
    DefineStd(Builder, "unix", Opts);
    defineCPUMacros(Builder, "le64", /*Tuning=*/false);
    Builder.defineMacro("__ELF__");
  }
  void getTargetBuiltins(const Builtin::Info *&Records,
                         unsigned &NumRecords) const override {
    Records = BuiltinInfo;
    NumRecords = clang::Le64::LastTSBuiltin - Builtin::FirstTSBuiltin;
  }
  BuiltinVaListKind getBuiltinVaListKind() const override {
    return TargetInfo::PNaClABIBuiltinVaList;
  }
  const char *getClobbers() const override { return ""; }
  void getGCCRegNames(const char *const *&Names,
                      unsigned &NumNames) const override {
    Names = nullptr;
    NumNames = 0;
  }
  void getGCCRegAliases(const GCCRegAlias *&Aliases,
                        unsigned &NumAliases) const override {
    Aliases = nullptr;
    NumAliases = 0;
  }
  bool validateAsmConstraint(const char *&Name,
                             TargetInfo::ConstraintInfo &Info) const override {
    return false;
  }

  bool hasProtectedVisibility() const override { return false; }
};
} // end anonymous namespace.

const Builtin::Info Le64TargetInfo::BuiltinInfo[] = {
#define BUILTIN(ID, TYPE, ATTRS)                                               \
  { #ID, TYPE, ATTRS, 0, ALL_LANGUAGES },
#include "clang/Basic/BuiltinsLe64.def"
};

namespace {
  static const unsigned SPIRAddrSpaceMap[] = {
    1,    // opencl_global
    3,    // opencl_local
    2,    // opencl_constant
    0,    // cuda_device
    0,    // cuda_constant
    0     // cuda_shared
  };
  class SPIRTargetInfo : public TargetInfo {
  public:
    SPIRTargetInfo(const llvm::Triple &Triple) : TargetInfo(Triple) {
      assert(getTriple().getOS() == llvm::Triple::UnknownOS &&
        "SPIR target must use unknown OS");
      assert(getTriple().getEnvironment() == llvm::Triple::UnknownEnvironment &&
        "SPIR target must use unknown environment type");
      BigEndian = false;
      TLSSupported = false;
      LongWidth = LongAlign = 64;
      AddrSpaceMap = &SPIRAddrSpaceMap;
      UseAddrSpaceMapMangling = true;
      // Define available target features
      // These must be defined in sorted order!
      NoAsmVariants = true;
    }
    void getTargetDefines(const LangOptions &Opts,
                          MacroBuilder &Builder) const override {
      DefineStd(Builder, "SPIR", Opts);
    }
    bool hasFeature(StringRef Feature) const override {
      return Feature == "spir";
    }

    void getTargetBuiltins(const Builtin::Info *&Records,
                           unsigned &NumRecords) const override {}
    const char *getClobbers() const override {
      return "";
    }
    void getGCCRegNames(const char * const *&Names,
                        unsigned &NumNames) const override {}
    bool
    validateAsmConstraint(const char *&Name,
                          TargetInfo::ConstraintInfo &info) const override {
      return true;
    }
    void getGCCRegAliases(const GCCRegAlias *&Aliases,
                          unsigned &NumAliases) const override {}
    BuiltinVaListKind getBuiltinVaListKind() const override {
      return TargetInfo::VoidPtrBuiltinVaList;
    }
  };


  class SPIR32TargetInfo : public SPIRTargetInfo {
  public:
    SPIR32TargetInfo(const llvm::Triple &Triple) : SPIRTargetInfo(Triple) {
      PointerWidth = PointerAlign = 32;
      SizeType     = TargetInfo::UnsignedInt;
      PtrDiffType = IntPtrType = TargetInfo::SignedInt;
      DescriptionString
        = "e-p:32:32-i64:64-v16:16-v24:32-v32:32-v48:64-"
          "v96:128-v192:256-v256:256-v512:512-v1024:1024";
    }
    void getTargetDefines(const LangOptions &Opts,
                          MacroBuilder &Builder) const override {
      DefineStd(Builder, "SPIR32", Opts);
    }
  };

  class SPIR64TargetInfo : public SPIRTargetInfo {
  public:
    SPIR64TargetInfo(const llvm::Triple &Triple) : SPIRTargetInfo(Triple) {
      PointerWidth = PointerAlign = 64;
      SizeType     = TargetInfo::UnsignedLong;
      PtrDiffType = IntPtrType = TargetInfo::SignedLong;
      DescriptionString = "e-i64:64-v16:16-v24:32-v32:32-v48:64-"
                          "v96:128-v192:256-v256:256-v512:512-v1024:1024";
    }
    void getTargetDefines(const LangOptions &Opts,
                          MacroBuilder &Builder) const override {
      DefineStd(Builder, "SPIR64", Opts);
    }
  };
}

namespace {
class XCoreTargetInfo : public TargetInfo {
  static const Builtin::Info BuiltinInfo[];
public:
  XCoreTargetInfo(const llvm::Triple &Triple) : TargetInfo(Triple) {
    BigEndian = false;
    NoAsmVariants = true;
    LongLongAlign = 32;
    SuitableAlign = 32;
    DoubleAlign = LongDoubleAlign = 32;
    SizeType = UnsignedInt;
    PtrDiffType = SignedInt;
    IntPtrType = SignedInt;
    WCharType = UnsignedChar;
    WIntType = UnsignedInt;
    UseZeroLengthBitfieldAlignment = true;
    DescriptionString = "e-m:e-p:32:32-i1:8:32-i8:8:32-i16:16:32-i64:32"
                        "-f64:32-a:0:32-n32";
  }
  void getTargetDefines(const LangOptions &Opts,
                        MacroBuilder &Builder) const override {
    Builder.defineMacro("__XS1B__");
  }
  void getTargetBuiltins(const Builtin::Info *&Records,
                         unsigned &NumRecords) const override {
    Records = BuiltinInfo;
    NumRecords = clang::XCore::LastTSBuiltin-Builtin::FirstTSBuiltin;
  }
  BuiltinVaListKind getBuiltinVaListKind() const override {
    return TargetInfo::VoidPtrBuiltinVaList;
  }
  const char *getClobbers() const override {
    return "";
  }
  void getGCCRegNames(const char * const *&Names,
                      unsigned &NumNames) const override {
    static const char * const GCCRegNames[] = {
      "r0",   "r1",   "r2",   "r3",   "r4",   "r5",   "r6",   "r7",
      "r8",   "r9",   "r10",  "r11",  "cp",   "dp",   "sp",   "lr"
    };
    Names = GCCRegNames;
    NumNames = llvm::array_lengthof(GCCRegNames);
  }
  void getGCCRegAliases(const GCCRegAlias *&Aliases,
                        unsigned &NumAliases) const override {
    Aliases = nullptr;
    NumAliases = 0;
  }
  bool validateAsmConstraint(const char *&Name,
                             TargetInfo::ConstraintInfo &Info) const override {
    return false;
  }
  int getEHDataRegisterNumber(unsigned RegNo) const override {
    // R0=ExceptionPointerRegister R1=ExceptionSelectorRegister
    return (RegNo < 2)? RegNo : -1;
  }
};

const Builtin::Info XCoreTargetInfo::BuiltinInfo[] = {
#define BUILTIN(ID, TYPE, ATTRS) { #ID, TYPE, ATTRS, 0, ALL_LANGUAGES },
#define LIBBUILTIN(ID, TYPE, ATTRS, HEADER) { #ID, TYPE, ATTRS, HEADER,\
                                              ALL_LANGUAGES },
#include "clang/Basic/BuiltinsXCore.def"
};
} // end anonymous namespace.


//===----------------------------------------------------------------------===//
// Driver code
//===----------------------------------------------------------------------===//

static TargetInfo *AllocateTarget(const llvm::Triple &Triple) {
  llvm::Triple::OSType os = Triple.getOS();

  switch (Triple.getArch()) {
  default:
    return nullptr;

  case llvm::Triple::xcore:
    return new XCoreTargetInfo(Triple);

  case llvm::Triple::hexagon:
    return new HexagonTargetInfo(Triple);

  case llvm::Triple::aarch64:
    if (Triple.isOSDarwin())
      return new DarwinAArch64TargetInfo(Triple);

    switch (os) {
    case llvm::Triple::FreeBSD:
      return new FreeBSDTargetInfo<AArch64leTargetInfo>(Triple);
    case llvm::Triple::Linux:
      return new LinuxTargetInfo<AArch64leTargetInfo>(Triple);
    case llvm::Triple::NetBSD:
      return new NetBSDTargetInfo<AArch64leTargetInfo>(Triple);
    default:
      return new AArch64leTargetInfo(Triple);
    }

  case llvm::Triple::aarch64_be:
    switch (os) {
    case llvm::Triple::FreeBSD:
      return new FreeBSDTargetInfo<AArch64beTargetInfo>(Triple);
    case llvm::Triple::Linux:
      return new LinuxTargetInfo<AArch64beTargetInfo>(Triple);
    case llvm::Triple::NetBSD:
      return new NetBSDTargetInfo<AArch64beTargetInfo>(Triple);
    default:
      return new AArch64beTargetInfo(Triple);
    }

  case llvm::Triple::arm:
  case llvm::Triple::thumb:
    if (Triple.isOSBinFormatMachO())
      return new DarwinARMTargetInfo(Triple);

    switch (os) {
    case llvm::Triple::Linux:
      return new LinuxTargetInfo<ARMleTargetInfo>(Triple);
    case llvm::Triple::FreeBSD:
      return new FreeBSDTargetInfo<ARMleTargetInfo>(Triple);
    case llvm::Triple::NetBSD:
      return new NetBSDTargetInfo<ARMleTargetInfo>(Triple);
    case llvm::Triple::OpenBSD:
      return new OpenBSDTargetInfo<ARMleTargetInfo>(Triple);
    case llvm::Triple::Bitrig:
      return new BitrigTargetInfo<ARMleTargetInfo>(Triple);
    case llvm::Triple::RTEMS:
      return new RTEMSTargetInfo<ARMleTargetInfo>(Triple);
    case llvm::Triple::NaCl:
      return new NaClTargetInfo<ARMleTargetInfo>(Triple);
    case llvm::Triple::Win32:
      switch (Triple.getEnvironment()) {
      default:
        return new ARMleTargetInfo(Triple);
      case llvm::Triple::Itanium:
        return new ItaniumWindowsARMleTargetInfo(Triple);
      case llvm::Triple::MSVC:
        return new MicrosoftARMleTargetInfo(Triple);
      }
    default:
      return new ARMleTargetInfo(Triple);
    }

  case llvm::Triple::armeb:
  case llvm::Triple::thumbeb:
    if (Triple.isOSDarwin())
      return new DarwinARMTargetInfo(Triple);

    switch (os) {
    case llvm::Triple::Linux:
      return new LinuxTargetInfo<ARMbeTargetInfo>(Triple);
    case llvm::Triple::FreeBSD:
      return new FreeBSDTargetInfo<ARMbeTargetInfo>(Triple);
    case llvm::Triple::NetBSD:
      return new NetBSDTargetInfo<ARMbeTargetInfo>(Triple);
    case llvm::Triple::OpenBSD:
      return new OpenBSDTargetInfo<ARMbeTargetInfo>(Triple);
    case llvm::Triple::Bitrig:
      return new BitrigTargetInfo<ARMbeTargetInfo>(Triple);
    case llvm::Triple::RTEMS:
      return new RTEMSTargetInfo<ARMbeTargetInfo>(Triple);
    case llvm::Triple::NaCl:
      return new NaClTargetInfo<ARMbeTargetInfo>(Triple);
    default:
      return new ARMbeTargetInfo(Triple);
    }

  case llvm::Triple::msp430:
    return new MSP430TargetInfo(Triple);

  case llvm::Triple::mips:
    switch (os) {
    case llvm::Triple::Linux:
      return new LinuxTargetInfo<Mips32EBTargetInfo>(Triple);
    case llvm::Triple::RTEMS:
      return new RTEMSTargetInfo<Mips32EBTargetInfo>(Triple);
    case llvm::Triple::FreeBSD:
      return new FreeBSDTargetInfo<Mips32EBTargetInfo>(Triple);
    case llvm::Triple::NetBSD:
      return new NetBSDTargetInfo<Mips32EBTargetInfo>(Triple);
    default:
      return new Mips32EBTargetInfo(Triple);
    }

  case llvm::Triple::mipsel:
    switch (os) {
    case llvm::Triple::Linux:
      return new LinuxTargetInfo<Mips32ELTargetInfo>(Triple);
    case llvm::Triple::RTEMS:
      return new RTEMSTargetInfo<Mips32ELTargetInfo>(Triple);
    case llvm::Triple::FreeBSD:
      return new FreeBSDTargetInfo<Mips32ELTargetInfo>(Triple);
    case llvm::Triple::NetBSD:
      return new NetBSDTargetInfo<Mips32ELTargetInfo>(Triple);
    case llvm::Triple::NaCl:
      return new NaClTargetInfo<Mips32ELTargetInfo>(Triple);
    default:
      return new Mips32ELTargetInfo(Triple);
    }

  case llvm::Triple::mips64:
    switch (os) {
    case llvm::Triple::Linux:
      return new LinuxTargetInfo<Mips64EBTargetInfo>(Triple);
    case llvm::Triple::RTEMS:
      return new RTEMSTargetInfo<Mips64EBTargetInfo>(Triple);
    case llvm::Triple::FreeBSD:
      return new FreeBSDTargetInfo<Mips64EBTargetInfo>(Triple);
    case llvm::Triple::NetBSD:
      return new NetBSDTargetInfo<Mips64EBTargetInfo>(Triple);
    case llvm::Triple::OpenBSD:
      return new OpenBSDTargetInfo<Mips64EBTargetInfo>(Triple);
    default:
      return new Mips64EBTargetInfo(Triple);
    }

  case llvm::Triple::mips64el:
    switch (os) {
    case llvm::Triple::Linux:
      return new LinuxTargetInfo<Mips64ELTargetInfo>(Triple);
    case llvm::Triple::RTEMS:
      return new RTEMSTargetInfo<Mips64ELTargetInfo>(Triple);
    case llvm::Triple::FreeBSD:
      return new FreeBSDTargetInfo<Mips64ELTargetInfo>(Triple);
    case llvm::Triple::NetBSD:
      return new NetBSDTargetInfo<Mips64ELTargetInfo>(Triple);
    case llvm::Triple::OpenBSD:
      return new OpenBSDTargetInfo<Mips64ELTargetInfo>(Triple);
    default:
      return new Mips64ELTargetInfo(Triple);
    }

  case llvm::Triple::le32:
    switch (os) {
      case llvm::Triple::NaCl:
        return new NaClTargetInfo<PNaClTargetInfo>(Triple);
      default:
        return nullptr;
    }

  case llvm::Triple::le64:
    return new Le64TargetInfo(Triple);

  case llvm::Triple::ppc:
    if (Triple.isOSDarwin())
      return new DarwinPPC32TargetInfo(Triple);
    switch (os) {
    case llvm::Triple::Linux:
      return new LinuxTargetInfo<PPC32TargetInfo>(Triple);
    case llvm::Triple::FreeBSD:
      return new FreeBSDTargetInfo<PPC32TargetInfo>(Triple);
    case llvm::Triple::NetBSD:
      return new NetBSDTargetInfo<PPC32TargetInfo>(Triple);
    case llvm::Triple::OpenBSD:
      return new OpenBSDTargetInfo<PPC32TargetInfo>(Triple);
    case llvm::Triple::RTEMS:
      return new RTEMSTargetInfo<PPC32TargetInfo>(Triple);
    default:
      return new PPC32TargetInfo(Triple);
    }

  case llvm::Triple::ppc64:
    if (Triple.isOSDarwin())
      return new DarwinPPC64TargetInfo(Triple);
    switch (os) {
    case llvm::Triple::Linux:
      return new LinuxTargetInfo<PPC64TargetInfo>(Triple);
    case llvm::Triple::Lv2:
      return new PS3PPUTargetInfo<PPC64TargetInfo>(Triple);
    case llvm::Triple::FreeBSD:
      return new FreeBSDTargetInfo<PPC64TargetInfo>(Triple);
    case llvm::Triple::NetBSD:
      return new NetBSDTargetInfo<PPC64TargetInfo>(Triple);
    default:
      return new PPC64TargetInfo(Triple);
    }

  case llvm::Triple::ppc64le:
    switch (os) {
    case llvm::Triple::Linux:
      return new LinuxTargetInfo<PPC64TargetInfo>(Triple);
    default:
      return new PPC64TargetInfo(Triple);
    }

  case llvm::Triple::nvptx:
    return new NVPTX32TargetInfo(Triple);
  case llvm::Triple::nvptx64:
    return new NVPTX64TargetInfo(Triple);

  case llvm::Triple::r600:
    return new R600TargetInfo(Triple);

  case llvm::Triple::sparc:
    switch (os) {
    case llvm::Triple::Linux:
      return new LinuxTargetInfo<SparcV8TargetInfo>(Triple);
    case llvm::Triple::Solaris:
      return new SolarisSparcV8TargetInfo(Triple);
    case llvm::Triple::NetBSD:
      return new NetBSDTargetInfo<SparcV8TargetInfo>(Triple);
    case llvm::Triple::OpenBSD:
      return new OpenBSDTargetInfo<SparcV8TargetInfo>(Triple);
    case llvm::Triple::RTEMS:
      return new RTEMSTargetInfo<SparcV8TargetInfo>(Triple);
    default:
      return new SparcV8TargetInfo(Triple);
    }

  case llvm::Triple::sparcv9:
    switch (os) {
    case llvm::Triple::Linux:
      return new LinuxTargetInfo<SparcV9TargetInfo>(Triple);
    case llvm::Triple::Solaris:
      return new SolarisTargetInfo<SparcV9TargetInfo>(Triple);
    case llvm::Triple::NetBSD:
      return new NetBSDTargetInfo<SparcV9TargetInfo>(Triple);
    case llvm::Triple::OpenBSD:
      return new OpenBSDTargetInfo<SparcV9TargetInfo>(Triple);
    case llvm::Triple::FreeBSD:
      return new FreeBSDTargetInfo<SparcV9TargetInfo>(Triple);
    default:
      return new SparcV9TargetInfo(Triple);
    }

  case llvm::Triple::systemz:
    switch (os) {
    case llvm::Triple::Linux:
      return new LinuxTargetInfo<SystemZTargetInfo>(Triple);
    default:
      return new SystemZTargetInfo(Triple);
    }

  case llvm::Triple::tce:
    return new TCETargetInfo(Triple);

  case llvm::Triple::x86:
    if (Triple.isOSDarwin())
      return new DarwinI386TargetInfo(Triple);

    switch (os) {
    case llvm::Triple::Linux:
      return new LinuxTargetInfo<X86_32TargetInfo>(Triple);
    case llvm::Triple::DragonFly:
      return new DragonFlyBSDTargetInfo<X86_32TargetInfo>(Triple);
    case llvm::Triple::NetBSD:
      return new NetBSDI386TargetInfo(Triple);
    case llvm::Triple::OpenBSD:
      return new OpenBSDI386TargetInfo(Triple);
    case llvm::Triple::Bitrig:
      return new BitrigI386TargetInfo(Triple);
    case llvm::Triple::FreeBSD:
      return new FreeBSDTargetInfo<X86_32TargetInfo>(Triple);
    case llvm::Triple::KFreeBSD:
      return new KFreeBSDTargetInfo<X86_32TargetInfo>(Triple);
    case llvm::Triple::Minix:
      return new MinixTargetInfo<X86_32TargetInfo>(Triple);
    case llvm::Triple::Solaris:
      return new SolarisTargetInfo<X86_32TargetInfo>(Triple);
    case llvm::Triple::Win32: {
      switch (Triple.getEnvironment()) {
      default:
        return new X86_32TargetInfo(Triple);
      case llvm::Triple::Cygnus:
        return new CygwinX86_32TargetInfo(Triple);
      case llvm::Triple::GNU:
        return new MinGWX86_32TargetInfo(Triple);
      case llvm::Triple::Itanium:
      case llvm::Triple::MSVC:
        return new MicrosoftX86_32TargetInfo(Triple);
      }
    }
    case llvm::Triple::Haiku:
      return new HaikuX86_32TargetInfo(Triple);
    case llvm::Triple::RTEMS:
      return new RTEMSX86_32TargetInfo(Triple);
    case llvm::Triple::NaCl:
      return new NaClTargetInfo<X86_32TargetInfo>(Triple);
    default:
      return new X86_32TargetInfo(Triple);
    }

  case llvm::Triple::x86_64:
    if (Triple.isOSDarwin() || Triple.isOSBinFormatMachO())
      return new DarwinX86_64TargetInfo(Triple);

    switch (os) {
    case llvm::Triple::Linux:
      return new LinuxTargetInfo<X86_64TargetInfo>(Triple);
    case llvm::Triple::DragonFly:
      return new DragonFlyBSDTargetInfo<X86_64TargetInfo>(Triple);
    case llvm::Triple::NetBSD:
      return new NetBSDTargetInfo<X86_64TargetInfo>(Triple);
    case llvm::Triple::OpenBSD:
      return new OpenBSDX86_64TargetInfo(Triple);
    case llvm::Triple::Bitrig:
      return new BitrigX86_64TargetInfo(Triple);
    case llvm::Triple::FreeBSD:
      return new FreeBSDTargetInfo<X86_64TargetInfo>(Triple);
    case llvm::Triple::KFreeBSD:
      return new KFreeBSDTargetInfo<X86_64TargetInfo>(Triple);
    case llvm::Triple::Solaris:
      return new SolarisTargetInfo<X86_64TargetInfo>(Triple);
    case llvm::Triple::Win32: {
      switch (Triple.getEnvironment()) {
      default:
        return new X86_64TargetInfo(Triple);
      case llvm::Triple::GNU:
        return new MinGWX86_64TargetInfo(Triple);
      case llvm::Triple::MSVC:
        return new MicrosoftX86_64TargetInfo(Triple);
      }
    }
    case llvm::Triple::NaCl:
      return new NaClTargetInfo<X86_64TargetInfo>(Triple);
    default:
      return new X86_64TargetInfo(Triple);
    }

    case llvm::Triple::spir: {
      if (Triple.getOS() != llvm::Triple::UnknownOS ||
          Triple.getEnvironment() != llvm::Triple::UnknownEnvironment)
        return nullptr;
      return new SPIR32TargetInfo(Triple);
    }
    case llvm::Triple::spir64: {
      if (Triple.getOS() != llvm::Triple::UnknownOS ||
          Triple.getEnvironment() != llvm::Triple::UnknownEnvironment)
        return nullptr;
      return new SPIR64TargetInfo(Triple);
    }
  }
}

/// CreateTargetInfo - Return the target info object for the specified target
/// triple.
TargetInfo *
TargetInfo::CreateTargetInfo(DiagnosticsEngine &Diags,
                             const std::shared_ptr<TargetOptions> &Opts) {
  llvm::Triple Triple(Opts->Triple);

  // Construct the target
  std::unique_ptr<TargetInfo> Target(AllocateTarget(Triple));
  if (!Target) {
    Diags.Report(diag::err_target_unknown_triple) << Triple.str();
    return nullptr;
  }
  Target->TargetOpts = Opts;

  // Set the target CPU if specified.
  if (!Opts->CPU.empty() && !Target->setCPU(Opts->CPU)) {
    Diags.Report(diag::err_target_unknown_cpu) << Opts->CPU;
    return nullptr;
  }

  // Set the target ABI if specified.
  if (!Opts->ABI.empty() && !Target->setABI(Opts->ABI)) {
    Diags.Report(diag::err_target_unknown_abi) << Opts->ABI;
    return nullptr;
  }

  // Set the fp math unit.
  if (!Opts->FPMath.empty() && !Target->setFPMath(Opts->FPMath)) {
    Diags.Report(diag::err_target_unknown_fpmath) << Opts->FPMath;
    return nullptr;
  }

  // Compute the default target features, we need the target to handle this
  // because features may have dependencies on one another.
  llvm::StringMap<bool> Features;
  Target->getDefaultFeatures(Features);

  // Apply the user specified deltas.
  for (unsigned I = 0, N = Opts->FeaturesAsWritten.size();
       I < N; ++I) {
    const char *Name = Opts->FeaturesAsWritten[I].c_str();
    // Apply the feature via the target.
    bool Enabled = Name[0] == '+';
    Target->setFeatureEnabled(Features, Name + 1, Enabled);
  }

  // Add the features to the compile options.
  //
  // FIXME: If we are completely confident that we have the right set, we only
  // need to pass the minuses.
  Opts->Features.clear();
  for (llvm::StringMap<bool>::const_iterator it = Features.begin(),
         ie = Features.end(); it != ie; ++it)
    Opts->Features.push_back((it->second ? "+" : "-") + it->first().str());
  if (!Target->handleTargetFeatures(Opts->Features, Diags))
    return nullptr;

  return Target.release();
}<|MERGE_RESOLUTION|>--- conflicted
+++ resolved
@@ -3913,14 +3913,10 @@
         HW_FP = HW_FP_SP | HW_FP_DP | HW_FP_HP;
       } else if (Feature == "+neon") {
         FPU |= NeonFPU;
-<<<<<<< HEAD
-      else if (Features[i] == "+long64")
+        HW_FP = HW_FP_SP | HW_FP_DP;
+      } else if (Feature == "+long64") {
         LongWidth = LongAlign = 64;  // RenderScript uses a 64-bit long type
-      else if (Features[i] == "+hwdiv")
-=======
-        HW_FP = HW_FP_SP | HW_FP_DP;
       } else if (Feature == "+hwdiv") {
->>>>>>> 9155f13c
         HWDiv |= HWDivThumb;
       } else if (Feature == "+hwdiv-arm") {
         HWDiv |= HWDivARM;
