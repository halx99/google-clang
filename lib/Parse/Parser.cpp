//===--- Parser.cpp - C Language Family Parser ----------------------------===//
//
//                     The LLVM Compiler Infrastructure
//
// This file is distributed under the University of Illinois Open Source
// License. See LICENSE.TXT for details.
//
//===----------------------------------------------------------------------===//
//
//  This file implements the Parser interfaces.
//
//===----------------------------------------------------------------------===//

#include "clang/Parse/Parser.h"
#include "RAIIObjectsForParser.h"
#include "clang/AST/ASTConsumer.h"
#include "clang/AST/ASTContext.h"
#include "clang/AST/DeclTemplate.h"
#include "clang/Parse/ParseDiagnostic.h"
#include "clang/Sema/DeclSpec.h"
#include "clang/Sema/ParsedTemplate.h"
#include "clang/Sema/Scope.h"
#include "llvm/Support/raw_ostream.h"
using namespace clang;


namespace {
/// \brief A comment handler that passes comments found by the preprocessor
/// to the parser action.
class ActionCommentHandler : public CommentHandler {
  Sema &S;

public:
  explicit ActionCommentHandler(Sema &S) : S(S) { }

  bool HandleComment(Preprocessor &PP, SourceRange Comment) override {
    S.ActOnComment(Comment);
    return false;
  }
};

/// \brief RAIIObject to destroy the contents of a SmallVector of
/// TemplateIdAnnotation pointers and clear the vector.
class DestroyTemplateIdAnnotationsRAIIObj {
  SmallVectorImpl<TemplateIdAnnotation *> &Container;

public:
  DestroyTemplateIdAnnotationsRAIIObj(
      SmallVectorImpl<TemplateIdAnnotation *> &Container)
      : Container(Container) {}

  ~DestroyTemplateIdAnnotationsRAIIObj() {
    for (SmallVectorImpl<TemplateIdAnnotation *>::iterator I =
             Container.begin(),
                                                           E = Container.end();
         I != E; ++I)
      (*I)->Destroy();
    Container.clear();
  }
};
} // end anonymous namespace

IdentifierInfo *Parser::getSEHExceptKeyword() {
  // __except is accepted as a (contextual) keyword 
  if (!Ident__except && (getLangOpts().MicrosoftExt || getLangOpts().Borland))
    Ident__except = PP.getIdentifierInfo("__except");

  return Ident__except;
}

Parser::Parser(Preprocessor &pp, Sema &actions, bool skipFunctionBodies)
  : PP(pp), Actions(actions), Diags(PP.getDiagnostics()),
    GreaterThanIsOperator(true), ColonIsSacred(false), 
    InMessageExpression(false), TemplateParameterDepth(0),
    ParsingInObjCContainer(false) {
  SkipFunctionBodies = pp.isCodeCompletionEnabled() || skipFunctionBodies;
  Tok.startToken();
  Tok.setKind(tok::eof);
  Actions.CurScope = nullptr;
  NumCachedScopes = 0;
  ParenCount = BracketCount = BraceCount = 0;
  CurParsedObjCImpl = nullptr;

  // Add #pragma handlers. These are removed and destroyed in the
  // destructor.
  initializePragmaHandlers();

  CommentSemaHandler.reset(new ActionCommentHandler(actions));
  PP.addCommentHandler(CommentSemaHandler.get());

  PP.setCodeCompletionHandler(*this);
}

DiagnosticBuilder Parser::Diag(SourceLocation Loc, unsigned DiagID) {
  return Diags.Report(Loc, DiagID);
}

DiagnosticBuilder Parser::Diag(const Token &Tok, unsigned DiagID) {
  return Diag(Tok.getLocation(), DiagID);
}

/// \brief Emits a diagnostic suggesting parentheses surrounding a
/// given range.
///
/// \param Loc The location where we'll emit the diagnostic.
/// \param DK The kind of diagnostic to emit.
/// \param ParenRange Source range enclosing code that should be parenthesized.
void Parser::SuggestParentheses(SourceLocation Loc, unsigned DK,
                                SourceRange ParenRange) {
  SourceLocation EndLoc = PP.getLocForEndOfToken(ParenRange.getEnd());
  if (!ParenRange.getEnd().isFileID() || EndLoc.isInvalid()) {
    // We can't display the parentheses, so just dig the
    // warning/error and return.
    Diag(Loc, DK);
    return;
  }

  Diag(Loc, DK)
    << FixItHint::CreateInsertion(ParenRange.getBegin(), "(")
    << FixItHint::CreateInsertion(EndLoc, ")");
}

static bool IsCommonTypo(tok::TokenKind ExpectedTok, const Token &Tok) {
  switch (ExpectedTok) {
  case tok::semi:
    return Tok.is(tok::colon) || Tok.is(tok::comma); // : or , for ;
  default: return false;
  }
}

bool Parser::ExpectAndConsume(tok::TokenKind ExpectedTok, unsigned DiagID,
                              StringRef Msg) {
  if (Tok.is(ExpectedTok) || Tok.is(tok::code_completion)) {
    ConsumeAnyToken();
    return false;
  }

  // Detect common single-character typos and resume.
  if (IsCommonTypo(ExpectedTok, Tok)) {
    SourceLocation Loc = Tok.getLocation();
    {
      DiagnosticBuilder DB = Diag(Loc, DiagID);
      DB << FixItHint::CreateReplacement(
                SourceRange(Loc), tok::getPunctuatorSpelling(ExpectedTok));
      if (DiagID == diag::err_expected)
        DB << ExpectedTok;
      else if (DiagID == diag::err_expected_after)
        DB << Msg << ExpectedTok;
      else
        DB << Msg;
    }

    // Pretend there wasn't a problem.
    ConsumeAnyToken();
    return false;
  }

  SourceLocation EndLoc = PP.getLocForEndOfToken(PrevTokLocation);
  const char *Spelling = nullptr;
  if (EndLoc.isValid())
    Spelling = tok::getPunctuatorSpelling(ExpectedTok);

  DiagnosticBuilder DB =
      Spelling
          ? Diag(EndLoc, DiagID) << FixItHint::CreateInsertion(EndLoc, Spelling)
          : Diag(Tok, DiagID);
  if (DiagID == diag::err_expected)
    DB << ExpectedTok;
  else if (DiagID == diag::err_expected_after)
    DB << Msg << ExpectedTok;
  else
    DB << Msg;

  return true;
}

bool Parser::ExpectAndConsumeSemi(unsigned DiagID) {
  if (TryConsumeToken(tok::semi))
    return false;

  if (Tok.is(tok::code_completion)) {
    handleUnexpectedCodeCompletionToken();
    return false;
  }
  
  if ((Tok.is(tok::r_paren) || Tok.is(tok::r_square)) && 
      NextToken().is(tok::semi)) {
    Diag(Tok, diag::err_extraneous_token_before_semi)
      << PP.getSpelling(Tok)
      << FixItHint::CreateRemoval(Tok.getLocation());
    ConsumeAnyToken(); // The ')' or ']'.
    ConsumeToken(); // The ';'.
    return false;
  }
  
  return ExpectAndConsume(tok::semi, DiagID);
}

void Parser::ConsumeExtraSemi(ExtraSemiKind Kind, unsigned TST) {
  if (!Tok.is(tok::semi)) return;

  bool HadMultipleSemis = false;
  SourceLocation StartLoc = Tok.getLocation();
  SourceLocation EndLoc = Tok.getLocation();
  ConsumeToken();

  while ((Tok.is(tok::semi) && !Tok.isAtStartOfLine())) {
    HadMultipleSemis = true;
    EndLoc = Tok.getLocation();
    ConsumeToken();
  }

  // C++11 allows extra semicolons at namespace scope, but not in any of the
  // other contexts.
  if (Kind == OutsideFunction && getLangOpts().CPlusPlus) {
    if (getLangOpts().CPlusPlus11)
      Diag(StartLoc, diag::warn_cxx98_compat_top_level_semi)
          << FixItHint::CreateRemoval(SourceRange(StartLoc, EndLoc));
    else
      Diag(StartLoc, diag::ext_extra_semi_cxx11)
          << FixItHint::CreateRemoval(SourceRange(StartLoc, EndLoc));
    return;
  }

  if (Kind != AfterMemberFunctionDefinition || HadMultipleSemis)
    Diag(StartLoc, diag::ext_extra_semi)
        << Kind << DeclSpec::getSpecifierName((DeclSpec::TST)TST,
                                    Actions.getASTContext().getPrintingPolicy())
        << FixItHint::CreateRemoval(SourceRange(StartLoc, EndLoc));
  else
    // A single semicolon is valid after a member function definition.
    Diag(StartLoc, diag::warn_extra_semi_after_mem_fn_def)
      << FixItHint::CreateRemoval(SourceRange(StartLoc, EndLoc));
}

//===----------------------------------------------------------------------===//
// Error recovery.
//===----------------------------------------------------------------------===//

static bool HasFlagsSet(Parser::SkipUntilFlags L, Parser::SkipUntilFlags R) {
  return (static_cast<unsigned>(L) & static_cast<unsigned>(R)) != 0;
}

/// SkipUntil - Read tokens until we get to the specified token, then consume
/// it (unless no flag StopBeforeMatch).  Because we cannot guarantee that the
/// token will ever occur, this skips to the next token, or to some likely
/// good stopping point.  If StopAtSemi is true, skipping will stop at a ';'
/// character.
///
/// If SkipUntil finds the specified token, it returns true, otherwise it
/// returns false.
bool Parser::SkipUntil(ArrayRef<tok::TokenKind> Toks, SkipUntilFlags Flags) {
  // We always want this function to skip at least one token if the first token
  // isn't T and if not at EOF.
  bool isFirstTokenSkipped = true;
  while (1) {
    // If we found one of the tokens, stop and return true.
    for (unsigned i = 0, NumToks = Toks.size(); i != NumToks; ++i) {
      if (Tok.is(Toks[i])) {
        if (HasFlagsSet(Flags, StopBeforeMatch)) {
          // Noop, don't consume the token.
        } else {
          ConsumeAnyToken();
        }
        return true;
      }
    }

    // Important special case: The caller has given up and just wants us to
    // skip the rest of the file. Do this without recursing, since we can
    // get here precisely because the caller detected too much recursion.
    if (Toks.size() == 1 && Toks[0] == tok::eof &&
        !HasFlagsSet(Flags, StopAtSemi) &&
        !HasFlagsSet(Flags, StopAtCodeCompletion)) {
      while (Tok.isNot(tok::eof))
        ConsumeAnyToken();
      return true;
    }

    switch (Tok.getKind()) {
    case tok::eof:
      // Ran out of tokens.
      return false;

    case tok::annot_pragma_openmp:
    case tok::annot_pragma_openmp_end:
      // Stop before an OpenMP pragma boundary.
    case tok::annot_module_begin:
    case tok::annot_module_end:
    case tok::annot_module_include:
      // Stop before we change submodules. They generally indicate a "good"
      // place to pick up parsing again (except in the special case where
      // we're trying to skip to EOF).
      return false;

    case tok::code_completion:
      if (!HasFlagsSet(Flags, StopAtCodeCompletion))
        handleUnexpectedCodeCompletionToken();
      return false;
        
    case tok::l_paren:
      // Recursively skip properly-nested parens.
      ConsumeParen();
      if (HasFlagsSet(Flags, StopAtCodeCompletion))
        SkipUntil(tok::r_paren, StopAtCodeCompletion);
      else
        SkipUntil(tok::r_paren);
      break;
    case tok::l_square:
      // Recursively skip properly-nested square brackets.
      ConsumeBracket();
      if (HasFlagsSet(Flags, StopAtCodeCompletion))
        SkipUntil(tok::r_square, StopAtCodeCompletion);
      else
        SkipUntil(tok::r_square);
      break;
    case tok::l_brace:
      // Recursively skip properly-nested braces.
      ConsumeBrace();
      if (HasFlagsSet(Flags, StopAtCodeCompletion))
        SkipUntil(tok::r_brace, StopAtCodeCompletion);
      else
        SkipUntil(tok::r_brace);
      break;

    // Okay, we found a ']' or '}' or ')', which we think should be balanced.
    // Since the user wasn't looking for this token (if they were, it would
    // already be handled), this isn't balanced.  If there is a LHS token at a
    // higher level, we will assume that this matches the unbalanced token
    // and return it.  Otherwise, this is a spurious RHS token, which we skip.
    case tok::r_paren:
      if (ParenCount && !isFirstTokenSkipped)
        return false;  // Matches something.
      ConsumeParen();
      break;
    case tok::r_square:
      if (BracketCount && !isFirstTokenSkipped)
        return false;  // Matches something.
      ConsumeBracket();
      break;
    case tok::r_brace:
      if (BraceCount && !isFirstTokenSkipped)
        return false;  // Matches something.
      ConsumeBrace();
      break;

    case tok::string_literal:
    case tok::wide_string_literal:
    case tok::utf8_string_literal:
    case tok::utf16_string_literal:
    case tok::utf32_string_literal:
      ConsumeStringToken();
      break;
        
    case tok::semi:
      if (HasFlagsSet(Flags, StopAtSemi))
        return false;
      // FALL THROUGH.
    default:
      // Skip this token.
      ConsumeToken();
      break;
    }
    isFirstTokenSkipped = false;
  }
}

//===----------------------------------------------------------------------===//
// Scope manipulation
//===----------------------------------------------------------------------===//

/// EnterScope - Start a new scope.
void Parser::EnterScope(unsigned ScopeFlags) {
  if (NumCachedScopes) {
    Scope *N = ScopeCache[--NumCachedScopes];
    N->Init(getCurScope(), ScopeFlags);
    Actions.CurScope = N;
  } else {
    Actions.CurScope = new Scope(getCurScope(), ScopeFlags, Diags);
  }
}

/// ExitScope - Pop a scope off the scope stack.
void Parser::ExitScope() {
  assert(getCurScope() && "Scope imbalance!");

  // Inform the actions module that this scope is going away if there are any
  // decls in it.
  Actions.ActOnPopScope(Tok.getLocation(), getCurScope());

  Scope *OldScope = getCurScope();
  Actions.CurScope = OldScope->getParent();

  if (NumCachedScopes == ScopeCacheSize)
    delete OldScope;
  else
    ScopeCache[NumCachedScopes++] = OldScope;
}

/// Set the flags for the current scope to ScopeFlags. If ManageFlags is false,
/// this object does nothing.
Parser::ParseScopeFlags::ParseScopeFlags(Parser *Self, unsigned ScopeFlags,
                                 bool ManageFlags)
  : CurScope(ManageFlags ? Self->getCurScope() : nullptr) {
  if (CurScope) {
    OldFlags = CurScope->getFlags();
    CurScope->setFlags(ScopeFlags);
  }
}

/// Restore the flags for the current scope to what they were before this
/// object overrode them.
Parser::ParseScopeFlags::~ParseScopeFlags() {
  if (CurScope)
    CurScope->setFlags(OldFlags);
}


//===----------------------------------------------------------------------===//
// C99 6.9: External Definitions.
//===----------------------------------------------------------------------===//

Parser::~Parser() {
  // If we still have scopes active, delete the scope tree.
  delete getCurScope();
  Actions.CurScope = nullptr;

  // Free the scope cache.
  for (unsigned i = 0, e = NumCachedScopes; i != e; ++i)
    delete ScopeCache[i];

  resetPragmaHandlers();

  PP.removeCommentHandler(CommentSemaHandler.get());

  PP.clearCodeCompletionHandler();

  if (getLangOpts().DelayedTemplateParsing &&
      !PP.isIncrementalProcessingEnabled() && !TemplateIds.empty()) {
    // If an ASTConsumer parsed delay-parsed templates in their
    // HandleTranslationUnit() method, TemplateIds created there were not
    // guarded by a DestroyTemplateIdAnnotationsRAIIObj object in
    // ParseTopLevelDecl(). Destroy them here.
    DestroyTemplateIdAnnotationsRAIIObj CleanupRAII(TemplateIds);
  }

  assert(TemplateIds.empty() && "Still alive TemplateIdAnnotations around?");
}

/// Initialize - Warm up the parser.
///
void Parser::Initialize() {
  // Create the translation unit scope.  Install it as the current scope.
  assert(getCurScope() == nullptr && "A scope is already active?");
  EnterScope(Scope::DeclScope);
  Actions.ActOnTranslationUnitScope(getCurScope());

  // Initialization for Objective-C context sensitive keywords recognition.
  // Referenced in Parser::ParseObjCTypeQualifierList.
  if (getLangOpts().ObjC1) {
    ObjCTypeQuals[objc_in] = &PP.getIdentifierTable().get("in");
    ObjCTypeQuals[objc_out] = &PP.getIdentifierTable().get("out");
    ObjCTypeQuals[objc_inout] = &PP.getIdentifierTable().get("inout");
    ObjCTypeQuals[objc_oneway] = &PP.getIdentifierTable().get("oneway");
    ObjCTypeQuals[objc_bycopy] = &PP.getIdentifierTable().get("bycopy");
    ObjCTypeQuals[objc_byref] = &PP.getIdentifierTable().get("byref");
    ObjCTypeQuals[objc_nonnull] = &PP.getIdentifierTable().get("nonnull");
    ObjCTypeQuals[objc_nullable] = &PP.getIdentifierTable().get("nullable");
    ObjCTypeQuals[objc_null_unspecified]
      = &PP.getIdentifierTable().get("null_unspecified");
  }

  Ident_instancetype = nullptr;
  Ident_final = nullptr;
  Ident_sealed = nullptr;
  Ident_override = nullptr;

  Ident_super = &PP.getIdentifierTable().get("super");

  Ident_vector = nullptr;
  Ident_bool = nullptr;
  Ident_pixel = nullptr;
  if (getLangOpts().AltiVec || getLangOpts().ZVector) {
    Ident_vector = &PP.getIdentifierTable().get("vector");
    Ident_bool = &PP.getIdentifierTable().get("bool");
  }
  if (getLangOpts().AltiVec)
    Ident_pixel = &PP.getIdentifierTable().get("pixel");

  Ident_introduced = nullptr;
  Ident_deprecated = nullptr;
  Ident_obsoleted = nullptr;
  Ident_unavailable = nullptr;
  Ident_strict = nullptr;
<<<<<<< HEAD
=======
  Ident_replacement = nullptr;
>>>>>>> c2685f09

  Ident__except = nullptr;

  Ident__exception_code = Ident__exception_info = nullptr;
  Ident__abnormal_termination = Ident___exception_code = nullptr;
  Ident___exception_info = Ident___abnormal_termination = nullptr;
  Ident_GetExceptionCode = Ident_GetExceptionInfo = nullptr;
  Ident_AbnormalTermination = nullptr;

  if(getLangOpts().Borland) {
    Ident__exception_info        = PP.getIdentifierInfo("_exception_info");
    Ident___exception_info       = PP.getIdentifierInfo("__exception_info");
    Ident_GetExceptionInfo       = PP.getIdentifierInfo("GetExceptionInformation");
    Ident__exception_code        = PP.getIdentifierInfo("_exception_code");
    Ident___exception_code       = PP.getIdentifierInfo("__exception_code");
    Ident_GetExceptionCode       = PP.getIdentifierInfo("GetExceptionCode");
    Ident__abnormal_termination  = PP.getIdentifierInfo("_abnormal_termination");
    Ident___abnormal_termination = PP.getIdentifierInfo("__abnormal_termination");
    Ident_AbnormalTermination    = PP.getIdentifierInfo("AbnormalTermination");

    PP.SetPoisonReason(Ident__exception_code,diag::err_seh___except_block);
    PP.SetPoisonReason(Ident___exception_code,diag::err_seh___except_block);
    PP.SetPoisonReason(Ident_GetExceptionCode,diag::err_seh___except_block);
    PP.SetPoisonReason(Ident__exception_info,diag::err_seh___except_filter);
    PP.SetPoisonReason(Ident___exception_info,diag::err_seh___except_filter);
    PP.SetPoisonReason(Ident_GetExceptionInfo,diag::err_seh___except_filter);
    PP.SetPoisonReason(Ident__abnormal_termination,diag::err_seh___finally_block);
    PP.SetPoisonReason(Ident___abnormal_termination,diag::err_seh___finally_block);
    PP.SetPoisonReason(Ident_AbnormalTermination,diag::err_seh___finally_block);
  }

  Actions.Initialize();

  // Prime the lexer look-ahead.
  ConsumeToken();
}

void Parser::LateTemplateParserCleanupCallback(void *P) {
  // While this RAII helper doesn't bracket any actual work, the destructor will
  // clean up annotations that were created during ActOnEndOfTranslationUnit
  // when incremental processing is enabled.
  DestroyTemplateIdAnnotationsRAIIObj CleanupRAII(((Parser *)P)->TemplateIds);
}

/// ParseTopLevelDecl - Parse one top-level declaration, return whatever the
/// action tells us to.  This returns true if the EOF was encountered.
bool Parser::ParseTopLevelDecl(DeclGroupPtrTy &Result) {
  DestroyTemplateIdAnnotationsRAIIObj CleanupRAII(TemplateIds);

  // Skip over the EOF token, flagging end of previous input for incremental
  // processing
  if (PP.isIncrementalProcessingEnabled() && Tok.is(tok::eof))
    ConsumeToken();

  Result = nullptr;
  switch (Tok.getKind()) {
  case tok::annot_pragma_unused:
    HandlePragmaUnused();
    return false;

  case tok::annot_module_include:
    Actions.ActOnModuleInclude(Tok.getLocation(),
                               reinterpret_cast<Module *>(
                                   Tok.getAnnotationValue()));
    ConsumeToken();
    return false;

  case tok::annot_module_begin:
    Actions.ActOnModuleBegin(Tok.getLocation(), reinterpret_cast<Module *>(
                                                    Tok.getAnnotationValue()));
    ConsumeToken();
    return false;

  case tok::annot_module_end:
    Actions.ActOnModuleEnd(Tok.getLocation(), reinterpret_cast<Module *>(
                                                  Tok.getAnnotationValue()));
    ConsumeToken();
    return false;

  case tok::eof:
    // Late template parsing can begin.
    if (getLangOpts().DelayedTemplateParsing)
      Actions.SetLateTemplateParser(LateTemplateParserCallback,
                                    PP.isIncrementalProcessingEnabled() ?
                                    LateTemplateParserCleanupCallback : nullptr,
                                    this);
    if (!PP.isIncrementalProcessingEnabled())
      Actions.ActOnEndOfTranslationUnit();
    //else don't tell Sema that we ended parsing: more input might come.
    return true;

  default:
    break;
  }

  ParsedAttributesWithRange attrs(AttrFactory);
  MaybeParseCXX11Attributes(attrs);
  MaybeParseMicrosoftAttributes(attrs);

  Result = ParseExternalDeclaration(attrs);
  return false;
}

/// ParseExternalDeclaration:
///
///       external-declaration: [C99 6.9], declaration: [C++ dcl.dcl]
///         function-definition
///         declaration
/// [GNU]   asm-definition
/// [GNU]   __extension__ external-declaration
/// [OBJC]  objc-class-definition
/// [OBJC]  objc-class-declaration
/// [OBJC]  objc-alias-declaration
/// [OBJC]  objc-protocol-definition
/// [OBJC]  objc-method-definition
/// [OBJC]  @end
/// [C++]   linkage-specification
/// [GNU] asm-definition:
///         simple-asm-expr ';'
/// [C++11] empty-declaration
/// [C++11] attribute-declaration
///
/// [C++11] empty-declaration:
///           ';'
///
/// [C++0x/GNU] 'extern' 'template' declaration
Parser::DeclGroupPtrTy
Parser::ParseExternalDeclaration(ParsedAttributesWithRange &attrs,
                                 ParsingDeclSpec *DS) {
  DestroyTemplateIdAnnotationsRAIIObj CleanupRAII(TemplateIds);
  ParenBraceBracketBalancer BalancerRAIIObj(*this);

  if (PP.isCodeCompletionReached()) {
    cutOffParsing();
    return nullptr;
  }

  Decl *SingleDecl = nullptr;
  switch (Tok.getKind()) {
  case tok::annot_pragma_vis:
    HandlePragmaVisibility();
    return nullptr;
  case tok::annot_pragma_pack:
    HandlePragmaPack();
    return nullptr;
  case tok::annot_pragma_msstruct:
    HandlePragmaMSStruct();
    return nullptr;
  case tok::annot_pragma_align:
    HandlePragmaAlign();
    return nullptr;
  case tok::annot_pragma_weak:
    HandlePragmaWeak();
    return nullptr;
  case tok::annot_pragma_weakalias:
    HandlePragmaWeakAlias();
    return nullptr;
  case tok::annot_pragma_redefine_extname:
    HandlePragmaRedefineExtname();
    return nullptr;
  case tok::annot_pragma_fp_contract:
    HandlePragmaFPContract();
    return nullptr;
  case tok::annot_pragma_opencl_extension:
    HandlePragmaOpenCLExtension();
    return nullptr;
  case tok::annot_pragma_openmp:
    return ParseOpenMPDeclarativeDirective(/*AS=*/AS_none);
  case tok::annot_pragma_ms_pointers_to_members:
    HandlePragmaMSPointersToMembers();
    return nullptr;
  case tok::annot_pragma_ms_vtordisp:
    HandlePragmaMSVtorDisp();
    return nullptr;
  case tok::annot_pragma_ms_pragma:
    HandlePragmaMSPragma();
    return nullptr;
  case tok::annot_pragma_dump:
    HandlePragmaDump();
    return nullptr;
  case tok::semi:
    // Either a C++11 empty-declaration or attribute-declaration.
    SingleDecl = Actions.ActOnEmptyDeclaration(getCurScope(),
                                               attrs.getList(),
                                               Tok.getLocation());
    ConsumeExtraSemi(OutsideFunction);
    break;
  case tok::r_brace:
    Diag(Tok, diag::err_extraneous_closing_brace);
    ConsumeBrace();
    return nullptr;
  case tok::eof:
    Diag(Tok, diag::err_expected_external_declaration);
    return nullptr;
  case tok::kw___extension__: {
    // __extension__ silences extension warnings in the subexpression.
    ExtensionRAIIObject O(Diags);  // Use RAII to do this.
    ConsumeToken();
    return ParseExternalDeclaration(attrs);
  }
  case tok::kw_asm: {
    ProhibitAttributes(attrs);

    SourceLocation StartLoc = Tok.getLocation();
    SourceLocation EndLoc;

    ExprResult Result(ParseSimpleAsm(&EndLoc));

    // Check if GNU-style InlineAsm is disabled.
    // Empty asm string is allowed because it will not introduce
    // any assembly code.
    if (!(getLangOpts().GNUAsm || Result.isInvalid())) {
      const auto *SL = cast<StringLiteral>(Result.get());
      if (!SL->getString().trim().empty())
        Diag(StartLoc, diag::err_gnu_inline_asm_disabled);
    }

    ExpectAndConsume(tok::semi, diag::err_expected_after,
                     "top-level asm block");

    if (Result.isInvalid())
      return nullptr;
    SingleDecl = Actions.ActOnFileScopeAsmDecl(Result.get(), StartLoc, EndLoc);
    break;
  }
  case tok::at:
    return ParseObjCAtDirectives();
  case tok::minus:
  case tok::plus:
    if (!getLangOpts().ObjC1) {
      Diag(Tok, diag::err_expected_external_declaration);
      ConsumeToken();
      return nullptr;
    }
    SingleDecl = ParseObjCMethodDefinition();
    break;
  case tok::code_completion:
      Actions.CodeCompleteOrdinaryName(getCurScope(), 
                             CurParsedObjCImpl? Sema::PCC_ObjCImplementation
                                              : Sema::PCC_Namespace);
    cutOffParsing();
    return nullptr;
  case tok::kw_using:
  case tok::kw_namespace:
  case tok::kw_typedef:
  case tok::kw_template:
  case tok::kw_export:    // As in 'export template'
  case tok::kw_static_assert:
  case tok::kw__Static_assert:
    // A function definition cannot start with any of these keywords.
    {
      SourceLocation DeclEnd;
      return ParseDeclaration(Declarator::FileContext, DeclEnd, attrs);
    }

  case tok::kw_static:
    // Parse (then ignore) 'static' prior to a template instantiation. This is
    // a GCC extension that we intentionally do not support.
    if (getLangOpts().CPlusPlus && NextToken().is(tok::kw_template)) {
      Diag(ConsumeToken(), diag::warn_static_inline_explicit_inst_ignored)
        << 0;
      SourceLocation DeclEnd;
      return ParseDeclaration(Declarator::FileContext, DeclEnd, attrs);
    }
    goto dont_know;
      
  case tok::kw_inline:
    if (getLangOpts().CPlusPlus) {
      tok::TokenKind NextKind = NextToken().getKind();
      
      // Inline namespaces. Allowed as an extension even in C++03.
      if (NextKind == tok::kw_namespace) {
        SourceLocation DeclEnd;
        return ParseDeclaration(Declarator::FileContext, DeclEnd, attrs);
      }
      
      // Parse (then ignore) 'inline' prior to a template instantiation. This is
      // a GCC extension that we intentionally do not support.
      if (NextKind == tok::kw_template) {
        Diag(ConsumeToken(), diag::warn_static_inline_explicit_inst_ignored)
          << 1;
        SourceLocation DeclEnd;
        return ParseDeclaration(Declarator::FileContext, DeclEnd, attrs);
      }
    }
    goto dont_know;

  case tok::kw_extern:
    if (getLangOpts().CPlusPlus && NextToken().is(tok::kw_template)) {
      // Extern templates
      SourceLocation ExternLoc = ConsumeToken();
      SourceLocation TemplateLoc = ConsumeToken();
      Diag(ExternLoc, getLangOpts().CPlusPlus11 ?
             diag::warn_cxx98_compat_extern_template :
             diag::ext_extern_template) << SourceRange(ExternLoc, TemplateLoc);
      SourceLocation DeclEnd;
      return Actions.ConvertDeclToDeclGroup(
                  ParseExplicitInstantiation(Declarator::FileContext,
                                             ExternLoc, TemplateLoc, DeclEnd));
    }
    goto dont_know;

  case tok::kw___if_exists:
  case tok::kw___if_not_exists:
    ParseMicrosoftIfExistsExternalDeclaration();
    return nullptr;

  default:
  dont_know:
    // We can't tell whether this is a function-definition or declaration yet.
    return ParseDeclarationOrFunctionDefinition(attrs, DS);
  }

  // This routine returns a DeclGroup, if the thing we parsed only contains a
  // single decl, convert it now.
  return Actions.ConvertDeclToDeclGroup(SingleDecl);
}

/// \brief Determine whether the current token, if it occurs after a
/// declarator, continues a declaration or declaration list.
bool Parser::isDeclarationAfterDeclarator() {
  // Check for '= delete' or '= default'
  if (getLangOpts().CPlusPlus && Tok.is(tok::equal)) {
    const Token &KW = NextToken();
    if (KW.is(tok::kw_default) || KW.is(tok::kw_delete))
      return false;
  }
  
  return Tok.is(tok::equal) ||      // int X()=  -> not a function def
    Tok.is(tok::comma) ||           // int X(),  -> not a function def
    Tok.is(tok::semi)  ||           // int X();  -> not a function def
    Tok.is(tok::kw_asm) ||          // int X() __asm__ -> not a function def
    Tok.is(tok::kw___attribute) ||  // int X() __attr__ -> not a function def
    (getLangOpts().CPlusPlus &&
     Tok.is(tok::l_paren));         // int X(0) -> not a function def [C++]
}

/// \brief Determine whether the current token, if it occurs after a
/// declarator, indicates the start of a function definition.
bool Parser::isStartOfFunctionDefinition(const ParsingDeclarator &Declarator) {
  assert(Declarator.isFunctionDeclarator() && "Isn't a function declarator");
  if (Tok.is(tok::l_brace))   // int X() {}
    return true;
  
  // Handle K&R C argument lists: int X(f) int f; {}
  if (!getLangOpts().CPlusPlus &&
      Declarator.getFunctionTypeInfo().isKNRPrototype()) 
    return isDeclarationSpecifier();

  if (getLangOpts().CPlusPlus && Tok.is(tok::equal)) {
    const Token &KW = NextToken();
    return KW.is(tok::kw_default) || KW.is(tok::kw_delete);
  }
  
  return Tok.is(tok::colon) ||         // X() : Base() {} (used for ctors)
         Tok.is(tok::kw_try);          // X() try { ... }
}

/// ParseDeclarationOrFunctionDefinition - Parse either a function-definition or
/// a declaration.  We can't tell which we have until we read up to the
/// compound-statement in function-definition. TemplateParams, if
/// non-NULL, provides the template parameters when we're parsing a
/// C++ template-declaration.
///
///       function-definition: [C99 6.9.1]
///         decl-specs      declarator declaration-list[opt] compound-statement
/// [C90] function-definition: [C99 6.7.1] - implicit int result
/// [C90]   decl-specs[opt] declarator declaration-list[opt] compound-statement
///
///       declaration: [C99 6.7]
///         declaration-specifiers init-declarator-list[opt] ';'
/// [!C99]  init-declarator-list ';'                   [TODO: warn in c99 mode]
/// [OMP]   threadprivate-directive                              [TODO]
///
Parser::DeclGroupPtrTy
Parser::ParseDeclOrFunctionDefInternal(ParsedAttributesWithRange &attrs,
                                       ParsingDeclSpec &DS,
                                       AccessSpecifier AS) {
  // Parse the common declaration-specifiers piece.
  ParseDeclarationSpecifiers(DS, ParsedTemplateInfo(), AS, DSC_top_level);

  // If we had a free-standing type definition with a missing semicolon, we
  // may get this far before the problem becomes obvious.
  if (DS.hasTagDefinition() &&
      DiagnoseMissingSemiAfterTagDefinition(DS, AS, DSC_top_level))
    return nullptr;

  // C99 6.7.2.3p6: Handle "struct-or-union identifier;", "enum { X };"
  // declaration-specifiers init-declarator-list[opt] ';'
  if (Tok.is(tok::semi)) {
    ProhibitAttributes(attrs);
    ConsumeToken();
    RecordDecl *AnonRecord = nullptr;
    Decl *TheDecl = Actions.ParsedFreeStandingDeclSpec(getCurScope(), AS_none,
                                                       DS, AnonRecord);
    DS.complete(TheDecl);
    if (AnonRecord) {
      Decl* decls[] = {AnonRecord, TheDecl};
      return Actions.BuildDeclaratorGroup(decls, /*TypeMayContainAuto=*/false);
    }
    return Actions.ConvertDeclToDeclGroup(TheDecl);
  }

  DS.takeAttributesFrom(attrs);

  // ObjC2 allows prefix attributes on class interfaces and protocols.
  // FIXME: This still needs better diagnostics. We should only accept
  // attributes here, no types, etc.
  if (getLangOpts().ObjC2 && Tok.is(tok::at)) {
    SourceLocation AtLoc = ConsumeToken(); // the "@"
    if (!Tok.isObjCAtKeyword(tok::objc_interface) &&
        !Tok.isObjCAtKeyword(tok::objc_protocol)) {
      Diag(Tok, diag::err_objc_unexpected_attr);
      SkipUntil(tok::semi); // FIXME: better skip?
      return nullptr;
    }

    DS.abort();

    const char *PrevSpec = nullptr;
    unsigned DiagID;
    if (DS.SetTypeSpecType(DeclSpec::TST_unspecified, AtLoc, PrevSpec, DiagID,
                           Actions.getASTContext().getPrintingPolicy()))
      Diag(AtLoc, DiagID) << PrevSpec;

    if (Tok.isObjCAtKeyword(tok::objc_protocol))
      return ParseObjCAtProtocolDeclaration(AtLoc, DS.getAttributes());

    return Actions.ConvertDeclToDeclGroup(
            ParseObjCAtInterfaceDeclaration(AtLoc, DS.getAttributes()));
  }

  // If the declspec consisted only of 'extern' and we have a string
  // literal following it, this must be a C++ linkage specifier like
  // 'extern "C"'.
  if (getLangOpts().CPlusPlus && isTokenStringLiteral() &&
      DS.getStorageClassSpec() == DeclSpec::SCS_extern &&
      DS.getParsedSpecifiers() == DeclSpec::PQ_StorageClassSpecifier) {
    Decl *TheDecl = ParseLinkage(DS, Declarator::FileContext);
    return Actions.ConvertDeclToDeclGroup(TheDecl);
  }

  return ParseDeclGroup(DS, Declarator::FileContext);
}

Parser::DeclGroupPtrTy
Parser::ParseDeclarationOrFunctionDefinition(ParsedAttributesWithRange &attrs,
                                             ParsingDeclSpec *DS,
                                             AccessSpecifier AS) {
  if (DS) {
    return ParseDeclOrFunctionDefInternal(attrs, *DS, AS);
  } else {
    ParsingDeclSpec PDS(*this);
    // Must temporarily exit the objective-c container scope for
    // parsing c constructs and re-enter objc container scope
    // afterwards.
    ObjCDeclContextSwitch ObjCDC(*this);
      
    return ParseDeclOrFunctionDefInternal(attrs, PDS, AS);
  }
}

/// ParseFunctionDefinition - We parsed and verified that the specified
/// Declarator is well formed.  If this is a K&R-style function, read the
/// parameters declaration-list, then start the compound-statement.
///
///       function-definition: [C99 6.9.1]
///         decl-specs      declarator declaration-list[opt] compound-statement
/// [C90] function-definition: [C99 6.7.1] - implicit int result
/// [C90]   decl-specs[opt] declarator declaration-list[opt] compound-statement
/// [C++] function-definition: [C++ 8.4]
///         decl-specifier-seq[opt] declarator ctor-initializer[opt]
///         function-body
/// [C++] function-definition: [C++ 8.4]
///         decl-specifier-seq[opt] declarator function-try-block
///
Decl *Parser::ParseFunctionDefinition(ParsingDeclarator &D,
                                      const ParsedTemplateInfo &TemplateInfo,
                                      LateParsedAttrList *LateParsedAttrs) {
  // Poison SEH identifiers so they are flagged as illegal in function bodies.
  PoisonSEHIdentifiersRAIIObject PoisonSEHIdentifiers(*this, true);
  const DeclaratorChunk::FunctionTypeInfo &FTI = D.getFunctionTypeInfo();

  // If this is C90 and the declspecs were completely missing, fudge in an
  // implicit int.  We do this here because this is the only place where
  // declaration-specifiers are completely optional in the grammar.
  if (getLangOpts().ImplicitInt && D.getDeclSpec().isEmpty()) {
    const char *PrevSpec;
    unsigned DiagID;
    const PrintingPolicy &Policy = Actions.getASTContext().getPrintingPolicy();
    D.getMutableDeclSpec().SetTypeSpecType(DeclSpec::TST_int,
                                           D.getIdentifierLoc(),
                                           PrevSpec, DiagID,
                                           Policy);
    D.SetRangeBegin(D.getDeclSpec().getSourceRange().getBegin());
  }

  // If this declaration was formed with a K&R-style identifier list for the
  // arguments, parse declarations for all of the args next.
  // int foo(a,b) int a; float b; {}
  if (FTI.isKNRPrototype())
    ParseKNRParamDeclarations(D);

  // We should have either an opening brace or, in a C++ constructor,
  // we may have a colon.
  if (Tok.isNot(tok::l_brace) && 
      (!getLangOpts().CPlusPlus ||
       (Tok.isNot(tok::colon) && Tok.isNot(tok::kw_try) &&
        Tok.isNot(tok::equal)))) {
    Diag(Tok, diag::err_expected_fn_body);

    // Skip over garbage, until we get to '{'.  Don't eat the '{'.
    SkipUntil(tok::l_brace, StopAtSemi | StopBeforeMatch);

    // If we didn't find the '{', bail out.
    if (Tok.isNot(tok::l_brace))
      return nullptr;
  }

  // Check to make sure that any normal attributes are allowed to be on
  // a definition.  Late parsed attributes are checked at the end.
  if (Tok.isNot(tok::equal)) {
    AttributeList *DtorAttrs = D.getAttributes();
    while (DtorAttrs) {
      if (DtorAttrs->isKnownToGCC() &&
          !DtorAttrs->isCXX11Attribute()) {
        Diag(DtorAttrs->getLoc(), diag::warn_attribute_on_function_definition)
          << DtorAttrs->getName();
      }
      DtorAttrs = DtorAttrs->getNext();
    }
  }

  // In delayed template parsing mode, for function template we consume the
  // tokens and store them for late parsing at the end of the translation unit.
  if (getLangOpts().DelayedTemplateParsing && Tok.isNot(tok::equal) &&
      TemplateInfo.Kind == ParsedTemplateInfo::Template &&
      Actions.canDelayFunctionBody(D)) {
    MultiTemplateParamsArg TemplateParameterLists(*TemplateInfo.TemplateParams);
    
    ParseScope BodyScope(this, Scope::FnScope|Scope::DeclScope);
    Scope *ParentScope = getCurScope()->getParent();

    D.setFunctionDefinitionKind(FDK_Definition);
    Decl *DP = Actions.HandleDeclarator(ParentScope, D,
                                        TemplateParameterLists);
    D.complete(DP);
    D.getMutableDeclSpec().abort();

    CachedTokens Toks;
    LexTemplateFunctionForLateParsing(Toks);

    if (DP) {
      FunctionDecl *FnD = DP->getAsFunction();
      Actions.CheckForFunctionRedefinition(FnD);
      Actions.MarkAsLateParsedTemplate(FnD, DP, Toks);
    }
    return DP;
  }
  else if (CurParsedObjCImpl && 
           !TemplateInfo.TemplateParams &&
           (Tok.is(tok::l_brace) || Tok.is(tok::kw_try) ||
            Tok.is(tok::colon)) && 
      Actions.CurContext->isTranslationUnit()) {
    ParseScope BodyScope(this, Scope::FnScope|Scope::DeclScope);
    Scope *ParentScope = getCurScope()->getParent();

    D.setFunctionDefinitionKind(FDK_Definition);
    Decl *FuncDecl = Actions.HandleDeclarator(ParentScope, D,
                                              MultiTemplateParamsArg());
    D.complete(FuncDecl);
    D.getMutableDeclSpec().abort();
    if (FuncDecl) {
      // Consume the tokens and store them for later parsing.
      StashAwayMethodOrFunctionBodyTokens(FuncDecl);
      CurParsedObjCImpl->HasCFunction = true;
      return FuncDecl;
    }
    // FIXME: Should we really fall through here?
  }

  // Enter a scope for the function body.
  ParseScope BodyScope(this, Scope::FnScope|Scope::DeclScope);

  // Tell the actions module that we have entered a function definition with the
  // specified Declarator for the function.
  Sema::SkipBodyInfo SkipBody;
  Decl *Res = Actions.ActOnStartOfFunctionDef(getCurScope(), D,
                                              TemplateInfo.TemplateParams
                                                  ? *TemplateInfo.TemplateParams
                                                  : MultiTemplateParamsArg(),
                                              &SkipBody);

  if (SkipBody.ShouldSkip) {
    SkipFunctionBody();
    return Res;
  }

  // Break out of the ParsingDeclarator context before we parse the body.
  D.complete(Res);
  
  // Break out of the ParsingDeclSpec context, too.  This const_cast is
  // safe because we're always the sole owner.
  D.getMutableDeclSpec().abort();

  if (TryConsumeToken(tok::equal)) {
    assert(getLangOpts().CPlusPlus && "Only C++ function definitions have '='");

    bool Delete = false;
    SourceLocation KWLoc;
    if (TryConsumeToken(tok::kw_delete, KWLoc)) {
      Diag(KWLoc, getLangOpts().CPlusPlus11
                      ? diag::warn_cxx98_compat_defaulted_deleted_function
                      : diag::ext_defaulted_deleted_function)
        << 1 /* deleted */;
      Actions.SetDeclDeleted(Res, KWLoc);
      Delete = true;
    } else if (TryConsumeToken(tok::kw_default, KWLoc)) {
      Diag(KWLoc, getLangOpts().CPlusPlus11
                      ? diag::warn_cxx98_compat_defaulted_deleted_function
                      : diag::ext_defaulted_deleted_function)
        << 0 /* defaulted */;
      Actions.SetDeclDefaulted(Res, KWLoc);
    } else {
      llvm_unreachable("function definition after = not 'delete' or 'default'");
    }

    if (Tok.is(tok::comma)) {
      Diag(KWLoc, diag::err_default_delete_in_multiple_declaration)
        << Delete;
      SkipUntil(tok::semi);
    } else if (ExpectAndConsume(tok::semi, diag::err_expected_after,
                                Delete ? "delete" : "default")) {
      SkipUntil(tok::semi);
    }

    Stmt *GeneratedBody = Res ? Res->getBody() : nullptr;
    Actions.ActOnFinishFunctionBody(Res, GeneratedBody, false);
    return Res;
  }

  if (Tok.is(tok::kw_try))
    return ParseFunctionTryBlock(Res, BodyScope);

  // If we have a colon, then we're probably parsing a C++
  // ctor-initializer.
  if (Tok.is(tok::colon)) {
    ParseConstructorInitializer(Res);

    // Recover from error.
    if (!Tok.is(tok::l_brace)) {
      BodyScope.Exit();
      Actions.ActOnFinishFunctionBody(Res, nullptr);
      return Res;
    }
  } else
    Actions.ActOnDefaultCtorInitializers(Res);

  // Late attributes are parsed in the same scope as the function body.
  if (LateParsedAttrs)
    ParseLexedAttributeList(*LateParsedAttrs, Res, false, true);

  return ParseFunctionStatementBody(Res, BodyScope);
}

void Parser::SkipFunctionBody() {
  if (Tok.is(tok::equal)) {
    SkipUntil(tok::semi);
    return;
  }

  bool IsFunctionTryBlock = Tok.is(tok::kw_try);
  if (IsFunctionTryBlock)
    ConsumeToken();

  CachedTokens Skipped;
  if (ConsumeAndStoreFunctionPrologue(Skipped))
    SkipMalformedDecl();
  else {
    SkipUntil(tok::r_brace);
    while (IsFunctionTryBlock && Tok.is(tok::kw_catch)) {
      SkipUntil(tok::l_brace);
      SkipUntil(tok::r_brace);
    }
  }
}

/// ParseKNRParamDeclarations - Parse 'declaration-list[opt]' which provides
/// types for a function with a K&R-style identifier list for arguments.
void Parser::ParseKNRParamDeclarations(Declarator &D) {
  // We know that the top-level of this declarator is a function.
  DeclaratorChunk::FunctionTypeInfo &FTI = D.getFunctionTypeInfo();

  // Enter function-declaration scope, limiting any declarators to the
  // function prototype scope, including parameter declarators.
  ParseScope PrototypeScope(this, Scope::FunctionPrototypeScope |
                            Scope::FunctionDeclarationScope | Scope::DeclScope);

  // Read all the argument declarations.
  while (isDeclarationSpecifier()) {
    SourceLocation DSStart = Tok.getLocation();

    // Parse the common declaration-specifiers piece.
    DeclSpec DS(AttrFactory);
    ParseDeclarationSpecifiers(DS);

    // C99 6.9.1p6: 'each declaration in the declaration list shall have at
    // least one declarator'.
    // NOTE: GCC just makes this an ext-warn.  It's not clear what it does with
    // the declarations though.  It's trivial to ignore them, really hard to do
    // anything else with them.
    if (TryConsumeToken(tok::semi)) {
      Diag(DSStart, diag::err_declaration_does_not_declare_param);
      continue;
    }

    // C99 6.9.1p6: Declarations shall contain no storage-class specifiers other
    // than register.
    if (DS.getStorageClassSpec() != DeclSpec::SCS_unspecified &&
        DS.getStorageClassSpec() != DeclSpec::SCS_register) {
      Diag(DS.getStorageClassSpecLoc(),
           diag::err_invalid_storage_class_in_func_decl);
      DS.ClearStorageClassSpecs();
    }
    if (DS.getThreadStorageClassSpec() != DeclSpec::TSCS_unspecified) {
      Diag(DS.getThreadStorageClassSpecLoc(),
           diag::err_invalid_storage_class_in_func_decl);
      DS.ClearStorageClassSpecs();
    }

    // Parse the first declarator attached to this declspec.
    Declarator ParmDeclarator(DS, Declarator::KNRTypeListContext);
    ParseDeclarator(ParmDeclarator);

    // Handle the full declarator list.
    while (1) {
      // If attributes are present, parse them.
      MaybeParseGNUAttributes(ParmDeclarator);

      // Ask the actions module to compute the type for this declarator.
      Decl *Param =
        Actions.ActOnParamDeclarator(getCurScope(), ParmDeclarator);

      if (Param &&
          // A missing identifier has already been diagnosed.
          ParmDeclarator.getIdentifier()) {

        // Scan the argument list looking for the correct param to apply this
        // type.
        for (unsigned i = 0; ; ++i) {
          // C99 6.9.1p6: those declarators shall declare only identifiers from
          // the identifier list.
          if (i == FTI.NumParams) {
            Diag(ParmDeclarator.getIdentifierLoc(), diag::err_no_matching_param)
              << ParmDeclarator.getIdentifier();
            break;
          }

          if (FTI.Params[i].Ident == ParmDeclarator.getIdentifier()) {
            // Reject redefinitions of parameters.
            if (FTI.Params[i].Param) {
              Diag(ParmDeclarator.getIdentifierLoc(),
                   diag::err_param_redefinition)
                 << ParmDeclarator.getIdentifier();
            } else {
              FTI.Params[i].Param = Param;
            }
            break;
          }
        }
      }

      // If we don't have a comma, it is either the end of the list (a ';') or
      // an error, bail out.
      if (Tok.isNot(tok::comma))
        break;

      ParmDeclarator.clear();

      // Consume the comma.
      ParmDeclarator.setCommaLoc(ConsumeToken());

      // Parse the next declarator.
      ParseDeclarator(ParmDeclarator);
    }

    // Consume ';' and continue parsing.
    if (!ExpectAndConsumeSemi(diag::err_expected_semi_declaration))
      continue;

    // Otherwise recover by skipping to next semi or mandatory function body.
    if (SkipUntil(tok::l_brace, StopAtSemi | StopBeforeMatch))
      break;
    TryConsumeToken(tok::semi);
  }

  // The actions module must verify that all arguments were declared.
  Actions.ActOnFinishKNRParamDeclarations(getCurScope(), D, Tok.getLocation());
}


/// ParseAsmStringLiteral - This is just a normal string-literal, but is not
/// allowed to be a wide string, and is not subject to character translation.
///
/// [GNU] asm-string-literal:
///         string-literal
///
ExprResult Parser::ParseAsmStringLiteral() {
  if (!isTokenStringLiteral()) {
    Diag(Tok, diag::err_expected_string_literal)
      << /*Source='in...'*/0 << "'asm'";
    return ExprError();
  }

  ExprResult AsmString(ParseStringLiteralExpression());
  if (!AsmString.isInvalid()) {
    const auto *SL = cast<StringLiteral>(AsmString.get());
    if (!SL->isAscii()) {
      Diag(Tok, diag::err_asm_operand_wide_string_literal)
        << SL->isWide()
        << SL->getSourceRange();
      return ExprError();
    }
  }
  return AsmString;
}

/// ParseSimpleAsm
///
/// [GNU] simple-asm-expr:
///         'asm' '(' asm-string-literal ')'
///
ExprResult Parser::ParseSimpleAsm(SourceLocation *EndLoc) {
  assert(Tok.is(tok::kw_asm) && "Not an asm!");
  SourceLocation Loc = ConsumeToken();

  if (Tok.is(tok::kw_volatile)) {
    // Remove from the end of 'asm' to the end of 'volatile'.
    SourceRange RemovalRange(PP.getLocForEndOfToken(Loc),
                             PP.getLocForEndOfToken(Tok.getLocation()));

    Diag(Tok, diag::warn_file_asm_volatile)
      << FixItHint::CreateRemoval(RemovalRange);
    ConsumeToken();
  }

  BalancedDelimiterTracker T(*this, tok::l_paren);
  if (T.consumeOpen()) {
    Diag(Tok, diag::err_expected_lparen_after) << "asm";
    return ExprError();
  }

  ExprResult Result(ParseAsmStringLiteral());

  if (!Result.isInvalid()) {
    // Close the paren and get the location of the end bracket
    T.consumeClose();
    if (EndLoc)
      *EndLoc = T.getCloseLocation();
  } else if (SkipUntil(tok::r_paren, StopAtSemi | StopBeforeMatch)) {
    if (EndLoc)
      *EndLoc = Tok.getLocation();
    ConsumeParen();
  }

  return Result;
}

/// \brief Get the TemplateIdAnnotation from the token and put it in the
/// cleanup pool so that it gets destroyed when parsing the current top level
/// declaration is finished.
TemplateIdAnnotation *Parser::takeTemplateIdAnnotation(const Token &tok) {
  assert(tok.is(tok::annot_template_id) && "Expected template-id token");
  TemplateIdAnnotation *
      Id = static_cast<TemplateIdAnnotation *>(tok.getAnnotationValue());
  return Id;
}

void Parser::AnnotateScopeToken(CXXScopeSpec &SS, bool IsNewAnnotation) {
  // Push the current token back into the token stream (or revert it if it is
  // cached) and use an annotation scope token for current token.
  if (PP.isBacktrackEnabled())
    PP.RevertCachedTokens(1);
  else
    PP.EnterToken(Tok);
  Tok.setKind(tok::annot_cxxscope);
  Tok.setAnnotationValue(Actions.SaveNestedNameSpecifierAnnotation(SS));
  Tok.setAnnotationRange(SS.getRange());

  // In case the tokens were cached, have Preprocessor replace them
  // with the annotation token.  We don't need to do this if we've
  // just reverted back to a prior state.
  if (IsNewAnnotation)
    PP.AnnotateCachedTokens(Tok);
}

/// \brief Attempt to classify the name at the current token position. This may
/// form a type, scope or primary expression annotation, or replace the token
/// with a typo-corrected keyword. This is only appropriate when the current
/// name must refer to an entity which has already been declared.
///
/// \param IsAddressOfOperand Must be \c true if the name is preceded by an '&'
///        and might possibly have a dependent nested name specifier.
/// \param CCC Indicates how to perform typo-correction for this name. If NULL,
///        no typo correction will be performed.
Parser::AnnotatedNameKind
Parser::TryAnnotateName(bool IsAddressOfOperand,
                        std::unique_ptr<CorrectionCandidateCallback> CCC) {
  assert(Tok.is(tok::identifier) || Tok.is(tok::annot_cxxscope));

  const bool EnteringContext = false;
  const bool WasScopeAnnotation = Tok.is(tok::annot_cxxscope);

  CXXScopeSpec SS;
  if (getLangOpts().CPlusPlus &&
      ParseOptionalCXXScopeSpecifier(SS, nullptr, EnteringContext))
    return ANK_Error;

  if (Tok.isNot(tok::identifier) || SS.isInvalid()) {
    if (TryAnnotateTypeOrScopeTokenAfterScopeSpec(EnteringContext, false, SS,
                                                  !WasScopeAnnotation))
      return ANK_Error;
    return ANK_Unresolved;
  }

  IdentifierInfo *Name = Tok.getIdentifierInfo();
  SourceLocation NameLoc = Tok.getLocation();

  // FIXME: Move the tentative declaration logic into ClassifyName so we can
  // typo-correct to tentatively-declared identifiers.
  if (isTentativelyDeclared(Name)) {
    // Identifier has been tentatively declared, and thus cannot be resolved as
    // an expression. Fall back to annotating it as a type.
    if (TryAnnotateTypeOrScopeTokenAfterScopeSpec(EnteringContext, false, SS,
                                                  !WasScopeAnnotation))
      return ANK_Error;
    return Tok.is(tok::annot_typename) ? ANK_Success : ANK_TentativeDecl;
  }

  Token Next = NextToken();

  // Look up and classify the identifier. We don't perform any typo-correction
  // after a scope specifier, because in general we can't recover from typos
  // there (eg, after correcting 'A::tempalte B<X>::C' [sic], we would need to
  // jump back into scope specifier parsing).
  Sema::NameClassification Classification = Actions.ClassifyName(
      getCurScope(), SS, Name, NameLoc, Next, IsAddressOfOperand,
      SS.isEmpty() ? std::move(CCC) : nullptr);

  switch (Classification.getKind()) {
  case Sema::NC_Error:
    return ANK_Error;

  case Sema::NC_Keyword:
    // The identifier was typo-corrected to a keyword.
    Tok.setIdentifierInfo(Name);
    Tok.setKind(Name->getTokenID());
    PP.TypoCorrectToken(Tok);
    if (SS.isNotEmpty())
      AnnotateScopeToken(SS, !WasScopeAnnotation);
    // We've "annotated" this as a keyword.
    return ANK_Success;

  case Sema::NC_Unknown:
    // It's not something we know about. Leave it unannotated.
    break;

  case Sema::NC_Type: {
    SourceLocation BeginLoc = NameLoc;
    if (SS.isNotEmpty())
      BeginLoc = SS.getBeginLoc();

    /// An Objective-C object type followed by '<' is a specialization of
    /// a parameterized class type or a protocol-qualified type.
    ParsedType Ty = Classification.getType();
    if (getLangOpts().ObjC1 && NextToken().is(tok::less) &&
        (Ty.get()->isObjCObjectType() ||
         Ty.get()->isObjCObjectPointerType())) {
      // Consume the name.
      SourceLocation IdentifierLoc = ConsumeToken();
      SourceLocation NewEndLoc;
      TypeResult NewType
          = parseObjCTypeArgsAndProtocolQualifiers(IdentifierLoc, Ty,
                                                   /*consumeLastToken=*/false,
                                                   NewEndLoc);
      if (NewType.isUsable())
        Ty = NewType.get();
    }

    Tok.setKind(tok::annot_typename);
    setTypeAnnotation(Tok, Ty);
    Tok.setAnnotationEndLoc(Tok.getLocation());
    Tok.setLocation(BeginLoc);
    PP.AnnotateCachedTokens(Tok);
    return ANK_Success;
  }

  case Sema::NC_Expression:
    Tok.setKind(tok::annot_primary_expr);
    setExprAnnotation(Tok, Classification.getExpression());
    Tok.setAnnotationEndLoc(NameLoc);
    if (SS.isNotEmpty())
      Tok.setLocation(SS.getBeginLoc());
    PP.AnnotateCachedTokens(Tok);
    return ANK_Success;

  case Sema::NC_TypeTemplate:
    if (Next.isNot(tok::less)) {
      // This may be a type template being used as a template template argument.
      if (SS.isNotEmpty())
        AnnotateScopeToken(SS, !WasScopeAnnotation);
      return ANK_TemplateName;
    }
    // Fall through.
  case Sema::NC_VarTemplate:
  case Sema::NC_FunctionTemplate: {
    // We have a type, variable or function template followed by '<'.
    ConsumeToken();
    UnqualifiedId Id;
    Id.setIdentifier(Name, NameLoc);
    if (AnnotateTemplateIdToken(
            TemplateTy::make(Classification.getTemplateName()),
            Classification.getTemplateNameKind(), SS, SourceLocation(), Id))
      return ANK_Error;
    return ANK_Success;
  }

  case Sema::NC_NestedNameSpecifier:
    llvm_unreachable("already parsed nested name specifier");
  }

  // Unable to classify the name, but maybe we can annotate a scope specifier.
  if (SS.isNotEmpty())
    AnnotateScopeToken(SS, !WasScopeAnnotation);
  return ANK_Unresolved;
}

bool Parser::TryKeywordIdentFallback(bool DisableKeyword) {
  assert(Tok.isNot(tok::identifier));
  Diag(Tok, diag::ext_keyword_as_ident)
    << PP.getSpelling(Tok)
    << DisableKeyword;
  if (DisableKeyword)
    Tok.getIdentifierInfo()->revertTokenIDToIdentifier();
  Tok.setKind(tok::identifier);
  return true;
}

/// TryAnnotateTypeOrScopeToken - If the current token position is on a
/// typename (possibly qualified in C++) or a C++ scope specifier not followed
/// by a typename, TryAnnotateTypeOrScopeToken will replace one or more tokens
/// with a single annotation token representing the typename or C++ scope
/// respectively.
/// This simplifies handling of C++ scope specifiers and allows efficient
/// backtracking without the need to re-parse and resolve nested-names and
/// typenames.
/// It will mainly be called when we expect to treat identifiers as typenames
/// (if they are typenames). For example, in C we do not expect identifiers
/// inside expressions to be treated as typenames so it will not be called
/// for expressions in C.
/// The benefit for C/ObjC is that a typename will be annotated and
/// Actions.getTypeName will not be needed to be called again (e.g. getTypeName
/// will not be called twice, once to check whether we have a declaration
/// specifier, and another one to get the actual type inside
/// ParseDeclarationSpecifiers).
///
/// This returns true if an error occurred.
///
/// Note that this routine emits an error if you call it with ::new or ::delete
/// as the current tokens, so only call it in contexts where these are invalid.
bool Parser::TryAnnotateTypeOrScopeToken(bool EnteringContext, bool NeedType) {
  assert((Tok.is(tok::identifier) || Tok.is(tok::coloncolon) ||
          Tok.is(tok::kw_typename) || Tok.is(tok::annot_cxxscope) ||
          Tok.is(tok::kw_decltype) || Tok.is(tok::annot_template_id) ||
          Tok.is(tok::kw___super)) &&
         "Cannot be a type or scope token!");

  if (Tok.is(tok::kw_typename)) {
    // MSVC lets you do stuff like:
    //   typename typedef T_::D D;
    //
    // We will consume the typedef token here and put it back after we have
    // parsed the first identifier, transforming it into something more like:
    //   typename T_::D typedef D;
    if (getLangOpts().MSVCCompat && NextToken().is(tok::kw_typedef)) {
      Token TypedefToken;
      PP.Lex(TypedefToken);
      bool Result = TryAnnotateTypeOrScopeToken(EnteringContext, NeedType);
      PP.EnterToken(Tok);
      Tok = TypedefToken;
      if (!Result)
        Diag(Tok.getLocation(), diag::warn_expected_qualified_after_typename);
      return Result;
    }

    // Parse a C++ typename-specifier, e.g., "typename T::type".
    //
    //   typename-specifier:
    //     'typename' '::' [opt] nested-name-specifier identifier
    //     'typename' '::' [opt] nested-name-specifier template [opt]
    //            simple-template-id
    SourceLocation TypenameLoc = ConsumeToken();
    CXXScopeSpec SS;
    if (ParseOptionalCXXScopeSpecifier(SS, /*ObjectType=*/nullptr,
                                       /*EnteringContext=*/false, nullptr,
                                       /*IsTypename*/ true))
      return true;
    if (!SS.isSet()) {
      if (Tok.is(tok::identifier) || Tok.is(tok::annot_template_id) ||
          Tok.is(tok::annot_decltype)) {
        // Attempt to recover by skipping the invalid 'typename'
        if (Tok.is(tok::annot_decltype) ||
            (!TryAnnotateTypeOrScopeToken(EnteringContext, NeedType) &&
             Tok.isAnnotation())) {
          unsigned DiagID = diag::err_expected_qualified_after_typename;
          // MS compatibility: MSVC permits using known types with typename.
          // e.g. "typedef typename T* pointer_type"
          if (getLangOpts().MicrosoftExt)
            DiagID = diag::warn_expected_qualified_after_typename;
          Diag(Tok.getLocation(), DiagID);
          return false;
        }
      }

      Diag(Tok.getLocation(), diag::err_expected_qualified_after_typename);
      return true;
    }

    TypeResult Ty;
    if (Tok.is(tok::identifier)) {
      // FIXME: check whether the next token is '<', first!
      Ty = Actions.ActOnTypenameType(getCurScope(), TypenameLoc, SS, 
                                     *Tok.getIdentifierInfo(),
                                     Tok.getLocation());
    } else if (Tok.is(tok::annot_template_id)) {
      TemplateIdAnnotation *TemplateId = takeTemplateIdAnnotation(Tok);
      if (TemplateId->Kind != TNK_Type_template &&
          TemplateId->Kind != TNK_Dependent_template_name) {
        Diag(Tok, diag::err_typename_refers_to_non_type_template)
          << Tok.getAnnotationRange();
        return true;
      }

      ASTTemplateArgsPtr TemplateArgsPtr(TemplateId->getTemplateArgs(),
                                         TemplateId->NumArgs);

      Ty = Actions.ActOnTypenameType(getCurScope(), TypenameLoc, SS,
                                     TemplateId->TemplateKWLoc,
                                     TemplateId->Template,
                                     TemplateId->TemplateNameLoc,
                                     TemplateId->LAngleLoc,
                                     TemplateArgsPtr,
                                     TemplateId->RAngleLoc);
    } else {
      Diag(Tok, diag::err_expected_type_name_after_typename)
        << SS.getRange();
      return true;
    }

    SourceLocation EndLoc = Tok.getLastLoc();
    Tok.setKind(tok::annot_typename);
    setTypeAnnotation(Tok, Ty.isInvalid() ? nullptr : Ty.get());
    Tok.setAnnotationEndLoc(EndLoc);
    Tok.setLocation(TypenameLoc);
    PP.AnnotateCachedTokens(Tok);
    return false;
  }

  // Remembers whether the token was originally a scope annotation.
  bool WasScopeAnnotation = Tok.is(tok::annot_cxxscope);

  CXXScopeSpec SS;
  if (getLangOpts().CPlusPlus)
    if (ParseOptionalCXXScopeSpecifier(SS, nullptr, EnteringContext))
      return true;

  return TryAnnotateTypeOrScopeTokenAfterScopeSpec(EnteringContext, NeedType,
                                                   SS, !WasScopeAnnotation);
}

/// \brief Try to annotate a type or scope token, having already parsed an
/// optional scope specifier. \p IsNewScope should be \c true unless the scope
/// specifier was extracted from an existing tok::annot_cxxscope annotation.
bool Parser::TryAnnotateTypeOrScopeTokenAfterScopeSpec(bool EnteringContext,
                                                       bool NeedType,
                                                       CXXScopeSpec &SS,
                                                       bool IsNewScope) {
  if (Tok.is(tok::identifier)) {
    IdentifierInfo *CorrectedII = nullptr;
    // Determine whether the identifier is a type name.
    if (ParsedType Ty = Actions.getTypeName(
            *Tok.getIdentifierInfo(), Tok.getLocation(), getCurScope(), &SS,
            false, NextToken().is(tok::period), nullptr,
            /*IsCtorOrDtorName=*/false,
            /*NonTrivialTypeSourceInfo*/ true,
            NeedType ? &CorrectedII : nullptr)) {
      // A FixIt was applied as a result of typo correction
      if (CorrectedII)
        Tok.setIdentifierInfo(CorrectedII);

      SourceLocation BeginLoc = Tok.getLocation();
      if (SS.isNotEmpty()) // it was a C++ qualified type name.
        BeginLoc = SS.getBeginLoc();

      /// An Objective-C object type followed by '<' is a specialization of
      /// a parameterized class type or a protocol-qualified type.
      if (getLangOpts().ObjC1 && NextToken().is(tok::less) &&
          (Ty.get()->isObjCObjectType() ||
           Ty.get()->isObjCObjectPointerType())) {
        // Consume the name.
        SourceLocation IdentifierLoc = ConsumeToken();
        SourceLocation NewEndLoc;
        TypeResult NewType
          = parseObjCTypeArgsAndProtocolQualifiers(IdentifierLoc, Ty,
                                                   /*consumeLastToken=*/false,
                                                   NewEndLoc);
        if (NewType.isUsable())
          Ty = NewType.get();
      }

      // This is a typename. Replace the current token in-place with an
      // annotation type token.
      Tok.setKind(tok::annot_typename);
      setTypeAnnotation(Tok, Ty);
      Tok.setAnnotationEndLoc(Tok.getLocation());
      Tok.setLocation(BeginLoc);

      // In case the tokens were cached, have Preprocessor replace
      // them with the annotation token.
      PP.AnnotateCachedTokens(Tok);
      return false;
    }

    if (!getLangOpts().CPlusPlus) {
      // If we're in C, we can't have :: tokens at all (the lexer won't return
      // them).  If the identifier is not a type, then it can't be scope either,
      // just early exit.
      return false;
    }

    // If this is a template-id, annotate with a template-id or type token.
    if (NextToken().is(tok::less)) {
      TemplateTy Template;
      UnqualifiedId TemplateName;
      TemplateName.setIdentifier(Tok.getIdentifierInfo(), Tok.getLocation());
      bool MemberOfUnknownSpecialization;
      if (TemplateNameKind TNK =
              Actions.isTemplateName(getCurScope(), SS,
                                     /*hasTemplateKeyword=*/false, TemplateName,
                                     /*ObjectType=*/nullptr, EnteringContext,
                                     Template, MemberOfUnknownSpecialization)) {
        // Consume the identifier.
        ConsumeToken();
        if (AnnotateTemplateIdToken(Template, TNK, SS, SourceLocation(),
                                    TemplateName)) {
          // If an unrecoverable error occurred, we need to return true here,
          // because the token stream is in a damaged state.  We may not return
          // a valid identifier.
          return true;
        }
      }
    }

    // The current token, which is either an identifier or a
    // template-id, is not part of the annotation. Fall through to
    // push that token back into the stream and complete the C++ scope
    // specifier annotation.
  }

  if (Tok.is(tok::annot_template_id)) {
    TemplateIdAnnotation *TemplateId = takeTemplateIdAnnotation(Tok);
    if (TemplateId->Kind == TNK_Type_template) {
      // A template-id that refers to a type was parsed into a
      // template-id annotation in a context where we weren't allowed
      // to produce a type annotation token. Update the template-id
      // annotation token to a type annotation token now.
      AnnotateTemplateIdTokenAsType();
      return false;
    }
  }

  if (SS.isEmpty())
    return false;

  // A C++ scope specifier that isn't followed by a typename.
  AnnotateScopeToken(SS, IsNewScope);
  return false;
}

/// TryAnnotateScopeToken - Like TryAnnotateTypeOrScopeToken but only
/// annotates C++ scope specifiers and template-ids.  This returns
/// true if there was an error that could not be recovered from.
///
/// Note that this routine emits an error if you call it with ::new or ::delete
/// as the current tokens, so only call it in contexts where these are invalid.
bool Parser::TryAnnotateCXXScopeToken(bool EnteringContext) {
  assert(getLangOpts().CPlusPlus &&
         "Call sites of this function should be guarded by checking for C++");
  assert((Tok.is(tok::identifier) || Tok.is(tok::coloncolon) ||
          (Tok.is(tok::annot_template_id) && NextToken().is(tok::coloncolon)) ||
          Tok.is(tok::kw_decltype) || Tok.is(tok::kw___super)) &&
         "Cannot be a type or scope token!");

  CXXScopeSpec SS;
  if (ParseOptionalCXXScopeSpecifier(SS, nullptr, EnteringContext))
    return true;
  if (SS.isEmpty())
    return false;

  AnnotateScopeToken(SS, true);
  return false;
}

bool Parser::isTokenEqualOrEqualTypo() {
  tok::TokenKind Kind = Tok.getKind();
  switch (Kind) {
  default:
    return false;
  case tok::ampequal:            // &=
  case tok::starequal:           // *=
  case tok::plusequal:           // +=
  case tok::minusequal:          // -=
  case tok::exclaimequal:        // !=
  case tok::slashequal:          // /=
  case tok::percentequal:        // %=
  case tok::lessequal:           // <=
  case tok::lesslessequal:       // <<=
  case tok::greaterequal:        // >=
  case tok::greatergreaterequal: // >>=
  case tok::caretequal:          // ^=
  case tok::pipeequal:           // |=
  case tok::equalequal:          // ==
    Diag(Tok, diag::err_invalid_token_after_declarator_suggest_equal)
        << Kind
        << FixItHint::CreateReplacement(SourceRange(Tok.getLocation()), "=");
  case tok::equal:
    return true;
  }
}

SourceLocation Parser::handleUnexpectedCodeCompletionToken() {
  assert(Tok.is(tok::code_completion));
  PrevTokLocation = Tok.getLocation();

  for (Scope *S = getCurScope(); S; S = S->getParent()) {
    if (S->getFlags() & Scope::FnScope) {
      Actions.CodeCompleteOrdinaryName(getCurScope(),
                                       Sema::PCC_RecoveryInFunction);
      cutOffParsing();
      return PrevTokLocation;
    }
    
    if (S->getFlags() & Scope::ClassScope) {
      Actions.CodeCompleteOrdinaryName(getCurScope(), Sema::PCC_Class);
      cutOffParsing();
      return PrevTokLocation;
    }
  }
  
  Actions.CodeCompleteOrdinaryName(getCurScope(), Sema::PCC_Namespace);
  cutOffParsing();
  return PrevTokLocation;
}

// Code-completion pass-through functions

void Parser::CodeCompleteDirective(bool InConditional) {
  Actions.CodeCompletePreprocessorDirective(InConditional);
}

void Parser::CodeCompleteInConditionalExclusion() {
  Actions.CodeCompleteInPreprocessorConditionalExclusion(getCurScope());
}

void Parser::CodeCompleteMacroName(bool IsDefinition) {
  Actions.CodeCompletePreprocessorMacroName(IsDefinition);
}

void Parser::CodeCompletePreprocessorExpression() { 
  Actions.CodeCompletePreprocessorExpression();
}

void Parser::CodeCompleteMacroArgument(IdentifierInfo *Macro,
                                       MacroInfo *MacroInfo,
                                       unsigned ArgumentIndex) {
  Actions.CodeCompletePreprocessorMacroArgument(getCurScope(), Macro, MacroInfo,
                                                ArgumentIndex);
}

void Parser::CodeCompleteNaturalLanguage() {
  Actions.CodeCompleteNaturalLanguage();
}

bool Parser::ParseMicrosoftIfExistsCondition(IfExistsCondition& Result) {
  assert((Tok.is(tok::kw___if_exists) || Tok.is(tok::kw___if_not_exists)) &&
         "Expected '__if_exists' or '__if_not_exists'");
  Result.IsIfExists = Tok.is(tok::kw___if_exists);
  Result.KeywordLoc = ConsumeToken();

  BalancedDelimiterTracker T(*this, tok::l_paren);
  if (T.consumeOpen()) {
    Diag(Tok, diag::err_expected_lparen_after) 
      << (Result.IsIfExists? "__if_exists" : "__if_not_exists");
    return true;
  }
  
  // Parse nested-name-specifier.
  if (getLangOpts().CPlusPlus)
    ParseOptionalCXXScopeSpecifier(Result.SS, nullptr,
                                   /*EnteringContext=*/false);

  // Check nested-name specifier.
  if (Result.SS.isInvalid()) {
    T.skipToEnd();
    return true;
  }

  // Parse the unqualified-id.
  SourceLocation TemplateKWLoc; // FIXME: parsed, but unused.
  if (ParseUnqualifiedId(Result.SS, false, true, true, nullptr, TemplateKWLoc,
                         Result.Name)) {
    T.skipToEnd();
    return true;
  }

  if (T.consumeClose())
    return true;
  
  // Check if the symbol exists.
  switch (Actions.CheckMicrosoftIfExistsSymbol(getCurScope(), Result.KeywordLoc,
                                               Result.IsIfExists, Result.SS,
                                               Result.Name)) {
  case Sema::IER_Exists:
    Result.Behavior = Result.IsIfExists ? IEB_Parse : IEB_Skip;
    break;

  case Sema::IER_DoesNotExist:
    Result.Behavior = !Result.IsIfExists ? IEB_Parse : IEB_Skip;
    break;

  case Sema::IER_Dependent:
    Result.Behavior = IEB_Dependent;
    break;
      
  case Sema::IER_Error:
    return true;
  }

  return false;
}

void Parser::ParseMicrosoftIfExistsExternalDeclaration() {
  IfExistsCondition Result;
  if (ParseMicrosoftIfExistsCondition(Result))
    return;
  
  BalancedDelimiterTracker Braces(*this, tok::l_brace);
  if (Braces.consumeOpen()) {
    Diag(Tok, diag::err_expected) << tok::l_brace;
    return;
  }

  switch (Result.Behavior) {
  case IEB_Parse:
    // Parse declarations below.
    break;
      
  case IEB_Dependent:
    llvm_unreachable("Cannot have a dependent external declaration");
      
  case IEB_Skip:
    Braces.skipToEnd();
    return;
  }

  // Parse the declarations.
  // FIXME: Support module import within __if_exists?
  while (Tok.isNot(tok::r_brace) && !isEofOrEom()) {
    ParsedAttributesWithRange attrs(AttrFactory);
    MaybeParseCXX11Attributes(attrs);
    MaybeParseMicrosoftAttributes(attrs);
    DeclGroupPtrTy Result = ParseExternalDeclaration(attrs);
    if (Result && !getCurScope()->getParent())
      Actions.getASTConsumer().HandleTopLevelDecl(Result.get());
  }
  Braces.consumeClose();
}

Parser::DeclGroupPtrTy Parser::ParseModuleImport(SourceLocation AtLoc) {
  assert(Tok.isObjCAtKeyword(tok::objc_import) && 
         "Improper start to module import");
  SourceLocation ImportLoc = ConsumeToken();
  
  SmallVector<std::pair<IdentifierInfo *, SourceLocation>, 2> Path;
  
  // Parse the module path.
  do {
    if (!Tok.is(tok::identifier)) {
      if (Tok.is(tok::code_completion)) {
        Actions.CodeCompleteModuleImport(ImportLoc, Path);
        cutOffParsing();
        return nullptr;
      }
      
      Diag(Tok, diag::err_module_expected_ident);
      SkipUntil(tok::semi);
      return nullptr;
    }
    
    // Record this part of the module path.
    Path.push_back(std::make_pair(Tok.getIdentifierInfo(), Tok.getLocation()));
    ConsumeToken();
    
    if (Tok.is(tok::period)) {
      ConsumeToken();
      continue;
    }
    
    break;
  } while (true);

  if (PP.hadModuleLoaderFatalFailure()) {
    // With a fatal failure in the module loader, we abort parsing.
    cutOffParsing();
    return nullptr;
  }

  DeclResult Import = Actions.ActOnModuleImport(AtLoc, ImportLoc, Path);
  ExpectAndConsumeSemi(diag::err_module_expected_semi);
  if (Import.isInvalid())
    return nullptr;

  return Actions.ConvertDeclToDeclGroup(Import.get());
}

/// \brief Try recover parser when module annotation appears where it must not
/// be found.
/// \returns false if the recover was successful and parsing may be continued, or
/// true if parser must bail out to top level and handle the token there.
bool Parser::parseMisplacedModuleImport() {
  while (true) {
    switch (Tok.getKind()) {
    case tok::annot_module_end:
      // Inform caller that recovery failed, the error must be handled at upper
      // level.
      return true;
    case tok::annot_module_begin:
      Actions.diagnoseMisplacedModuleImport(reinterpret_cast<Module *>(
        Tok.getAnnotationValue()), Tok.getLocation());
      return true;
    case tok::annot_module_include:
      // Module import found where it should not be, for instance, inside a
      // namespace. Recover by importing the module.
      Actions.ActOnModuleInclude(Tok.getLocation(),
                                 reinterpret_cast<Module *>(
                                 Tok.getAnnotationValue()));
      ConsumeToken();
      // If there is another module import, process it.
      continue;
    default:
      return false;
    }
  }
  return false;
}

bool BalancedDelimiterTracker::diagnoseOverflow() {
  P.Diag(P.Tok, diag::err_bracket_depth_exceeded)
    << P.getLangOpts().BracketDepth;
  P.Diag(P.Tok, diag::note_bracket_depth);
  P.cutOffParsing();
  return true;
}

bool BalancedDelimiterTracker::expectAndConsume(unsigned DiagID,
                                                const char *Msg,
                                                tok::TokenKind SkipToTok) {
  LOpen = P.Tok.getLocation();
  if (P.ExpectAndConsume(Kind, DiagID, Msg)) {
    if (SkipToTok != tok::unknown)
      P.SkipUntil(SkipToTok, Parser::StopAtSemi);
    return true;
  }

  if (getDepth() < MaxDepth)
    return false;
    
  return diagnoseOverflow();
}

bool BalancedDelimiterTracker::diagnoseMissingClose() {
  assert(!P.Tok.is(Close) && "Should have consumed closing delimiter");

  if (P.Tok.is(tok::annot_module_end))
    P.Diag(P.Tok, diag::err_missing_before_module_end) << Close;
  else
    P.Diag(P.Tok, diag::err_expected) << Close;
  P.Diag(LOpen, diag::note_matching) << Kind;

  // If we're not already at some kind of closing bracket, skip to our closing
  // token.
  if (P.Tok.isNot(tok::r_paren) && P.Tok.isNot(tok::r_brace) &&
      P.Tok.isNot(tok::r_square) &&
      P.SkipUntil(Close, FinalToken,
                  Parser::StopAtSemi | Parser::StopBeforeMatch) &&
      P.Tok.is(Close))
    LClose = P.ConsumeAnyToken();
  return true;
}

void BalancedDelimiterTracker::skipToEnd() {
  P.SkipUntil(Close, Parser::StopBeforeMatch);
  consumeClose();
}<|MERGE_RESOLUTION|>--- conflicted
+++ resolved
@@ -492,10 +492,7 @@
   Ident_obsoleted = nullptr;
   Ident_unavailable = nullptr;
   Ident_strict = nullptr;
-<<<<<<< HEAD
-=======
   Ident_replacement = nullptr;
->>>>>>> c2685f09
 
   Ident__except = nullptr;
 
