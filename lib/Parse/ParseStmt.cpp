//===--- ParseStmt.cpp - Statement and Block Parser -----------------------===//
//
//                     The LLVM Compiler Infrastructure
//
// This file is distributed under the University of Illinois Open Source
// License. See LICENSE.TXT for details.
//
//===----------------------------------------------------------------------===//
//
// This file implements the Statement and Block portions of the Parser
// interface.
//
//===----------------------------------------------------------------------===//

#include "clang/Parse/Parser.h"
#include "RAIIObjectsForParser.h"
#include "clang/AST/ASTContext.h"
#include "clang/Basic/Attributes.h"
#include "clang/Basic/Diagnostic.h"
#include "clang/Basic/PrettyStackTrace.h"
#include "clang/Sema/DeclSpec.h"
#include "clang/Sema/LoopHint.h"
#include "clang/Sema/PrettyDeclStackTrace.h"
#include "clang/Sema/Scope.h"
#include "clang/Sema/TypoCorrection.h"
#include "llvm/ADT/SmallString.h"
using namespace clang;

//===----------------------------------------------------------------------===//
// C99 6.8: Statements and Blocks.
//===----------------------------------------------------------------------===//

/// \brief Parse a standalone statement (for instance, as the body of an 'if',
/// 'while', or 'for').
StmtResult Parser::ParseStatement(SourceLocation *TrailingElseLoc) {
  StmtResult Res;

  // We may get back a null statement if we found a #pragma. Keep going until
  // we get an actual statement.
  do {
    StmtVector Stmts;
    Res = ParseStatementOrDeclaration(Stmts, true, TrailingElseLoc);
  } while (!Res.isInvalid() && !Res.get());

  return Res;
}

/// ParseStatementOrDeclaration - Read 'statement' or 'declaration'.
///       StatementOrDeclaration:
///         statement
///         declaration
///
///       statement:
///         labeled-statement
///         compound-statement
///         expression-statement
///         selection-statement
///         iteration-statement
///         jump-statement
/// [C++]   declaration-statement
/// [C++]   try-block
/// [MS]    seh-try-block
/// [OBC]   objc-throw-statement
/// [OBC]   objc-try-catch-statement
/// [OBC]   objc-synchronized-statement
/// [GNU]   asm-statement
/// [OMP]   openmp-construct             [TODO]
///
///       labeled-statement:
///         identifier ':' statement
///         'case' constant-expression ':' statement
///         'default' ':' statement
///
///       selection-statement:
///         if-statement
///         switch-statement
///
///       iteration-statement:
///         while-statement
///         do-statement
///         for-statement
///
///       expression-statement:
///         expression[opt] ';'
///
///       jump-statement:
///         'goto' identifier ';'
///         'continue' ';'
///         'break' ';'
///         'return' expression[opt] ';'
/// [GNU]   'goto' '*' expression ';'
///
/// [OBC] objc-throw-statement:
/// [OBC]   '@' 'throw' expression ';'
/// [OBC]   '@' 'throw' ';'
///
StmtResult
Parser::ParseStatementOrDeclaration(StmtVector &Stmts, bool OnlyStatement,
                                    SourceLocation *TrailingElseLoc) {

  ParenBraceBracketBalancer BalancerRAIIObj(*this);

  ParsedAttributesWithRange Attrs(AttrFactory);
  MaybeParseCXX11Attributes(Attrs, nullptr, /*MightBeObjCMessageSend*/ true);

  StmtResult Res = ParseStatementOrDeclarationAfterAttributes(Stmts,
                                 OnlyStatement, TrailingElseLoc, Attrs);

  assert((Attrs.empty() || Res.isInvalid() || Res.isUsable()) &&
         "attributes on empty statement");

  if (Attrs.empty() || Res.isInvalid())
    return Res;

  return Actions.ProcessStmtAttributes(Res.get(), Attrs.getList(), Attrs.Range);
}

namespace {
class StatementFilterCCC : public CorrectionCandidateCallback {
public:
  StatementFilterCCC(Token nextTok) : NextToken(nextTok) {
    WantTypeSpecifiers = nextTok.is(tok::l_paren) || nextTok.is(tok::less) ||
                         nextTok.is(tok::identifier) || nextTok.is(tok::star) ||
                         nextTok.is(tok::amp) || nextTok.is(tok::l_square);
    WantExpressionKeywords = nextTok.is(tok::l_paren) ||
                             nextTok.is(tok::identifier) ||
                             nextTok.is(tok::arrow) || nextTok.is(tok::period);
    WantRemainingKeywords = nextTok.is(tok::l_paren) || nextTok.is(tok::semi) ||
                            nextTok.is(tok::identifier) ||
                            nextTok.is(tok::l_brace);
    WantCXXNamedCasts = false;
  }

  bool ValidateCandidate(const TypoCorrection &candidate) override {
    if (FieldDecl *FD = candidate.getCorrectionDeclAs<FieldDecl>())
      return !candidate.getCorrectionSpecifier() || isa<ObjCIvarDecl>(FD);
    if (NextToken.is(tok::equal))
      return candidate.getCorrectionDeclAs<VarDecl>();
    if (NextToken.is(tok::period) &&
        candidate.getCorrectionDeclAs<NamespaceDecl>())
      return false;
    return CorrectionCandidateCallback::ValidateCandidate(candidate);
  }

private:
  Token NextToken;
};
}

StmtResult
Parser::ParseStatementOrDeclarationAfterAttributes(StmtVector &Stmts,
          bool OnlyStatement, SourceLocation *TrailingElseLoc,
          ParsedAttributesWithRange &Attrs) {
  const char *SemiError = nullptr;
  StmtResult Res;

  // Cases in this switch statement should fall through if the parser expects
  // the token to end in a semicolon (in which case SemiError should be set),
  // or they directly 'return;' if not.
Retry:
  tok::TokenKind Kind  = Tok.getKind();
  SourceLocation AtLoc;
  switch (Kind) {
  case tok::at: // May be a @try or @throw statement
    {
      ProhibitAttributes(Attrs); // TODO: is it correct?
      AtLoc = ConsumeToken();  // consume @
      return ParseObjCAtStatement(AtLoc);
    }

  case tok::code_completion:
    Actions.CodeCompleteOrdinaryName(getCurScope(), Sema::PCC_Statement);
    cutOffParsing();
    return StmtError();

  case tok::identifier: {
    Token Next = NextToken();
    if (Next.is(tok::colon)) { // C99 6.8.1: labeled-statement
      // identifier ':' statement
      return ParseLabeledStatement(Attrs);
    }

    // Look up the identifier, and typo-correct it to a keyword if it's not
    // found.
    if (Next.isNot(tok::coloncolon)) {
      // Try to limit which sets of keywords should be included in typo
      // correction based on what the next token is.
      StatementFilterCCC Validator(Next);
      if (TryAnnotateName(/*IsAddressOfOperand*/false, &Validator)
            == ANK_Error) {
        // Handle errors here by skipping up to the next semicolon or '}', and
        // eat the semicolon if that's what stopped us.
        SkipUntil(tok::r_brace, StopAtSemi | StopBeforeMatch);
        if (Tok.is(tok::semi))
          ConsumeToken();
        return StmtError();
      }

      // If the identifier was typo-corrected, try again.
      if (Tok.isNot(tok::identifier))
        goto Retry;
    }

    // Fall through
  }

  default: {
    if ((getLangOpts().CPlusPlus || !OnlyStatement) && isDeclarationStatement()) {
      SourceLocation DeclStart = Tok.getLocation(), DeclEnd;
      DeclGroupPtrTy Decl = ParseDeclaration(Stmts, Declarator::BlockContext,
                                             DeclEnd, Attrs);
      return Actions.ActOnDeclStmt(Decl, DeclStart, DeclEnd);
    }

    if (Tok.is(tok::r_brace)) {
      Diag(Tok, diag::err_expected_statement);
      return StmtError();
    }

    return ParseExprStatement();
  }

  case tok::kw_case:                // C99 6.8.1: labeled-statement
    return ParseCaseStatement();
  case tok::kw_default:             // C99 6.8.1: labeled-statement
    return ParseDefaultStatement();

  case tok::l_brace:                // C99 6.8.2: compound-statement
    return ParseCompoundStatement();
  case tok::semi: {                 // C99 6.8.3p3: expression[opt] ';'
    bool HasLeadingEmptyMacro = Tok.hasLeadingEmptyMacro();
    return Actions.ActOnNullStmt(ConsumeToken(), HasLeadingEmptyMacro);
  }

  case tok::kw_if:                  // C99 6.8.4.1: if-statement
    return ParseIfStatement(TrailingElseLoc);
  case tok::kw_switch:              // C99 6.8.4.2: switch-statement
    return ParseSwitchStatement(TrailingElseLoc);

  case tok::kw_while:               // C99 6.8.5.1: while-statement
    return ParseWhileStatement(TrailingElseLoc);
  case tok::kw_do:                  // C99 6.8.5.2: do-statement
    Res = ParseDoStatement();
    SemiError = "do/while";
    break;
  case tok::kw_for:                 // C99 6.8.5.3: for-statement
    return ParseForStatement(TrailingElseLoc);

  case tok::kw_goto:                // C99 6.8.6.1: goto-statement
    Res = ParseGotoStatement();
    SemiError = "goto";
    break;
  case tok::kw_continue:            // C99 6.8.6.2: continue-statement
    Res = ParseContinueStatement();
    SemiError = "continue";
    break;
  case tok::kw_break:               // C99 6.8.6.3: break-statement
    Res = ParseBreakStatement();
    SemiError = "break";
    break;
  case tok::kw_return:              // C99 6.8.6.4: return-statement
    Res = ParseReturnStatement();
    SemiError = "return";
    break;

  case tok::kw_asm: {
    ProhibitAttributes(Attrs);
    bool msAsm = false;
    Res = ParseAsmStatement(msAsm);
    Res = Actions.ActOnFinishFullStmt(Res.get());
    if (msAsm) return Res;
    SemiError = "asm";
    break;
  }

  case tok::kw___if_exists:
  case tok::kw___if_not_exists:
    ProhibitAttributes(Attrs);
    ParseMicrosoftIfExistsStatement(Stmts);
    // An __if_exists block is like a compound statement, but it doesn't create
    // a new scope.
    return StmtEmpty();

  case tok::kw_try:                 // C++ 15: try-block
    return ParseCXXTryBlock();

  case tok::kw___try:
    ProhibitAttributes(Attrs); // TODO: is it correct?
    return ParseSEHTryBlock();

  case tok::kw___leave:
    Res = ParseSEHLeaveStatement();
    SemiError = "__leave";
    break;

  case tok::annot_pragma_vis:
    ProhibitAttributes(Attrs);
    HandlePragmaVisibility();
    return StmtEmpty();

  case tok::annot_pragma_pack:
    ProhibitAttributes(Attrs);
    HandlePragmaPack();
    return StmtEmpty();

  case tok::annot_pragma_msstruct:
    ProhibitAttributes(Attrs);
    HandlePragmaMSStruct();
    return StmtEmpty();

  case tok::annot_pragma_align:
    ProhibitAttributes(Attrs);
    HandlePragmaAlign();
    return StmtEmpty();

  case tok::annot_pragma_weak:
    ProhibitAttributes(Attrs);
    HandlePragmaWeak();
    return StmtEmpty();

  case tok::annot_pragma_weakalias:
    ProhibitAttributes(Attrs);
    HandlePragmaWeakAlias();
    return StmtEmpty();

  case tok::annot_pragma_redefine_extname:
    ProhibitAttributes(Attrs);
    HandlePragmaRedefineExtname();
    return StmtEmpty();

  case tok::annot_pragma_fp_contract:
    ProhibitAttributes(Attrs);
    Diag(Tok, diag::err_pragma_fp_contract_scope);
    ConsumeToken();
    return StmtError();

  case tok::annot_pragma_opencl_extension:
    ProhibitAttributes(Attrs);
    HandlePragmaOpenCLExtension();
    return StmtEmpty();

  case tok::annot_pragma_captured:
    ProhibitAttributes(Attrs);
    return HandlePragmaCaptured();

  case tok::annot_pragma_openmp:
    ProhibitAttributes(Attrs);
    return ParseOpenMPDeclarativeOrExecutableDirective();

  case tok::annot_pragma_ms_pointers_to_members:
    ProhibitAttributes(Attrs);
    HandlePragmaMSPointersToMembers();
    return StmtEmpty();

  case tok::annot_pragma_ms_pragma:
    ProhibitAttributes(Attrs);
    HandlePragmaMSPragma();
    return StmtEmpty();

  case tok::annot_pragma_loop_hint:
    ProhibitAttributes(Attrs);
    return ParsePragmaLoopHint(Stmts, OnlyStatement, TrailingElseLoc, Attrs);
  }

  // If we reached this code, the statement must end in a semicolon.
  if (!TryConsumeToken(tok::semi) && !Res.isInvalid()) {
    // If the result was valid, then we do want to diagnose this.  Use
    // ExpectAndConsume to emit the diagnostic, even though we know it won't
    // succeed.
    ExpectAndConsume(tok::semi, diag::err_expected_semi_after_stmt, SemiError);
    // Skip until we see a } or ;, but don't eat it.
    SkipUntil(tok::r_brace, StopAtSemi | StopBeforeMatch);
  }

  return Res;
}

/// \brief Parse an expression statement.
StmtResult Parser::ParseExprStatement() {
  // If a case keyword is missing, this is where it should be inserted.
  Token OldToken = Tok;

  // expression[opt] ';'
  ExprResult Expr(ParseExpression());
  if (Expr.isInvalid()) {
    // If the expression is invalid, skip ahead to the next semicolon or '}'.
    // Not doing this opens us up to the possibility of infinite loops if
    // ParseExpression does not consume any tokens.
    SkipUntil(tok::r_brace, StopAtSemi | StopBeforeMatch);
    if (Tok.is(tok::semi))
      ConsumeToken();
    return Actions.ActOnExprStmtError();
  }

  if (Tok.is(tok::colon) && getCurScope()->isSwitchScope() &&
      Actions.CheckCaseExpression(Expr.get())) {
    // If a constant expression is followed by a colon inside a switch block,
    // suggest a missing case keyword.
    Diag(OldToken, diag::err_expected_case_before_expression)
      << FixItHint::CreateInsertion(OldToken.getLocation(), "case ");

    // Recover parsing as a case statement.
    return ParseCaseStatement(/*MissingCase=*/true, Expr);
  }

  // Otherwise, eat the semicolon.
  ExpectAndConsumeSemi(diag::err_expected_semi_after_expr);
  return Actions.ActOnExprStmt(Expr);
}

StmtResult Parser::ParseSEHTryBlock() {
  assert(Tok.is(tok::kw___try) && "Expected '__try'");
  SourceLocation Loc = ConsumeToken();
  return ParseSEHTryBlockCommon(Loc);
}

/// ParseSEHTryBlockCommon
///
/// seh-try-block:
///   '__try' compound-statement seh-handler
///
/// seh-handler:
///   seh-except-block
///   seh-finally-block
///
StmtResult Parser::ParseSEHTryBlockCommon(SourceLocation TryLoc) {
  if(Tok.isNot(tok::l_brace))
    return StmtError(Diag(Tok, diag::err_expected) << tok::l_brace);

  StmtResult TryBlock(ParseCompoundStatement(/*isStmtExpr=*/false,
                      Scope::DeclScope | Scope::SEHTryScope));
  if(TryBlock.isInvalid())
    return TryBlock;

  StmtResult Handler;
  if (Tok.is(tok::identifier) &&
      Tok.getIdentifierInfo() == getSEHExceptKeyword()) {
    SourceLocation Loc = ConsumeToken();
    Handler = ParseSEHExceptBlock(Loc);
  } else if (Tok.is(tok::kw___finally)) {
    SourceLocation Loc = ConsumeToken();
    Handler = ParseSEHFinallyBlock(Loc);
  } else {
    return StmtError(Diag(Tok,diag::err_seh_expected_handler));
  }

  if(Handler.isInvalid())
    return Handler;

  return Actions.ActOnSEHTryBlock(false /* IsCXXTry */,
                                  TryLoc,
                                  TryBlock.get(),
                                  Handler.get());
}

/// ParseSEHExceptBlock - Handle __except
///
/// seh-except-block:
///   '__except' '(' seh-filter-expression ')' compound-statement
///
StmtResult Parser::ParseSEHExceptBlock(SourceLocation ExceptLoc) {
  PoisonIdentifierRAIIObject raii(Ident__exception_code, false),
    raii2(Ident___exception_code, false),
    raii3(Ident_GetExceptionCode, false);

  if (ExpectAndConsume(tok::l_paren))
    return StmtError();

  ParseScope ExpectScope(this, Scope::DeclScope | Scope::ControlScope);

  if (getLangOpts().Borland) {
    Ident__exception_info->setIsPoisoned(false);
    Ident___exception_info->setIsPoisoned(false);
    Ident_GetExceptionInfo->setIsPoisoned(false);
  }
  ExprResult FilterExpr(ParseExpression());

  if (getLangOpts().Borland) {
    Ident__exception_info->setIsPoisoned(true);
    Ident___exception_info->setIsPoisoned(true);
    Ident_GetExceptionInfo->setIsPoisoned(true);
  }

  if(FilterExpr.isInvalid())
    return StmtError();

  if (ExpectAndConsume(tok::r_paren))
    return StmtError();

  StmtResult Block(ParseCompoundStatement());

  if(Block.isInvalid())
    return Block;

  return Actions.ActOnSEHExceptBlock(ExceptLoc, FilterExpr.get(), Block.get());
}

/// ParseSEHFinallyBlock - Handle __finally
///
/// seh-finally-block:
///   '__finally' compound-statement
///
StmtResult Parser::ParseSEHFinallyBlock(SourceLocation FinallyBlock) {
  PoisonIdentifierRAIIObject raii(Ident__abnormal_termination, false),
    raii2(Ident___abnormal_termination, false),
    raii3(Ident_AbnormalTermination, false);

  StmtResult Block(ParseCompoundStatement());
  if(Block.isInvalid())
    return Block;

  return Actions.ActOnSEHFinallyBlock(FinallyBlock,Block.get());
}

/// Handle __leave
///
/// seh-leave-statement:
///   '__leave' ';'
///
StmtResult Parser::ParseSEHLeaveStatement() {
  SourceLocation LeaveLoc = ConsumeToken();  // eat the '__leave'.
  return Actions.ActOnSEHLeaveStmt(LeaveLoc, getCurScope());
}

/// ParseLabeledStatement - We have an identifier and a ':' after it.
///
///       labeled-statement:
///         identifier ':' statement
/// [GNU]   identifier ':' attributes[opt] statement
///
StmtResult Parser::ParseLabeledStatement(ParsedAttributesWithRange &attrs) {
  assert(Tok.is(tok::identifier) && Tok.getIdentifierInfo() &&
         "Not an identifier!");

  Token IdentTok = Tok;  // Save the whole token.
  ConsumeToken();  // eat the identifier.

  assert(Tok.is(tok::colon) && "Not a label!");

  // identifier ':' statement
  SourceLocation ColonLoc = ConsumeToken();

  // Read label attributes, if present.
  StmtResult SubStmt;
  if (Tok.is(tok::kw___attribute)) {
    ParsedAttributesWithRange TempAttrs(AttrFactory);
    ParseGNUAttributes(TempAttrs);

    // In C++, GNU attributes only apply to the label if they are followed by a
    // semicolon, to disambiguate label attributes from attributes on a labeled
    // declaration.
    //
    // This doesn't quite match what GCC does; if the attribute list is empty
    // and followed by a semicolon, GCC will reject (it appears to parse the
    // attributes as part of a statement in that case). That looks like a bug.
    if (!getLangOpts().CPlusPlus || Tok.is(tok::semi))
      attrs.takeAllFrom(TempAttrs);
    else if (isDeclarationStatement()) {
      StmtVector Stmts;
      // FIXME: We should do this whether or not we have a declaration
      // statement, but that doesn't work correctly (because ProhibitAttributes
      // can't handle GNU attributes), so only call it in the one case where
      // GNU attributes are allowed.
      SubStmt = ParseStatementOrDeclarationAfterAttributes(
          Stmts, /*OnlyStmts*/ true, nullptr, TempAttrs);
      if (!TempAttrs.empty() && !SubStmt.isInvalid())
        SubStmt = Actions.ProcessStmtAttributes(
            SubStmt.get(), TempAttrs.getList(), TempAttrs.Range);
    } else {
      Diag(Tok, diag::err_expected_after) << "__attribute__" << tok::semi;
    }
  }

  // If we've not parsed a statement yet, parse one now.
  if (!SubStmt.isInvalid() && !SubStmt.isUsable())
    SubStmt = ParseStatement();

  // Broken substmt shouldn't prevent the label from being added to the AST.
  if (SubStmt.isInvalid())
    SubStmt = Actions.ActOnNullStmt(ColonLoc);

  LabelDecl *LD = Actions.LookupOrCreateLabel(IdentTok.getIdentifierInfo(),
                                              IdentTok.getLocation());
  if (AttributeList *Attrs = attrs.getList()) {
    Actions.ProcessDeclAttributeList(Actions.CurScope, LD, Attrs);
    attrs.clear();
  }

  return Actions.ActOnLabelStmt(IdentTok.getLocation(), LD, ColonLoc,
                                SubStmt.get());
}

/// ParseCaseStatement
///       labeled-statement:
///         'case' constant-expression ':' statement
/// [GNU]   'case' constant-expression '...' constant-expression ':' statement
///
StmtResult Parser::ParseCaseStatement(bool MissingCase, ExprResult Expr) {
  assert((MissingCase || Tok.is(tok::kw_case)) && "Not a case stmt!");

  // It is very very common for code to contain many case statements recursively
  // nested, as in (but usually without indentation):
  //  case 1:
  //    case 2:
  //      case 3:
  //         case 4:
  //           case 5: etc.
  //
  // Parsing this naively works, but is both inefficient and can cause us to run
  // out of stack space in our recursive descent parser.  As a special case,
  // flatten this recursion into an iterative loop.  This is complex and gross,
  // but all the grossness is constrained to ParseCaseStatement (and some
  // weirdness in the actions), so this is just local grossness :).

  // TopLevelCase - This is the highest level we have parsed.  'case 1' in the
  // example above.
  StmtResult TopLevelCase(true);

  // DeepestParsedCaseStmt - This is the deepest statement we have parsed, which
  // gets updated each time a new case is parsed, and whose body is unset so
  // far.  When parsing 'case 4', this is the 'case 3' node.
  Stmt *DeepestParsedCaseStmt = nullptr;

  // While we have case statements, eat and stack them.
  SourceLocation ColonLoc;
  do {
    SourceLocation CaseLoc = MissingCase ? Expr.get()->getExprLoc() :
                                           ConsumeToken();  // eat the 'case'.
    ColonLoc = SourceLocation();

    if (Tok.is(tok::code_completion)) {
      Actions.CodeCompleteCase(getCurScope());
      cutOffParsing();
      return StmtError();
    }

    /// We don't want to treat 'case x : y' as a potential typo for 'case x::y'.
    /// Disable this form of error recovery while we're parsing the case
    /// expression.
    ColonProtectionRAIIObject ColonProtection(*this);

    ExprResult LHS;
    if (!MissingCase) {
      LHS = ParseConstantExpression();
      if (LHS.isInvalid()) {
        // If constant-expression is parsed unsuccessfully, recover by skipping
        // current case statement (moving to the colon that ends it).
        if (SkipUntil(tok::colon, tok::r_brace, StopAtSemi | StopBeforeMatch)) {
          TryConsumeToken(tok::colon, ColonLoc);
          continue;
        }
        return StmtError();
      }
    } else {
      LHS = Expr;
      MissingCase = false;
    }

    // GNU case range extension.
    SourceLocation DotDotDotLoc;
    ExprResult RHS;
    if (TryConsumeToken(tok::ellipsis, DotDotDotLoc)) {
      Diag(DotDotDotLoc, diag::ext_gnu_case_range);
      RHS = ParseConstantExpression();
      if (RHS.isInvalid()) {
        if (SkipUntil(tok::colon, tok::r_brace, StopAtSemi | StopBeforeMatch)) {
          TryConsumeToken(tok::colon, ColonLoc);
          continue;
        }
        return StmtError();
      }
    }

    ColonProtection.restore();

    if (TryConsumeToken(tok::colon, ColonLoc)) {
    } else if (TryConsumeToken(tok::semi, ColonLoc) ||
               TryConsumeToken(tok::coloncolon, ColonLoc)) {
      // Treat "case blah;" or "case blah::" as a typo for "case blah:".
      Diag(ColonLoc, diag::err_expected_after)
          << "'case'" << tok::colon
          << FixItHint::CreateReplacement(ColonLoc, ":");
    } else {
      SourceLocation ExpectedLoc = PP.getLocForEndOfToken(PrevTokLocation);
      Diag(ExpectedLoc, diag::err_expected_after)
          << "'case'" << tok::colon
          << FixItHint::CreateInsertion(ExpectedLoc, ":");
      ColonLoc = ExpectedLoc;
    }

    StmtResult Case =
      Actions.ActOnCaseStmt(CaseLoc, LHS.get(), DotDotDotLoc,
                            RHS.get(), ColonLoc);

    // If we had a sema error parsing this case, then just ignore it and
    // continue parsing the sub-stmt.
    if (Case.isInvalid()) {
      if (TopLevelCase.isInvalid())  // No parsed case stmts.
        return ParseStatement();
      // Otherwise, just don't add it as a nested case.
    } else {
      // If this is the first case statement we parsed, it becomes TopLevelCase.
      // Otherwise we link it into the current chain.
      Stmt *NextDeepest = Case.get();
      if (TopLevelCase.isInvalid())
        TopLevelCase = Case;
      else
        Actions.ActOnCaseStmtBody(DeepestParsedCaseStmt, Case.get());
      DeepestParsedCaseStmt = NextDeepest;
    }

    // Handle all case statements.
  } while (Tok.is(tok::kw_case));

  // If we found a non-case statement, start by parsing it.
  StmtResult SubStmt;

  if (Tok.isNot(tok::r_brace)) {
    SubStmt = ParseStatement();
  } else {
    // Nicely diagnose the common error "switch (X) { case 4: }", which is
    // not valid.  If ColonLoc doesn't point to a valid text location, there was
    // another parsing error, so avoid producing extra diagnostics.
    if (ColonLoc.isValid()) {
      SourceLocation AfterColonLoc = PP.getLocForEndOfToken(ColonLoc);
      Diag(AfterColonLoc, diag::err_label_end_of_compound_statement)
        << FixItHint::CreateInsertion(AfterColonLoc, " ;");
    }
    SubStmt = StmtError();
  }

  // Install the body into the most deeply-nested case.
  if (DeepestParsedCaseStmt) {
    // Broken sub-stmt shouldn't prevent forming the case statement properly.
    if (SubStmt.isInvalid())
      SubStmt = Actions.ActOnNullStmt(SourceLocation());
    Actions.ActOnCaseStmtBody(DeepestParsedCaseStmt, SubStmt.get());
  }

  // Return the top level parsed statement tree.
  return TopLevelCase;
}

/// ParseDefaultStatement
///       labeled-statement:
///         'default' ':' statement
/// Note that this does not parse the 'statement' at the end.
///
StmtResult Parser::ParseDefaultStatement() {
  assert(Tok.is(tok::kw_default) && "Not a default stmt!");
  SourceLocation DefaultLoc = ConsumeToken();  // eat the 'default'.

  SourceLocation ColonLoc;
  if (TryConsumeToken(tok::colon, ColonLoc)) {
  } else if (TryConsumeToken(tok::semi, ColonLoc)) {
    // Treat "default;" as a typo for "default:".
    Diag(ColonLoc, diag::err_expected_after)
        << "'default'" << tok::colon
        << FixItHint::CreateReplacement(ColonLoc, ":");
  } else {
    SourceLocation ExpectedLoc = PP.getLocForEndOfToken(PrevTokLocation);
    Diag(ExpectedLoc, diag::err_expected_after)
        << "'default'" << tok::colon
        << FixItHint::CreateInsertion(ExpectedLoc, ":");
    ColonLoc = ExpectedLoc;
  }

  StmtResult SubStmt;

  if (Tok.isNot(tok::r_brace)) {
    SubStmt = ParseStatement();
  } else {
    // Diagnose the common error "switch (X) {... default: }", which is
    // not valid.
    SourceLocation AfterColonLoc = PP.getLocForEndOfToken(ColonLoc);
    Diag(AfterColonLoc, diag::err_label_end_of_compound_statement)
      << FixItHint::CreateInsertion(AfterColonLoc, " ;");
    SubStmt = true;
  }

  // Broken sub-stmt shouldn't prevent forming the case statement properly.
  if (SubStmt.isInvalid())
    SubStmt = Actions.ActOnNullStmt(ColonLoc);

  return Actions.ActOnDefaultStmt(DefaultLoc, ColonLoc,
                                  SubStmt.get(), getCurScope());
}

StmtResult Parser::ParseCompoundStatement(bool isStmtExpr) {
  return ParseCompoundStatement(isStmtExpr, Scope::DeclScope);
}

/// ParseCompoundStatement - Parse a "{}" block.
///
///       compound-statement: [C99 6.8.2]
///         { block-item-list[opt] }
/// [GNU]   { label-declarations block-item-list } [TODO]
///
///       block-item-list:
///         block-item
///         block-item-list block-item
///
///       block-item:
///         declaration
/// [GNU]   '__extension__' declaration
///         statement
/// [OMP]   openmp-directive            [TODO]
///
/// [GNU] label-declarations:
/// [GNU]   label-declaration
/// [GNU]   label-declarations label-declaration
///
/// [GNU] label-declaration:
/// [GNU]   '__label__' identifier-list ';'
///
/// [OMP] openmp-directive:             [TODO]
/// [OMP]   barrier-directive
/// [OMP]   flush-directive
///
StmtResult Parser::ParseCompoundStatement(bool isStmtExpr,
                                          unsigned ScopeFlags) {
  assert(Tok.is(tok::l_brace) && "Not a compount stmt!");

  // Enter a scope to hold everything within the compound stmt.  Compound
  // statements can always hold declarations.
  ParseScope CompoundScope(this, ScopeFlags);

  // Parse the statements in the body.
  return ParseCompoundStatementBody(isStmtExpr);
}

/// Parse any pragmas at the start of the compound expression. We handle these
/// separately since some pragmas (FP_CONTRACT) must appear before any C
/// statement in the compound, but may be intermingled with other pragmas.
void Parser::ParseCompoundStatementLeadingPragmas() {
  bool checkForPragmas = true;
  while (checkForPragmas) {
    switch (Tok.getKind()) {
    case tok::annot_pragma_vis:
      HandlePragmaVisibility();
      break;
    case tok::annot_pragma_pack:
      HandlePragmaPack();
      break;
    case tok::annot_pragma_msstruct:
      HandlePragmaMSStruct();
      break;
    case tok::annot_pragma_align:
      HandlePragmaAlign();
      break;
    case tok::annot_pragma_weak:
      HandlePragmaWeak();
      break;
    case tok::annot_pragma_weakalias:
      HandlePragmaWeakAlias();
      break;
    case tok::annot_pragma_redefine_extname:
      HandlePragmaRedefineExtname();
      break;
    case tok::annot_pragma_opencl_extension:
      HandlePragmaOpenCLExtension();
      break;
    case tok::annot_pragma_fp_contract:
      HandlePragmaFPContract();
      break;
    case tok::annot_pragma_ms_pointers_to_members:
      HandlePragmaMSPointersToMembers();
      break;
    case tok::annot_pragma_ms_pragma:
      HandlePragmaMSPragma();
      break;
    default:
      checkForPragmas = false;
      break;
    }
  }

}

/// ParseCompoundStatementBody - Parse a sequence of statements and invoke the
/// ActOnCompoundStmt action.  This expects the '{' to be the current token, and
/// consume the '}' at the end of the block.  It does not manipulate the scope
/// stack.
StmtResult Parser::ParseCompoundStatementBody(bool isStmtExpr) {
  PrettyStackTraceLoc CrashInfo(PP.getSourceManager(),
                                Tok.getLocation(),
                                "in compound statement ('{}')");

  // Record the state of the FP_CONTRACT pragma, restore on leaving the
  // compound statement.
  Sema::FPContractStateRAII SaveFPContractState(Actions);

  InMessageExpressionRAIIObject InMessage(*this, false);
  BalancedDelimiterTracker T(*this, tok::l_brace);
  if (T.consumeOpen())
    return StmtError();

  Sema::CompoundScopeRAII CompoundScope(Actions);

  // Parse any pragmas at the beginning of the compound statement.
  ParseCompoundStatementLeadingPragmas();

  StmtVector Stmts;

  // "__label__ X, Y, Z;" is the GNU "Local Label" extension.  These are
  // only allowed at the start of a compound stmt regardless of the language.
  while (Tok.is(tok::kw___label__)) {
    SourceLocation LabelLoc = ConsumeToken();

    SmallVector<Decl *, 8> DeclsInGroup;
    while (1) {
      if (Tok.isNot(tok::identifier)) {
        Diag(Tok, diag::err_expected) << tok::identifier;
        break;
      }

      IdentifierInfo *II = Tok.getIdentifierInfo();
      SourceLocation IdLoc = ConsumeToken();
      DeclsInGroup.push_back(Actions.LookupOrCreateLabel(II, IdLoc, LabelLoc));

      if (!TryConsumeToken(tok::comma))
        break;
    }

    DeclSpec DS(AttrFactory);
    DeclGroupPtrTy Res =
        Actions.FinalizeDeclaratorGroup(getCurScope(), DS, DeclsInGroup);
    StmtResult R = Actions.ActOnDeclStmt(Res, LabelLoc, Tok.getLocation());

    ExpectAndConsumeSemi(diag::err_expected_semi_declaration);
    if (R.isUsable())
      Stmts.push_back(R.get());
  }

  while (Tok.isNot(tok::r_brace) && !isEofOrEom()) {
    if (Tok.is(tok::annot_pragma_unused)) {
      HandlePragmaUnused();
      continue;
    }

    StmtResult R;
    if (Tok.isNot(tok::kw___extension__)) {
      R = ParseStatementOrDeclaration(Stmts, false);
    } else {
      // __extension__ can start declarations and it can also be a unary
      // operator for expressions.  Consume multiple __extension__ markers here
      // until we can determine which is which.
      // FIXME: This loses extension expressions in the AST!
      SourceLocation ExtLoc = ConsumeToken();
      while (Tok.is(tok::kw___extension__))
        ConsumeToken();

      ParsedAttributesWithRange attrs(AttrFactory);
      MaybeParseCXX11Attributes(attrs, nullptr,
                                /*MightBeObjCMessageSend*/ true);

      // If this is the start of a declaration, parse it as such.
      if (isDeclarationStatement()) {
        // __extension__ silences extension warnings in the subdeclaration.
        // FIXME: Save the __extension__ on the decl as a node somehow?
        ExtensionRAIIObject O(Diags);

        SourceLocation DeclStart = Tok.getLocation(), DeclEnd;
        DeclGroupPtrTy Res = ParseDeclaration(Stmts,
                                              Declarator::BlockContext, DeclEnd,
                                              attrs);
        R = Actions.ActOnDeclStmt(Res, DeclStart, DeclEnd);
      } else {
        // Otherwise this was a unary __extension__ marker.
        ExprResult Res(ParseExpressionWithLeadingExtension(ExtLoc));

        if (Res.isInvalid()) {
          SkipUntil(tok::semi);
          continue;
        }

        // FIXME: Use attributes?
        // Eat the semicolon at the end of stmt and convert the expr into a
        // statement.
        ExpectAndConsumeSemi(diag::err_expected_semi_after_expr);
        R = Actions.ActOnExprStmt(Res);
      }
    }

    if (R.isUsable())
      Stmts.push_back(R.get());
  }

  SourceLocation CloseLoc = Tok.getLocation();

  // We broke out of the while loop because we found a '}' or EOF.
  if (!T.consumeClose())
    // Recover by creating a compound statement with what we parsed so far,
    // instead of dropping everything and returning StmtError();
    CloseLoc = T.getCloseLocation();

  return Actions.ActOnCompoundStmt(T.getOpenLocation(), CloseLoc,
                                   Stmts, isStmtExpr);
}

/// ParseParenExprOrCondition:
/// [C  ]     '(' expression ')'
/// [C++]     '(' condition ')'       [not allowed if OnlyAllowCondition=true]
///
/// This function parses and performs error recovery on the specified condition
/// or expression (depending on whether we're in C++ or C mode).  This function
/// goes out of its way to recover well.  It returns true if there was a parser
/// error (the right paren couldn't be found), which indicates that the caller
/// should try to recover harder.  It returns false if the condition is
/// successfully parsed.  Note that a successful parse can still have semantic
/// errors in the condition.
bool Parser::ParseParenExprOrCondition(ExprResult &ExprResult,
                                       Decl *&DeclResult,
                                       SourceLocation Loc,
                                       bool ConvertToBoolean) {
  BalancedDelimiterTracker T(*this, tok::l_paren);
  T.consumeOpen();

  if (getLangOpts().CPlusPlus)
    ParseCXXCondition(ExprResult, DeclResult, Loc, ConvertToBoolean);
  else {
    ExprResult = ParseExpression();
    DeclResult = nullptr;

    // If required, convert to a boolean value.
    if (!ExprResult.isInvalid() && ConvertToBoolean)
      ExprResult
        = Actions.ActOnBooleanCondition(getCurScope(), Loc, ExprResult.get());
  }

  // If the parser was confused by the condition and we don't have a ')', try to
  // recover by skipping ahead to a semi and bailing out.  If condexp is
  // semantically invalid but we have well formed code, keep going.
  if (ExprResult.isInvalid() && !DeclResult && Tok.isNot(tok::r_paren)) {
    SkipUntil(tok::semi);
    // Skipping may have stopped if it found the containing ')'.  If so, we can
    // continue parsing the if statement.
    if (Tok.isNot(tok::r_paren))
      return true;
  }

  // Otherwise the condition is valid or the rparen is present.
  T.consumeClose();

  // Check for extraneous ')'s to catch things like "if (foo())) {".  We know
  // that all callers are looking for a statement after the condition, so ")"
  // isn't valid.
  while (Tok.is(tok::r_paren)) {
    Diag(Tok, diag::err_extraneous_rparen_in_condition)
      << FixItHint::CreateRemoval(Tok.getLocation());
    ConsumeParen();
  }

  return false;
}


/// ParseIfStatement
///       if-statement: [C99 6.8.4.1]
///         'if' '(' expression ')' statement
///         'if' '(' expression ')' statement 'else' statement
/// [C++]   'if' '(' condition ')' statement
/// [C++]   'if' '(' condition ')' statement 'else' statement
///
StmtResult Parser::ParseIfStatement(SourceLocation *TrailingElseLoc) {
  assert(Tok.is(tok::kw_if) && "Not an if stmt!");
  SourceLocation IfLoc = ConsumeToken();  // eat the 'if'.

  if (Tok.isNot(tok::l_paren)) {
    Diag(Tok, diag::err_expected_lparen_after) << "if";
    SkipUntil(tok::semi);
    return StmtError();
  }

  bool C99orCXX = getLangOpts().C99 || getLangOpts().CPlusPlus;

  // C99 6.8.4p3 - In C99, the if statement is a block.  This is not
  // the case for C90.
  //
  // C++ 6.4p3:
  // A name introduced by a declaration in a condition is in scope from its
  // point of declaration until the end of the substatements controlled by the
  // condition.
  // C++ 3.3.2p4:
  // Names declared in the for-init-statement, and in the condition of if,
  // while, for, and switch statements are local to the if, while, for, or
  // switch statement (including the controlled statement).
  //
  ParseScope IfScope(this, Scope::DeclScope | Scope::ControlScope, C99orCXX);

  // Parse the condition.
  ExprResult CondExp;
  Decl *CondVar = nullptr;
  if (ParseParenExprOrCondition(CondExp, CondVar, IfLoc, true))
    return StmtError();

  FullExprArg FullCondExp(Actions.MakeFullExpr(CondExp.get(), IfLoc));

  // C99 6.8.4p3 - In C99, the body of the if statement is a scope, even if
  // there is no compound stmt.  C90 does not have this clause.  We only do this
  // if the body isn't a compound statement to avoid push/pop in common cases.
  //
  // C++ 6.4p1:
  // The substatement in a selection-statement (each substatement, in the else
  // form of the if statement) implicitly defines a local scope.
  //
  // For C++ we create a scope for the condition and a new scope for
  // substatements because:
  // -When the 'then' scope exits, we want the condition declaration to still be
  //    active for the 'else' scope too.
  // -Sema will detect name clashes by considering declarations of a
  //    'ControlScope' as part of its direct subscope.
  // -If we wanted the condition and substatement to be in the same scope, we
  //    would have to notify ParseStatement not to create a new scope. It's
  //    simpler to let it create a new scope.
  //
  ParseScope InnerScope(this, Scope::DeclScope, C99orCXX, Tok.is(tok::l_brace));

  // Read the 'then' stmt.
  SourceLocation ThenStmtLoc = Tok.getLocation();

  SourceLocation InnerStatementTrailingElseLoc;
  StmtResult ThenStmt(ParseStatement(&InnerStatementTrailingElseLoc));

  // Pop the 'if' scope if needed.
  InnerScope.Exit();

  // If it has an else, parse it.
  SourceLocation ElseLoc;
  SourceLocation ElseStmtLoc;
  StmtResult ElseStmt;

  if (Tok.is(tok::kw_else)) {
    if (TrailingElseLoc)
      *TrailingElseLoc = Tok.getLocation();

    ElseLoc = ConsumeToken();
    ElseStmtLoc = Tok.getLocation();

    // C99 6.8.4p3 - In C99, the body of the if statement is a scope, even if
    // there is no compound stmt.  C90 does not have this clause.  We only do
    // this if the body isn't a compound statement to avoid push/pop in common
    // cases.
    //
    // C++ 6.4p1:
    // The substatement in a selection-statement (each substatement, in the else
    // form of the if statement) implicitly defines a local scope.
    //
    ParseScope InnerScope(this, Scope::DeclScope, C99orCXX, Tok.is(tok::l_brace));

    ElseStmt = ParseStatement();

    // Pop the 'else' scope if needed.
    InnerScope.Exit();
  } else if (Tok.is(tok::code_completion)) {
    Actions.CodeCompleteAfterIf(getCurScope());
    cutOffParsing();
    return StmtError();
  } else if (InnerStatementTrailingElseLoc.isValid()) {
    Diag(InnerStatementTrailingElseLoc, diag::warn_dangling_else);
  }

  IfScope.Exit();

  // If the then or else stmt is invalid and the other is valid (and present),
  // make turn the invalid one into a null stmt to avoid dropping the other
  // part.  If both are invalid, return error.
  if ((ThenStmt.isInvalid() && ElseStmt.isInvalid()) ||
      (ThenStmt.isInvalid() && ElseStmt.get() == nullptr) ||
      (ThenStmt.get() == nullptr && ElseStmt.isInvalid())) {
    // Both invalid, or one is invalid and other is non-present: return error.
    return StmtError();
  }

  // Now if either are invalid, replace with a ';'.
  if (ThenStmt.isInvalid())
    ThenStmt = Actions.ActOnNullStmt(ThenStmtLoc);
  if (ElseStmt.isInvalid())
    ElseStmt = Actions.ActOnNullStmt(ElseStmtLoc);

  return Actions.ActOnIfStmt(IfLoc, FullCondExp, CondVar, ThenStmt.get(),
                             ElseLoc, ElseStmt.get());
}

/// ParseSwitchStatement
///       switch-statement:
///         'switch' '(' expression ')' statement
/// [C++]   'switch' '(' condition ')' statement
StmtResult Parser::ParseSwitchStatement(SourceLocation *TrailingElseLoc) {
  assert(Tok.is(tok::kw_switch) && "Not a switch stmt!");
  SourceLocation SwitchLoc = ConsumeToken();  // eat the 'switch'.

  if (Tok.isNot(tok::l_paren)) {
    Diag(Tok, diag::err_expected_lparen_after) << "switch";
    SkipUntil(tok::semi);
    return StmtError();
  }

  bool C99orCXX = getLangOpts().C99 || getLangOpts().CPlusPlus;

  // C99 6.8.4p3 - In C99, the switch statement is a block.  This is
  // not the case for C90.  Start the switch scope.
  //
  // C++ 6.4p3:
  // A name introduced by a declaration in a condition is in scope from its
  // point of declaration until the end of the substatements controlled by the
  // condition.
  // C++ 3.3.2p4:
  // Names declared in the for-init-statement, and in the condition of if,
  // while, for, and switch statements are local to the if, while, for, or
  // switch statement (including the controlled statement).
  //
  unsigned ScopeFlags = Scope::SwitchScope;
  if (C99orCXX)
    ScopeFlags |= Scope::DeclScope | Scope::ControlScope;
  ParseScope SwitchScope(this, ScopeFlags);

  // Parse the condition.
  ExprResult Cond;
  Decl *CondVar = nullptr;
  if (ParseParenExprOrCondition(Cond, CondVar, SwitchLoc, false))
    return StmtError();

  StmtResult Switch
    = Actions.ActOnStartOfSwitchStmt(SwitchLoc, Cond.get(), CondVar);

  if (Switch.isInvalid()) {
    // Skip the switch body.
    // FIXME: This is not optimal recovery, but parsing the body is more
    // dangerous due to the presence of case and default statements, which
    // will have no place to connect back with the switch.
    if (Tok.is(tok::l_brace)) {
      ConsumeBrace();
      SkipUntil(tok::r_brace);
    } else
      SkipUntil(tok::semi);
    return Switch;
  }

  // C99 6.8.4p3 - In C99, the body of the switch statement is a scope, even if
  // there is no compound stmt.  C90 does not have this clause.  We only do this
  // if the body isn't a compound statement to avoid push/pop in common cases.
  //
  // C++ 6.4p1:
  // The substatement in a selection-statement (each substatement, in the else
  // form of the if statement) implicitly defines a local scope.
  //
  // See comments in ParseIfStatement for why we create a scope for the
  // condition and a new scope for substatement in C++.
  //
  getCurScope()->AddFlags(Scope::BreakScope);
  ParseScope InnerScope(this, Scope::DeclScope, C99orCXX, Tok.is(tok::l_brace));

  // We have incremented the mangling number for the SwitchScope and the
  // InnerScope, which is one too many.
  if (C99orCXX)
    getCurScope()->decrementMSLocalManglingNumber();

  // Read the body statement.
  StmtResult Body(ParseStatement(TrailingElseLoc));

  // Pop the scopes.
  InnerScope.Exit();
  SwitchScope.Exit();

  return Actions.ActOnFinishSwitchStmt(SwitchLoc, Switch.get(), Body.get());
}

/// ParseWhileStatement
///       while-statement: [C99 6.8.5.1]
///         'while' '(' expression ')' statement
/// [C++]   'while' '(' condition ')' statement
StmtResult Parser::ParseWhileStatement(SourceLocation *TrailingElseLoc) {
  assert(Tok.is(tok::kw_while) && "Not a while stmt!");
  SourceLocation WhileLoc = Tok.getLocation();
  ConsumeToken();  // eat the 'while'.

  if (Tok.isNot(tok::l_paren)) {
    Diag(Tok, diag::err_expected_lparen_after) << "while";
    SkipUntil(tok::semi);
    return StmtError();
  }

  bool C99orCXX = getLangOpts().C99 || getLangOpts().CPlusPlus;

  // C99 6.8.5p5 - In C99, the while statement is a block.  This is not
  // the case for C90.  Start the loop scope.
  //
  // C++ 6.4p3:
  // A name introduced by a declaration in a condition is in scope from its
  // point of declaration until the end of the substatements controlled by the
  // condition.
  // C++ 3.3.2p4:
  // Names declared in the for-init-statement, and in the condition of if,
  // while, for, and switch statements are local to the if, while, for, or
  // switch statement (including the controlled statement).
  //
  unsigned ScopeFlags;
  if (C99orCXX)
    ScopeFlags = Scope::BreakScope | Scope::ContinueScope |
                 Scope::DeclScope  | Scope::ControlScope;
  else
    ScopeFlags = Scope::BreakScope | Scope::ContinueScope;
  ParseScope WhileScope(this, ScopeFlags);

  // Parse the condition.
  ExprResult Cond;
  Decl *CondVar = nullptr;
  if (ParseParenExprOrCondition(Cond, CondVar, WhileLoc, true))
    return StmtError();

  FullExprArg FullCond(Actions.MakeFullExpr(Cond.get(), WhileLoc));

  // C99 6.8.5p5 - In C99, the body of the while statement is a scope, even if
  // there is no compound stmt.  C90 does not have this clause.  We only do this
  // if the body isn't a compound statement to avoid push/pop in common cases.
  //
  // C++ 6.5p2:
  // The substatement in an iteration-statement implicitly defines a local scope
  // which is entered and exited each time through the loop.
  //
  // See comments in ParseIfStatement for why we create a scope for the
  // condition and a new scope for substatement in C++.
  //
  ParseScope InnerScope(this, Scope::DeclScope, C99orCXX, Tok.is(tok::l_brace));

  // Read the body statement.
  StmtResult Body(ParseStatement(TrailingElseLoc));

  // Pop the body scope if needed.
  InnerScope.Exit();
  WhileScope.Exit();

  if ((Cond.isInvalid() && !CondVar) || Body.isInvalid())
    return StmtError();

  return Actions.ActOnWhileStmt(WhileLoc, FullCond, CondVar, Body.get());
}

/// ParseDoStatement
///       do-statement: [C99 6.8.5.2]
///         'do' statement 'while' '(' expression ')' ';'
/// Note: this lets the caller parse the end ';'.
StmtResult Parser::ParseDoStatement() {
  assert(Tok.is(tok::kw_do) && "Not a do stmt!");
  SourceLocation DoLoc = ConsumeToken();  // eat the 'do'.

  // C99 6.8.5p5 - In C99, the do statement is a block.  This is not
  // the case for C90.  Start the loop scope.
  unsigned ScopeFlags;
  if (getLangOpts().C99)
    ScopeFlags = Scope::BreakScope | Scope::ContinueScope | Scope::DeclScope;
  else
    ScopeFlags = Scope::BreakScope | Scope::ContinueScope;

  ParseScope DoScope(this, ScopeFlags);

  // C99 6.8.5p5 - In C99, the body of the do statement is a scope, even if
  // there is no compound stmt.  C90 does not have this clause. We only do this
  // if the body isn't a compound statement to avoid push/pop in common cases.
  //
  // C++ 6.5p2:
  // The substatement in an iteration-statement implicitly defines a local scope
  // which is entered and exited each time through the loop.
  //
  bool C99orCXX = getLangOpts().C99 || getLangOpts().CPlusPlus;
  ParseScope InnerScope(this, Scope::DeclScope, C99orCXX, Tok.is(tok::l_brace));

  // Read the body statement.
  StmtResult Body(ParseStatement());

  // Pop the body scope if needed.
  InnerScope.Exit();

  if (Tok.isNot(tok::kw_while)) {
    if (!Body.isInvalid()) {
      Diag(Tok, diag::err_expected_while);
      Diag(DoLoc, diag::note_matching) << "'do'";
      SkipUntil(tok::semi, StopBeforeMatch);
    }
    return StmtError();
  }
  SourceLocation WhileLoc = ConsumeToken();

  if (Tok.isNot(tok::l_paren)) {
    Diag(Tok, diag::err_expected_lparen_after) << "do/while";
    SkipUntil(tok::semi, StopBeforeMatch);
    return StmtError();
  }

  // Parse the parenthesized expression.
  BalancedDelimiterTracker T(*this, tok::l_paren);
  T.consumeOpen();

  // A do-while expression is not a condition, so can't have attributes.
  DiagnoseAndSkipCXX11Attributes();

  ExprResult Cond = ParseExpression();
  T.consumeClose();
  DoScope.Exit();

  if (Cond.isInvalid() || Body.isInvalid())
    return StmtError();

  return Actions.ActOnDoStmt(DoLoc, Body.get(), WhileLoc, T.getOpenLocation(),
                             Cond.get(), T.getCloseLocation());
}

bool Parser::isForRangeIdentifier() {
  assert(Tok.is(tok::identifier));

  const Token &Next = NextToken();
  if (Next.is(tok::colon))
    return true;

  if (Next.is(tok::l_square) || Next.is(tok::kw_alignas)) {
    TentativeParsingAction PA(*this);
    ConsumeToken();
    SkipCXX11Attributes();
    bool Result = Tok.is(tok::colon);
    PA.Revert();
    return Result;
  }

  return false;
}

/// ParseForStatement
///       for-statement: [C99 6.8.5.3]
///         'for' '(' expr[opt] ';' expr[opt] ';' expr[opt] ')' statement
///         'for' '(' declaration expr[opt] ';' expr[opt] ')' statement
/// [C++]   'for' '(' for-init-statement condition[opt] ';' expression[opt] ')'
/// [C++]       statement
/// [C++0x] 'for' '(' for-range-declaration : for-range-initializer ) statement
/// [OBJC2] 'for' '(' declaration 'in' expr ')' statement
/// [OBJC2] 'for' '(' expr 'in' expr ')' statement
///
/// [C++] for-init-statement:
/// [C++]   expression-statement
/// [C++]   simple-declaration
///
/// [C++0x] for-range-declaration:
/// [C++0x]   attribute-specifier-seq[opt] type-specifier-seq declarator
/// [C++0x] for-range-initializer:
/// [C++0x]   expression
/// [C++0x]   braced-init-list            [TODO]
StmtResult Parser::ParseForStatement(SourceLocation *TrailingElseLoc) {
  assert(Tok.is(tok::kw_for) && "Not a for stmt!");
  SourceLocation ForLoc = ConsumeToken();  // eat the 'for'.

  if (Tok.isNot(tok::l_paren)) {
    Diag(Tok, diag::err_expected_lparen_after) << "for";
    SkipUntil(tok::semi);
    return StmtError();
  }

  bool C99orCXXorObjC = getLangOpts().C99 || getLangOpts().CPlusPlus ||
    getLangOpts().ObjC1;

  // C99 6.8.5p5 - In C99, the for statement is a block.  This is not
  // the case for C90.  Start the loop scope.
  //
  // C++ 6.4p3:
  // A name introduced by a declaration in a condition is in scope from its
  // point of declaration until the end of the substatements controlled by the
  // condition.
  // C++ 3.3.2p4:
  // Names declared in the for-init-statement, and in the condition of if,
  // while, for, and switch statements are local to the if, while, for, or
  // switch statement (including the controlled statement).
  // C++ 6.5.3p1:
  // Names declared in the for-init-statement are in the same declarative-region
  // as those declared in the condition.
  //
  unsigned ScopeFlags = 0;
  if (C99orCXXorObjC)
    ScopeFlags = Scope::DeclScope | Scope::ControlScope;

  ParseScope ForScope(this, ScopeFlags);

  BalancedDelimiterTracker T(*this, tok::l_paren);
  T.consumeOpen();

  ExprResult Value;

  bool ForEach = false, ForRange = false;
  StmtResult FirstPart;
  bool SecondPartIsInvalid = false;
  FullExprArg SecondPart(Actions);
  ExprResult Collection;
  ForRangeInit ForRangeInit;
  FullExprArg ThirdPart(Actions);
  Decl *SecondVar = nullptr;

  if (Tok.is(tok::code_completion)) {
    Actions.CodeCompleteOrdinaryName(getCurScope(),
                                     C99orCXXorObjC? Sema::PCC_ForInit
                                                   : Sema::PCC_Expression);
    cutOffParsing();
    return StmtError();
  }

  ParsedAttributesWithRange attrs(AttrFactory);
  MaybeParseCXX11Attributes(attrs);

  // Parse the first part of the for specifier.
  if (Tok.is(tok::semi)) {  // for (;
    ProhibitAttributes(attrs);
    // no first part, eat the ';'.
    ConsumeToken();
  } else if (getLangOpts().CPlusPlus && Tok.is(tok::identifier) &&
             isForRangeIdentifier()) {
    ProhibitAttributes(attrs);
    IdentifierInfo *Name = Tok.getIdentifierInfo();
    SourceLocation Loc = ConsumeToken();
    MaybeParseCXX11Attributes(attrs);

    ForRangeInit.ColonLoc = ConsumeToken();
    if (Tok.is(tok::l_brace))
      ForRangeInit.RangeExpr = ParseBraceInitializer();
    else
      ForRangeInit.RangeExpr = ParseExpression();

    Diag(Loc, getLangOpts().CPlusPlus1z
                  ? diag::warn_cxx1y_compat_for_range_identifier
                  : diag::ext_for_range_identifier)
      << ((getLangOpts().CPlusPlus11 && !getLangOpts().CPlusPlus1z)
              ? FixItHint::CreateInsertion(Loc, "auto &&")
              : FixItHint());

    FirstPart = Actions.ActOnCXXForRangeIdentifier(getCurScope(), Loc, Name,
                                                   attrs, attrs.Range.getEnd());
    ForRange = true;
  } else if (isForInitDeclaration()) {  // for (int X = 4;
    // Parse declaration, which eats the ';'.
    if (!C99orCXXorObjC)   // Use of C99-style for loops in C90 mode?
      Diag(Tok, diag::ext_c99_variable_decl_in_for_loop);

    // In C++0x, "for (T NS:a" might not be a typo for ::
    bool MightBeForRangeStmt = getLangOpts().CPlusPlus;
    ColonProtectionRAIIObject ColonProtection(*this, MightBeForRangeStmt);

    SourceLocation DeclStart = Tok.getLocation(), DeclEnd;
    StmtVector Stmts;
    DeclGroupPtrTy DG = ParseSimpleDeclaration(
        Stmts, Declarator::ForContext, DeclEnd, attrs, false,
        MightBeForRangeStmt ? &ForRangeInit : nullptr);
    FirstPart = Actions.ActOnDeclStmt(DG, DeclStart, Tok.getLocation());
    if (ForRangeInit.ParsedForRangeDecl()) {
      Diag(ForRangeInit.ColonLoc, getLangOpts().CPlusPlus11 ?
           diag::warn_cxx98_compat_for_range : diag::ext_for_range);

      ForRange = true;
    } else if (Tok.is(tok::semi)) {  // for (int x = 4;
      ConsumeToken();
    } else if ((ForEach = isTokIdentifier_in())) {
      Actions.ActOnForEachDeclStmt(DG);
      // ObjC: for (id x in expr)
      ConsumeToken(); // consume 'in'

      if (Tok.is(tok::code_completion)) {
        Actions.CodeCompleteObjCForCollection(getCurScope(), DG);
        cutOffParsing();
        return StmtError();
      }
      Collection = ParseExpression();
    } else {
      Diag(Tok, diag::err_expected_semi_for);
    }
  } else {
    ProhibitAttributes(attrs);
    Value = ParseExpression();

    ForEach = isTokIdentifier_in();

    // Turn the expression into a stmt.
    if (!Value.isInvalid()) {
      if (ForEach)
        FirstPart = Actions.ActOnForEachLValueExpr(Value.get());
      else
        FirstPart = Actions.ActOnExprStmt(Value);
    }

    if (Tok.is(tok::semi)) {
      ConsumeToken();
    } else if (ForEach) {
      ConsumeToken(); // consume 'in'

      if (Tok.is(tok::code_completion)) {
        Actions.CodeCompleteObjCForCollection(getCurScope(), DeclGroupPtrTy());
        cutOffParsing();
        return StmtError();
      }
      Collection = ParseExpression();
    } else if (getLangOpts().CPlusPlus11 && Tok.is(tok::colon) && FirstPart.get()) {
      // User tried to write the reasonable, but ill-formed, for-range-statement
      //   for (expr : expr) { ... }
      Diag(Tok, diag::err_for_range_expected_decl)
        << FirstPart.get()->getSourceRange();
      SkipUntil(tok::r_paren, StopBeforeMatch);
      SecondPartIsInvalid = true;
    } else {
      if (!Value.isInvalid()) {
        Diag(Tok, diag::err_expected_semi_for);
      } else {
        // Skip until semicolon or rparen, don't consume it.
        SkipUntil(tok::r_paren, StopAtSemi | StopBeforeMatch);
        if (Tok.is(tok::semi))
          ConsumeToken();
      }
    }
  }

  // Parse the second part of the for specifier.
  getCurScope()->AddFlags(Scope::BreakScope | Scope::ContinueScope);
  if (!ForEach && !ForRange) {
    assert(!SecondPart.get() && "Shouldn't have a second expression yet.");
    // Parse the second part of the for specifier.
    if (Tok.is(tok::semi)) {  // for (...;;
      // no second part.
    } else if (Tok.is(tok::r_paren)) {
      // missing both semicolons.
    } else {
      ExprResult Second;
      if (getLangOpts().CPlusPlus)
        ParseCXXCondition(Second, SecondVar, ForLoc, true);
      else {
        Second = ParseExpression();
        if (!Second.isInvalid())
          Second = Actions.ActOnBooleanCondition(getCurScope(), ForLoc,
                                                 Second.get());
      }
      SecondPartIsInvalid = Second.isInvalid();
      SecondPart = Actions.MakeFullExpr(Second.get(), ForLoc);
    }

    if (Tok.isNot(tok::semi)) {
      if (!SecondPartIsInvalid || SecondVar)
        Diag(Tok, diag::err_expected_semi_for);
      else
        // Skip until semicolon or rparen, don't consume it.
        SkipUntil(tok::r_paren, StopAtSemi | StopBeforeMatch);
    }

    if (Tok.is(tok::semi)) {
      ConsumeToken();
    }

    // Parse the third part of the for specifier.
    if (Tok.isNot(tok::r_paren)) {   // for (...;...;)
      ExprResult Third = ParseExpression();
      // FIXME: The C++11 standard doesn't actually say that this is a
      // discarded-value expression, but it clearly should be.
      ThirdPart = Actions.MakeFullDiscardedValueExpr(Third.get());
    }
  }
  // Match the ')'.
  T.consumeClose();

  // We need to perform most of the semantic analysis for a C++0x for-range
  // statememt before parsing the body, in order to be able to deduce the type
  // of an auto-typed loop variable.
  StmtResult ForRangeStmt;
  StmtResult ForEachStmt;

  if (ForRange) {
    ForRangeStmt = Actions.ActOnCXXForRangeStmt(ForLoc, FirstPart.get(),
                                                ForRangeInit.ColonLoc,
                                                ForRangeInit.RangeExpr.get(),
                                                T.getCloseLocation(),
                                                Sema::BFRK_Build);


  // Similarly, we need to do the semantic analysis for a for-range
  // statement immediately in order to close over temporaries correctly.
  } else if (ForEach) {
    ForEachStmt = Actions.ActOnObjCForCollectionStmt(ForLoc,
                                                     FirstPart.get(),
                                                     Collection.get(),
                                                     T.getCloseLocation());
  }

  // C99 6.8.5p5 - In C99, the body of the for statement is a scope, even if
  // there is no compound stmt.  C90 does not have this clause.  We only do this
  // if the body isn't a compound statement to avoid push/pop in common cases.
  //
  // C++ 6.5p2:
  // The substatement in an iteration-statement implicitly defines a local scope
  // which is entered and exited each time through the loop.
  //
  // See comments in ParseIfStatement for why we create a scope for
  // for-init-statement/condition and a new scope for substatement in C++.
  //
  ParseScope InnerScope(this, Scope::DeclScope, C99orCXXorObjC,
                        Tok.is(tok::l_brace));

  // The body of the for loop has the same local mangling number as the
  // for-init-statement.
  // It will only be incremented if the body contains other things that would
  // normally increment the mangling number (like a compound statement).
  if (C99orCXXorObjC)
    getCurScope()->decrementMSLocalManglingNumber();

  // Read the body statement.
  StmtResult Body(ParseStatement(TrailingElseLoc));

  // Pop the body scope if needed.
  InnerScope.Exit();

  // Leave the for-scope.
  ForScope.Exit();

  if (Body.isInvalid())
    return StmtError();

  if (ForEach)
   return Actions.FinishObjCForCollectionStmt(ForEachStmt.get(),
                                              Body.get());

  if (ForRange)
    return Actions.FinishCXXForRangeStmt(ForRangeStmt.get(), Body.get());

  return Actions.ActOnForStmt(ForLoc, T.getOpenLocation(), FirstPart.get(),
                              SecondPart, SecondVar, ThirdPart,
                              T.getCloseLocation(), Body.get());
}

/// ParseGotoStatement
///       jump-statement:
///         'goto' identifier ';'
/// [GNU]   'goto' '*' expression ';'
///
/// Note: this lets the caller parse the end ';'.
///
StmtResult Parser::ParseGotoStatement() {
  assert(Tok.is(tok::kw_goto) && "Not a goto stmt!");
  SourceLocation GotoLoc = ConsumeToken();  // eat the 'goto'.

  StmtResult Res;
  if (Tok.is(tok::identifier)) {
    LabelDecl *LD = Actions.LookupOrCreateLabel(Tok.getIdentifierInfo(),
                                                Tok.getLocation());
    Res = Actions.ActOnGotoStmt(GotoLoc, Tok.getLocation(), LD);
    ConsumeToken();
  } else if (Tok.is(tok::star)) {
    // GNU indirect goto extension.
    Diag(Tok, diag::ext_gnu_indirect_goto);
    SourceLocation StarLoc = ConsumeToken();
    ExprResult R(ParseExpression());
    if (R.isInvalid()) {  // Skip to the semicolon, but don't consume it.
      SkipUntil(tok::semi, StopBeforeMatch);
      return StmtError();
    }
    Res = Actions.ActOnIndirectGotoStmt(GotoLoc, StarLoc, R.get());
  } else {
    Diag(Tok, diag::err_expected) << tok::identifier;
    return StmtError();
  }

  return Res;
}

/// ParseContinueStatement
///       jump-statement:
///         'continue' ';'
///
/// Note: this lets the caller parse the end ';'.
///
StmtResult Parser::ParseContinueStatement() {
  SourceLocation ContinueLoc = ConsumeToken();  // eat the 'continue'.
  return Actions.ActOnContinueStmt(ContinueLoc, getCurScope());
}

/// ParseBreakStatement
///       jump-statement:
///         'break' ';'
///
/// Note: this lets the caller parse the end ';'.
///
StmtResult Parser::ParseBreakStatement() {
  SourceLocation BreakLoc = ConsumeToken();  // eat the 'break'.
  return Actions.ActOnBreakStmt(BreakLoc, getCurScope());
}

/// ParseReturnStatement
///       jump-statement:
///         'return' expression[opt] ';'
StmtResult Parser::ParseReturnStatement() {
  assert(Tok.is(tok::kw_return) && "Not a return stmt!");
  SourceLocation ReturnLoc = ConsumeToken();  // eat the 'return'.

  ExprResult R;
  if (Tok.isNot(tok::semi)) {
    if (Tok.is(tok::code_completion)) {
      Actions.CodeCompleteReturn(getCurScope());
      cutOffParsing();
      return StmtError();
    }

    if (Tok.is(tok::l_brace) && getLangOpts().CPlusPlus) {
      R = ParseInitializer();
      if (R.isUsable())
        Diag(R.get()->getLocStart(), getLangOpts().CPlusPlus11 ?
             diag::warn_cxx98_compat_generalized_initializer_lists :
             diag::ext_generalized_initializer_lists)
          << R.get()->getSourceRange();
    } else
        R = ParseExpression();
    if (R.isInvalid()) {
      SkipUntil(tok::r_brace, StopAtSemi | StopBeforeMatch);
      return StmtError();
    }
  }
<<<<<<< HEAD
  return Actions.ActOnReturnStmt(ReturnLoc, R.take(), getCurScope());
}

namespace {
  class ClangAsmParserCallback : public llvm::MCAsmParserSemaCallback {
    Parser &TheParser;
    SourceLocation AsmLoc;
    StringRef AsmString;

    /// The tokens we streamed into AsmString and handed off to MC.
    ArrayRef<Token> AsmToks;

    /// The offset of each token in AsmToks within AsmString.
    ArrayRef<unsigned> AsmTokOffsets;

  public:
    ClangAsmParserCallback(Parser &P, SourceLocation Loc,
                           StringRef AsmString,
                           ArrayRef<Token> Toks,
                           ArrayRef<unsigned> Offsets)
      : TheParser(P), AsmLoc(Loc), AsmString(AsmString),
        AsmToks(Toks), AsmTokOffsets(Offsets) {
      assert(AsmToks.size() == AsmTokOffsets.size());
    }

    void *LookupInlineAsmIdentifier(StringRef &LineBuf,
                                    InlineAsmIdentifierInfo &Info,
                                    bool IsUnevaluatedContext) override {
      // Collect the desired tokens.
      SmallVector<Token, 16> LineToks;
      const Token *FirstOrigToken = nullptr;
      findTokensForString(LineBuf, LineToks, FirstOrigToken);

      unsigned NumConsumedToks;
      ExprResult Result =
        TheParser.ParseMSAsmIdentifier(LineToks, NumConsumedToks, &Info,
                                       IsUnevaluatedContext);

      // If we consumed the entire line, tell MC that.
      // Also do this if we consumed nothing as a way of reporting failure.
      if (NumConsumedToks == 0 || NumConsumedToks == LineToks.size()) {
        // By not modifying LineBuf, we're implicitly consuming it all.

      // Otherwise, consume up to the original tokens.
      } else {
        assert(FirstOrigToken && "not using original tokens?");

        // Since we're using original tokens, apply that offset.
        assert(FirstOrigToken[NumConsumedToks].getLocation()
                  == LineToks[NumConsumedToks].getLocation());
        unsigned FirstIndex = FirstOrigToken - AsmToks.begin();
        unsigned LastIndex = FirstIndex + NumConsumedToks - 1;

        // The total length we've consumed is the relative offset
        // of the last token we consumed plus its length.
        unsigned TotalOffset = (AsmTokOffsets[LastIndex]
                                + AsmToks[LastIndex].getLength()
                                - AsmTokOffsets[FirstIndex]);
        LineBuf = LineBuf.substr(0, TotalOffset);
      }

      // Initialize the "decl" with the lookup result.
      Info.OpDecl = static_cast<void*>(Result.take());
      return Info.OpDecl;
    }

    bool LookupInlineAsmField(StringRef Base, StringRef Member,
                              unsigned &Offset) override {
      return TheParser.getActions().LookupInlineAsmField(Base, Member,
                                                         Offset, AsmLoc);
    }

    static void DiagHandlerCallback(const llvm::SMDiagnostic &D,
                                    void *Context) {
      ((ClangAsmParserCallback*) Context)->handleDiagnostic(D);
    }

  private:
    /// Collect the appropriate tokens for the given string.
    void findTokensForString(StringRef Str, SmallVectorImpl<Token> &TempToks,
                             const Token *&FirstOrigToken) const {
      // For now, assert that the string we're working with is a substring
      // of what we gave to MC.  This lets us use the original tokens.
      assert(!std::less<const char*>()(Str.begin(), AsmString.begin()) &&
             !std::less<const char*>()(AsmString.end(), Str.end()));

      // Try to find a token whose offset matches the first token.
      unsigned FirstCharOffset = Str.begin() - AsmString.begin();
      const unsigned *FirstTokOffset
        = std::lower_bound(AsmTokOffsets.begin(), AsmTokOffsets.end(),
                           FirstCharOffset);

      // For now, assert that the start of the string exactly
      // corresponds to the start of a token.
      assert(*FirstTokOffset == FirstCharOffset);

      // Use all the original tokens for this line.  (We assume the
      // end of the line corresponds cleanly to a token break.)
      unsigned FirstTokIndex = FirstTokOffset - AsmTokOffsets.begin();
      FirstOrigToken = &AsmToks[FirstTokIndex];
      unsigned LastCharOffset = Str.end() - AsmString.begin();
      for (unsigned i = FirstTokIndex, e = AsmTokOffsets.size(); i != e; ++i) {
        if (AsmTokOffsets[i] >= LastCharOffset) break;
        TempToks.push_back(AsmToks[i]);
      }
    }

    void handleDiagnostic(const llvm::SMDiagnostic &D) {
      // Compute an offset into the inline asm buffer.
      // FIXME: This isn't right if .macro is involved (but hopefully, no
      // real-world code does that).
      const llvm::SourceMgr &LSM = *D.getSourceMgr();
      const llvm::MemoryBuffer *LBuf =
        LSM.getMemoryBuffer(LSM.FindBufferContainingLoc(D.getLoc()));
      unsigned Offset = D.getLoc().getPointer() - LBuf->getBufferStart();

      // Figure out which token that offset points into.
      const unsigned *TokOffsetPtr =
        std::lower_bound(AsmTokOffsets.begin(), AsmTokOffsets.end(), Offset);
      unsigned TokIndex = TokOffsetPtr - AsmTokOffsets.begin();
      unsigned TokOffset = *TokOffsetPtr;

      // If we come up with an answer which seems sane, use it; otherwise,
      // just point at the __asm keyword.
      // FIXME: Assert the answer is sane once we handle .macro correctly.
      SourceLocation Loc = AsmLoc;
      if (TokIndex < AsmToks.size()) {
        const Token &Tok = AsmToks[TokIndex];
        Loc = Tok.getLocation();
        Loc = Loc.getLocWithOffset(Offset - TokOffset);
      }
      TheParser.Diag(Loc, diag::err_inline_ms_asm_parsing)
        << D.getMessage();
    }
  };
}

/// Parse an identifier in an MS-style inline assembly block.
///
/// \param CastInfo - a void* so that we don't have to teach Parser.h
///   about the actual type.
ExprResult Parser::ParseMSAsmIdentifier(llvm::SmallVectorImpl<Token> &LineToks,
                                        unsigned &NumLineToksConsumed,
                                        void *CastInfo,
                                        bool IsUnevaluatedContext) {
  llvm::InlineAsmIdentifierInfo &Info =
    *(llvm::InlineAsmIdentifierInfo *) CastInfo;

  // Push a fake token on the end so that we don't overrun the token
  // stream.  We use ';' because it expression-parsing should never
  // overrun it.
  const tok::TokenKind EndOfStream = tok::semi;
  Token EndOfStreamTok;
  EndOfStreamTok.startToken();
  EndOfStreamTok.setKind(EndOfStream);
  LineToks.push_back(EndOfStreamTok);

  // Also copy the current token over.
  LineToks.push_back(Tok);

  PP.EnterTokenStream(LineToks.begin(),
                      LineToks.size(),
                      /*disable macros*/ true,
                      /*owns tokens*/ false);

  // Clear the current token and advance to the first token in LineToks.
  ConsumeAnyToken();

  // Parse an optional scope-specifier if we're in C++.
  CXXScopeSpec SS;
  if (getLangOpts().CPlusPlus) {
    ParseOptionalCXXScopeSpecifier(SS, ParsedType(), /*EnteringContext=*/false);
  }

  // Require an identifier here.
  SourceLocation TemplateKWLoc;
  UnqualifiedId Id;
  bool Invalid = ParseUnqualifiedId(SS,
                                    /*EnteringContext=*/false,
                                    /*AllowDestructorName=*/false,
                                    /*AllowConstructorName=*/false,
                                    /*ObjectType=*/ ParsedType(),
                                    TemplateKWLoc,
                                    Id);

  // Figure out how many tokens we are into LineToks.
  unsigned LineIndex = 0;
  if (Tok.is(EndOfStream)) {
    LineIndex = LineToks.size() - 2;
  } else {
    while (LineToks[LineIndex].getLocation() != Tok.getLocation()) {
      LineIndex++;
      assert(LineIndex < LineToks.size() - 2); // we added two extra tokens
    }
  }

  // If we've run into the poison token we inserted before, or there
  // was a parsing error, then claim the entire line.
  if (Invalid || Tok.is(EndOfStream)) {
    NumLineToksConsumed = LineToks.size() - 2;
  } else {
    // Otherwise, claim up to the start of the next token.
    NumLineToksConsumed = LineIndex;
  }

  // Finally, restore the old parsing state by consuming all the tokens we
  // staged before, implicitly killing off the token-lexer we pushed.
  for (unsigned i = 0, e = LineToks.size() - LineIndex - 2; i != e; ++i) {
    ConsumeAnyToken();
  }
  assert(Tok.is(EndOfStream));
  ConsumeToken();

  // Leave LineToks in its original state.
  LineToks.pop_back();
  LineToks.pop_back();

  // Perform the lookup.
  return Actions.LookupInlineAsmIdentifier(SS, TemplateKWLoc, Id, Info,
                                           IsUnevaluatedContext);
=======
  return Actions.ActOnReturnStmt(ReturnLoc, R.get(), getCurScope());
>>>>>>> ec81a0dc
}

StmtResult Parser::ParsePragmaLoopHint(StmtVector &Stmts, bool OnlyStatement,
                                       SourceLocation *TrailingElseLoc,
                                       ParsedAttributesWithRange &Attrs) {
  // Create temporary attribute list.
  ParsedAttributesWithRange TempAttrs(AttrFactory);

<<<<<<< HEAD
/// ParseMicrosoftAsmStatement. When -fms-extensions/-fasm-blocks is enabled,
/// this routine is called to collect the tokens for an MS asm statement.
///
/// [MS]  ms-asm-statement:
///         ms-asm-block
///         ms-asm-block ms-asm-statement
///
/// [MS]  ms-asm-block:
///         '__asm' ms-asm-line '\n'
///         '__asm' '{' ms-asm-instruction-block[opt] '}' ';'[opt]
///
/// [MS]  ms-asm-instruction-block
///         ms-asm-line
///         ms-asm-line '\n' ms-asm-instruction-block
///
StmtResult Parser::ParseMicrosoftAsmStatement(SourceLocation AsmLoc) {
  SourceManager &SrcMgr = PP.getSourceManager();
  SourceLocation EndLoc = AsmLoc;
  SmallVector<Token, 4> AsmToks;

  bool InBraces = false;
  unsigned short savedBraceCount = 0;
  bool InAsmComment = false;
  FileID FID;
  unsigned LineNo = 0;
  unsigned NumTokensRead = 0;
  SourceLocation LBraceLoc;

  if (Tok.is(tok::l_brace)) {
    // Braced inline asm: consume the opening brace.
    InBraces = true;
    savedBraceCount = BraceCount;
    EndLoc = LBraceLoc = ConsumeBrace();
    ++NumTokensRead;
  } else {
    // Single-line inline asm; compute which line it is on.
    std::pair<FileID, unsigned> ExpAsmLoc =
      SrcMgr.getDecomposedExpansionLoc(EndLoc);
    FID = ExpAsmLoc.first;
    LineNo = SrcMgr.getLineNumber(FID, ExpAsmLoc.second);
  }

  SourceLocation TokLoc = Tok.getLocation();
  do {
    // If we hit EOF, we're done, period.
    if (isEofOrEom())
      break;

    if (!InAsmComment && Tok.is(tok::semi)) {
      // A semicolon in an asm is the start of a comment.
      InAsmComment = true;
      if (InBraces) {
        // Compute which line the comment is on.
        std::pair<FileID, unsigned> ExpSemiLoc =
          SrcMgr.getDecomposedExpansionLoc(TokLoc);
        FID = ExpSemiLoc.first;
        LineNo = SrcMgr.getLineNumber(FID, ExpSemiLoc.second);
      }
    } else if (!InBraces || InAsmComment) {
      // If end-of-line is significant, check whether this token is on a
      // new line.
      std::pair<FileID, unsigned> ExpLoc =
        SrcMgr.getDecomposedExpansionLoc(TokLoc);
      if (ExpLoc.first != FID ||
          SrcMgr.getLineNumber(ExpLoc.first, ExpLoc.second) != LineNo) {
        // If this is a single-line __asm, we're done.
        if (!InBraces)
          break;
        // We're no longer in a comment.
        InAsmComment = false;
      } else if (!InAsmComment && Tok.is(tok::r_brace)) {
        // Single-line asm always ends when a closing brace is seen.
        // FIXME: This is compatible with Apple gcc's -fasm-blocks; what
        // does MSVC do here?
        break;
      }
    }
    if (!InAsmComment && InBraces && Tok.is(tok::r_brace) &&
        BraceCount == (savedBraceCount + 1)) {
      // Consume the closing brace, and finish
      EndLoc = ConsumeBrace();
      break;
    }

    // Consume the next token; make sure we don't modify the brace count etc.
    // if we are in a comment.
    EndLoc = TokLoc;
    if (InAsmComment)
      PP.Lex(Tok);
    else {
      AsmToks.push_back(Tok);
      ConsumeAnyToken();
    }
    TokLoc = Tok.getLocation();
    ++NumTokensRead;
  } while (1);

  if (InBraces && BraceCount != savedBraceCount) {
    // __asm without closing brace (this can happen at EOF).
    Diag(Tok, diag::err_expected) << tok::r_brace;
    Diag(LBraceLoc, diag::note_matching) << tok::l_brace;
    return StmtError();
  } else if (NumTokensRead == 0) {
    // Empty __asm.
    Diag(Tok, diag::err_expected) << tok::l_brace;
    return StmtError();
  }

  // Okay, prepare to use MC to parse the assembly.
  SmallVector<StringRef, 4> ConstraintRefs;
  SmallVector<Expr*, 4> Exprs;
  SmallVector<StringRef, 4> ClobberRefs;

  // We need an actual supported target.
  const llvm::Triple &TheTriple = Actions.Context.getTargetInfo().getTriple();
  llvm::Triple::ArchType ArchTy = TheTriple.getArch();
  const std::string &TT = TheTriple.getTriple();
  const llvm::Target *TheTarget = nullptr;
  bool UnsupportedArch = (ArchTy != llvm::Triple::x86 &&
                          ArchTy != llvm::Triple::x86_64);
  if (UnsupportedArch) {
    Diag(AsmLoc, diag::err_msasm_unsupported_arch) << TheTriple.getArchName();
  } else {
    std::string Error;
    TheTarget = llvm::TargetRegistry::lookupTarget(TT, Error);
    if (!TheTarget)
      Diag(AsmLoc, diag::err_msasm_unable_to_create_target) << Error;
  }

  // If we don't support assembly, or the assembly is empty, we don't
  // need to instantiate the AsmParser, etc.
  if (!TheTarget || AsmToks.empty()) {
    return Actions.ActOnMSAsmStmt(AsmLoc, LBraceLoc, AsmToks, StringRef(),
                                  /*NumOutputs*/ 0, /*NumInputs*/ 0,
                                  ConstraintRefs, ClobberRefs, Exprs, EndLoc);
  }

  // Expand the tokens into a string buffer.
  SmallString<512> AsmString;
  SmallVector<unsigned, 8> TokOffsets;
  if (buildMSAsmString(PP, AsmLoc, AsmToks, TokOffsets, AsmString))
    return StmtError();

  std::unique_ptr<llvm::MCRegisterInfo> MRI(TheTarget->createMCRegInfo(TT));
  std::unique_ptr<llvm::MCAsmInfo> MAI(TheTarget->createMCAsmInfo(*MRI, TT));
  // Get the instruction descriptor.
  std::unique_ptr<llvm::MCInstrInfo> MII(TheTarget->createMCInstrInfo());
  std::unique_ptr<llvm::MCObjectFileInfo> MOFI(new llvm::MCObjectFileInfo());
  std::unique_ptr<llvm::MCSubtargetInfo> STI(
      TheTarget->createMCSubtargetInfo(TT, "", ""));

  llvm::SourceMgr TempSrcMgr;
  llvm::MCContext Ctx(MAI.get(), MRI.get(), MOFI.get(), &TempSrcMgr);
  llvm::MemoryBuffer *Buffer =
    llvm::MemoryBuffer::getMemBuffer(AsmString, "<MS inline asm>");

  // Tell SrcMgr about this buffer, which is what the parser will pick up.
  TempSrcMgr.AddNewSourceBuffer(Buffer, llvm::SMLoc());

  std::unique_ptr<llvm::MCStreamer> Str(createNullStreamer(Ctx));
  std::unique_ptr<llvm::MCAsmParser> Parser(
      createMCAsmParser(TempSrcMgr, Ctx, *Str.get(), *MAI));

  // FIXME: init MCOptions from sanitizer flags here.
  llvm::MCTargetOptions MCOptions;
  std::unique_ptr<llvm::MCTargetAsmParser> TargetParser(
      TheTarget->createMCAsmParser(*STI, *Parser, *MII, MCOptions));

  std::unique_ptr<llvm::MCInstPrinter> IP(
      TheTarget->createMCInstPrinter(1, *MAI, *MII, *MRI, *STI));

  // Change to the Intel dialect.
  Parser->setAssemblerDialect(1);
  Parser->setTargetParser(*TargetParser.get());
  Parser->setParsingInlineAsm(true);
  TargetParser->setParsingInlineAsm(true);

  ClangAsmParserCallback Callback(*this, AsmLoc, AsmString,
                                  AsmToks, TokOffsets);
  TargetParser->setSemaCallback(&Callback);
  TempSrcMgr.setDiagHandler(ClangAsmParserCallback::DiagHandlerCallback,
                            &Callback);

  unsigned NumOutputs;
  unsigned NumInputs;
  std::string AsmStringIR;
  SmallVector<std::pair<void *, bool>, 4> OpExprs;
  SmallVector<std::string, 4> Constraints;
  SmallVector<std::string, 4> Clobbers;
  if (Parser->parseMSInlineAsm(AsmLoc.getPtrEncoding(), AsmStringIR,
                               NumOutputs, NumInputs, OpExprs, Constraints,
                               Clobbers, MII.get(), IP.get(), Callback))
    return StmtError();

  // Filter out "fpsw".  Clang doesn't accept it, and it always lists flags and
  // fpsr as clobbers.
  auto End = std::remove(Clobbers.begin(), Clobbers.end(), "fpsw");
  Clobbers.erase(End, Clobbers.end());

  // Build the vector of clobber StringRefs.
  unsigned NumClobbers = Clobbers.size();
  ClobberRefs.resize(NumClobbers);
  for (unsigned i = 0; i != NumClobbers; ++i)
    ClobberRefs[i] = StringRef(Clobbers[i]);

  // Recast the void pointers and build the vector of constraint StringRefs.
  unsigned NumExprs = NumOutputs + NumInputs;
  ConstraintRefs.resize(NumExprs);
  Exprs.resize(NumExprs);
  for (unsigned i = 0, e = NumExprs; i != e; ++i) {
    Expr *OpExpr = static_cast<Expr *>(OpExprs[i].first);
    if (!OpExpr)
      return StmtError();

    // Need address of variable.
    if (OpExprs[i].second)
      OpExpr = Actions.BuildUnaryOp(getCurScope(), AsmLoc, UO_AddrOf, OpExpr)
        .take();

    ConstraintRefs[i] = StringRef(Constraints[i]);
    Exprs[i] = OpExpr;
  }

  // FIXME: We should be passing source locations for better diagnostics.
  return Actions.ActOnMSAsmStmt(AsmLoc, LBraceLoc, AsmToks, AsmStringIR,
                                NumOutputs, NumInputs,
                                ConstraintRefs, ClobberRefs, Exprs, EndLoc);
}

/// ParseAsmStatement - Parse a GNU extended asm statement.
///       asm-statement:
///         gnu-asm-statement
///         ms-asm-statement
///
/// [GNU] gnu-asm-statement:
///         'asm' type-qualifier[opt] '(' asm-argument ')' ';'
///
/// [GNU] asm-argument:
///         asm-string-literal
///         asm-string-literal ':' asm-operands[opt]
///         asm-string-literal ':' asm-operands[opt] ':' asm-operands[opt]
///         asm-string-literal ':' asm-operands[opt] ':' asm-operands[opt]
///                 ':' asm-clobbers
///
/// [GNU] asm-clobbers:
///         asm-string-literal
///         asm-clobbers ',' asm-string-literal
///
StmtResult Parser::ParseAsmStatement(bool &msAsm) {
  assert(Tok.is(tok::kw_asm) && "Not an asm stmt");
  SourceLocation AsmLoc = ConsumeToken();

  if (getLangOpts().AsmBlocks && Tok.isNot(tok::l_paren) &&
      !isTypeQualifier()) {
    msAsm = true;
    return ParseMicrosoftAsmStatement(AsmLoc);
  }
  DeclSpec DS(AttrFactory);
  SourceLocation Loc = Tok.getLocation();
  ParseTypeQualifierListOpt(DS, true, false);

  // GNU asms accept, but warn, about type-qualifiers other than volatile.
  if (DS.getTypeQualifiers() & DeclSpec::TQ_const)
    Diag(Loc, diag::w_asm_qualifier_ignored) << "const";
  if (DS.getTypeQualifiers() & DeclSpec::TQ_restrict)
    Diag(Loc, diag::w_asm_qualifier_ignored) << "restrict";
  // FIXME: Once GCC supports _Atomic, check whether it permits it here.
  if (DS.getTypeQualifiers() & DeclSpec::TQ_atomic)
    Diag(Loc, diag::w_asm_qualifier_ignored) << "_Atomic";

  // Remember if this was a volatile asm.
  bool isVolatile = DS.getTypeQualifiers() & DeclSpec::TQ_volatile;
  if (Tok.isNot(tok::l_paren)) {
    Diag(Tok, diag::err_expected_lparen_after) << "asm";
    SkipUntil(tok::r_paren, StopAtSemi);
    return StmtError();
  }
  BalancedDelimiterTracker T(*this, tok::l_paren);
  T.consumeOpen();

  ExprResult AsmString(ParseAsmStringLiteral());
  if (AsmString.isInvalid()) {
    // Consume up to and including the closing paren.
    T.skipToEnd();
    return StmtError();
  }

  SmallVector<IdentifierInfo *, 4> Names;
  ExprVector Constraints;
  ExprVector Exprs;
  ExprVector Clobbers;

  if (Tok.is(tok::r_paren)) {
    // We have a simple asm expression like 'asm("foo")'.
    T.consumeClose();
    return Actions.ActOnGCCAsmStmt(AsmLoc, /*isSimple*/ true, isVolatile,
                                   /*NumOutputs*/ 0, /*NumInputs*/ 0, nullptr,
                                   Constraints, Exprs, AsmString.take(),
                                   Clobbers, T.getCloseLocation());
  }

  // Parse Outputs, if present.
  bool AteExtraColon = false;
  if (Tok.is(tok::colon) || Tok.is(tok::coloncolon)) {
    // In C++ mode, parse "::" like ": :".
    AteExtraColon = Tok.is(tok::coloncolon);
=======
  // Get vectorize hints and consume annotated token.
  while (Tok.is(tok::annot_pragma_loop_hint)) {
    LoopHint Hint = HandlePragmaLoopHint();
>>>>>>> ec81a0dc
    ConsumeToken();

    if (!Hint.LoopLoc || !Hint.OptionLoc || !Hint.ValueLoc)
      continue;

    ArgsUnion ArgHints[] = {Hint.OptionLoc, Hint.ValueLoc,
                            ArgsUnion(Hint.ValueExpr)};
    TempAttrs.addNew(Hint.LoopLoc->Ident, Hint.Range, nullptr,
                     Hint.LoopLoc->Loc, ArgHints, 3, AttributeList::AS_Pragma);
  }

  // Get the next statement.
  MaybeParseCXX11Attributes(Attrs);

  StmtResult S = ParseStatementOrDeclarationAfterAttributes(
      Stmts, OnlyStatement, TrailingElseLoc, Attrs);

<<<<<<< HEAD
      if (Tok.isNot(tok::identifier)) {
        Diag(Tok, diag::err_expected) << tok::identifier;
        SkipUntil(tok::r_paren, StopAtSemi);
        return true;
      }

      IdentifierInfo *II = Tok.getIdentifierInfo();
      ConsumeToken();

      Names.push_back(II);
      T.consumeClose();
    } else
      Names.push_back(nullptr);

    ExprResult Constraint(ParseAsmStringLiteral());
    if (Constraint.isInvalid()) {
        SkipUntil(tok::r_paren, StopAtSemi);
        return true;
    }
    Constraints.push_back(Constraint.release());

    if (Tok.isNot(tok::l_paren)) {
      Diag(Tok, diag::err_expected_lparen_after) << "asm operand";
      SkipUntil(tok::r_paren, StopAtSemi);
      return true;
    }

    // Read the parenthesized expression.
    BalancedDelimiterTracker T(*this, tok::l_paren);
    T.consumeOpen();
    ExprResult Res(ParseExpression());
    T.consumeClose();
    if (Res.isInvalid()) {
      SkipUntil(tok::r_paren, StopAtSemi);
      return true;
    }
    Exprs.push_back(Res.release());
    // Eat the comma and continue parsing if it exists.
    if (!TryConsumeToken(tok::comma))
      return false;
  }
=======
  Attrs.takeAllFrom(TempAttrs);
  return S;
>>>>>>> ec81a0dc
}

Decl *Parser::ParseFunctionStatementBody(Decl *Decl, ParseScope &BodyScope) {
  assert(Tok.is(tok::l_brace));
  SourceLocation LBraceLoc = Tok.getLocation();

  if (SkipFunctionBodies && (!Decl || Actions.canSkipFunctionBody(Decl)) &&
      trySkippingFunctionBody()) {
    BodyScope.Exit();
    return Actions.ActOnSkippedFunctionBody(Decl);
  }

  PrettyDeclStackTraceEntry CrashInfo(Actions, Decl, LBraceLoc,
                                      "parsing function body");

  // Do not enter a scope for the brace, as the arguments are in the same scope
  // (the function body) as the body itself.  Instead, just read the statement
  // list and put it into a CompoundStmt for safe keeping.
  StmtResult FnBody(ParseCompoundStatementBody());

  // If the function body could not be parsed, make a bogus compoundstmt.
  if (FnBody.isInvalid()) {
    Sema::CompoundScopeRAII CompoundScope(Actions);
    FnBody = Actions.ActOnCompoundStmt(LBraceLoc, LBraceLoc, None, false);
  }

  BodyScope.Exit();
  return Actions.ActOnFinishFunctionBody(Decl, FnBody.get());
}

/// ParseFunctionTryBlock - Parse a C++ function-try-block.
///
///       function-try-block:
///         'try' ctor-initializer[opt] compound-statement handler-seq
///
Decl *Parser::ParseFunctionTryBlock(Decl *Decl, ParseScope &BodyScope) {
  assert(Tok.is(tok::kw_try) && "Expected 'try'");
  SourceLocation TryLoc = ConsumeToken();

  PrettyDeclStackTraceEntry CrashInfo(Actions, Decl, TryLoc,
                                      "parsing function try block");

  // Constructor initializer list?
  if (Tok.is(tok::colon))
    ParseConstructorInitializer(Decl);
  else
    Actions.ActOnDefaultCtorInitializers(Decl);

  if (SkipFunctionBodies && Actions.canSkipFunctionBody(Decl) &&
      trySkippingFunctionBody()) {
    BodyScope.Exit();
    return Actions.ActOnSkippedFunctionBody(Decl);
  }

  SourceLocation LBraceLoc = Tok.getLocation();
  StmtResult FnBody(ParseCXXTryBlockCommon(TryLoc, /*FnTry*/true));
  // If we failed to parse the try-catch, we just give the function an empty
  // compound statement as the body.
  if (FnBody.isInvalid()) {
    Sema::CompoundScopeRAII CompoundScope(Actions);
    FnBody = Actions.ActOnCompoundStmt(LBraceLoc, LBraceLoc, None, false);
  }

  BodyScope.Exit();
  return Actions.ActOnFinishFunctionBody(Decl, FnBody.get());
}

bool Parser::trySkippingFunctionBody() {
  assert(Tok.is(tok::l_brace));
  assert(SkipFunctionBodies &&
         "Should only be called when SkipFunctionBodies is enabled");

  if (!PP.isCodeCompletionEnabled()) {
    ConsumeBrace();
    SkipUntil(tok::r_brace);
    return true;
  }

  // We're in code-completion mode. Skip parsing for all function bodies unless
  // the body contains the code-completion point.
  TentativeParsingAction PA(*this);
  ConsumeBrace();
  if (SkipUntil(tok::r_brace, StopAtCodeCompletion)) {
    PA.Commit();
    return true;
  }

  PA.Revert();
  return false;
}

/// ParseCXXTryBlock - Parse a C++ try-block.
///
///       try-block:
///         'try' compound-statement handler-seq
///
StmtResult Parser::ParseCXXTryBlock() {
  assert(Tok.is(tok::kw_try) && "Expected 'try'");

  SourceLocation TryLoc = ConsumeToken();
  return ParseCXXTryBlockCommon(TryLoc);
}

/// ParseCXXTryBlockCommon - Parse the common part of try-block and
/// function-try-block.
///
///       try-block:
///         'try' compound-statement handler-seq
///
///       function-try-block:
///         'try' ctor-initializer[opt] compound-statement handler-seq
///
///       handler-seq:
///         handler handler-seq[opt]
///
///       [Borland] try-block:
///         'try' compound-statement seh-except-block
///         'try' compound-statement seh-finally-block
///
StmtResult Parser::ParseCXXTryBlockCommon(SourceLocation TryLoc, bool FnTry) {
  if (Tok.isNot(tok::l_brace))
    return StmtError(Diag(Tok, diag::err_expected) << tok::l_brace);
  // FIXME: Possible draft standard bug: attribute-specifier should be allowed?

  StmtResult TryBlock(ParseCompoundStatement(/*isStmtExpr=*/false,
                      Scope::DeclScope | Scope::TryScope |
                        (FnTry ? Scope::FnTryCatchScope : 0)));
  if (TryBlock.isInvalid())
    return TryBlock;

  // Borland allows SEH-handlers with 'try'

  if ((Tok.is(tok::identifier) &&
       Tok.getIdentifierInfo() == getSEHExceptKeyword()) ||
      Tok.is(tok::kw___finally)) {
    // TODO: Factor into common return ParseSEHHandlerCommon(...)
    StmtResult Handler;
    if(Tok.getIdentifierInfo() == getSEHExceptKeyword()) {
      SourceLocation Loc = ConsumeToken();
      Handler = ParseSEHExceptBlock(Loc);
    }
    else {
      SourceLocation Loc = ConsumeToken();
      Handler = ParseSEHFinallyBlock(Loc);
    }
    if(Handler.isInvalid())
      return Handler;

    return Actions.ActOnSEHTryBlock(true /* IsCXXTry */,
                                    TryLoc,
                                    TryBlock.get(),
                                    Handler.get());
  }
  else {
    StmtVector Handlers;

    // C++11 attributes can't appear here, despite this context seeming
    // statement-like.
    DiagnoseAndSkipCXX11Attributes();

    if (Tok.isNot(tok::kw_catch))
      return StmtError(Diag(Tok, diag::err_expected_catch));
    while (Tok.is(tok::kw_catch)) {
      StmtResult Handler(ParseCXXCatchBlock(FnTry));
      if (!Handler.isInvalid())
        Handlers.push_back(Handler.get());
    }
    // Don't bother creating the full statement if we don't have any usable
    // handlers.
    if (Handlers.empty())
      return StmtError();

    return Actions.ActOnCXXTryBlock(TryLoc, TryBlock.get(), Handlers);
  }
}

/// ParseCXXCatchBlock - Parse a C++ catch block, called handler in the standard
///
///   handler:
///     'catch' '(' exception-declaration ')' compound-statement
///
///   exception-declaration:
///     attribute-specifier-seq[opt] type-specifier-seq declarator
///     attribute-specifier-seq[opt] type-specifier-seq abstract-declarator[opt]
///     '...'
///
StmtResult Parser::ParseCXXCatchBlock(bool FnCatch) {
  assert(Tok.is(tok::kw_catch) && "Expected 'catch'");

  SourceLocation CatchLoc = ConsumeToken();

  BalancedDelimiterTracker T(*this, tok::l_paren);
  if (T.expectAndConsume())
    return StmtError();

  // C++ 3.3.2p3:
  // The name in a catch exception-declaration is local to the handler and
  // shall not be redeclared in the outermost block of the handler.
  ParseScope CatchScope(this, Scope::DeclScope | Scope::ControlScope |
                          (FnCatch ? Scope::FnTryCatchScope : 0));

  // exception-declaration is equivalent to '...' or a parameter-declaration
  // without default arguments.
  Decl *ExceptionDecl = nullptr;
  if (Tok.isNot(tok::ellipsis)) {
    ParsedAttributesWithRange Attributes(AttrFactory);
    MaybeParseCXX11Attributes(Attributes);

    DeclSpec DS(AttrFactory);
    DS.takeAttributesFrom(Attributes);

    if (ParseCXXTypeSpecifierSeq(DS))
      return StmtError();

    Declarator ExDecl(DS, Declarator::CXXCatchContext);
    ParseDeclarator(ExDecl);
    ExceptionDecl = Actions.ActOnExceptionDeclarator(getCurScope(), ExDecl);
  } else
    ConsumeToken();

  T.consumeClose();
  if (T.getCloseLocation().isInvalid())
    return StmtError();

  if (Tok.isNot(tok::l_brace))
    return StmtError(Diag(Tok, diag::err_expected) << tok::l_brace);

  // FIXME: Possible draft standard bug: attribute-specifier should be allowed?
  StmtResult Block(ParseCompoundStatement());
  if (Block.isInvalid())
    return Block;

  return Actions.ActOnCXXCatchBlock(CatchLoc, ExceptionDecl, Block.get());
}

void Parser::ParseMicrosoftIfExistsStatement(StmtVector &Stmts) {
  IfExistsCondition Result;
  if (ParseMicrosoftIfExistsCondition(Result))
    return;

  // Handle dependent statements by parsing the braces as a compound statement.
  // This is not the same behavior as Visual C++, which don't treat this as a
  // compound statement, but for Clang's type checking we can't have anything
  // inside these braces escaping to the surrounding code.
  if (Result.Behavior == IEB_Dependent) {
    if (!Tok.is(tok::l_brace)) {
      Diag(Tok, diag::err_expected) << tok::l_brace;
      return;
    }

    StmtResult Compound = ParseCompoundStatement();
    if (Compound.isInvalid())
      return;

    StmtResult DepResult = Actions.ActOnMSDependentExistsStmt(Result.KeywordLoc,
                                                              Result.IsIfExists,
                                                              Result.SS,
                                                              Result.Name,
                                                              Compound.get());
    if (DepResult.isUsable())
      Stmts.push_back(DepResult.get());
    return;
  }

  BalancedDelimiterTracker Braces(*this, tok::l_brace);
  if (Braces.consumeOpen()) {
    Diag(Tok, diag::err_expected) << tok::l_brace;
    return;
  }

  switch (Result.Behavior) {
  case IEB_Parse:
    // Parse the statements below.
    break;

  case IEB_Dependent:
    llvm_unreachable("Dependent case handled above");

  case IEB_Skip:
    Braces.skipToEnd();
    return;
  }

  // Condition is true, parse the statements.
  while (Tok.isNot(tok::r_brace)) {
    StmtResult R = ParseStatementOrDeclaration(Stmts, false);
    if (R.isUsable())
      Stmts.push_back(R.get());
  }
  Braces.consumeClose();
}<|MERGE_RESOLUTION|>--- conflicted
+++ resolved
@@ -1811,230 +1811,7 @@
       return StmtError();
     }
   }
-<<<<<<< HEAD
-  return Actions.ActOnReturnStmt(ReturnLoc, R.take(), getCurScope());
-}
-
-namespace {
-  class ClangAsmParserCallback : public llvm::MCAsmParserSemaCallback {
-    Parser &TheParser;
-    SourceLocation AsmLoc;
-    StringRef AsmString;
-
-    /// The tokens we streamed into AsmString and handed off to MC.
-    ArrayRef<Token> AsmToks;
-
-    /// The offset of each token in AsmToks within AsmString.
-    ArrayRef<unsigned> AsmTokOffsets;
-
-  public:
-    ClangAsmParserCallback(Parser &P, SourceLocation Loc,
-                           StringRef AsmString,
-                           ArrayRef<Token> Toks,
-                           ArrayRef<unsigned> Offsets)
-      : TheParser(P), AsmLoc(Loc), AsmString(AsmString),
-        AsmToks(Toks), AsmTokOffsets(Offsets) {
-      assert(AsmToks.size() == AsmTokOffsets.size());
-    }
-
-    void *LookupInlineAsmIdentifier(StringRef &LineBuf,
-                                    InlineAsmIdentifierInfo &Info,
-                                    bool IsUnevaluatedContext) override {
-      // Collect the desired tokens.
-      SmallVector<Token, 16> LineToks;
-      const Token *FirstOrigToken = nullptr;
-      findTokensForString(LineBuf, LineToks, FirstOrigToken);
-
-      unsigned NumConsumedToks;
-      ExprResult Result =
-        TheParser.ParseMSAsmIdentifier(LineToks, NumConsumedToks, &Info,
-                                       IsUnevaluatedContext);
-
-      // If we consumed the entire line, tell MC that.
-      // Also do this if we consumed nothing as a way of reporting failure.
-      if (NumConsumedToks == 0 || NumConsumedToks == LineToks.size()) {
-        // By not modifying LineBuf, we're implicitly consuming it all.
-
-      // Otherwise, consume up to the original tokens.
-      } else {
-        assert(FirstOrigToken && "not using original tokens?");
-
-        // Since we're using original tokens, apply that offset.
-        assert(FirstOrigToken[NumConsumedToks].getLocation()
-                  == LineToks[NumConsumedToks].getLocation());
-        unsigned FirstIndex = FirstOrigToken - AsmToks.begin();
-        unsigned LastIndex = FirstIndex + NumConsumedToks - 1;
-
-        // The total length we've consumed is the relative offset
-        // of the last token we consumed plus its length.
-        unsigned TotalOffset = (AsmTokOffsets[LastIndex]
-                                + AsmToks[LastIndex].getLength()
-                                - AsmTokOffsets[FirstIndex]);
-        LineBuf = LineBuf.substr(0, TotalOffset);
-      }
-
-      // Initialize the "decl" with the lookup result.
-      Info.OpDecl = static_cast<void*>(Result.take());
-      return Info.OpDecl;
-    }
-
-    bool LookupInlineAsmField(StringRef Base, StringRef Member,
-                              unsigned &Offset) override {
-      return TheParser.getActions().LookupInlineAsmField(Base, Member,
-                                                         Offset, AsmLoc);
-    }
-
-    static void DiagHandlerCallback(const llvm::SMDiagnostic &D,
-                                    void *Context) {
-      ((ClangAsmParserCallback*) Context)->handleDiagnostic(D);
-    }
-
-  private:
-    /// Collect the appropriate tokens for the given string.
-    void findTokensForString(StringRef Str, SmallVectorImpl<Token> &TempToks,
-                             const Token *&FirstOrigToken) const {
-      // For now, assert that the string we're working with is a substring
-      // of what we gave to MC.  This lets us use the original tokens.
-      assert(!std::less<const char*>()(Str.begin(), AsmString.begin()) &&
-             !std::less<const char*>()(AsmString.end(), Str.end()));
-
-      // Try to find a token whose offset matches the first token.
-      unsigned FirstCharOffset = Str.begin() - AsmString.begin();
-      const unsigned *FirstTokOffset
-        = std::lower_bound(AsmTokOffsets.begin(), AsmTokOffsets.end(),
-                           FirstCharOffset);
-
-      // For now, assert that the start of the string exactly
-      // corresponds to the start of a token.
-      assert(*FirstTokOffset == FirstCharOffset);
-
-      // Use all the original tokens for this line.  (We assume the
-      // end of the line corresponds cleanly to a token break.)
-      unsigned FirstTokIndex = FirstTokOffset - AsmTokOffsets.begin();
-      FirstOrigToken = &AsmToks[FirstTokIndex];
-      unsigned LastCharOffset = Str.end() - AsmString.begin();
-      for (unsigned i = FirstTokIndex, e = AsmTokOffsets.size(); i != e; ++i) {
-        if (AsmTokOffsets[i] >= LastCharOffset) break;
-        TempToks.push_back(AsmToks[i]);
-      }
-    }
-
-    void handleDiagnostic(const llvm::SMDiagnostic &D) {
-      // Compute an offset into the inline asm buffer.
-      // FIXME: This isn't right if .macro is involved (but hopefully, no
-      // real-world code does that).
-      const llvm::SourceMgr &LSM = *D.getSourceMgr();
-      const llvm::MemoryBuffer *LBuf =
-        LSM.getMemoryBuffer(LSM.FindBufferContainingLoc(D.getLoc()));
-      unsigned Offset = D.getLoc().getPointer() - LBuf->getBufferStart();
-
-      // Figure out which token that offset points into.
-      const unsigned *TokOffsetPtr =
-        std::lower_bound(AsmTokOffsets.begin(), AsmTokOffsets.end(), Offset);
-      unsigned TokIndex = TokOffsetPtr - AsmTokOffsets.begin();
-      unsigned TokOffset = *TokOffsetPtr;
-
-      // If we come up with an answer which seems sane, use it; otherwise,
-      // just point at the __asm keyword.
-      // FIXME: Assert the answer is sane once we handle .macro correctly.
-      SourceLocation Loc = AsmLoc;
-      if (TokIndex < AsmToks.size()) {
-        const Token &Tok = AsmToks[TokIndex];
-        Loc = Tok.getLocation();
-        Loc = Loc.getLocWithOffset(Offset - TokOffset);
-      }
-      TheParser.Diag(Loc, diag::err_inline_ms_asm_parsing)
-        << D.getMessage();
-    }
-  };
-}
-
-/// Parse an identifier in an MS-style inline assembly block.
-///
-/// \param CastInfo - a void* so that we don't have to teach Parser.h
-///   about the actual type.
-ExprResult Parser::ParseMSAsmIdentifier(llvm::SmallVectorImpl<Token> &LineToks,
-                                        unsigned &NumLineToksConsumed,
-                                        void *CastInfo,
-                                        bool IsUnevaluatedContext) {
-  llvm::InlineAsmIdentifierInfo &Info =
-    *(llvm::InlineAsmIdentifierInfo *) CastInfo;
-
-  // Push a fake token on the end so that we don't overrun the token
-  // stream.  We use ';' because it expression-parsing should never
-  // overrun it.
-  const tok::TokenKind EndOfStream = tok::semi;
-  Token EndOfStreamTok;
-  EndOfStreamTok.startToken();
-  EndOfStreamTok.setKind(EndOfStream);
-  LineToks.push_back(EndOfStreamTok);
-
-  // Also copy the current token over.
-  LineToks.push_back(Tok);
-
-  PP.EnterTokenStream(LineToks.begin(),
-                      LineToks.size(),
-                      /*disable macros*/ true,
-                      /*owns tokens*/ false);
-
-  // Clear the current token and advance to the first token in LineToks.
-  ConsumeAnyToken();
-
-  // Parse an optional scope-specifier if we're in C++.
-  CXXScopeSpec SS;
-  if (getLangOpts().CPlusPlus) {
-    ParseOptionalCXXScopeSpecifier(SS, ParsedType(), /*EnteringContext=*/false);
-  }
-
-  // Require an identifier here.
-  SourceLocation TemplateKWLoc;
-  UnqualifiedId Id;
-  bool Invalid = ParseUnqualifiedId(SS,
-                                    /*EnteringContext=*/false,
-                                    /*AllowDestructorName=*/false,
-                                    /*AllowConstructorName=*/false,
-                                    /*ObjectType=*/ ParsedType(),
-                                    TemplateKWLoc,
-                                    Id);
-
-  // Figure out how many tokens we are into LineToks.
-  unsigned LineIndex = 0;
-  if (Tok.is(EndOfStream)) {
-    LineIndex = LineToks.size() - 2;
-  } else {
-    while (LineToks[LineIndex].getLocation() != Tok.getLocation()) {
-      LineIndex++;
-      assert(LineIndex < LineToks.size() - 2); // we added two extra tokens
-    }
-  }
-
-  // If we've run into the poison token we inserted before, or there
-  // was a parsing error, then claim the entire line.
-  if (Invalid || Tok.is(EndOfStream)) {
-    NumLineToksConsumed = LineToks.size() - 2;
-  } else {
-    // Otherwise, claim up to the start of the next token.
-    NumLineToksConsumed = LineIndex;
-  }
-
-  // Finally, restore the old parsing state by consuming all the tokens we
-  // staged before, implicitly killing off the token-lexer we pushed.
-  for (unsigned i = 0, e = LineToks.size() - LineIndex - 2; i != e; ++i) {
-    ConsumeAnyToken();
-  }
-  assert(Tok.is(EndOfStream));
-  ConsumeToken();
-
-  // Leave LineToks in its original state.
-  LineToks.pop_back();
-  LineToks.pop_back();
-
-  // Perform the lookup.
-  return Actions.LookupInlineAsmIdentifier(SS, TemplateKWLoc, Id, Info,
-                                           IsUnevaluatedContext);
-=======
   return Actions.ActOnReturnStmt(ReturnLoc, R.get(), getCurScope());
->>>>>>> ec81a0dc
 }
 
 StmtResult Parser::ParsePragmaLoopHint(StmtVector &Stmts, bool OnlyStatement,
@@ -2043,318 +1820,9 @@
   // Create temporary attribute list.
   ParsedAttributesWithRange TempAttrs(AttrFactory);
 
-<<<<<<< HEAD
-/// ParseMicrosoftAsmStatement. When -fms-extensions/-fasm-blocks is enabled,
-/// this routine is called to collect the tokens for an MS asm statement.
-///
-/// [MS]  ms-asm-statement:
-///         ms-asm-block
-///         ms-asm-block ms-asm-statement
-///
-/// [MS]  ms-asm-block:
-///         '__asm' ms-asm-line '\n'
-///         '__asm' '{' ms-asm-instruction-block[opt] '}' ';'[opt]
-///
-/// [MS]  ms-asm-instruction-block
-///         ms-asm-line
-///         ms-asm-line '\n' ms-asm-instruction-block
-///
-StmtResult Parser::ParseMicrosoftAsmStatement(SourceLocation AsmLoc) {
-  SourceManager &SrcMgr = PP.getSourceManager();
-  SourceLocation EndLoc = AsmLoc;
-  SmallVector<Token, 4> AsmToks;
-
-  bool InBraces = false;
-  unsigned short savedBraceCount = 0;
-  bool InAsmComment = false;
-  FileID FID;
-  unsigned LineNo = 0;
-  unsigned NumTokensRead = 0;
-  SourceLocation LBraceLoc;
-
-  if (Tok.is(tok::l_brace)) {
-    // Braced inline asm: consume the opening brace.
-    InBraces = true;
-    savedBraceCount = BraceCount;
-    EndLoc = LBraceLoc = ConsumeBrace();
-    ++NumTokensRead;
-  } else {
-    // Single-line inline asm; compute which line it is on.
-    std::pair<FileID, unsigned> ExpAsmLoc =
-      SrcMgr.getDecomposedExpansionLoc(EndLoc);
-    FID = ExpAsmLoc.first;
-    LineNo = SrcMgr.getLineNumber(FID, ExpAsmLoc.second);
-  }
-
-  SourceLocation TokLoc = Tok.getLocation();
-  do {
-    // If we hit EOF, we're done, period.
-    if (isEofOrEom())
-      break;
-
-    if (!InAsmComment && Tok.is(tok::semi)) {
-      // A semicolon in an asm is the start of a comment.
-      InAsmComment = true;
-      if (InBraces) {
-        // Compute which line the comment is on.
-        std::pair<FileID, unsigned> ExpSemiLoc =
-          SrcMgr.getDecomposedExpansionLoc(TokLoc);
-        FID = ExpSemiLoc.first;
-        LineNo = SrcMgr.getLineNumber(FID, ExpSemiLoc.second);
-      }
-    } else if (!InBraces || InAsmComment) {
-      // If end-of-line is significant, check whether this token is on a
-      // new line.
-      std::pair<FileID, unsigned> ExpLoc =
-        SrcMgr.getDecomposedExpansionLoc(TokLoc);
-      if (ExpLoc.first != FID ||
-          SrcMgr.getLineNumber(ExpLoc.first, ExpLoc.second) != LineNo) {
-        // If this is a single-line __asm, we're done.
-        if (!InBraces)
-          break;
-        // We're no longer in a comment.
-        InAsmComment = false;
-      } else if (!InAsmComment && Tok.is(tok::r_brace)) {
-        // Single-line asm always ends when a closing brace is seen.
-        // FIXME: This is compatible with Apple gcc's -fasm-blocks; what
-        // does MSVC do here?
-        break;
-      }
-    }
-    if (!InAsmComment && InBraces && Tok.is(tok::r_brace) &&
-        BraceCount == (savedBraceCount + 1)) {
-      // Consume the closing brace, and finish
-      EndLoc = ConsumeBrace();
-      break;
-    }
-
-    // Consume the next token; make sure we don't modify the brace count etc.
-    // if we are in a comment.
-    EndLoc = TokLoc;
-    if (InAsmComment)
-      PP.Lex(Tok);
-    else {
-      AsmToks.push_back(Tok);
-      ConsumeAnyToken();
-    }
-    TokLoc = Tok.getLocation();
-    ++NumTokensRead;
-  } while (1);
-
-  if (InBraces && BraceCount != savedBraceCount) {
-    // __asm without closing brace (this can happen at EOF).
-    Diag(Tok, diag::err_expected) << tok::r_brace;
-    Diag(LBraceLoc, diag::note_matching) << tok::l_brace;
-    return StmtError();
-  } else if (NumTokensRead == 0) {
-    // Empty __asm.
-    Diag(Tok, diag::err_expected) << tok::l_brace;
-    return StmtError();
-  }
-
-  // Okay, prepare to use MC to parse the assembly.
-  SmallVector<StringRef, 4> ConstraintRefs;
-  SmallVector<Expr*, 4> Exprs;
-  SmallVector<StringRef, 4> ClobberRefs;
-
-  // We need an actual supported target.
-  const llvm::Triple &TheTriple = Actions.Context.getTargetInfo().getTriple();
-  llvm::Triple::ArchType ArchTy = TheTriple.getArch();
-  const std::string &TT = TheTriple.getTriple();
-  const llvm::Target *TheTarget = nullptr;
-  bool UnsupportedArch = (ArchTy != llvm::Triple::x86 &&
-                          ArchTy != llvm::Triple::x86_64);
-  if (UnsupportedArch) {
-    Diag(AsmLoc, diag::err_msasm_unsupported_arch) << TheTriple.getArchName();
-  } else {
-    std::string Error;
-    TheTarget = llvm::TargetRegistry::lookupTarget(TT, Error);
-    if (!TheTarget)
-      Diag(AsmLoc, diag::err_msasm_unable_to_create_target) << Error;
-  }
-
-  // If we don't support assembly, or the assembly is empty, we don't
-  // need to instantiate the AsmParser, etc.
-  if (!TheTarget || AsmToks.empty()) {
-    return Actions.ActOnMSAsmStmt(AsmLoc, LBraceLoc, AsmToks, StringRef(),
-                                  /*NumOutputs*/ 0, /*NumInputs*/ 0,
-                                  ConstraintRefs, ClobberRefs, Exprs, EndLoc);
-  }
-
-  // Expand the tokens into a string buffer.
-  SmallString<512> AsmString;
-  SmallVector<unsigned, 8> TokOffsets;
-  if (buildMSAsmString(PP, AsmLoc, AsmToks, TokOffsets, AsmString))
-    return StmtError();
-
-  std::unique_ptr<llvm::MCRegisterInfo> MRI(TheTarget->createMCRegInfo(TT));
-  std::unique_ptr<llvm::MCAsmInfo> MAI(TheTarget->createMCAsmInfo(*MRI, TT));
-  // Get the instruction descriptor.
-  std::unique_ptr<llvm::MCInstrInfo> MII(TheTarget->createMCInstrInfo());
-  std::unique_ptr<llvm::MCObjectFileInfo> MOFI(new llvm::MCObjectFileInfo());
-  std::unique_ptr<llvm::MCSubtargetInfo> STI(
-      TheTarget->createMCSubtargetInfo(TT, "", ""));
-
-  llvm::SourceMgr TempSrcMgr;
-  llvm::MCContext Ctx(MAI.get(), MRI.get(), MOFI.get(), &TempSrcMgr);
-  llvm::MemoryBuffer *Buffer =
-    llvm::MemoryBuffer::getMemBuffer(AsmString, "<MS inline asm>");
-
-  // Tell SrcMgr about this buffer, which is what the parser will pick up.
-  TempSrcMgr.AddNewSourceBuffer(Buffer, llvm::SMLoc());
-
-  std::unique_ptr<llvm::MCStreamer> Str(createNullStreamer(Ctx));
-  std::unique_ptr<llvm::MCAsmParser> Parser(
-      createMCAsmParser(TempSrcMgr, Ctx, *Str.get(), *MAI));
-
-  // FIXME: init MCOptions from sanitizer flags here.
-  llvm::MCTargetOptions MCOptions;
-  std::unique_ptr<llvm::MCTargetAsmParser> TargetParser(
-      TheTarget->createMCAsmParser(*STI, *Parser, *MII, MCOptions));
-
-  std::unique_ptr<llvm::MCInstPrinter> IP(
-      TheTarget->createMCInstPrinter(1, *MAI, *MII, *MRI, *STI));
-
-  // Change to the Intel dialect.
-  Parser->setAssemblerDialect(1);
-  Parser->setTargetParser(*TargetParser.get());
-  Parser->setParsingInlineAsm(true);
-  TargetParser->setParsingInlineAsm(true);
-
-  ClangAsmParserCallback Callback(*this, AsmLoc, AsmString,
-                                  AsmToks, TokOffsets);
-  TargetParser->setSemaCallback(&Callback);
-  TempSrcMgr.setDiagHandler(ClangAsmParserCallback::DiagHandlerCallback,
-                            &Callback);
-
-  unsigned NumOutputs;
-  unsigned NumInputs;
-  std::string AsmStringIR;
-  SmallVector<std::pair<void *, bool>, 4> OpExprs;
-  SmallVector<std::string, 4> Constraints;
-  SmallVector<std::string, 4> Clobbers;
-  if (Parser->parseMSInlineAsm(AsmLoc.getPtrEncoding(), AsmStringIR,
-                               NumOutputs, NumInputs, OpExprs, Constraints,
-                               Clobbers, MII.get(), IP.get(), Callback))
-    return StmtError();
-
-  // Filter out "fpsw".  Clang doesn't accept it, and it always lists flags and
-  // fpsr as clobbers.
-  auto End = std::remove(Clobbers.begin(), Clobbers.end(), "fpsw");
-  Clobbers.erase(End, Clobbers.end());
-
-  // Build the vector of clobber StringRefs.
-  unsigned NumClobbers = Clobbers.size();
-  ClobberRefs.resize(NumClobbers);
-  for (unsigned i = 0; i != NumClobbers; ++i)
-    ClobberRefs[i] = StringRef(Clobbers[i]);
-
-  // Recast the void pointers and build the vector of constraint StringRefs.
-  unsigned NumExprs = NumOutputs + NumInputs;
-  ConstraintRefs.resize(NumExprs);
-  Exprs.resize(NumExprs);
-  for (unsigned i = 0, e = NumExprs; i != e; ++i) {
-    Expr *OpExpr = static_cast<Expr *>(OpExprs[i].first);
-    if (!OpExpr)
-      return StmtError();
-
-    // Need address of variable.
-    if (OpExprs[i].second)
-      OpExpr = Actions.BuildUnaryOp(getCurScope(), AsmLoc, UO_AddrOf, OpExpr)
-        .take();
-
-    ConstraintRefs[i] = StringRef(Constraints[i]);
-    Exprs[i] = OpExpr;
-  }
-
-  // FIXME: We should be passing source locations for better diagnostics.
-  return Actions.ActOnMSAsmStmt(AsmLoc, LBraceLoc, AsmToks, AsmStringIR,
-                                NumOutputs, NumInputs,
-                                ConstraintRefs, ClobberRefs, Exprs, EndLoc);
-}
-
-/// ParseAsmStatement - Parse a GNU extended asm statement.
-///       asm-statement:
-///         gnu-asm-statement
-///         ms-asm-statement
-///
-/// [GNU] gnu-asm-statement:
-///         'asm' type-qualifier[opt] '(' asm-argument ')' ';'
-///
-/// [GNU] asm-argument:
-///         asm-string-literal
-///         asm-string-literal ':' asm-operands[opt]
-///         asm-string-literal ':' asm-operands[opt] ':' asm-operands[opt]
-///         asm-string-literal ':' asm-operands[opt] ':' asm-operands[opt]
-///                 ':' asm-clobbers
-///
-/// [GNU] asm-clobbers:
-///         asm-string-literal
-///         asm-clobbers ',' asm-string-literal
-///
-StmtResult Parser::ParseAsmStatement(bool &msAsm) {
-  assert(Tok.is(tok::kw_asm) && "Not an asm stmt");
-  SourceLocation AsmLoc = ConsumeToken();
-
-  if (getLangOpts().AsmBlocks && Tok.isNot(tok::l_paren) &&
-      !isTypeQualifier()) {
-    msAsm = true;
-    return ParseMicrosoftAsmStatement(AsmLoc);
-  }
-  DeclSpec DS(AttrFactory);
-  SourceLocation Loc = Tok.getLocation();
-  ParseTypeQualifierListOpt(DS, true, false);
-
-  // GNU asms accept, but warn, about type-qualifiers other than volatile.
-  if (DS.getTypeQualifiers() & DeclSpec::TQ_const)
-    Diag(Loc, diag::w_asm_qualifier_ignored) << "const";
-  if (DS.getTypeQualifiers() & DeclSpec::TQ_restrict)
-    Diag(Loc, diag::w_asm_qualifier_ignored) << "restrict";
-  // FIXME: Once GCC supports _Atomic, check whether it permits it here.
-  if (DS.getTypeQualifiers() & DeclSpec::TQ_atomic)
-    Diag(Loc, diag::w_asm_qualifier_ignored) << "_Atomic";
-
-  // Remember if this was a volatile asm.
-  bool isVolatile = DS.getTypeQualifiers() & DeclSpec::TQ_volatile;
-  if (Tok.isNot(tok::l_paren)) {
-    Diag(Tok, diag::err_expected_lparen_after) << "asm";
-    SkipUntil(tok::r_paren, StopAtSemi);
-    return StmtError();
-  }
-  BalancedDelimiterTracker T(*this, tok::l_paren);
-  T.consumeOpen();
-
-  ExprResult AsmString(ParseAsmStringLiteral());
-  if (AsmString.isInvalid()) {
-    // Consume up to and including the closing paren.
-    T.skipToEnd();
-    return StmtError();
-  }
-
-  SmallVector<IdentifierInfo *, 4> Names;
-  ExprVector Constraints;
-  ExprVector Exprs;
-  ExprVector Clobbers;
-
-  if (Tok.is(tok::r_paren)) {
-    // We have a simple asm expression like 'asm("foo")'.
-    T.consumeClose();
-    return Actions.ActOnGCCAsmStmt(AsmLoc, /*isSimple*/ true, isVolatile,
-                                   /*NumOutputs*/ 0, /*NumInputs*/ 0, nullptr,
-                                   Constraints, Exprs, AsmString.take(),
-                                   Clobbers, T.getCloseLocation());
-  }
-
-  // Parse Outputs, if present.
-  bool AteExtraColon = false;
-  if (Tok.is(tok::colon) || Tok.is(tok::coloncolon)) {
-    // In C++ mode, parse "::" like ": :".
-    AteExtraColon = Tok.is(tok::coloncolon);
-=======
   // Get vectorize hints and consume annotated token.
   while (Tok.is(tok::annot_pragma_loop_hint)) {
     LoopHint Hint = HandlePragmaLoopHint();
->>>>>>> ec81a0dc
     ConsumeToken();
 
     if (!Hint.LoopLoc || !Hint.OptionLoc || !Hint.ValueLoc)
@@ -2372,52 +1840,8 @@
   StmtResult S = ParseStatementOrDeclarationAfterAttributes(
       Stmts, OnlyStatement, TrailingElseLoc, Attrs);
 
-<<<<<<< HEAD
-      if (Tok.isNot(tok::identifier)) {
-        Diag(Tok, diag::err_expected) << tok::identifier;
-        SkipUntil(tok::r_paren, StopAtSemi);
-        return true;
-      }
-
-      IdentifierInfo *II = Tok.getIdentifierInfo();
-      ConsumeToken();
-
-      Names.push_back(II);
-      T.consumeClose();
-    } else
-      Names.push_back(nullptr);
-
-    ExprResult Constraint(ParseAsmStringLiteral());
-    if (Constraint.isInvalid()) {
-        SkipUntil(tok::r_paren, StopAtSemi);
-        return true;
-    }
-    Constraints.push_back(Constraint.release());
-
-    if (Tok.isNot(tok::l_paren)) {
-      Diag(Tok, diag::err_expected_lparen_after) << "asm operand";
-      SkipUntil(tok::r_paren, StopAtSemi);
-      return true;
-    }
-
-    // Read the parenthesized expression.
-    BalancedDelimiterTracker T(*this, tok::l_paren);
-    T.consumeOpen();
-    ExprResult Res(ParseExpression());
-    T.consumeClose();
-    if (Res.isInvalid()) {
-      SkipUntil(tok::r_paren, StopAtSemi);
-      return true;
-    }
-    Exprs.push_back(Res.release());
-    // Eat the comma and continue parsing if it exists.
-    if (!TryConsumeToken(tok::comma))
-      return false;
-  }
-=======
   Attrs.takeAllFrom(TempAttrs);
   return S;
->>>>>>> ec81a0dc
 }
 
 Decl *Parser::ParseFunctionStatementBody(Decl *Decl, ParseScope &BodyScope) {
