--- conflicted
+++ resolved
@@ -833,12 +833,8 @@
 /// \brief Parse the contents of the "availability" attribute.
 ///
 /// availability-attribute:
-<<<<<<< HEAD
-///   'availability' '(' platform ',' opt-strict version-arg-list, opt-message')'
-=======
 ///   'availability' '(' platform ',' opt-strict version-arg-list,
 ///                      opt-replacement, opt-message')'
->>>>>>> c2685f09
 ///
 /// platform:
 ///   identifier
@@ -900,16 +896,10 @@
     Ident_unavailable = PP.getIdentifierInfo("unavailable");
     Ident_message = PP.getIdentifierInfo("message");
     Ident_strict = PP.getIdentifierInfo("strict");
-<<<<<<< HEAD
-  }
-
-  // Parse the optional "strict" and the set of
-=======
     Ident_replacement = PP.getIdentifierInfo("replacement");
   }
 
   // Parse the optional "strict", the optional "replacement" and the set of
->>>>>>> c2685f09
   // introductions/deprecations/removals.
   SourceLocation UnavailableLoc, StrictLoc;
   do {
@@ -1057,11 +1047,7 @@
                Changes[Deprecated],
                Changes[Obsoleted],
                UnavailableLoc, MessageExpr.get(),
-<<<<<<< HEAD
-               Syntax, StrictLoc);
-=======
                Syntax, StrictLoc, ReplacementExpr.get());
->>>>>>> c2685f09
 }
 
 /// \brief Parse the contents of the "objc_bridge_related" attribute.
