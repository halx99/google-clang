--- conflicted
+++ resolved
@@ -815,17 +815,6 @@
   __atomic_compare_exchange(_Destination, &_Comparand, &_Exchange, 0, 0, 0);
   return _Comparand;
 }
-<<<<<<< HEAD
-#ifdef __x86_64__
-static __inline__ void *__attribute__((__always_inline__, __nodebug__))
-_InterlockedCompareExchangePointer(void *volatile *_Destination,
-                                   void *_Exchange, void *_Comparand) {
-  __atomic_compare_exchange(_Destination, &_Comparand, &_Exchange, 0, 0, 0);
-  return _Comparand;
-}
-#endif
-=======
->>>>>>> ec81a0dc
 static __inline__ __int64 __attribute__((__always_inline__, __nodebug__))
 _InterlockedCompareExchange64(__int64 volatile *_Destination,
                               __int64 _Exchange, __int64 _Comparand) {
