--- conflicted
+++ resolved
@@ -144,16 +144,9 @@
 JSONCompilationDatabase *
 JSONCompilationDatabase::loadFromFile(StringRef FilePath,
                                       std::string &ErrorMessage) {
-<<<<<<< HEAD
-  std::unique_ptr<llvm::MemoryBuffer> DatabaseBuffer;
-  llvm::error_code Result =
-    llvm::MemoryBuffer::getFile(FilePath, DatabaseBuffer);
-  if (Result != nullptr) {
-=======
   llvm::ErrorOr<std::unique_ptr<llvm::MemoryBuffer>> DatabaseBuffer =
       llvm::MemoryBuffer::getFile(FilePath);
   if (std::error_code Result = DatabaseBuffer.getError()) {
->>>>>>> ec81a0dc
     ErrorMessage = "Error while opening JSON database: " + Result.message();
     return nullptr;
   }
