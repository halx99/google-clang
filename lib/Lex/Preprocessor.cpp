--- conflicted
+++ resolved
@@ -60,11 +60,7 @@
                            ModuleLoader &TheModuleLoader,
                            IdentifierInfoLookup *IILookup, bool OwnsHeaders,
                            TranslationUnitKind TUKind)
-<<<<<<< HEAD
-    : PPOpts(PPOpts), Diags(&diags), LangOpts(opts), Target(0),
-=======
     : PPOpts(PPOpts), Diags(&diags), LangOpts(opts), Target(nullptr),
->>>>>>> ec81a0dc
       FileMgr(Headers.getFileMgr()), SourceMgr(SM), HeaderInfo(Headers),
       TheModuleLoader(TheModuleLoader), ExternalSource(nullptr),
       Identifiers(opts, IILookup), IncrementalProcessing(false), TUKind(TUKind),
@@ -74,11 +70,7 @@
       SkipMainFilePreamble(0, true), CurPPLexer(nullptr),
       CurDirLookup(nullptr), CurLexerKind(CLK_Lexer), CurSubmodule(nullptr),
       Callbacks(nullptr), MacroArgCache(nullptr), Record(nullptr),
-<<<<<<< HEAD
-      MIChainHead(nullptr), MICache(nullptr), DeserialMIChainHead(0) {
-=======
       MIChainHead(nullptr), MICache(nullptr), DeserialMIChainHead(nullptr) {
->>>>>>> ec81a0dc
   OwnsHeaderSearch = OwnsHeaders;
   
   ScratchBuf = new ScratchBuffer(SourceMgr);
