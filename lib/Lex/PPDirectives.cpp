--- conflicted
+++ resolved
@@ -139,23 +139,21 @@
     std::string Spelling = getSpelling(MacroNameTok, &Invalid);
     if (Invalid)
       return Diag(MacroNameTok, diag::err_pp_macro_not_identifier);
-<<<<<<< HEAD
-
-    const IdentifierInfo &Info = Identifiers.get(Spelling);
-
-    // Allow #defining |and| and friends in microsoft mode.
-    if (Info.isCPlusPlusOperatorKeyword() && getLangOpts().MSVCCompat) {
-      MacroNameTok.setIdentifierInfo(getIdentifierInfo(Spelling));
-      return false;
-    }
-
-    if (Info.isCPlusPlusOperatorKeyword())
-      // C++ 2.5p2: Alternative tokens behave the same as its primary token
-      // except for their spellings.
-      return Diag(MacroNameTok, diag::err_pp_operator_used_as_macro_name)
-             << Spelling << MacroNameTok.getKind();
-
-    return Diag(MacroNameTok, diag::err_pp_macro_not_identifier);
+    II = getIdentifierInfo(Spelling);
+
+    if (!II->isCPlusPlusOperatorKeyword())
+      return Diag(MacroNameTok, diag::err_pp_macro_not_identifier);
+
+    // C++ 2.5p2: Alternative tokens behave the same as its primary token
+    // except for their spellings.
+    Diag(MacroNameTok, getLangOpts().MicrosoftExt
+                           ? diag::ext_pp_operator_used_as_macro_name
+                           : diag::err_pp_operator_used_as_macro_name)
+        << II << MacroNameTok.getKind();
+
+    // Allow #defining |and| and friends for Microsoft compatibility or
+    // recovery when legacy C headers are included in C++.
+    MacroNameTok.setIdentifierInfo(II);
   }
 
   if (isDefineUndef && II->getPPKeywordID() == tok::pp_defined) {
@@ -195,62 +193,6 @@
   if (!CheckMacroName(MacroNameTok, isDefineUndef))
     return;
 
-=======
-    II = getIdentifierInfo(Spelling);
-
-    if (!II->isCPlusPlusOperatorKeyword())
-      return Diag(MacroNameTok, diag::err_pp_macro_not_identifier);
-
-    // C++ 2.5p2: Alternative tokens behave the same as its primary token
-    // except for their spellings.
-    Diag(MacroNameTok, getLangOpts().MicrosoftExt
-                           ? diag::ext_pp_operator_used_as_macro_name
-                           : diag::err_pp_operator_used_as_macro_name)
-        << II << MacroNameTok.getKind();
-
-    // Allow #defining |and| and friends for Microsoft compatibility or
-    // recovery when legacy C headers are included in C++.
-    MacroNameTok.setIdentifierInfo(II);
-  }
-
-  if (isDefineUndef && II->getPPKeywordID() == tok::pp_defined) {
-    // Error if defining "defined": C99 6.10.8/4, C++ [cpp.predefined]p4.
-    return Diag(MacroNameTok, diag::err_defined_macro_name);
-  }
-
-  if (isDefineUndef == 2 && II->hasMacroDefinition() &&
-      getMacroInfo(II)->isBuiltinMacro()) {
-    // Warn if undefining "__LINE__" and other builtins, per C99 6.10.8/4
-    // and C++ [cpp.predefined]p4], but allow it as an extension.
-    Diag(MacroNameTok, diag::ext_pp_undef_builtin_macro);
-  }
-
-  // Okay, we got a good identifier.
-  return false;
-}
-
-/// \brief Lex and validate a macro name, which occurs after a
-/// \#define or \#undef.
-///
-/// This sets the token kind to eod and discards the rest
-/// of the macro line if the macro name is invalid.  \p isDefineUndef is 1 if
-/// this is due to a a \#define, 2 if \#undef directive, 0 if it is something
-/// else (e.g. \#ifdef).
-void Preprocessor::ReadMacroName(Token &MacroNameTok, char isDefineUndef) {
-  // Read the token, don't allow macro expansion on it.
-  LexUnexpandedToken(MacroNameTok);
-
-  if (MacroNameTok.is(tok::code_completion)) {
-    if (CodeComplete)
-      CodeComplete->CodeCompleteMacroName(isDefineUndef == 1);
-    setCodeCompletionReached();
-    LexUnexpandedToken(MacroNameTok);
-  }
-
-  if (!CheckMacroName(MacroNameTok, isDefineUndef))
-    return;
-
->>>>>>> ec81a0dc
   // Invalid macro name, read and discard the rest of the line and set the
   // token kind to tok::eod if necessary.
   if (MacroNameTok.isNot(tok::eod)) {
