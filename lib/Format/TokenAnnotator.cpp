//===--- TokenAnnotator.cpp - Format C++ code -----------------------------===//
//
//                     The LLVM Compiler Infrastructure
//
// This file is distributed under the University of Illinois Open Source
// License. See LICENSE.TXT for details.
//
//===----------------------------------------------------------------------===//
///
/// \file
/// \brief This file implements a token annotator, i.e. creates
/// \c AnnotatedTokens out of \c FormatTokens with required extra information.
///
//===----------------------------------------------------------------------===//

#include "TokenAnnotator.h"
#include "clang/Basic/SourceManager.h"
#include "llvm/Support/Debug.h"

#define DEBUG_TYPE "format-token-annotator"

namespace clang {
namespace format {

namespace {

/// \brief A parser that gathers additional information about tokens.
///
/// The \c TokenAnnotator tries to match parenthesis and square brakets and
/// store a parenthesis levels. It also tries to resolve matching "<" and ">"
/// into template parameter lists.
class AnnotatingParser {
public:
  AnnotatingParser(const FormatStyle &Style, AnnotatedLine &Line,
                   IdentifierInfo &Ident_in)
      : Style(Style), Line(Line), CurrentToken(Line.First),
        KeywordVirtualFound(false), AutoFound(false), Ident_in(Ident_in) {
    Contexts.push_back(Context(tok::unknown, 1, /*IsExpression=*/false));
    resetTokenMetadata(CurrentToken);
  }

private:
  bool parseAngle() {
    if (!CurrentToken)
      return false;
    ScopedContextCreator ContextCreator(*this, tok::less, 10);
    FormatToken *Left = CurrentToken->Previous;
    Contexts.back().IsExpression = false;
    // If there's a template keyword before the opening angle bracket, this is a
    // template parameter, not an argument.
    Contexts.back().InTemplateArgument =
        Left->Previous && Left->Previous->Tok.isNot(tok::kw_template);

    while (CurrentToken) {
      if (CurrentToken->is(tok::greater)) {
        Left->MatchingParen = CurrentToken;
        CurrentToken->MatchingParen = Left;
        CurrentToken->Type = TT_TemplateCloser;
        next();
        return true;
      }
      if (CurrentToken->isOneOf(tok::r_paren, tok::r_square, tok::r_brace,
                                tok::question, tok::colon))
        return false;
      // If a && or || is found and interpreted as a binary operator, this set
      // of angles is likely part of something like "a < b && c > d". If the
      // angles are inside an expression, the ||/&& might also be a binary
      // operator that was misinterpreted because we are parsing template
      // parameters.
      // FIXME: This is getting out of hand, write a decent parser.
      if (CurrentToken->Previous->isOneOf(tok::pipepipe, tok::ampamp) &&
          ((CurrentToken->Previous->Type == TT_BinaryOperator &&
            // Toplevel bool expressions do not make lots of sense;
            // If we're on the top level, it contains only the base context and
            // the context for the current opening angle bracket.
            Contexts.size() > 2) ||
           Contexts[Contexts.size() - 2].IsExpression) &&
          Line.First->isNot(tok::kw_template))
        return false;
      updateParameterCount(Left, CurrentToken);
      if (!consumeToken())
        return false;
    }
    return false;
  }

  bool parseParens(bool LookForDecls = false) {
    if (!CurrentToken)
      return false;
    ScopedContextCreator ContextCreator(*this, tok::l_paren, 1);

    // FIXME: This is a bit of a hack. Do better.
    Contexts.back().ColonIsForRangeExpr =
        Contexts.size() == 2 && Contexts[0].ColonIsForRangeExpr;

    bool StartsObjCMethodExpr = false;
    FormatToken *Left = CurrentToken->Previous;
    if (CurrentToken->is(tok::caret)) {
      // (^ can start a block type.
      Left->Type = TT_ObjCBlockLParen;
    } else if (FormatToken *MaybeSel = Left->Previous) {
      // @selector( starts a selector.
      if (MaybeSel->isObjCAtKeyword(tok::objc_selector) && MaybeSel->Previous &&
          MaybeSel->Previous->is(tok::at)) {
        StartsObjCMethodExpr = true;
      }
    }

    if (Left->Previous &&
        (Left->Previous->isOneOf(tok::kw_static_assert, tok::kw_if,
                                 tok::kw_while, tok::l_paren, tok::comma) ||
         Left->Previous->Type == TT_BinaryOperator)) {
      // static_assert, if and while usually contain expressions.
      Contexts.back().IsExpression = true;
    } else if (Line.InPPDirective &&
               (!Left->Previous ||
                (Left->Previous->isNot(tok::identifier) &&
                 Left->Previous->Type != TT_OverloadedOperator))) {
      Contexts.back().IsExpression = true;
    } else if (Left->Previous && Left->Previous->is(tok::r_square) &&
               Left->Previous->MatchingParen &&
               Left->Previous->MatchingParen->Type == TT_LambdaLSquare) {
      // This is a parameter list of a lambda expression.
      Contexts.back().IsExpression = false;
    } else if (Contexts[Contexts.size() - 2].CaretFound) {
      // This is the parameter list of an ObjC block.
      Contexts.back().IsExpression = false;
    } else if (Left->Previous && Left->Previous->is(tok::kw___attribute)) {
      Left->Type = TT_AttributeParen;
    } else if (Left->Previous && Left->Previous->IsForEachMacro) {
      // The first argument to a foreach macro is a declaration.
      Contexts.back().IsForEachMacro = true;
      Contexts.back().IsExpression = false;
    }

    if (StartsObjCMethodExpr) {
      Contexts.back().ColonIsObjCMethodExpr = true;
      Left->Type = TT_ObjCMethodExpr;
    }

    bool MightBeFunctionType = CurrentToken->is(tok::star);
    bool HasMultipleLines = false;
    bool HasMultipleParametersOnALine = false;
    while (CurrentToken) {
      // LookForDecls is set when "if (" has been seen. Check for
      // 'identifier' '*' 'identifier' followed by not '=' -- this
      // '*' has to be a binary operator but determineStarAmpUsage() will
      // categorize it as an unary operator, so set the right type here.
      if (LookForDecls && CurrentToken->Next) {
        FormatToken *Prev = CurrentToken->getPreviousNonComment();
        if (Prev) {
          FormatToken *PrevPrev = Prev->getPreviousNonComment();
          FormatToken *Next = CurrentToken->Next;
          if (PrevPrev && PrevPrev->is(tok::identifier) &&
              Prev->isOneOf(tok::star, tok::amp, tok::ampamp) &&
              CurrentToken->is(tok::identifier) && Next->isNot(tok::equal)) {
            Prev->Type = TT_BinaryOperator;
            LookForDecls = false;
          }
        }
      }

      if (CurrentToken->Previous->Type == TT_PointerOrReference &&
          CurrentToken->Previous->Previous->isOneOf(tok::l_paren,
                                                    tok::coloncolon))
        MightBeFunctionType = true;
      if (CurrentToken->Previous->Type == TT_BinaryOperator)
        Contexts.back().IsExpression = true;
      if (CurrentToken->is(tok::r_paren)) {
        if (MightBeFunctionType && CurrentToken->Next &&
            (CurrentToken->Next->is(tok::l_paren) ||
             (CurrentToken->Next->is(tok::l_square) &&
              !Contexts.back().IsExpression)))
          Left->Type = TT_FunctionTypeLParen;
        Left->MatchingParen = CurrentToken;
        CurrentToken->MatchingParen = Left;

        if (StartsObjCMethodExpr) {
          CurrentToken->Type = TT_ObjCMethodExpr;
          if (Contexts.back().FirstObjCSelectorName) {
            Contexts.back().FirstObjCSelectorName->LongestObjCSelectorName =
                Contexts.back().LongestObjCSelectorName;
          }
        }

        if (Left->Type == TT_AttributeParen)
          CurrentToken->Type = TT_AttributeParen;

        if (!HasMultipleLines)
          Left->PackingKind = PPK_Inconclusive;
        else if (HasMultipleParametersOnALine)
          Left->PackingKind = PPK_BinPacked;
        else
          Left->PackingKind = PPK_OnePerLine;

        next();
        return true;
      }
      if (CurrentToken->isOneOf(tok::r_square, tok::r_brace))
        return false;
      else if (CurrentToken->is(tok::l_brace))
        Left->Type = TT_Unknown; // Not TT_ObjCBlockLParen
      if (CurrentToken->is(tok::comma) && CurrentToken->Next &&
          !CurrentToken->Next->HasUnescapedNewline &&
          !CurrentToken->Next->isTrailingComment())
        HasMultipleParametersOnALine = true;
      if (CurrentToken->isOneOf(tok::kw_const, tok::kw_auto) ||
          CurrentToken->isSimpleTypeSpecifier())
        Contexts.back().IsExpression = false;
      FormatToken *Tok = CurrentToken;
      if (!consumeToken())
        return false;
      updateParameterCount(Left, Tok);
      if (CurrentToken && CurrentToken->HasUnescapedNewline)
        HasMultipleLines = true;
    }
    return false;
  }

  bool parseSquare() {
    if (!CurrentToken)
      return false;

    // A '[' could be an index subscript (after an identifier or after
    // ')' or ']'), it could be the start of an Objective-C method
    // expression, or it could the the start of an Objective-C array literal.
    FormatToken *Left = CurrentToken->Previous;
    FormatToken *Parent = Left->getPreviousNonComment();
    bool StartsObjCMethodExpr =
        Contexts.back().CanBeExpression && Left->Type != TT_LambdaLSquare &&
        CurrentToken->isNot(tok::l_brace) &&
        (!Parent || Parent->isOneOf(tok::colon, tok::l_square, tok::l_paren,
                                    tok::kw_return, tok::kw_throw) ||
         Parent->isUnaryOperator() || Parent->Type == TT_ObjCForIn ||
         Parent->Type == TT_CastRParen ||
         getBinOpPrecedence(Parent->Tok.getKind(), true, true) > prec::Unknown);
    ScopedContextCreator ContextCreator(*this, tok::l_square, 10);
    Contexts.back().IsExpression = true;
    bool ColonFound = false;

    if (StartsObjCMethodExpr) {
      Contexts.back().ColonIsObjCMethodExpr = true;
      Left->Type = TT_ObjCMethodExpr;
    } else if (Parent && Parent->is(tok::at)) {
      Left->Type = TT_ArrayInitializerLSquare;
    } else if (Left->Type == TT_Unknown) {
      Left->Type = TT_ArraySubscriptLSquare;
    }

    while (CurrentToken) {
      if (CurrentToken->is(tok::r_square)) {
        if (CurrentToken->Next && CurrentToken->Next->is(tok::l_paren) &&
            Left->Type == TT_ObjCMethodExpr) {
          // An ObjC method call is rarely followed by an open parenthesis.
          // FIXME: Do we incorrectly label ":" with this?
          StartsObjCMethodExpr = false;
          Left->Type = TT_Unknown;
        }
        if (StartsObjCMethodExpr && CurrentToken->Previous != Left) {
          CurrentToken->Type = TT_ObjCMethodExpr;
          // determineStarAmpUsage() thinks that '*' '[' is allocating an
          // array of pointers, but if '[' starts a selector then '*' is a
          // binary operator.
          if (Parent && Parent->Type == TT_PointerOrReference)
            Parent->Type = TT_BinaryOperator;
        }
        Left->MatchingParen = CurrentToken;
        CurrentToken->MatchingParen = Left;
        if (Contexts.back().FirstObjCSelectorName) {
          Contexts.back().FirstObjCSelectorName->LongestObjCSelectorName =
              Contexts.back().LongestObjCSelectorName;
          if (Left->BlockParameterCount > 1)
            Contexts.back().FirstObjCSelectorName->LongestObjCSelectorName = 0;
        }
        next();
        return true;
      }
      if (CurrentToken->isOneOf(tok::r_paren, tok::r_brace))
        return false;
      if (CurrentToken->is(tok::colon))
        ColonFound = true;
      if (CurrentToken->is(tok::comma) &&
          Style.Language != FormatStyle::LK_Proto &&
          (Left->Type == TT_ArraySubscriptLSquare ||
           (Left->Type == TT_ObjCMethodExpr && !ColonFound)))
        Left->Type = TT_ArrayInitializerLSquare;
      FormatToken* Tok = CurrentToken;
      if (!consumeToken())
        return false;
      updateParameterCount(Left, Tok);
    }
    return false;
  }

  bool parseBrace() {
    if (CurrentToken) {
      FormatToken *Left = CurrentToken->Previous;

      if (Contexts.back().CaretFound)
        Left->Type = TT_ObjCBlockLBrace;
      Contexts.back().CaretFound = false;

      ScopedContextCreator ContextCreator(*this, tok::l_brace, 1);
      Contexts.back().ColonIsDictLiteral = true;
      if (Left->BlockKind == BK_BracedInit)
        Contexts.back().IsExpression = true;

      while (CurrentToken) {
        if (CurrentToken->is(tok::r_brace)) {
          Left->MatchingParen = CurrentToken;
          CurrentToken->MatchingParen = Left;
          next();
          return true;
        }
        if (CurrentToken->isOneOf(tok::r_paren, tok::r_square))
          return false;
        updateParameterCount(Left, CurrentToken);
        if (CurrentToken->is(tok::colon) &&
            Style.Language != FormatStyle::LK_Proto) {
          if (CurrentToken->getPreviousNonComment()->is(tok::identifier))
            CurrentToken->getPreviousNonComment()->Type = TT_SelectorName;
          Left->Type = TT_DictLiteral;
        }
        if (!consumeToken())
          return false;
      }
    }
    return true;
  }

  void updateParameterCount(FormatToken *Left, FormatToken *Current) {
    if (Current->Type == TT_LambdaLSquare ||
        (Current->is(tok::caret) && Current->Type == TT_UnaryOperator) ||
        (Style.Language == FormatStyle::LK_JavaScript &&
         Current->TokenText == "function")) {
      ++Left->BlockParameterCount;
    }
    if (Current->is(tok::comma)) {
      ++Left->ParameterCount;
      if (!Left->Role)
        Left->Role.reset(new CommaSeparatedList(Style));
      Left->Role->CommaFound(Current);
    } else if (Left->ParameterCount == 0 && Current->isNot(tok::comment)) {
      Left->ParameterCount = 1;
    }
  }

  bool parseConditional() {
    while (CurrentToken) {
      if (CurrentToken->is(tok::colon)) {
        CurrentToken->Type = TT_ConditionalExpr;
        next();
        return true;
      }
      if (!consumeToken())
        return false;
    }
    return false;
  }

  bool parseTemplateDeclaration() {
    if (CurrentToken && CurrentToken->is(tok::less)) {
      CurrentToken->Type = TT_TemplateOpener;
      next();
      if (!parseAngle())
        return false;
      if (CurrentToken)
        CurrentToken->Previous->ClosesTemplateDeclaration = true;
      return true;
    }
    return false;
  }

  bool consumeToken() {
    FormatToken *Tok = CurrentToken;
    next();
    switch (Tok->Tok.getKind()) {
    case tok::plus:
    case tok::minus:
      if (!Tok->Previous && Line.MustBeDeclaration)
        Tok->Type = TT_ObjCMethodSpecifier;
      break;
    case tok::colon:
      if (!Tok->Previous)
        return false;
      // Colons from ?: are handled in parseConditional().
      if (Tok->Previous->is(tok::r_paren) && Contexts.size() == 1 &&
          Line.First->isNot(tok::kw_case)) {
        Tok->Type = TT_CtorInitializerColon;
      } else if (Contexts.back().ColonIsDictLiteral) {
        Tok->Type = TT_DictLiteral;
      } else if (Contexts.back().ColonIsObjCMethodExpr ||
                 Line.First->Type == TT_ObjCMethodSpecifier) {
        Tok->Type = TT_ObjCMethodExpr;
        Tok->Previous->Type = TT_SelectorName;
        if (Tok->Previous->ColumnWidth >
            Contexts.back().LongestObjCSelectorName) {
          Contexts.back().LongestObjCSelectorName = Tok->Previous->ColumnWidth;
        }
        if (!Contexts.back().FirstObjCSelectorName)
          Contexts.back().FirstObjCSelectorName = Tok->Previous;
      } else if (Contexts.back().ColonIsForRangeExpr) {
        Tok->Type = TT_RangeBasedForLoopColon;
      } else if (CurrentToken && CurrentToken->is(tok::numeric_constant)) {
        Tok->Type = TT_BitFieldColon;
      } else if (Contexts.size() == 1 &&
                 !Line.First->isOneOf(tok::kw_enum, tok::kw_case)) {
        Tok->Type = TT_InheritanceColon;
      } else if (Contexts.back().ContextKind == tok::l_paren) {
        Tok->Type = TT_InlineASMColon;
      }
      break;
    case tok::kw_if:
    case tok::kw_while:
      if (CurrentToken && CurrentToken->is(tok::l_paren)) {
        next();
        if (!parseParens(/*LookForDecls=*/true))
          return false;
      }
      break;
    case tok::kw_for:
      Contexts.back().ColonIsForRangeExpr = true;
      next();
      if (!parseParens())
        return false;
      break;
    case tok::l_paren:
      if (!parseParens())
        return false;
      if (Line.MustBeDeclaration && Contexts.size() == 1 &&
          !Contexts.back().IsExpression &&
          Line.First->Type != TT_ObjCProperty &&
          (!Tok->Previous || Tok->Previous->isNot(tok::kw_decltype)))
        Line.MightBeFunctionDecl = true;
      break;
    case tok::l_square:
      if (!parseSquare())
        return false;
      break;
    case tok::l_brace:
      if (!parseBrace())
        return false;
      break;
    case tok::less:
      if (Tok->Previous && !Tok->Previous->Tok.isLiteral() && parseAngle())
        Tok->Type = TT_TemplateOpener;
      else {
        Tok->Type = TT_BinaryOperator;
        CurrentToken = Tok;
        next();
      }
      break;
    case tok::r_paren:
    case tok::r_square:
      return false;
    case tok::r_brace:
      // Lines can start with '}'.
      if (Tok->Previous)
        return false;
      break;
    case tok::greater:
      Tok->Type = TT_BinaryOperator;
      break;
    case tok::kw_operator:
      while (CurrentToken &&
             !CurrentToken->isOneOf(tok::l_paren, tok::semi, tok::r_paren)) {
        if (CurrentToken->isOneOf(tok::star, tok::amp))
          CurrentToken->Type = TT_PointerOrReference;
        consumeToken();
        if (CurrentToken && CurrentToken->Previous->Type == TT_BinaryOperator)
          CurrentToken->Previous->Type = TT_OverloadedOperator;
      }
      if (CurrentToken) {
        CurrentToken->Type = TT_OverloadedOperatorLParen;
        if (CurrentToken->Previous->Type == TT_BinaryOperator)
          CurrentToken->Previous->Type = TT_OverloadedOperator;
      }
      break;
    case tok::question:
      parseConditional();
      break;
    case tok::kw_template:
      parseTemplateDeclaration();
      break;
    case tok::identifier:
      if (Line.First->is(tok::kw_for) &&
          Tok->Tok.getIdentifierInfo() == &Ident_in)
        Tok->Type = TT_ObjCForIn;
      break;
    case tok::comma:
      if (Contexts.back().FirstStartOfName)
        Contexts.back().FirstStartOfName->PartOfMultiVariableDeclStmt = true;
      if (Contexts.back().InCtorInitializer)
        Tok->Type = TT_CtorInitializerComma;
      if (Contexts.back().IsForEachMacro)
        Contexts.back().IsExpression = true;
      break;
    default:
      break;
    }
    return true;
  }

  void parseIncludeDirective() {
    next();
    if (CurrentToken && CurrentToken->is(tok::less)) {
      next();
      while (CurrentToken) {
        if (CurrentToken->isNot(tok::comment) || CurrentToken->Next)
          CurrentToken->Type = TT_ImplicitStringLiteral;
        next();
      }
    } else {
      while (CurrentToken) {
        if (CurrentToken->is(tok::string_literal))
          // Mark these string literals as "implicit" literals, too, so that
          // they are not split or line-wrapped.
          CurrentToken->Type = TT_ImplicitStringLiteral;
        next();
      }
    }
  }

  void parseWarningOrError() {
    next();
    // We still want to format the whitespace left of the first token of the
    // warning or error.
    next();
    while (CurrentToken) {
      CurrentToken->Type = TT_ImplicitStringLiteral;
      next();
    }
  }

  void parsePragma() {
    next(); // Consume "pragma".
    if (CurrentToken && CurrentToken->TokenText == "mark") {
      next(); // Consume "mark".
      next(); // Consume first token (so we fix leading whitespace).
      while (CurrentToken) {
        CurrentToken->Type = TT_ImplicitStringLiteral;
        next();
      }
    }
  }

  void parsePreprocessorDirective() {
    next();
    if (!CurrentToken)
      return;
    if (CurrentToken->Tok.is(tok::numeric_constant)) {
      CurrentToken->SpacesRequiredBefore = 1;
      return;
    }
    // Hashes in the middle of a line can lead to any strange token
    // sequence.
    if (!CurrentToken->Tok.getIdentifierInfo())
      return;
    switch (CurrentToken->Tok.getIdentifierInfo()->getPPKeywordID()) {
    case tok::pp_include:
    case tok::pp_import:
      parseIncludeDirective();
      break;
    case tok::pp_error:
    case tok::pp_warning:
      parseWarningOrError();
      break;
    case tok::pp_pragma:
      parsePragma();
      break;
    case tok::pp_if:
    case tok::pp_elif:
      Contexts.back().IsExpression = true;
      parseLine();
      break;
    default:
      break;
    }
    while (CurrentToken)
      next();
  }

public:
  LineType parseLine() {
    if (CurrentToken->is(tok::hash)) {
      parsePreprocessorDirective();
      return LT_PreprocessorDirective;
    }

    // Directly allow to 'import <string-literal>' to support protocol buffer
    // definitions (code.google.com/p/protobuf) or missing "#" (either way we
    // should not break the line).
    IdentifierInfo *Info = CurrentToken->Tok.getIdentifierInfo();
    if (Info && Info->getPPKeywordID() == tok::pp_import &&
        CurrentToken->Next && CurrentToken->Next->is(tok::string_literal))
      parseIncludeDirective();

    while (CurrentToken) {
      if (CurrentToken->is(tok::kw_virtual))
        KeywordVirtualFound = true;
      if (!consumeToken())
        return LT_Invalid;
    }
    if (KeywordVirtualFound)
      return LT_VirtualFunctionDecl;

    if (Line.First->Type == TT_ObjCMethodSpecifier) {
      if (Contexts.back().FirstObjCSelectorName)
        Contexts.back().FirstObjCSelectorName->LongestObjCSelectorName =
            Contexts.back().LongestObjCSelectorName;
      return LT_ObjCMethodDecl;
    }

    return LT_Other;
  }

private:
  void resetTokenMetadata(FormatToken *Token) {
    if (!Token)
      return;

    // Reset token type in case we have already looked at it and then
    // recovered from an error (e.g. failure to find the matching >).
    if (CurrentToken->Type != TT_LambdaLSquare &&
        CurrentToken->Type != TT_FunctionLBrace &&
        CurrentToken->Type != TT_ImplicitStringLiteral &&
        CurrentToken->Type != TT_RegexLiteral &&
        CurrentToken->Type != TT_TrailingReturnArrow)
      CurrentToken->Type = TT_Unknown;
    if (CurrentToken->Role)
      CurrentToken->Role.reset(nullptr);
    CurrentToken->FakeLParens.clear();
    CurrentToken->FakeRParens = 0;
  }

  void next() {
    if (CurrentToken) {
      determineTokenType(*CurrentToken);
      CurrentToken->BindingStrength = Contexts.back().BindingStrength;
      CurrentToken->NestingLevel = Contexts.size() - 1;
      CurrentToken = CurrentToken->Next;
    }

    resetTokenMetadata(CurrentToken);
  }

  /// \brief A struct to hold information valid in a specific context, e.g.
  /// a pair of parenthesis.
  struct Context {
    Context(tok::TokenKind ContextKind, unsigned BindingStrength,
            bool IsExpression)
        : ContextKind(ContextKind), BindingStrength(BindingStrength),
<<<<<<< HEAD
          LongestObjCSelectorName(0), NumBlockParameters(0),
          ColonIsForRangeExpr(false), ColonIsDictLiteral(false),
          ColonIsObjCMethodExpr(false), FirstObjCSelectorName(nullptr),
          FirstStartOfName(nullptr), IsExpression(IsExpression),
          CanBeExpression(true), InTemplateArgument(false),
          InCtorInitializer(false), CaretFound(false), IsForEachMacro(false) {}
=======
          LongestObjCSelectorName(0), ColonIsForRangeExpr(false),
          ColonIsDictLiteral(false), ColonIsObjCMethodExpr(false),
          FirstObjCSelectorName(nullptr), FirstStartOfName(nullptr),
          IsExpression(IsExpression), CanBeExpression(true),
          InTemplateArgument(false), InCtorInitializer(false),
          CaretFound(false), IsForEachMacro(false) {}
>>>>>>> ec81a0dc

    tok::TokenKind ContextKind;
    unsigned BindingStrength;
    unsigned LongestObjCSelectorName;
    bool ColonIsForRangeExpr;
    bool ColonIsDictLiteral;
    bool ColonIsObjCMethodExpr;
    FormatToken *FirstObjCSelectorName;
    FormatToken *FirstStartOfName;
    bool IsExpression;
    bool CanBeExpression;
    bool InTemplateArgument;
    bool InCtorInitializer;
    bool CaretFound;
    bool IsForEachMacro;
  };

  /// \brief Puts a new \c Context onto the stack \c Contexts for the lifetime
  /// of each instance.
  struct ScopedContextCreator {
    AnnotatingParser &P;

    ScopedContextCreator(AnnotatingParser &P, tok::TokenKind ContextKind,
                         unsigned Increase)
        : P(P) {
      P.Contexts.push_back(Context(ContextKind,
                                   P.Contexts.back().BindingStrength + Increase,
                                   P.Contexts.back().IsExpression));
    }

    ~ScopedContextCreator() { P.Contexts.pop_back(); }
  };

  void determineTokenType(FormatToken &Current) {
    if (Current.getPrecedence() == prec::Assignment &&
        !Line.First->isOneOf(tok::kw_template, tok::kw_using) &&
        (!Current.Previous || Current.Previous->isNot(tok::kw_operator))) {
      Contexts.back().IsExpression = true;
      for (FormatToken *Previous = Current.Previous;
           Previous && !Previous->isOneOf(tok::comma, tok::semi);
           Previous = Previous->Previous) {
        if (Previous->isOneOf(tok::r_square, tok::r_paren))
          Previous = Previous->MatchingParen;
        if (Previous->Type == TT_BinaryOperator &&
            Previous->isOneOf(tok::star, tok::amp)) {
          Previous->Type = TT_PointerOrReference;
        }
      }
    } else if (Current.isOneOf(tok::kw_return, tok::kw_throw)) {
      Contexts.back().IsExpression = true;
    } else if (Current.is(tok::l_paren) && !Line.MustBeDeclaration &&
               !Line.InPPDirective &&
               (!Current.Previous ||
                Current.Previous->isNot(tok::kw_decltype))) {
      bool ParametersOfFunctionType =
          Current.Previous && Current.Previous->is(tok::r_paren) &&
          Current.Previous->MatchingParen &&
          Current.Previous->MatchingParen->Type == TT_FunctionTypeLParen;
      bool IsForOrCatch = Current.Previous &&
                          Current.Previous->isOneOf(tok::kw_for, tok::kw_catch);
      Contexts.back().IsExpression = !ParametersOfFunctionType && !IsForOrCatch;
    } else if (Current.isOneOf(tok::r_paren, tok::greater, tok::comma)) {
      for (FormatToken *Previous = Current.Previous;
           Previous && Previous->isOneOf(tok::star, tok::amp);
           Previous = Previous->Previous)
        Previous->Type = TT_PointerOrReference;
    } else if (Current.Previous &&
               Current.Previous->Type == TT_CtorInitializerColon) {
      Contexts.back().IsExpression = true;
      Contexts.back().InCtorInitializer = true;
    } else if (Current.is(tok::kw_new)) {
      Contexts.back().CanBeExpression = false;
    } else if (Current.is(tok::semi) || Current.is(tok::exclaim)) {
      // This should be the condition or increment in a for-loop.
      Contexts.back().IsExpression = true;
    }

    if (Current.Type == TT_Unknown) {
      // Line.MightBeFunctionDecl can only be true after the parentheses of a
      // function declaration have been found. In this case, 'Current' is a
      // trailing token of this declaration and thus cannot be a name.
      if (isStartOfName(Current) && !Line.MightBeFunctionDecl) {
        Contexts.back().FirstStartOfName = &Current;
        Current.Type = TT_StartOfName;
      } else if (Current.is(tok::kw_auto)) {
        AutoFound = true;
      } else if (Current.is(tok::arrow) && AutoFound &&
                 Line.MustBeDeclaration) {
        Current.Type = TT_TrailingReturnArrow;
      } else if (Current.isOneOf(tok::star, tok::amp, tok::ampamp)) {
        Current.Type =
            determineStarAmpUsage(Current, Contexts.back().CanBeExpression &&
                                               Contexts.back().IsExpression,
                                  Contexts.back().InTemplateArgument);
      } else if (Current.isOneOf(tok::minus, tok::plus, tok::caret)) {
        Current.Type = determinePlusMinusCaretUsage(Current);
        if (Current.Type == TT_UnaryOperator && Current.is(tok::caret))
          Contexts.back().CaretFound = true;
      } else if (Current.isOneOf(tok::minusminus, tok::plusplus)) {
        Current.Type = determineIncrementUsage(Current);
      } else if (Current.is(tok::exclaim)) {
        Current.Type = TT_UnaryOperator;
      } else if (Current.is(tok::question)) {
        Current.Type = TT_ConditionalExpr;
      } else if (Current.isBinaryOperator() &&
                 (!Current.Previous ||
                  Current.Previous->isNot(tok::l_square))) {
        Current.Type = TT_BinaryOperator;
      } else if (Current.is(tok::comment)) {
        if (Current.TokenText.startswith("//"))
          Current.Type = TT_LineComment;
        else
          Current.Type = TT_BlockComment;
      } else if (Current.is(tok::r_paren)) {
        if (rParenEndsCast(Current))
          Current.Type = TT_CastRParen;
      } else if (Current.is(tok::at) && Current.Next) {
        switch (Current.Next->Tok.getObjCKeywordID()) {
        case tok::objc_interface:
        case tok::objc_implementation:
        case tok::objc_protocol:
          Current.Type = TT_ObjCDecl;
          break;
        case tok::objc_property:
          Current.Type = TT_ObjCProperty;
          break;
        default:
          break;
        }
      } else if (Current.is(tok::period)) {
        FormatToken *PreviousNoComment = Current.getPreviousNonComment();
        if (PreviousNoComment &&
            PreviousNoComment->isOneOf(tok::comma, tok::l_brace))
          Current.Type = TT_DesignatedInitializerPeriod;
      } else if (Current.isOneOf(tok::identifier, tok::kw_const) &&
                 Current.Previous && Current.Previous->isNot(tok::equal) &&
                 Line.MightBeFunctionDecl && Contexts.size() == 1) {
        // Line.MightBeFunctionDecl can only be true after the parentheses of a
        // function declaration have been found.
        Current.Type = TT_TrailingAnnotation;
      }
    }
  }

  /// \brief Take a guess at whether \p Tok starts a name of a function or
  /// variable declaration.
  ///
  /// This is a heuristic based on whether \p Tok is an identifier following
  /// something that is likely a type.
  bool isStartOfName(const FormatToken &Tok) {
    if (Tok.isNot(tok::identifier) || !Tok.Previous)
      return false;

    // Skip "const" as it does not have an influence on whether this is a name.
    FormatToken *PreviousNotConst = Tok.Previous;
    while (PreviousNotConst && PreviousNotConst->is(tok::kw_const))
      PreviousNotConst = PreviousNotConst->Previous;

    if (!PreviousNotConst)
      return false;

    bool IsPPKeyword = PreviousNotConst->is(tok::identifier) &&
                       PreviousNotConst->Previous &&
                       PreviousNotConst->Previous->is(tok::hash);

    if (PreviousNotConst->Type == TT_TemplateCloser)
      return PreviousNotConst && PreviousNotConst->MatchingParen &&
             PreviousNotConst->MatchingParen->Previous &&
             PreviousNotConst->MatchingParen->Previous->isNot(tok::kw_template);

    if (PreviousNotConst->is(tok::r_paren) && PreviousNotConst->MatchingParen &&
        PreviousNotConst->MatchingParen->Previous &&
        PreviousNotConst->MatchingParen->Previous->is(tok::kw_decltype))
      return true;

    return (!IsPPKeyword && PreviousNotConst->is(tok::identifier)) ||
           PreviousNotConst->Type == TT_PointerOrReference ||
           PreviousNotConst->isSimpleTypeSpecifier();
  }

  /// \brief Determine whether ')' is ending a cast.
  bool rParenEndsCast(const FormatToken &Tok) {
<<<<<<< HEAD
    FormatToken *LeftOfParens = NULL;
=======
    FormatToken *LeftOfParens = nullptr;
>>>>>>> ec81a0dc
    if (Tok.MatchingParen)
      LeftOfParens = Tok.MatchingParen->getPreviousNonComment();
    bool IsCast = false;
    bool ParensAreEmpty = Tok.Previous == Tok.MatchingParen;
    bool ParensAreType = !Tok.Previous ||
                         Tok.Previous->Type == TT_PointerOrReference ||
                         Tok.Previous->Type == TT_TemplateCloser ||
                         Tok.Previous->isSimpleTypeSpecifier();
    bool ParensCouldEndDecl =
        Tok.Next && Tok.Next->isOneOf(tok::equal, tok::semi, tok::l_brace);
    bool IsSizeOfOrAlignOf =
        LeftOfParens && LeftOfParens->isOneOf(tok::kw_sizeof, tok::kw_alignof);
    if (ParensAreType && !ParensCouldEndDecl && !IsSizeOfOrAlignOf &&
        ((Contexts.size() > 1 && Contexts[Contexts.size() - 2].IsExpression) ||
         (Tok.Next && Tok.Next->isBinaryOperator())))
      IsCast = true;
    else if (Tok.Next && Tok.Next->isNot(tok::string_literal) &&
             (Tok.Next->Tok.isLiteral() ||
              Tok.Next->isOneOf(tok::kw_sizeof, tok::kw_alignof)))
      IsCast = true;
    // If there is an identifier after the (), it is likely a cast, unless
    // there is also an identifier before the ().
<<<<<<< HEAD
    else if (LeftOfParens && (LeftOfParens->Tok.getIdentifierInfo() == NULL ||
                              LeftOfParens->is(tok::kw_return)) &&
=======
    else if (LeftOfParens &&
             (LeftOfParens->Tok.getIdentifierInfo() == nullptr ||
              LeftOfParens->is(tok::kw_return)) &&
>>>>>>> ec81a0dc
             LeftOfParens->Type != TT_OverloadedOperator &&
             LeftOfParens->isNot(tok::at) &&
             LeftOfParens->Type != TT_TemplateCloser && Tok.Next) {
      if (Tok.Next->isOneOf(tok::identifier, tok::numeric_constant)) {
        IsCast = true;
      } else {
        // Use heuristics to recognize c style casting.
        FormatToken *Prev = Tok.Previous;
        if (Prev && Prev->isOneOf(tok::amp, tok::star))
          Prev = Prev->Previous;

        if (Prev && Tok.Next && Tok.Next->Next) {
          bool NextIsUnary = Tok.Next->isUnaryOperator() ||
                             Tok.Next->isOneOf(tok::amp, tok::star);
          IsCast = NextIsUnary && Tok.Next->Next->isOneOf(
                                      tok::identifier, tok::numeric_constant);
        }

        for (; Prev != Tok.MatchingParen; Prev = Prev->Previous) {
          if (!Prev || !Prev->isOneOf(tok::kw_const, tok::identifier)) {
            IsCast = false;
            break;
          }
        }
      }
    }
    return IsCast && !ParensAreEmpty;
  }

  /// \brief Return the type of the given token assuming it is * or &.
  TokenType determineStarAmpUsage(const FormatToken &Tok, bool IsExpression,
                                  bool InTemplateArgument) {
    const FormatToken *PrevToken = Tok.getPreviousNonComment();
    if (!PrevToken)
      return TT_UnaryOperator;

    const FormatToken *NextToken = Tok.getNextNonComment();
<<<<<<< HEAD
    if (!NextToken)
=======
    if (!NextToken || NextToken->is(tok::l_brace))
>>>>>>> ec81a0dc
      return TT_Unknown;

    if (PrevToken->is(tok::coloncolon) ||
        (PrevToken->is(tok::l_paren) && !IsExpression))
      return TT_PointerOrReference;

    if (PrevToken->isOneOf(tok::l_paren, tok::l_square, tok::l_brace,
                           tok::comma, tok::semi, tok::kw_return, tok::colon,
                           tok::equal, tok::kw_delete, tok::kw_sizeof) ||
        PrevToken->Type == TT_BinaryOperator ||
        PrevToken->Type == TT_ConditionalExpr ||
        PrevToken->Type == TT_UnaryOperator || PrevToken->Type == TT_CastRParen)
      return TT_UnaryOperator;

    if (NextToken->is(tok::l_square) && NextToken->Type != TT_LambdaLSquare)
<<<<<<< HEAD
=======
      return TT_PointerOrReference;
    if (NextToken->is(tok::kw_operator))
>>>>>>> ec81a0dc
      return TT_PointerOrReference;

    if (PrevToken->is(tok::r_paren) && PrevToken->MatchingParen &&
        PrevToken->MatchingParen->Previous &&
        PrevToken->MatchingParen->Previous->isOneOf(tok::kw_typeof,
                                                    tok::kw_decltype))
      return TT_PointerOrReference;

    if (PrevToken->Tok.isLiteral() ||
        PrevToken->isOneOf(tok::r_paren, tok::r_square, tok::kw_true,
                           tok::kw_false) ||
        NextToken->Tok.isLiteral() ||
        NextToken->isOneOf(tok::kw_true, tok::kw_false) ||
        NextToken->isUnaryOperator() ||
        // If we know we're in a template argument, there are no named
        // declarations. Thus, having an identifier on the right-hand side
        // indicates a binary operator.
        (InTemplateArgument && NextToken->Tok.isAnyIdentifier()))
      return TT_BinaryOperator;

    // This catches some cases where evaluation order is used as control flow:
    //   aaa && aaa->f();
    const FormatToken *NextNextToken = NextToken->getNextNonComment();
    if (NextNextToken && NextNextToken->is(tok::arrow))
      return TT_BinaryOperator;

    // It is very unlikely that we are going to find a pointer or reference type
    // definition on the RHS of an assignment.
    if (IsExpression)
      return TT_BinaryOperator;

    return TT_PointerOrReference;
  }

  TokenType determinePlusMinusCaretUsage(const FormatToken &Tok) {
    const FormatToken *PrevToken = Tok.getPreviousNonComment();
    if (!PrevToken || PrevToken->Type == TT_CastRParen)
      return TT_UnaryOperator;

    // Use heuristics to recognize unary operators.
    if (PrevToken->isOneOf(tok::equal, tok::l_paren, tok::comma, tok::l_square,
                           tok::question, tok::colon, tok::kw_return,
                           tok::kw_case, tok::at, tok::l_brace))
      return TT_UnaryOperator;

    // There can't be two consecutive binary operators.
    if (PrevToken->Type == TT_BinaryOperator)
      return TT_UnaryOperator;

    // Fall back to marking the token as binary operator.
    return TT_BinaryOperator;
  }

  /// \brief Determine whether ++/-- are pre- or post-increments/-decrements.
  TokenType determineIncrementUsage(const FormatToken &Tok) {
    const FormatToken *PrevToken = Tok.getPreviousNonComment();
    if (!PrevToken || PrevToken->Type == TT_CastRParen)
      return TT_UnaryOperator;
    if (PrevToken->isOneOf(tok::r_paren, tok::r_square, tok::identifier))
      return TT_TrailingUnaryOperator;

    return TT_UnaryOperator;
  }

  SmallVector<Context, 8> Contexts;

  const FormatStyle &Style;
  AnnotatedLine &Line;
  FormatToken *CurrentToken;
  bool KeywordVirtualFound;
  bool AutoFound;
  IdentifierInfo &Ident_in;
};

static int PrecedenceUnaryOperator = prec::PointerToMember + 1;
static int PrecedenceArrowAndPeriod = prec::PointerToMember + 2;

/// \brief Parses binary expressions by inserting fake parenthesis based on
/// operator precedence.
class ExpressionParser {
public:
  ExpressionParser(AnnotatedLine &Line) : Current(Line.First) {
    // Skip leading "}", e.g. in "} else if (...) {".
    if (Current->is(tok::r_brace))
      next();
  }

  /// \brief Parse expressions with the given operatore precedence.
  void parse(int Precedence = 0) {
    // Skip 'return' and ObjC selector colons as they are not part of a binary
    // expression.
    while (Current &&
           (Current->is(tok::kw_return) ||
            (Current->is(tok::colon) && (Current->Type == TT_ObjCMethodExpr ||
                                         Current->Type == TT_DictLiteral))))
      next();

    if (!Current || Precedence > PrecedenceArrowAndPeriod)
      return;

    // Conditional expressions need to be parsed separately for proper nesting.
    if (Precedence == prec::Conditional) {
      parseConditionalExpr();
      return;
    }

    // Parse unary operators, which all have a higher precedence than binary
    // operators.
    if (Precedence == PrecedenceUnaryOperator) {
      parseUnaryOperator();
      return;
    }

    FormatToken *Start = Current;
    FormatToken *LatestOperator = nullptr;
    unsigned OperatorIndex = 0;

    while (Current) {
      // Consume operators with higher precedence.
      parse(Precedence + 1);

      int CurrentPrecedence = getCurrentPrecedence();

      if (Current && Current->Type == TT_SelectorName &&
          Precedence == CurrentPrecedence) {
        if (LatestOperator)
          addFakeParenthesis(Start, prec::Level(Precedence));
        Start = Current;
      }

      // At the end of the line or when an operator with higher precedence is
      // found, insert fake parenthesis and return.
      if (!Current || Current->closesScope() ||
          (CurrentPrecedence != -1 && CurrentPrecedence < Precedence)) {
        if (LatestOperator) {
          LatestOperator->LastOperator = true;
          if (Precedence == PrecedenceArrowAndPeriod) {
            // Call expressions don't have a binary operator precedence.
            addFakeParenthesis(Start, prec::Unknown);
          } else {
            addFakeParenthesis(Start, prec::Level(Precedence));
          }
        }
        return;
      }

      // Consume scopes: (), [], <> and {}
      if (Current->opensScope()) {
        while (Current && !Current->closesScope()) {
          next();
          parse();
        }
        next();
      } else {
        // Operator found.
        if (CurrentPrecedence == Precedence) {
          LatestOperator = Current;
          Current->OperatorIndex = OperatorIndex;
          ++OperatorIndex;
        }

        next();
      }
    }
  }

private:
  /// \brief Gets the precedence (+1) of the given token for binary operators
  /// and other tokens that we treat like binary operators.
  int getCurrentPrecedence() {
    if (Current) {
      if (Current->Type == TT_ConditionalExpr)
        return prec::Conditional;
      else if (Current->is(tok::semi) || Current->Type == TT_InlineASMColon ||
               Current->Type == TT_SelectorName)
        return 0;
      else if (Current->Type == TT_RangeBasedForLoopColon)
        return prec::Comma;
      else if (Current->Type == TT_BinaryOperator || Current->is(tok::comma))
        return Current->getPrecedence();
      else if (Current->isOneOf(tok::period, tok::arrow))
        return PrecedenceArrowAndPeriod;
    }
    return -1;
  }

  void addFakeParenthesis(FormatToken *Start, prec::Level Precedence) {
    Start->FakeLParens.push_back(Precedence);
    if (Precedence > prec::Unknown)
      Start->StartsBinaryExpression = true;
    if (Current) {
      ++Current->Previous->FakeRParens;
      if (Precedence > prec::Unknown)
        Current->Previous->EndsBinaryExpression = true;
    }
  }

  /// \brief Parse unary operator expressions and surround them with fake
  /// parentheses if appropriate.
  void parseUnaryOperator() {
    if (!Current || Current->Type != TT_UnaryOperator) {
      parse(PrecedenceArrowAndPeriod);
      return;
    }

    FormatToken *Start = Current;
    next();
    parseUnaryOperator();

    // The actual precedence doesn't matter.
    addFakeParenthesis(Start, prec::Unknown);
  }

  void parseConditionalExpr() {
    FormatToken *Start = Current;
    parse(prec::LogicalOr);
    if (!Current || !Current->is(tok::question))
      return;
    next();
    parse(prec::LogicalOr);
    if (!Current || Current->Type != TT_ConditionalExpr)
      return;
    next();
    parseConditionalExpr();
    addFakeParenthesis(Start, prec::Conditional);
  }

  void next() {
    if (Current)
      Current = Current->Next;
    while (Current && Current->isTrailingComment())
      Current = Current->Next;
  }

  FormatToken *Current;
};

} // end anonymous namespace

void
TokenAnnotator::setCommentLineLevels(SmallVectorImpl<AnnotatedLine *> &Lines) {
  const AnnotatedLine *NextNonCommentLine = nullptr;
  for (SmallVectorImpl<AnnotatedLine *>::reverse_iterator I = Lines.rbegin(),
                                                          E = Lines.rend();
       I != E; ++I) {
    if (NextNonCommentLine && (*I)->First->is(tok::comment) &&
        (*I)->First->Next == nullptr)
      (*I)->Level = NextNonCommentLine->Level;
    else
      NextNonCommentLine = (*I)->First->isNot(tok::r_brace) ? (*I) : nullptr;

    setCommentLineLevels((*I)->Children);
  }
}

void TokenAnnotator::annotate(AnnotatedLine &Line) {
  for (SmallVectorImpl<AnnotatedLine *>::iterator I = Line.Children.begin(),
                                                  E = Line.Children.end();
       I != E; ++I) {
    annotate(**I);
  }
  AnnotatingParser Parser(Style, Line, Ident_in);
  Line.Type = Parser.parseLine();
  if (Line.Type == LT_Invalid)
    return;

  ExpressionParser ExprParser(Line);
  ExprParser.parse();

  if (Line.First->Type == TT_ObjCMethodSpecifier)
    Line.Type = LT_ObjCMethodDecl;
  else if (Line.First->Type == TT_ObjCDecl)
    Line.Type = LT_ObjCDecl;
  else if (Line.First->Type == TT_ObjCProperty)
    Line.Type = LT_ObjCProperty;

  Line.First->SpacesRequiredBefore = 1;
  Line.First->CanBreakBefore = Line.First->MustBreakBefore;
}

// This function heuristically determines whether 'Current' starts the name of a
// function declaration.
static bool isFunctionDeclarationName(const FormatToken &Current) {
  if (Current.Type != TT_StartOfName ||
      Current.NestingLevel != 0 ||
      Current.Previous->Type == TT_StartOfName)
    return false;
  const FormatToken *Next = Current.Next;
  for (; Next; Next = Next->Next) {
    if (Next->Type == TT_TemplateOpener) {
      Next = Next->MatchingParen;
    } else if (Next->is(tok::coloncolon)) {
      Next = Next->Next;
      if (!Next || !Next->is(tok::identifier))
        return false;
    } else if (Next->is(tok::l_paren)) {
      break;
    } else {
      return false;
    }
  }
  if (!Next)
    return false;
  assert(Next->is(tok::l_paren));
  if (Next->Next == Next->MatchingParen)
    return true;
  for (const FormatToken *Tok = Next->Next; Tok != Next->MatchingParen;
       Tok = Tok->Next) {
    if (Tok->is(tok::kw_const) || Tok->isSimpleTypeSpecifier() ||
        Tok->Type == TT_PointerOrReference || Tok->Type == TT_StartOfName)
      return true;
    if (Tok->isOneOf(tok::l_brace, tok::string_literal) || Tok->Tok.isLiteral())
      return false;
  }
  return false;
}

void TokenAnnotator::calculateFormattingInformation(AnnotatedLine &Line) {
  for (SmallVectorImpl<AnnotatedLine *>::iterator I = Line.Children.begin(),
                                                  E = Line.Children.end();
       I != E; ++I) {
    calculateFormattingInformation(**I);
  }

  Line.First->TotalLength =
      Line.First->IsMultiline ? Style.ColumnLimit : Line.First->ColumnWidth;
  if (!Line.First->Next)
    return;
  FormatToken *Current = Line.First->Next;
  bool InFunctionDecl = Line.MightBeFunctionDecl;
  while (Current) {
<<<<<<< HEAD
=======
    if (isFunctionDeclarationName(*Current))
      Current->Type = TT_FunctionDeclarationName;
>>>>>>> ec81a0dc
    if (Current->Type == TT_LineComment) {
      if (Current->Previous->BlockKind == BK_BracedInit &&
          Current->Previous->opensScope())
        Current->SpacesRequiredBefore = Style.Cpp11BracedListStyle ? 0 : 1;
      else
        Current->SpacesRequiredBefore = Style.SpacesBeforeTrailingComments;

      // If we find a trailing comment, iterate backwards to determine whether
      // it seems to relate to a specific parameter. If so, break before that
      // parameter to avoid changing the comment's meaning. E.g. don't move 'b'
      // to the previous line in:
      //   SomeFunction(a,
      //                b, // comment
      //                c);
      if (!Current->HasUnescapedNewline) {
        for (FormatToken *Parameter = Current->Previous; Parameter;
             Parameter = Parameter->Previous) {
          if (Parameter->isOneOf(tok::comment, tok::r_brace))
            break;
          if (Parameter->Previous && Parameter->Previous->is(tok::comma)) {
            if (Parameter->Previous->Type != TT_CtorInitializerComma &&
                Parameter->HasUnescapedNewline)
              Parameter->MustBreakBefore = true;
            break;
          }
        }
      }
    } else if (Current->SpacesRequiredBefore == 0 &&
               spaceRequiredBefore(Line, *Current)) {
      Current->SpacesRequiredBefore = 1;
    }

    Current->MustBreakBefore =
        Current->MustBreakBefore || mustBreakBefore(Line, *Current);

    Current->CanBreakBefore =
        Current->MustBreakBefore || canBreakBefore(Line, *Current);
    unsigned ChildSize = 0;
    if (Current->Previous->Children.size() == 1) {
      FormatToken &LastOfChild = *Current->Previous->Children[0]->Last;
      ChildSize = LastOfChild.isTrailingComment() ? Style.ColumnLimit
                                                  : LastOfChild.TotalLength + 1;
    }
    if (Current->MustBreakBefore || Current->Previous->Children.size() > 1 ||
        Current->IsMultiline)
      Current->TotalLength = Current->Previous->TotalLength + Style.ColumnLimit;
    else
      Current->TotalLength = Current->Previous->TotalLength +
                             Current->ColumnWidth + ChildSize +
                             Current->SpacesRequiredBefore;

    if (Current->Type == TT_CtorInitializerColon)
      InFunctionDecl = false;

    // FIXME: Only calculate this if CanBreakBefore is true once static
    // initializers etc. are sorted out.
    // FIXME: Move magic numbers to a better place.
    Current->SplitPenalty = 20 * Current->BindingStrength +
                            splitPenalty(Line, *Current, InFunctionDecl);

    Current = Current->Next;
  }

  calculateUnbreakableTailLengths(Line);
  for (Current = Line.First; Current != nullptr; Current = Current->Next) {
    if (Current->Role)
      Current->Role->precomputeFormattingInfos(Current);
  }

  DEBUG({ printDebugInfo(Line); });
}

void TokenAnnotator::calculateUnbreakableTailLengths(AnnotatedLine &Line) {
  unsigned UnbreakableTailLength = 0;
  FormatToken *Current = Line.Last;
  while (Current) {
    Current->UnbreakableTailLength = UnbreakableTailLength;
    if (Current->CanBreakBefore ||
        Current->isOneOf(tok::comment, tok::string_literal)) {
      UnbreakableTailLength = 0;
    } else {
      UnbreakableTailLength +=
          Current->ColumnWidth + Current->SpacesRequiredBefore;
    }
    Current = Current->Previous;
  }
}

unsigned TokenAnnotator::splitPenalty(const AnnotatedLine &Line,
                                      const FormatToken &Tok,
                                      bool InFunctionDecl) {
  const FormatToken &Left = *Tok.Previous;
  const FormatToken &Right = Tok;

  if (Left.is(tok::semi))
    return 0;
  if (Left.is(tok::comma) || (Right.is(tok::identifier) && Right.Next &&
                              Right.Next->Type == TT_DictLiteral))
    return 1;
  if (Right.is(tok::l_square)) {
    if (Style.Language == FormatStyle::LK_Proto)
      return 1;
    if (Right.Type != TT_ObjCMethodExpr && Right.Type != TT_LambdaLSquare)
      return 500;
  }
  if (Right.Type == TT_StartOfName ||
      Right.Type == TT_FunctionDeclarationName || Right.is(tok::kw_operator)) {
    if (Line.First->is(tok::kw_for) && Right.PartOfMultiVariableDeclStmt)
      return 3;
    if (Left.Type == TT_StartOfName)
      return 20;
    if (InFunctionDecl && Right.NestingLevel == 0)
      return Style.PenaltyReturnTypeOnItsOwnLine;
    return 200;
  }
  if (Left.is(tok::equal) && Right.is(tok::l_brace))
    return 150;
  if (Left.Type == TT_CastRParen)
    return 100;
  if (Left.is(tok::coloncolon) ||
      (Right.is(tok::period) && Style.Language == FormatStyle::LK_Proto))
    return 500;
  if (Left.isOneOf(tok::kw_class, tok::kw_struct))
    return 5000;

  if (Left.Type == TT_RangeBasedForLoopColon ||
      Left.Type == TT_InheritanceColon)
    return 2;

  if (Right.isMemberAccess()) {
    if (Left.is(tok::r_paren) && Left.MatchingParen &&
        Left.MatchingParen->ParameterCount > 0)
      return 20; // Should be smaller than breaking at a nested comma.
    return 150;
  }

  if (Right.Type == TT_TrailingAnnotation &&
      (!Right.Next || Right.Next->isNot(tok::l_paren))) {
    // Generally, breaking before a trailing annotation is bad unless it is
    // function-like. It seems to be especially preferable to keep standard
    // annotations (i.e. "const", "final" and "override") on the same line.
    // Use a slightly higher penalty after ")" so that annotations like
    // "const override" are kept together.
    bool is_short_annotation = Right.TokenText.size() < 10;
    return (Left.is(tok::r_paren) ? 100 : 120) + (is_short_annotation ? 50 : 0);
  }

  // In for-loops, prefer breaking at ',' and ';'.
  if (Line.First->is(tok::kw_for) && Left.is(tok::equal))
    return 4;

  // In Objective-C method expressions, prefer breaking before "param:" over
  // breaking after it.
  if (Right.Type == TT_SelectorName)
    return 0;
  if (Left.is(tok::colon) && Left.Type == TT_ObjCMethodExpr)
    return Line.MightBeFunctionDecl ? 50 : 500;

  if (Left.is(tok::l_paren) && InFunctionDecl)
    return 100;
  if (Left.is(tok::equal) && InFunctionDecl)
    return 110;
  if (Left.opensScope())
    return Left.ParameterCount > 1 ? Style.PenaltyBreakBeforeFirstCallParameter
                                   : 19;

  if (Right.is(tok::lessless)) {
    if (Left.is(tok::string_literal)) {
      StringRef Content = Left.TokenText;
      if (Content.startswith("\""))
        Content = Content.drop_front(1);
      if (Content.endswith("\""))
        Content = Content.drop_back(1);
      Content = Content.trim();
      if (Content.size() > 1 &&
          (Content.back() == ':' || Content.back() == '='))
        return 25;
    }
    return 1; // Breaking at a << is really cheap.
  }
  if (Left.Type == TT_ConditionalExpr)
    return prec::Conditional;
  prec::Level Level = Left.getPrecedence();

  if (Level != prec::Unknown)
    return Level;

  return 3;
}

bool TokenAnnotator::spaceRequiredBetween(const AnnotatedLine &Line,
                                          const FormatToken &Left,
                                          const FormatToken &Right) {
  if (Style.Language == FormatStyle::LK_Proto) {
    if (Right.is(tok::period) &&
        (Left.TokenText == "optional" || Left.TokenText == "required" ||
         Left.TokenText == "repeated"))
      return true;
    if (Right.is(tok::l_paren) &&
        (Left.TokenText == "returns" || Left.TokenText == "option"))
      return true;
  } else if (Style.Language == FormatStyle::LK_JavaScript) {
    if (Left.TokenText == "var")
      return true;
  }
  if (Left.is(tok::kw_return) && Right.isNot(tok::semi))
    return true;
  if (Style.ObjCSpaceAfterProperty && Line.Type == LT_ObjCProperty &&
      Left.Tok.getObjCKeywordID() == tok::objc_property)
    return true;
  if (Right.is(tok::hashhash))
    return Left.is(tok::hash);
  if (Left.isOneOf(tok::hashhash, tok::hash))
    return Right.is(tok::hash);
  if (Left.is(tok::l_paren) && Right.is(tok::r_paren))
    return Style.SpaceInEmptyParentheses;
  if (Left.is(tok::l_paren) || Right.is(tok::r_paren))
    return (Right.Type == TT_CastRParen ||
            (Left.MatchingParen && Left.MatchingParen->Type == TT_CastRParen))
               ? Style.SpacesInCStyleCastParentheses
               : Style.SpacesInParentheses;
  if (Style.SpacesInAngles &&
      ((Left.Type == TT_TemplateOpener) != (Right.Type == TT_TemplateCloser)))
    return true;
  if (Right.isOneOf(tok::semi, tok::comma))
    return false;
  if (Right.is(tok::less) &&
      (Left.is(tok::kw_template) ||
       (Line.Type == LT_ObjCDecl && Style.ObjCSpaceBeforeProtocolList)))
    return true;
  if (Left.is(tok::arrow) || Right.is(tok::arrow))
    return false;
  if (Left.isOneOf(tok::exclaim, tok::tilde))
    return false;
  if (Left.is(tok::at) &&
      Right.isOneOf(tok::identifier, tok::string_literal, tok::char_constant,
                    tok::numeric_constant, tok::l_paren, tok::l_brace,
                    tok::kw_true, tok::kw_false))
    return false;
  if (Left.is(tok::coloncolon))
    return false;
  if (Right.is(tok::coloncolon) && Left.isNot(tok::l_brace))
    return (Left.is(tok::less) && Style.Standard == FormatStyle::LS_Cpp03) ||
           !Left.isOneOf(tok::identifier, tok::greater, tok::l_paren,
                         tok::r_paren, tok::less);
  if (Left.is(tok::less) || Right.isOneOf(tok::greater, tok::less))
    return false;
  if (Right.is(tok::ellipsis))
    return Left.Tok.isLiteral();
  if (Left.is(tok::l_square) && Right.is(tok::amp))
    return false;
  if (Right.Type == TT_PointerOrReference)
    return Left.Tok.isLiteral() ||
           ((Left.Type != TT_PointerOrReference) && Left.isNot(tok::l_paren) &&
            Style.PointerAlignment != FormatStyle::PAS_Left);
  if (Right.Type == TT_FunctionTypeLParen && Left.isNot(tok::l_paren) &&
      (Left.Type != TT_PointerOrReference || Style.PointerAlignment != FormatStyle::PAS_Right))
    return true;
  if (Left.Type == TT_PointerOrReference)
    return Right.Tok.isLiteral() || Right.Type == TT_BlockComment ||
           ((Right.Type != TT_PointerOrReference) &&
            Right.isNot(tok::l_paren) && Style.PointerAlignment != FormatStyle::PAS_Right &&
            Left.Previous &&
            !Left.Previous->isOneOf(tok::l_paren, tok::coloncolon));
  if (Right.is(tok::star) && Left.is(tok::l_paren))
    return false;
  if (Left.is(tok::l_square))
    return Left.Type == TT_ArrayInitializerLSquare &&
           Style.SpacesInContainerLiterals && Right.isNot(tok::r_square);
  if (Right.is(tok::r_square))
    return Right.MatchingParen && Style.SpacesInContainerLiterals &&
           Right.MatchingParen->Type == TT_ArrayInitializerLSquare;
  if (Right.is(tok::l_square) && Right.Type != TT_ObjCMethodExpr &&
      Right.Type != TT_LambdaLSquare && Left.isNot(tok::numeric_constant) &&
      Left.Type != TT_DictLiteral)
    return false;
  if (Left.is(tok::colon))
    return Left.Type != TT_ObjCMethodExpr;
  if (Left.Type == TT_BlockComment)
    return !Left.TokenText.endswith("=*/");
  if (Right.is(tok::l_paren)) {
    if (Left.is(tok::r_paren) && Left.Type == TT_AttributeParen)
      return true;
    return Line.Type == LT_ObjCDecl ||
           Left.isOneOf(tok::kw_new, tok::kw_delete, tok::semi) ||
           (Style.SpaceBeforeParens != FormatStyle::SBPO_Never &&
            (Left.isOneOf(tok::kw_if, tok::kw_for, tok::kw_while,
                          tok::kw_switch, tok::kw_catch, tok::kw_case) ||
             Left.IsForEachMacro)) ||
           (Style.SpaceBeforeParens == FormatStyle::SBPO_Always &&
            Left.isOneOf(tok::identifier, tok::kw___attribute) &&
            Line.Type != LT_PreprocessorDirective);
  }
  if (Left.is(tok::at) && Right.Tok.getObjCKeywordID() != tok::objc_not_keyword)
    return false;
  if (Left.is(tok::l_brace) && Right.is(tok::r_brace))
    return !Left.Children.empty(); // No spaces in "{}".
  if ((Left.is(tok::l_brace) && Left.BlockKind != BK_Block) ||
      (Right.is(tok::r_brace) && Right.MatchingParen &&
       Right.MatchingParen->BlockKind != BK_Block))
    return !Style.Cpp11BracedListStyle;
  if (Right.Type == TT_UnaryOperator)
    return !Left.isOneOf(tok::l_paren, tok::l_square, tok::at) &&
           (Left.isNot(tok::colon) || Left.Type != TT_ObjCMethodExpr);
<<<<<<< HEAD
  if ((Left.isOneOf(tok::identifier, tok::greater, tok::r_square) ||
=======
  if ((Left.isOneOf(tok::identifier, tok::greater, tok::r_square,
                    tok::r_paren) ||
>>>>>>> ec81a0dc
       Left.isSimpleTypeSpecifier()) &&
      Right.is(tok::l_brace) && Right.getNextNonComment() &&
      Right.BlockKind != BK_Block)
    return false;
  if (Left.is(tok::period) || Right.is(tok::period))
    return false;
  if (Right.is(tok::hash) && Left.is(tok::identifier) && Left.TokenText == "L")
    return false;
  return true;
}

bool TokenAnnotator::spaceRequiredBefore(const AnnotatedLine &Line,
                                         const FormatToken &Tok) {
  if (Tok.Tok.getIdentifierInfo() && Tok.Previous->Tok.getIdentifierInfo())
    return true; // Never ever merge two identifiers.
  if (Tok.Previous->Type == TT_ImplicitStringLiteral)
    return Tok.WhitespaceRange.getBegin() != Tok.WhitespaceRange.getEnd();
  if (Line.Type == LT_ObjCMethodDecl) {
    if (Tok.Previous->Type == TT_ObjCMethodSpecifier)
      return true;
    if (Tok.Previous->is(tok::r_paren) && Tok.is(tok::identifier))
      // Don't space between ')' and <id>
      return false;
  }
  if (Line.Type == LT_ObjCProperty &&
      (Tok.is(tok::equal) || Tok.Previous->is(tok::equal)))
    return false;

  if (Tok.Type == TT_TrailingReturnArrow ||
      Tok.Previous->Type == TT_TrailingReturnArrow)
    return true;
  if (Tok.Previous->is(tok::comma))
    return true;
  if (Tok.is(tok::comma))
    return false;
  if (Tok.Type == TT_CtorInitializerColon || Tok.Type == TT_ObjCBlockLParen)
    return true;
  if (Tok.Previous->Tok.is(tok::kw_operator))
    return Tok.is(tok::coloncolon);
  if (Tok.Type == TT_OverloadedOperatorLParen)
    return false;
  if (Tok.is(tok::colon))
    return !Line.First->isOneOf(tok::kw_case, tok::kw_default) &&
           Tok.getNextNonComment() && Tok.Type != TT_ObjCMethodExpr &&
           !Tok.Previous->is(tok::question) &&
           (Tok.Type != TT_DictLiteral || Style.SpacesInContainerLiterals);
  if (Tok.Previous->Type == TT_UnaryOperator ||
      Tok.Previous->Type == TT_CastRParen)
    return Tok.Type == TT_BinaryOperator;
  if (Tok.Previous->is(tok::greater) && Tok.is(tok::greater)) {
    return Tok.Type == TT_TemplateCloser &&
           Tok.Previous->Type == TT_TemplateCloser &&
           (Style.Standard != FormatStyle::LS_Cpp11 || Style.SpacesInAngles);
  }
  if (Tok.isOneOf(tok::arrowstar, tok::periodstar) ||
      Tok.Previous->isOneOf(tok::arrowstar, tok::periodstar))
    return false;
  if (!Style.SpaceBeforeAssignmentOperators &&
      Tok.getPrecedence() == prec::Assignment)
    return false;
  if ((Tok.Type == TT_BinaryOperator && !Tok.Previous->is(tok::l_paren)) ||
      Tok.Previous->Type == TT_BinaryOperator ||
      Tok.Previous->Type == TT_ConditionalExpr)
    return true;
  if (Tok.Previous->Type == TT_TemplateCloser && Tok.is(tok::l_paren))
    return false;
  if (Tok.is(tok::less) && Tok.Previous->isNot(tok::l_paren) &&
      Line.First->is(tok::hash))
    return true;
  if (Tok.Type == TT_TrailingUnaryOperator)
    return false;
  if (Tok.Previous->Type == TT_RegexLiteral)
    return false;
  return spaceRequiredBetween(Line, *Tok.Previous, Tok);
}

// Returns 'true' if 'Tok' is a brace we'd want to break before in Allman style.
static bool isAllmanBrace(const FormatToken &Tok) {
  return Tok.is(tok::l_brace) && Tok.BlockKind == BK_Block &&
         Tok.Type != TT_ObjCBlockLBrace && Tok.Type != TT_DictLiteral;
}

bool TokenAnnotator::mustBreakBefore(const AnnotatedLine &Line,
                                     const FormatToken &Right) {
  const FormatToken &Left = *Right.Previous;
  if (Right.NewlinesBefore > 1)
    return true;
  if (Right.is(tok::comment)) {
    return Right.Previous->BlockKind != BK_BracedInit &&
           Right.Previous->Type != TT_CtorInitializerColon &&
           (Right.NewlinesBefore > 0 && Right.HasUnescapedNewline);
  } else if (Right.Previous->isTrailingComment() ||
             (Right.isStringLiteral() && Right.Previous->isStringLiteral())) {
    return true;
  } else if (Right.Previous->IsUnterminatedLiteral) {
    return true;
  } else if (Right.is(tok::lessless) && Right.Next &&
             Right.Previous->is(tok::string_literal) &&
             Right.Next->is(tok::string_literal)) {
    return true;
  } else if (Right.Previous->ClosesTemplateDeclaration &&
             Right.Previous->MatchingParen &&
             Right.Previous->MatchingParen->NestingLevel == 0 &&
             Style.AlwaysBreakTemplateDeclarations) {
    return true;
  } else if ((Right.Type == TT_CtorInitializerComma ||
              Right.Type == TT_CtorInitializerColon) &&
             Style.BreakConstructorInitializersBeforeComma &&
             !Style.ConstructorInitializerAllOnOneLineOrOnePerLine) {
    return true;
<<<<<<< HEAD
  } else if (Right.is(tok::l_brace) && Right.BlockKind == BK_Block &&
             Right.Type != TT_ObjCBlockLBrace && Right.Type != TT_DictLiteral) {
    return Style.BreakBeforeBraces == FormatStyle::BS_Allman ||
           Style.BreakBeforeBraces == FormatStyle::BS_GNU;
=======
>>>>>>> ec81a0dc
  } else if (Right.is(tok::string_literal) &&
             Right.TokenText.startswith("R\"")) {
    // Raw string literals are special wrt. line breaks. The author has made a
    // deliberate choice and might have aligned the contents of the string
    // literal accordingly. Thus, we try keep existing line breaks.
    return Right.NewlinesBefore > 0;
  } else if (Right.Previous->is(tok::l_brace) && Right.NestingLevel == 1 &&
             Style.Language == FormatStyle::LK_Proto) {
    // Don't enums onto single lines in protocol buffers.
    return true;
  } else if (isAllmanBrace(Left) || isAllmanBrace(Right)) {
    return Style.BreakBeforeBraces == FormatStyle::BS_Allman ||
           Style.BreakBeforeBraces == FormatStyle::BS_GNU;
  }

  // If the last token before a '}' is a comma or a comment, the intention is to
  // insert a line break after it in order to make shuffling around entries
  // easier.
  const FormatToken *BeforeClosingBrace = nullptr;
  if (Left.is(tok::l_brace) && Left.MatchingParen)
    BeforeClosingBrace = Left.MatchingParen->Previous;
  else if (Right.is(tok::r_brace))
    BeforeClosingBrace = Right.Previous;
  if (BeforeClosingBrace &&
      BeforeClosingBrace->isOneOf(tok::comma, tok::comment))
    return true;

  if (Style.Language == FormatStyle::LK_JavaScript) {
    // FIXME: This might apply to other languages and token kinds.
    if (Right.is(tok::char_constant) && Left.is(tok::plus) && Left.Previous &&
        Left.Previous->is(tok::char_constant))
      return true;
  }

  return false;
}

bool TokenAnnotator::canBreakBefore(const AnnotatedLine &Line,
                                    const FormatToken &Right) {
  const FormatToken &Left = *Right.Previous;
  if (Left.is(tok::at))
    return false;
  if (Left.Tok.getObjCKeywordID() == tok::objc_interface)
    return false;
  if (Right.Type == TT_StartOfName ||
      Right.Type == TT_FunctionDeclarationName || Right.is(tok::kw_operator))
    return true;
  if (Right.isTrailingComment())
    // We rely on MustBreakBefore being set correctly here as we should not
    // change the "binding" behavior of a comment.
    // The first comment in a braced lists is always interpreted as belonging to
    // the first list element. Otherwise, it should be placed outside of the
    // list.
    return Left.BlockKind == BK_BracedInit;
  if (Left.is(tok::question) && Right.is(tok::colon))
    return false;
  if (Right.Type == TT_ConditionalExpr || Right.is(tok::question))
    return Style.BreakBeforeTernaryOperators;
  if (Left.Type == TT_ConditionalExpr || Left.is(tok::question))
    return !Style.BreakBeforeTernaryOperators;
  if (Right.Type == TT_InheritanceColon)
    return true;
  if (Right.is(tok::colon) && (Right.Type != TT_CtorInitializerColon &&
                               Right.Type != TT_InlineASMColon))
    return false;
  if (Left.is(tok::colon) &&
      (Left.Type == TT_DictLiteral || Left.Type == TT_ObjCMethodExpr))
    return true;
  if (Right.Type == TT_SelectorName)
    return true;
  if (Left.is(tok::r_paren) && Line.Type == LT_ObjCProperty)
    return true;
  if (Left.ClosesTemplateDeclaration)
    return true;
  if (Right.Type == TT_RangeBasedForLoopColon ||
      Right.Type == TT_OverloadedOperatorLParen ||
      Right.Type == TT_OverloadedOperator)
    return false;
  if (Left.Type == TT_RangeBasedForLoopColon)
    return true;
  if (Right.Type == TT_RangeBasedForLoopColon)
    return false;
  if (Left.Type == TT_PointerOrReference || Left.Type == TT_TemplateCloser ||
      Left.Type == TT_UnaryOperator || Left.is(tok::kw_operator))
    return false;
  if (Left.is(tok::equal) && Line.Type == LT_VirtualFunctionDecl)
    return false;
  if (Left.is(tok::l_paren) && Left.Type == TT_AttributeParen)
    return false;
  if (Left.is(tok::l_paren) && Left.Previous &&
      (Left.Previous->Type == TT_BinaryOperator ||
       Left.Previous->Type == TT_CastRParen || Left.Previous->is(tok::kw_if)))
    return false;
  if (Right.Type == TT_ImplicitStringLiteral)
    return false;

  if (Right.is(tok::r_paren) || Right.Type == TT_TemplateCloser)
    return false;

  // We only break before r_brace if there was a corresponding break before
  // the l_brace, which is tracked by BreakBeforeClosingBrace.
  if (Right.is(tok::r_brace))
    return Right.MatchingParen && Right.MatchingParen->BlockKind == BK_Block;

  // Allow breaking after a trailing annotation, e.g. after a method
  // declaration.
  if (Left.Type == TT_TrailingAnnotation)
    return !Right.isOneOf(tok::l_brace, tok::semi, tok::equal, tok::l_paren,
                          tok::less, tok::coloncolon);

  if (Right.is(tok::kw___attribute))
    return true;

  if (Left.is(tok::identifier) && Right.is(tok::string_literal))
    return true;

  if (Right.is(tok::identifier) && Right.Next &&
      Right.Next->Type == TT_DictLiteral)
    return true;

  if (Left.Type == TT_CtorInitializerComma &&
      Style.BreakConstructorInitializersBeforeComma)
    return false;
  if (Right.Type == TT_CtorInitializerComma &&
      Style.BreakConstructorInitializersBeforeComma)
    return true;
  if (Left.is(tok::greater) && Right.is(tok::greater) &&
      Left.Type != TT_TemplateCloser)
    return false;
  if (Right.Type == TT_BinaryOperator && Style.BreakBeforeBinaryOperators)
    return true;
  if (Left.Type == TT_ArrayInitializerLSquare)
    return true;
  return (Left.isBinaryOperator() &&
          !Left.isOneOf(tok::arrowstar, tok::lessless) &&
          !Style.BreakBeforeBinaryOperators) ||
         Left.isOneOf(tok::comma, tok::coloncolon, tok::semi, tok::l_brace,
                      tok::kw_class, tok::kw_struct) ||
         Right.isMemberAccess() ||
         Right.isOneOf(tok::lessless, tok::colon, tok::l_square, tok::at) ||
         (Left.is(tok::r_paren) &&
          Right.isOneOf(tok::identifier, tok::kw_const)) ||
         (Left.is(tok::l_paren) && !Right.is(tok::r_paren));
}

void TokenAnnotator::printDebugInfo(const AnnotatedLine &Line) {
  llvm::errs() << "AnnotatedTokens:\n";
  const FormatToken *Tok = Line.First;
  while (Tok) {
    llvm::errs() << " M=" << Tok->MustBreakBefore
                 << " C=" << Tok->CanBreakBefore << " T=" << Tok->Type
                 << " S=" << Tok->SpacesRequiredBefore
                 << " B=" << Tok->BlockParameterCount
                 << " P=" << Tok->SplitPenalty << " Name=" << Tok->Tok.getName()
                 << " L=" << Tok->TotalLength << " PPK=" << Tok->PackingKind
                 << " FakeLParens=";
    for (unsigned i = 0, e = Tok->FakeLParens.size(); i != e; ++i)
      llvm::errs() << Tok->FakeLParens[i] << "/";
    llvm::errs() << " FakeRParens=" << Tok->FakeRParens << "\n";
    if (!Tok->Next)
      assert(Tok == Line.Last);
    Tok = Tok->Next;
  }
  llvm::errs() << "----\n";
}

} // namespace format
} // namespace clang<|MERGE_RESOLUTION|>--- conflicted
+++ resolved
@@ -650,21 +650,12 @@
     Context(tok::TokenKind ContextKind, unsigned BindingStrength,
             bool IsExpression)
         : ContextKind(ContextKind), BindingStrength(BindingStrength),
-<<<<<<< HEAD
-          LongestObjCSelectorName(0), NumBlockParameters(0),
-          ColonIsForRangeExpr(false), ColonIsDictLiteral(false),
-          ColonIsObjCMethodExpr(false), FirstObjCSelectorName(nullptr),
-          FirstStartOfName(nullptr), IsExpression(IsExpression),
-          CanBeExpression(true), InTemplateArgument(false),
-          InCtorInitializer(false), CaretFound(false), IsForEachMacro(false) {}
-=======
           LongestObjCSelectorName(0), ColonIsForRangeExpr(false),
           ColonIsDictLiteral(false), ColonIsObjCMethodExpr(false),
           FirstObjCSelectorName(nullptr), FirstStartOfName(nullptr),
           IsExpression(IsExpression), CanBeExpression(true),
           InTemplateArgument(false), InCtorInitializer(false),
           CaretFound(false), IsForEachMacro(false) {}
->>>>>>> ec81a0dc
 
     tok::TokenKind ContextKind;
     unsigned BindingStrength;
@@ -847,11 +838,7 @@
 
   /// \brief Determine whether ')' is ending a cast.
   bool rParenEndsCast(const FormatToken &Tok) {
-<<<<<<< HEAD
-    FormatToken *LeftOfParens = NULL;
-=======
     FormatToken *LeftOfParens = nullptr;
->>>>>>> ec81a0dc
     if (Tok.MatchingParen)
       LeftOfParens = Tok.MatchingParen->getPreviousNonComment();
     bool IsCast = false;
@@ -874,14 +861,9 @@
       IsCast = true;
     // If there is an identifier after the (), it is likely a cast, unless
     // there is also an identifier before the ().
-<<<<<<< HEAD
-    else if (LeftOfParens && (LeftOfParens->Tok.getIdentifierInfo() == NULL ||
-                              LeftOfParens->is(tok::kw_return)) &&
-=======
     else if (LeftOfParens &&
              (LeftOfParens->Tok.getIdentifierInfo() == nullptr ||
               LeftOfParens->is(tok::kw_return)) &&
->>>>>>> ec81a0dc
              LeftOfParens->Type != TT_OverloadedOperator &&
              LeftOfParens->isNot(tok::at) &&
              LeftOfParens->Type != TT_TemplateCloser && Tok.Next) {
@@ -919,11 +901,7 @@
       return TT_UnaryOperator;
 
     const FormatToken *NextToken = Tok.getNextNonComment();
-<<<<<<< HEAD
-    if (!NextToken)
-=======
     if (!NextToken || NextToken->is(tok::l_brace))
->>>>>>> ec81a0dc
       return TT_Unknown;
 
     if (PrevToken->is(tok::coloncolon) ||
@@ -939,11 +917,8 @@
       return TT_UnaryOperator;
 
     if (NextToken->is(tok::l_square) && NextToken->Type != TT_LambdaLSquare)
-<<<<<<< HEAD
-=======
       return TT_PointerOrReference;
     if (NextToken->is(tok::kw_operator))
->>>>>>> ec81a0dc
       return TT_PointerOrReference;
 
     if (PrevToken->is(tok::r_paren) && PrevToken->MatchingParen &&
@@ -1275,11 +1250,8 @@
   FormatToken *Current = Line.First->Next;
   bool InFunctionDecl = Line.MightBeFunctionDecl;
   while (Current) {
-<<<<<<< HEAD
-=======
     if (isFunctionDeclarationName(*Current))
       Current->Type = TT_FunctionDeclarationName;
->>>>>>> ec81a0dc
     if (Current->Type == TT_LineComment) {
       if (Current->Previous->BlockKind == BK_BracedInit &&
           Current->Previous->opensScope())
@@ -1584,12 +1556,8 @@
   if (Right.Type == TT_UnaryOperator)
     return !Left.isOneOf(tok::l_paren, tok::l_square, tok::at) &&
            (Left.isNot(tok::colon) || Left.Type != TT_ObjCMethodExpr);
-<<<<<<< HEAD
-  if ((Left.isOneOf(tok::identifier, tok::greater, tok::r_square) ||
-=======
   if ((Left.isOneOf(tok::identifier, tok::greater, tok::r_square,
                     tok::r_paren) ||
->>>>>>> ec81a0dc
        Left.isSimpleTypeSpecifier()) &&
       Right.is(tok::l_brace) && Right.getNextNonComment() &&
       Right.BlockKind != BK_Block)
@@ -1700,13 +1668,6 @@
              Style.BreakConstructorInitializersBeforeComma &&
              !Style.ConstructorInitializerAllOnOneLineOrOnePerLine) {
     return true;
-<<<<<<< HEAD
-  } else if (Right.is(tok::l_brace) && Right.BlockKind == BK_Block &&
-             Right.Type != TT_ObjCBlockLBrace && Right.Type != TT_DictLiteral) {
-    return Style.BreakBeforeBraces == FormatStyle::BS_Allman ||
-           Style.BreakBeforeBraces == FormatStyle::BS_GNU;
-=======
->>>>>>> ec81a0dc
   } else if (Right.is(tok::string_literal) &&
              Right.TokenText.startswith("R\"")) {
     // Raw string literals are special wrt. line breaks. The author has made a
