--- conflicted
+++ resolved
@@ -151,13 +151,8 @@
         StartOfFunctionCall(0), StartOfArraySubscripts(0),
         NestedNameSpecifierContinuation(0), CallContinuation(0), VariablePos(0),
         ContainsLineBreak(false), ContainsUnwrappedBuilder(0),
-<<<<<<< HEAD
-        AlignColons(true), ObjCSelectorNameFound(false), LambdasFound(0),
-        JSFunctionInlined(false) {}
-=======
         AlignColons(true), ObjCSelectorNameFound(false),
         HasMultipleNestedBlocks(false), JSFunctionInlined(false) {}
->>>>>>> ec81a0dc
 
   /// \brief The position to which a specific parenthesis level needs to be
   /// indented.
@@ -257,10 +252,6 @@
   /// Not considered for memoization as it will always have the same value at
   /// the same token.
   bool HasMultipleNestedBlocks;
-
-  // \brief The previous JavaScript 'function' keyword is not wrapped to a new
-  // line.
-  bool JSFunctionInlined;
 
   // \brief The previous JavaScript 'function' keyword is not wrapped to a new
   // line.
