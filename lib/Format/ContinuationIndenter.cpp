//===--- ContinuationIndenter.cpp - Format C++ code -----------------------===//
//
//                     The LLVM Compiler Infrastructure
//
// This file is distributed under the University of Illinois Open Source
// License. See LICENSE.TXT for details.
//
//===----------------------------------------------------------------------===//
///
/// \file
/// \brief This file implements the continuation indenter.
///
//===----------------------------------------------------------------------===//

#include "BreakableToken.h"
#include "ContinuationIndenter.h"
#include "WhitespaceManager.h"
#include "clang/Basic/OperatorPrecedence.h"
#include "clang/Basic/SourceManager.h"
#include "clang/Format/Format.h"
#include "llvm/Support/Debug.h"
#include <string>

#define DEBUG_TYPE "format-formatter"

namespace clang {
namespace format {

// Returns the length of everything up to the first possible line break after
// the ), ], } or > matching \c Tok.
static unsigned getLengthToMatchingParen(const FormatToken &Tok) {
  if (!Tok.MatchingParen)
    return 0;
  FormatToken *End = Tok.MatchingParen;
  while (End->Next && !End->Next->CanBreakBefore) {
    End = End->Next;
  }
  return End->TotalLength - Tok.TotalLength + 1;
}

// Returns \c true if \c Tok is the "." or "->" of a call and starts the next
// segment of a builder type call.
static bool startsSegmentOfBuilderTypeCall(const FormatToken &Tok) {
  return Tok.isMemberAccess() && Tok.Previous && Tok.Previous->closesScope();
}

// Returns \c true if \c Current starts a new parameter.
static bool startsNextParameter(const FormatToken &Current,
                                const FormatStyle &Style) {
  const FormatToken &Previous = *Current.Previous;
  if (Current.Type == TT_CtorInitializerComma &&
      Style.BreakConstructorInitializersBeforeComma)
    return true;
  return Previous.is(tok::comma) && !Current.isTrailingComment() &&
         (Previous.Type != TT_CtorInitializerComma ||
          !Style.BreakConstructorInitializersBeforeComma);
}

ContinuationIndenter::ContinuationIndenter(const FormatStyle &Style,
                                           SourceManager &SourceMgr,
                                           WhitespaceManager &Whitespaces,
                                           encoding::Encoding Encoding,
                                           bool BinPackInconclusiveFunctions)
    : Style(Style), SourceMgr(SourceMgr), Whitespaces(Whitespaces),
      Encoding(Encoding),
      BinPackInconclusiveFunctions(BinPackInconclusiveFunctions),
      CommentPragmasRegex(Style.CommentPragmas) {}

LineState ContinuationIndenter::getInitialState(unsigned FirstIndent,
                                                const AnnotatedLine *Line,
                                                bool DryRun) {
  LineState State;
  State.FirstIndent = FirstIndent;
  State.Column = FirstIndent;
  State.Line = Line;
  State.NextToken = Line->First;
  State.Stack.push_back(ParenState(FirstIndent, Line->Level, FirstIndent,
                                   /*AvoidBinPacking=*/false,
                                   /*NoLineBreak=*/false));
  State.LineContainsContinuedForLoopSection = false;
  State.StartOfStringLiteral = 0;
  State.StartOfLineLevel = 0;
  State.LowestLevelOnLine = 0;
  State.IgnoreStackForComparison = false;

  // The first token has already been indented and thus consumed.
  moveStateToNextToken(State, DryRun, /*Newline=*/false);
  return State;
}

bool ContinuationIndenter::canBreak(const LineState &State) {
  const FormatToken &Current = *State.NextToken;
  const FormatToken &Previous = *Current.Previous;
  assert(&Previous == Current.Previous);
  if (!Current.CanBreakBefore && !(State.Stack.back().BreakBeforeClosingBrace &&
                                   Current.closesBlockTypeList(Style)))
    return false;
  // The opening "{" of a braced list has to be on the same line as the first
  // element if it is nested in another braced init list or function call.
  if (!Current.MustBreakBefore && Previous.is(tok::l_brace) &&
      Previous.Type != TT_DictLiteral && Previous.BlockKind == BK_BracedInit &&
      Previous.Previous &&
      Previous.Previous->isOneOf(tok::l_brace, tok::l_paren, tok::comma))
    return false;
  // This prevents breaks like:
  //   ...
  //   SomeParameter, OtherParameter).DoSomething(
  //   ...
  // As they hide "DoSomething" and are generally bad for readability.
  if (Previous.opensScope() && Previous.isNot(tok::l_brace) &&
      State.LowestLevelOnLine < State.StartOfLineLevel)
    return false;
  if (Current.isMemberAccess() && State.Stack.back().ContainsUnwrappedBuilder)
    return false;

  // Don't create a 'hanging' indent if there are multiple blocks in a single
  // statement.
  if (Style.Language == FormatStyle::LK_JavaScript &&
      Previous.is(tok::l_brace) && State.Stack.size() > 1 &&
      State.Stack[State.Stack.size() - 2].JSFunctionInlined &&
      State.Stack[State.Stack.size() - 2].HasMultipleNestedBlocks)
    return false;

  return !State.Stack.back().NoLineBreak;
}

bool ContinuationIndenter::mustBreak(const LineState &State) {
  const FormatToken &Current = *State.NextToken;
  const FormatToken &Previous = *Current.Previous;
  if (Current.MustBreakBefore || Current.Type == TT_InlineASMColon)
    return true;
  if (State.Stack.back().BreakBeforeClosingBrace &&
      Current.closesBlockTypeList(Style))
    return true;
  if (Previous.is(tok::semi) && State.LineContainsContinuedForLoopSection)
    return true;
  if ((startsNextParameter(Current, Style) || Previous.is(tok::semi) ||
       (Style.BreakBeforeTernaryOperators &&
        (Current.is(tok::question) || (Current.Type == TT_ConditionalExpr &&
                                       Previous.isNot(tok::question)))) ||
       (!Style.BreakBeforeTernaryOperators &&
        (Previous.is(tok::question) || Previous.Type == TT_ConditionalExpr))) &&
      State.Stack.back().BreakBeforeParameter && !Current.isTrailingComment() &&
      !Current.isOneOf(tok::r_paren, tok::r_brace))
    return true;
  if (Style.AlwaysBreakBeforeMultilineStrings &&
      State.Column > State.Stack.back().Indent && // Breaking saves columns.
      !Previous.isOneOf(tok::kw_return, tok::lessless, tok::at) &&
      Previous.Type != TT_InlineASMColon &&
      Previous.Type != TT_ConditionalExpr && nextIsMultilineString(State))
    return true;
  if (((Previous.Type == TT_DictLiteral && Previous.is(tok::l_brace)) ||
       Previous.Type == TT_ArrayInitializerLSquare) &&
      Style.ColumnLimit > 0 &&
      getLengthToMatchingParen(Previous) + State.Column > getColumnLimit(State))
    return true;
  if (Current.Type == TT_CtorInitializerColon &&
      ((Style.AllowShortFunctionsOnASingleLine != FormatStyle::SFS_All) ||
       Style.BreakConstructorInitializersBeforeComma || Style.ColumnLimit != 0))
    return true;

  if (State.Column < getNewLineColumn(State))
    return false;
  if (!Style.BreakBeforeBinaryOperators) {
    // If we need to break somewhere inside the LHS of a binary expression, we
    // should also break after the operator. Otherwise, the formatting would
    // hide the operator precedence, e.g. in:
    //   if (aaaaaaaaaaaaaa ==
    //           bbbbbbbbbbbbbb && c) {..
    // For comparisons, we only apply this rule, if the LHS is a binary
    // expression itself as otherwise, the line breaks seem superfluous.
    // We need special cases for ">>" which we have split into two ">" while
    // lexing in order to make template parsing easier.
    //
    // FIXME: We'll need something similar for styles that break before binary
    // operators.
    bool IsComparison = (Previous.getPrecedence() == prec::Relational ||
                         Previous.getPrecedence() == prec::Equality) &&
                        Previous.Previous &&
                        Previous.Previous->Type != TT_BinaryOperator; // For >>.
    bool LHSIsBinaryExpr =
        Previous.Previous && Previous.Previous->EndsBinaryExpression;
    if (Previous.Type == TT_BinaryOperator &&
        (!IsComparison || LHSIsBinaryExpr) &&
        Current.Type != TT_BinaryOperator && // For >>.
        !Current.isTrailingComment() && !Previous.is(tok::lessless) &&
        Previous.getPrecedence() != prec::Assignment &&
        State.Stack.back().BreakBeforeParameter)
      return true;
  }

  // Same as above, but for the first "<<" operator.
  if (Current.is(tok::lessless) && Current.Type != TT_OverloadedOperator &&
      State.Stack.back().BreakBeforeParameter &&
      State.Stack.back().FirstLessLess == 0)
    return true;

  if (Current.Type == TT_SelectorName &&
      State.Stack.back().ObjCSelectorNameFound &&
      State.Stack.back().BreakBeforeParameter)
    return true;
  if (Previous.ClosesTemplateDeclaration && Current.NestingLevel == 0 &&
      !Current.isTrailingComment())
    return true;

<<<<<<< HEAD
  if ((Current.Type == TT_StartOfName || Current.is(tok::kw_operator)) &&
      State.Line->MightBeFunctionDecl &&
      State.Stack.back().BreakBeforeParameter && Current.NestingLevel == 0)
=======
  // If the return type spans multiple lines, wrap before the function name.
  if ((Current.Type == TT_FunctionDeclarationName ||
       Current.is(tok::kw_operator)) &&
      State.Stack.back().BreakBeforeParameter)
>>>>>>> ec81a0dc
    return true;

  if (startsSegmentOfBuilderTypeCall(Current) &&
      (State.Stack.back().CallContinuation != 0 ||
       (State.Stack.back().BreakBeforeParameter &&
        State.Stack.back().ContainsUnwrappedBuilder)))
    return true;

  // The following could be precomputed as they do not depend on the state.
  // However, as they should take effect only if the UnwrappedLine does not fit
  // into the ColumnLimit, they are checked here in the ContinuationIndenter.
  if (Style.ColumnLimit != 0 && Previous.BlockKind == BK_Block &&
      Previous.is(tok::l_brace) && !Current.isOneOf(tok::r_brace, tok::comment))
    return true;

  return false;
}

unsigned ContinuationIndenter::addTokenToState(LineState &State, bool Newline,
                                               bool DryRun,
                                               unsigned ExtraSpaces) {
  const FormatToken &Current = *State.NextToken;

  assert(!State.Stack.empty());
  if ((Current.Type == TT_ImplicitStringLiteral &&
       (Current.Previous->Tok.getIdentifierInfo() == nullptr ||
        Current.Previous->Tok.getIdentifierInfo()->getPPKeywordID() ==
            tok::pp_not_keyword))) {
    // FIXME: Is this correct?
    int WhitespaceLength = SourceMgr.getSpellingColumnNumber(
                               State.NextToken->WhitespaceRange.getEnd()) -
                           SourceMgr.getSpellingColumnNumber(
                               State.NextToken->WhitespaceRange.getBegin());
    State.Column += WhitespaceLength;
    moveStateToNextToken(State, DryRun, /*Newline=*/false);
    return 0;
  }

  unsigned Penalty = 0;
  if (Newline)
    Penalty = addTokenOnNewLine(State, DryRun);
  else
    addTokenOnCurrentLine(State, DryRun, ExtraSpaces);

  return moveStateToNextToken(State, DryRun, Newline) + Penalty;
}

void ContinuationIndenter::addTokenOnCurrentLine(LineState &State, bool DryRun,
                                                 unsigned ExtraSpaces) {
  FormatToken &Current = *State.NextToken;
  const FormatToken &Previous = *State.NextToken->Previous;
  if (Current.is(tok::equal) &&
      (State.Line->First->is(tok::kw_for) || Current.NestingLevel == 0) &&
      State.Stack.back().VariablePos == 0) {
    State.Stack.back().VariablePos = State.Column;
    // Move over * and & if they are bound to the variable name.
    const FormatToken *Tok = &Previous;
    while (Tok && State.Stack.back().VariablePos >= Tok->ColumnWidth) {
      State.Stack.back().VariablePos -= Tok->ColumnWidth;
      if (Tok->SpacesRequiredBefore != 0)
        break;
      Tok = Tok->Previous;
    }
    if (Previous.PartOfMultiVariableDeclStmt)
      State.Stack.back().LastSpace = State.Stack.back().VariablePos;
  }

  unsigned Spaces = Current.SpacesRequiredBefore + ExtraSpaces;

  if (!DryRun)
    Whitespaces.replaceWhitespace(Current, /*Newlines=*/0, /*IndentLevel=*/0,
                                  Spaces, State.Column + Spaces);

  if (Current.Type == TT_SelectorName &&
      !State.Stack.back().ObjCSelectorNameFound) {
    if (Current.LongestObjCSelectorName == 0)
      State.Stack.back().AlignColons = false;
    else if (State.Stack.back().Indent + Current.LongestObjCSelectorName >
             State.Column + Spaces + Current.ColumnWidth)
      State.Stack.back().ColonPos =
          State.Stack.back().Indent + Current.LongestObjCSelectorName;
    else
      State.Stack.back().ColonPos = State.Column + Spaces + Current.ColumnWidth;
  }

  if (Previous.opensScope() && Previous.Type != TT_ObjCMethodExpr &&
      (Current.Type != TT_LineComment || Previous.BlockKind == BK_BracedInit))
    State.Stack.back().Indent = State.Column + Spaces;
  if (State.Stack.back().AvoidBinPacking && startsNextParameter(Current, Style))
    State.Stack.back().NoLineBreak = true;
  if (startsSegmentOfBuilderTypeCall(Current))
    State.Stack.back().ContainsUnwrappedBuilder = true;

  State.Column += Spaces;
  if (Current.isNot(tok::comment) && Previous.is(tok::l_paren) &&
      Previous.Previous && Previous.Previous->isOneOf(tok::kw_if, tok::kw_for))
    // Treat the condition inside an if as if it was a second function
    // parameter, i.e. let nested calls have a continuation indent.
    State.Stack.back().LastSpace = State.Column;
<<<<<<< HEAD
  else if (Current.isNot(tok::comment) &&
=======
  else if (!Current.isOneOf(tok::comment, tok::caret) &&
>>>>>>> ec81a0dc
           (Previous.is(tok::comma) ||
            (Previous.is(tok::colon) && Previous.Type == TT_ObjCMethodExpr)))
    State.Stack.back().LastSpace = State.Column;
  else if ((Previous.Type == TT_BinaryOperator ||
            Previous.Type == TT_ConditionalExpr ||
            Previous.Type == TT_CtorInitializerColon) &&
           ((Previous.getPrecedence() != prec::Assignment &&
             (Previous.isNot(tok::lessless) || Previous.OperatorIndex != 0 ||
              !Previous.LastOperator)) ||
            Current.StartsBinaryExpression))
    // Always indent relative to the RHS of the expression unless this is a
    // simple assignment without binary expression on the RHS. Also indent
    // relative to unary operators and the colons of constructor initializers.
    State.Stack.back().LastSpace = State.Column;
  else if (Previous.Type == TT_InheritanceColon) {
    State.Stack.back().Indent = State.Column;
    State.Stack.back().LastSpace = State.Column;
  } else if (Previous.opensScope()) {
    // If a function has a trailing call, indent all parameters from the
    // opening parenthesis. This avoids confusing indents like:
    //   OuterFunction(InnerFunctionCall( // break
    //       ParameterToInnerFunction))   // break
    //       .SecondInnerFunctionCall();
    bool HasTrailingCall = false;
    if (Previous.MatchingParen) {
      const FormatToken *Next = Previous.MatchingParen->getNextNonComment();
      HasTrailingCall = Next && Next->isMemberAccess();
    }
    if (HasTrailingCall &&
        State.Stack[State.Stack.size() - 2].CallContinuation == 0)
      State.Stack.back().LastSpace = State.Column;
  }
}

unsigned ContinuationIndenter::addTokenOnNewLine(LineState &State,
                                                 bool DryRun) {
  FormatToken &Current = *State.NextToken;
  const FormatToken &Previous = *State.NextToken->Previous;

  // Extra penalty that needs to be added because of the way certain line
  // breaks are chosen.
  unsigned Penalty = 0;

  const FormatToken *PreviousNonComment = Current.getPreviousNonComment();
  const FormatToken *NextNonComment = Previous.getNextNonComment();
  if (!NextNonComment)
    NextNonComment = &Current;
  // The first line break on any NestingLevel causes an extra penalty in order
  // prefer similar line breaks.
  if (!State.Stack.back().ContainsLineBreak)
    Penalty += 15;
  State.Stack.back().ContainsLineBreak = true;

  Penalty += State.NextToken->SplitPenalty;

  // Breaking before the first "<<" is generally not desirable if the LHS is
  // short. Also always add the penalty if the LHS is split over mutliple lines
  // to avoid unnecessary line breaks that just work around this penalty.
  if (NextNonComment->is(tok::lessless) &&
      State.Stack.back().FirstLessLess == 0 &&
      (State.Column <= Style.ColumnLimit / 3 ||
       State.Stack.back().BreakBeforeParameter))
    Penalty += Style.PenaltyBreakFirstLessLess;

  State.Column = getNewLineColumn(State);
  if (NextNonComment->isMemberAccess()) {
    if (State.Stack.back().CallContinuation == 0)
      State.Stack.back().CallContinuation = State.Column;
  } else if (NextNonComment->Type == TT_SelectorName) {
    if (!State.Stack.back().ObjCSelectorNameFound) {
      if (NextNonComment->LongestObjCSelectorName == 0) {
        State.Stack.back().AlignColons = false;
      } else {
        State.Stack.back().ColonPos =
            State.Stack.back().Indent + NextNonComment->LongestObjCSelectorName;
      }
    } else if (State.Stack.back().AlignColons &&
               State.Stack.back().ColonPos <= NextNonComment->ColumnWidth) {
      State.Stack.back().ColonPos = State.Column + NextNonComment->ColumnWidth;
    }
  } else if (PreviousNonComment && PreviousNonComment->is(tok::colon) &&
             (PreviousNonComment->Type == TT_ObjCMethodExpr ||
              PreviousNonComment->Type == TT_DictLiteral)) {
    // FIXME: This is hacky, find a better way. The problem is that in an ObjC
    // method expression, the block should be aligned to the line starting it,
    // e.g.:
    //   [aaaaaaaaaaaaaaa aaaaaaaaa: \\ break for some reason
    //                        ^(int *i) {
    //                            // ...
    //                        }];
    // Thus, we set LastSpace of the next higher NestingLevel, to which we move
    // when we consume all of the "}"'s FakeRParens at the "{".
    if (State.Stack.size() > 1)
      State.Stack[State.Stack.size() - 2].LastSpace =
          std::max(State.Stack.back().LastSpace, State.Stack.back().Indent) +
          Style.ContinuationIndentWidth;
  }

  if ((Previous.isOneOf(tok::comma, tok::semi) &&
       !State.Stack.back().AvoidBinPacking) ||
      Previous.Type == TT_BinaryOperator)
    State.Stack.back().BreakBeforeParameter = false;
  if (Previous.Type == TT_TemplateCloser && Current.NestingLevel == 0)
    State.Stack.back().BreakBeforeParameter = false;
  if (NextNonComment->is(tok::question) ||
      (PreviousNonComment && PreviousNonComment->is(tok::question)))
    State.Stack.back().BreakBeforeParameter = true;

  if (!DryRun) {
    unsigned Newlines = std::max(
        1u, std::min(Current.NewlinesBefore, Style.MaxEmptyLinesToKeep + 1));
    Whitespaces.replaceWhitespace(Current, Newlines,
                                  State.Stack.back().IndentLevel, State.Column,
                                  State.Column, State.Line->InPPDirective);
  }

  if (!Current.isTrailingComment())
    State.Stack.back().LastSpace = State.Column;
  State.StartOfLineLevel = Current.NestingLevel;
  State.LowestLevelOnLine = Current.NestingLevel;

  // Any break on this level means that the parent level has been broken
  // and we need to avoid bin packing there.
  bool JavaScriptFormat = Style.Language == FormatStyle::LK_JavaScript &&
                          Current.is(tok::r_brace) &&
                          State.Stack.size() > 1 &&
                          State.Stack[State.Stack.size() - 2].JSFunctionInlined;
  if (!JavaScriptFormat) {
    for (unsigned i = 0, e = State.Stack.size() - 1; i != e; ++i) {
      State.Stack[i].BreakBeforeParameter = true;
    }
  }

  if (PreviousNonComment &&
      !PreviousNonComment->isOneOf(tok::comma, tok::semi) &&
      PreviousNonComment->Type != TT_TemplateCloser &&
      PreviousNonComment->Type != TT_BinaryOperator &&
      Current.Type != TT_BinaryOperator && !PreviousNonComment->opensScope())
    State.Stack.back().BreakBeforeParameter = true;

  // If we break after { or the [ of an array initializer, we should also break
  // before the corresponding } or ].
  if (PreviousNonComment &&
      (PreviousNonComment->is(tok::l_brace) ||
       PreviousNonComment->Type == TT_ArrayInitializerLSquare))
    State.Stack.back().BreakBeforeClosingBrace = true;

  if (State.Stack.back().AvoidBinPacking) {
    // If we are breaking after '(', '{', '<', this is not bin packing
    // unless AllowAllParametersOfDeclarationOnNextLine is false or this is a
    // dict/object literal.
    if (!(Previous.isOneOf(tok::l_paren, tok::l_brace) ||
          Previous.Type == TT_BinaryOperator) ||
        (!Style.AllowAllParametersOfDeclarationOnNextLine &&
         State.Line->MustBeDeclaration) ||
        Previous.Type == TT_DictLiteral)
      State.Stack.back().BreakBeforeParameter = true;
  }

  return Penalty;
}

unsigned ContinuationIndenter::getNewLineColumn(const LineState &State) {
  if (!State.NextToken || !State.NextToken->Previous)
    return 0;
  FormatToken &Current = *State.NextToken;
  const FormatToken &Previous = *State.NextToken->Previous;
  // If we are continuing an expression, we want to use the continuation indent.
  unsigned ContinuationIndent =
      std::max(State.Stack.back().LastSpace, State.Stack.back().Indent) +
      Style.ContinuationIndentWidth;
  const FormatToken *PreviousNonComment = Current.getPreviousNonComment();
  const FormatToken *NextNonComment = Previous.getNextNonComment();
  if (!NextNonComment)
    NextNonComment = &Current;
  if (NextNonComment->is(tok::l_brace) && NextNonComment->BlockKind == BK_Block)
    return Current.NestingLevel == 0 ? State.FirstIndent
                                     : State.Stack.back().Indent;
  if (Current.isOneOf(tok::r_brace, tok::r_square)) {
    if (State.Stack.size() > 1 &&
        State.Stack[State.Stack.size() - 2].JSFunctionInlined)
      return State.FirstIndent;
    if (Current.closesBlockTypeList(Style) ||
        (Current.MatchingParen &&
         Current.MatchingParen->BlockKind == BK_BracedInit))
      return State.Stack[State.Stack.size() - 2].LastSpace;
    else
      return State.FirstIndent;
  }
  if (Current.is(tok::identifier) && Current.Next &&
      Current.Next->Type == TT_DictLiteral)
    return State.Stack.back().Indent;
  if (NextNonComment->isStringLiteral() && State.StartOfStringLiteral != 0)
    return State.StartOfStringLiteral;
  if (NextNonComment->is(tok::lessless) &&
      State.Stack.back().FirstLessLess != 0)
    return State.Stack.back().FirstLessLess;
  if (NextNonComment->isMemberAccess()) {
    if (State.Stack.back().CallContinuation == 0) {
      return ContinuationIndent;
    } else {
      return State.Stack.back().CallContinuation;
    }
  }
  if (State.Stack.back().QuestionColumn != 0 &&
      ((NextNonComment->is(tok::colon) &&
        NextNonComment->Type == TT_ConditionalExpr) ||
       Previous.Type == TT_ConditionalExpr))
    return State.Stack.back().QuestionColumn;
  if (Previous.is(tok::comma) && State.Stack.back().VariablePos != 0)
    return State.Stack.back().VariablePos;
  if ((PreviousNonComment && (PreviousNonComment->ClosesTemplateDeclaration ||
                              PreviousNonComment->Type == TT_AttributeParen)) ||
<<<<<<< HEAD
      ((NextNonComment->Type == TT_StartOfName ||
        NextNonComment->is(tok::kw_operator)) &&
       Current.NestingLevel == 0 &&
       (!Style.IndentFunctionDeclarationAfterType ||
        State.Line->StartsDefinition)))
=======
      (!Style.IndentWrappedFunctionNames &&
       (NextNonComment->is(tok::kw_operator) ||
        NextNonComment->Type == TT_FunctionDeclarationName)))
>>>>>>> ec81a0dc
    return std::max(State.Stack.back().LastSpace, State.Stack.back().Indent);
  if (NextNonComment->Type == TT_SelectorName) {
    if (!State.Stack.back().ObjCSelectorNameFound) {
      if (NextNonComment->LongestObjCSelectorName == 0) {
        return State.Stack.back().Indent;
      } else {
        return State.Stack.back().Indent +
               NextNonComment->LongestObjCSelectorName -
               NextNonComment->ColumnWidth;
      }
    } else if (!State.Stack.back().AlignColons) {
      return State.Stack.back().Indent;
    } else if (State.Stack.back().ColonPos > NextNonComment->ColumnWidth) {
      return State.Stack.back().ColonPos - NextNonComment->ColumnWidth;
    } else {
      return State.Stack.back().Indent;
    }
  }
  if (NextNonComment->Type == TT_ArraySubscriptLSquare) {
    if (State.Stack.back().StartOfArraySubscripts != 0)
      return State.Stack.back().StartOfArraySubscripts;
    else
      return ContinuationIndent;
  }
  if (NextNonComment->Type == TT_StartOfName ||
      Previous.isOneOf(tok::coloncolon, tok::equal)) {
    return ContinuationIndent;
  }
  if (PreviousNonComment && PreviousNonComment->is(tok::colon) &&
      (PreviousNonComment->Type == TT_ObjCMethodExpr ||
       PreviousNonComment->Type == TT_DictLiteral))
    return ContinuationIndent;
  if (NextNonComment->Type == TT_CtorInitializerColon)
    return State.FirstIndent + Style.ConstructorInitializerIndentWidth;
  if (NextNonComment->Type == TT_CtorInitializerComma)
    return State.Stack.back().Indent;
  if (State.Stack.back().Indent == State.FirstIndent && PreviousNonComment &&
      PreviousNonComment->isNot(tok::r_brace))
    // Ensure that we fall back to the continuation indent width instead of
    // just flushing continuations left.
    return State.Stack.back().Indent + Style.ContinuationIndentWidth;
  return State.Stack.back().Indent;
}

unsigned ContinuationIndenter::moveStateToNextToken(LineState &State,
                                                    bool DryRun, bool Newline) {
  assert(State.Stack.size());
  const FormatToken &Current = *State.NextToken;

  if (Current.Type == TT_InheritanceColon)
    State.Stack.back().AvoidBinPacking = true;
  if (Current.is(tok::lessless) && Current.Type != TT_OverloadedOperator) {
    if (State.Stack.back().FirstLessLess == 0)
      State.Stack.back().FirstLessLess = State.Column;
    else
      State.Stack.back().LastOperatorWrapped = Newline;
  }
  if ((Current.Type == TT_BinaryOperator && Current.isNot(tok::lessless)) ||
      Current.Type == TT_ConditionalExpr)
    State.Stack.back().LastOperatorWrapped = Newline;
  if (Current.Type == TT_ArraySubscriptLSquare &&
      State.Stack.back().StartOfArraySubscripts == 0)
    State.Stack.back().StartOfArraySubscripts = State.Column;
  if ((Current.is(tok::question) && Style.BreakBeforeTernaryOperators) ||
      (Current.getPreviousNonComment() && Current.isNot(tok::colon) &&
       Current.getPreviousNonComment()->is(tok::question) &&
       !Style.BreakBeforeTernaryOperators))
    State.Stack.back().QuestionColumn = State.Column;
  if (!Current.opensScope() && !Current.closesScope())
    State.LowestLevelOnLine =
        std::min(State.LowestLevelOnLine, Current.NestingLevel);
  if (Current.isMemberAccess())
    State.Stack.back().StartOfFunctionCall =
        Current.LastOperator ? 0 : State.Column + Current.ColumnWidth;
  if (Current.Type == TT_SelectorName)
    State.Stack.back().ObjCSelectorNameFound = true;
  if (Current.Type == TT_CtorInitializerColon) {
    // Indent 2 from the column, so:
    // SomeClass::SomeClass()
    //     : First(...), ...
    //       Next(...)
    //       ^ line up here.
    State.Stack.back().Indent =
        State.Column + (Style.BreakConstructorInitializersBeforeComma ? 0 : 2);
    if (Style.ConstructorInitializerAllOnOneLineOrOnePerLine)
      State.Stack.back().AvoidBinPacking = true;
    State.Stack.back().BreakBeforeParameter = false;
  }

  // In ObjC method declaration we align on the ":" of parameters, but we need
  // to ensure that we indent parameters on subsequent lines by at least our
  // continuation indent width.
  if (Current.Type == TT_ObjCMethodSpecifier)
    State.Stack.back().Indent += Style.ContinuationIndentWidth;

  // Insert scopes created by fake parenthesis.
  const FormatToken *Previous = Current.getPreviousNonComment();

  // Add special behavior to support a format commonly used for JavaScript
  // closures:
  //   SomeFunction(function() {
  //     foo();
  //     bar();
  //   }, a, b, c);
  if (Style.Language == FormatStyle::LK_JavaScript) {
    if (Current.isNot(tok::comment) && Previous && Previous->is(tok::l_brace) &&
        State.Stack.size() > 1) {
      if (State.Stack[State.Stack.size() - 2].JSFunctionInlined && Newline) {
        for (unsigned i = 0, e = State.Stack.size() - 1; i != e; ++i) {
          State.Stack[i].NoLineBreak = true;
        }
      }
      State.Stack[State.Stack.size() - 2].JSFunctionInlined = false;
    }
    if (Current.TokenText == "function")
      State.Stack.back().JSFunctionInlined = !Newline;
  }

  moveStatePastFakeLParens(State, Newline);
  moveStatePastScopeOpener(State, Newline);
  moveStatePastScopeCloser(State);
  moveStatePastFakeRParens(State);

  if (Current.isStringLiteral() && State.StartOfStringLiteral == 0) {
    State.StartOfStringLiteral = State.Column;
  } else if (!Current.isOneOf(tok::comment, tok::identifier, tok::hash) &&
             !Current.isStringLiteral()) {
    State.StartOfStringLiteral = 0;
  }

  State.Column += Current.ColumnWidth;
  State.NextToken = State.NextToken->Next;
  unsigned Penalty = breakProtrudingToken(Current, State, DryRun);
  if (State.Column > getColumnLimit(State)) {
    unsigned ExcessCharacters = State.Column - getColumnLimit(State);
    Penalty += Style.PenaltyExcessCharacter * ExcessCharacters;
  }

  if (Current.Role)
    Current.Role->formatFromToken(State, this, DryRun);
  // If the previous has a special role, let it consume tokens as appropriate.
  // It is necessary to start at the previous token for the only implemented
  // role (comma separated list). That way, the decision whether or not to break
  // after the "{" is already done and both options are tried and evaluated.
  // FIXME: This is ugly, find a better way.
  if (Previous && Previous->Role)
    Penalty += Previous->Role->formatAfterToken(State, this, DryRun);

  return Penalty;
}

void ContinuationIndenter::moveStatePastFakeLParens(LineState &State,
                                                    bool Newline) {
  const FormatToken &Current = *State.NextToken;
  const FormatToken *Previous = Current.getPreviousNonComment();

  // Don't add extra indentation for the first fake parenthesis after
  // 'return', assignments or opening <({[. The indentation for these cases
  // is special cased.
  bool SkipFirstExtraIndent =
      (Previous && (Previous->opensScope() || Previous->is(tok::kw_return) ||
                    Previous->getPrecedence() == prec::Assignment ||
                    Previous->Type == TT_ObjCMethodExpr));
  for (SmallVectorImpl<prec::Level>::const_reverse_iterator
           I = Current.FakeLParens.rbegin(),
           E = Current.FakeLParens.rend();
       I != E; ++I) {
    ParenState NewParenState = State.Stack.back();
    NewParenState.ContainsLineBreak = false;

    // Indent from 'LastSpace' unless this the fake parentheses encapsulating a
    // builder type call after 'return'. If such a call is line-wrapped, we
    // commonly just want to indent from the start of the line.
    if (!Previous || Previous->isNot(tok::kw_return) || *I > 0)
      NewParenState.Indent =
          std::max(std::max(State.Column, NewParenState.Indent),
                   State.Stack.back().LastSpace);

    // Don't allow the RHS of an operator to be split over multiple lines unless
    // there is a line-break right after the operator.
    // Exclude relational operators, as there, it is always more desirable to
    // have the LHS 'left' of the RHS.
    if (Previous && Previous->getPrecedence() > prec::Assignment &&
        (Previous->Type == TT_BinaryOperator ||
         Previous->Type == TT_ConditionalExpr) &&
        Previous->getPrecedence() != prec::Relational) {
      bool BreakBeforeOperator = Previous->is(tok::lessless) ||
                                 (Previous->Type == TT_BinaryOperator &&
                                  Style.BreakBeforeBinaryOperators) ||
                                 (Previous->Type == TT_ConditionalExpr &&
                                  Style.BreakBeforeTernaryOperators);
      if ((!Newline && !BreakBeforeOperator) ||
          (!State.Stack.back().LastOperatorWrapped && BreakBeforeOperator))
        NewParenState.NoLineBreak = true;
    }

    // Do not indent relative to the fake parentheses inserted for "." or "->".
    // This is a special case to make the following to statements consistent:
    //   OuterFunction(InnerFunctionCall( // break
    //       ParameterToInnerFunction));
    //   OuterFunction(SomeObject.InnerFunctionCall( // break
    //       ParameterToInnerFunction));
    if (*I > prec::Unknown)
      NewParenState.LastSpace = std::max(NewParenState.LastSpace, State.Column);
    NewParenState.StartOfFunctionCall = State.Column;

    // Always indent conditional expressions. Never indent expression where
    // the 'operator' is ',', ';' or an assignment (i.e. *I <=
    // prec::Assignment) as those have different indentation rules. Indent
    // other expression, unless the indentation needs to be skipped.
    if (*I == prec::Conditional ||
        (!SkipFirstExtraIndent && *I > prec::Assignment &&
         !Style.BreakBeforeBinaryOperators))
      NewParenState.Indent += Style.ContinuationIndentWidth;
    if ((Previous && !Previous->opensScope()) || *I > prec::Comma)
      NewParenState.BreakBeforeParameter = false;
    State.Stack.push_back(NewParenState);
    SkipFirstExtraIndent = false;
  }
}

<<<<<<< HEAD
void ContinuationIndenter::moveStatePastFakeRParens(LineState &State) {
  const FormatToken &Current = *State.NextToken;

  // Remove scopes created by fake parenthesis.
  if (Current.isNot(tok::r_brace) ||
      (Current.MatchingParen && Current.MatchingParen->BlockKind != BK_Block)) {
    // Don't remove FakeRParens attached to r_braces that surround nested blocks
    // as they will have been removed early (see above).
    for (unsigned i = 0, e = Current.FakeRParens; i != e; ++i) {
      unsigned VariablePos = State.Stack.back().VariablePos;
      assert(State.Stack.size() > 1);
      if (State.Stack.size() == 1) {
        // Do not pop the last element.
        break;
      }
      State.Stack.pop_back();
      State.Stack.back().VariablePos = VariablePos;
    }
  }
}

=======
// Remove the fake r_parens after 'Tok'.
static void consumeRParens(LineState& State, const FormatToken &Tok) {
  for (unsigned i = 0, e = Tok.FakeRParens; i != e; ++i) {
    unsigned VariablePos = State.Stack.back().VariablePos;
    assert(State.Stack.size() > 1);
    if (State.Stack.size() == 1) {
      // Do not pop the last element.
      break;
    }
    State.Stack.pop_back();
    State.Stack.back().VariablePos = VariablePos;
  }
}

// Returns whether 'Tok' opens or closes a scope requiring special handling
// of the subsequent fake r_parens.
//
// For example, if this is an l_brace starting a nested block, we pretend (wrt.
// to indentation) that we already consumed the corresponding r_brace. Thus, we
// remove all ParenStates caused by fake parentheses that end at the r_brace.
// The net effect of this is that we don't indent relative to the l_brace, if
// the nested block is the last parameter of a function. This formats:
//
//   SomeFunction(a, [] {
//     f();  // break
//   });
//
// instead of:
//   SomeFunction(a, [] {
//                     f();  // break
//                   });
static bool fakeRParenSpecialCase(const LineState &State) {
  const FormatToken &Tok = *State.NextToken;
  if (!Tok.MatchingParen)
    return false;
  const FormatToken *Left = &Tok;
  if (Tok.isOneOf(tok::r_brace, tok::r_square))
    Left = Tok.MatchingParen;
  return !State.Stack.back().HasMultipleNestedBlocks &&
         Left->isOneOf(tok::l_brace, tok::l_square) &&
         (Left->BlockKind == BK_Block ||
          Left->Type == TT_ArrayInitializerLSquare ||
          Left->Type == TT_DictLiteral);
}

void ContinuationIndenter::moveStatePastFakeRParens(LineState &State) {
  // Don't remove FakeRParens attached to r_braces that surround nested blocks
  // as they will have been removed early (see above).
  if (fakeRParenSpecialCase(State))
    return;

  consumeRParens(State, *State.NextToken);
}

>>>>>>> ec81a0dc
void ContinuationIndenter::moveStatePastScopeOpener(LineState &State,
                                                    bool Newline) {
  const FormatToken &Current = *State.NextToken;
  if (!Current.opensScope())
    return;
<<<<<<< HEAD

  if (Current.MatchingParen && Current.BlockKind == BK_Block) {
    moveStateToNewBlock(State);
    return;
  }

  unsigned NewIndent;
  unsigned NewIndentLevel = State.Stack.back().IndentLevel;
  bool AvoidBinPacking;
  bool BreakBeforeParameter = false;
  if (Current.is(tok::l_brace) || Current.Type == TT_ArrayInitializerLSquare) {
    NewIndent = State.Stack.back().LastSpace;
    if (Current.opensBlockTypeList(Style)) {
      NewIndent += Style.IndentWidth;
      NewIndent = std::min(State.Column + 2, NewIndent);
      ++NewIndentLevel;
    } else {
      NewIndent += Style.ContinuationIndentWidth;
      NewIndent = std::min(State.Column + 1, NewIndent);
    }
    const FormatToken *NextNoComment = Current.getNextNonComment();
    AvoidBinPacking = Current.Type == TT_ArrayInitializerLSquare ||
                      Current.Type == TT_DictLiteral ||
                      Style.Language == FormatStyle::LK_Proto ||
                      !Style.BinPackParameters ||
                      (NextNoComment &&
                       NextNoComment->Type == TT_DesignatedInitializerPeriod);
  } else {
    NewIndent = Style.ContinuationIndentWidth +
                std::max(State.Stack.back().LastSpace,
                         State.Stack.back().StartOfFunctionCall);
    AvoidBinPacking = !Style.BinPackParameters ||
                      (Style.ExperimentalAutoDetectBinPacking &&
                       (Current.PackingKind == PPK_OnePerLine ||
                        (!BinPackInconclusiveFunctions &&
                         Current.PackingKind == PPK_Inconclusive)));
    // If this '[' opens an ObjC call, determine whether all parameters fit
    // into one line and put one per line if they don't.
    if (Current.Type == TT_ObjCMethodExpr && Style.ColumnLimit != 0 &&
        getLengthToMatchingParen(Current) + State.Column >
            getColumnLimit(State))
      BreakBeforeParameter = true;
=======

  if (Current.MatchingParen && Current.BlockKind == BK_Block) {
    moveStateToNewBlock(State);
    return;
>>>>>>> ec81a0dc
  }
  bool NoLineBreak = State.Stack.back().NoLineBreak ||
                     (Current.Type == TT_TemplateOpener &&
                      State.Stack.back().ContainsUnwrappedBuilder);
  State.Stack.push_back(ParenState(NewIndent, NewIndentLevel,
                                   State.Stack.back().LastSpace,
                                   AvoidBinPacking, NoLineBreak));
  State.Stack.back().BreakBeforeParameter = BreakBeforeParameter;
}

void ContinuationIndenter::moveStatePastScopeCloser(LineState &State) {
  const FormatToken &Current = *State.NextToken;
  if (!Current.closesScope())
    return;

  unsigned NewIndent;
  unsigned NewIndentLevel = State.Stack.back().IndentLevel;
  bool AvoidBinPacking;
  bool BreakBeforeParameter = false;
  if (Current.is(tok::l_brace) || Current.Type == TT_ArrayInitializerLSquare) {
    if (fakeRParenSpecialCase(State))
      consumeRParens(State, *Current.MatchingParen);

    NewIndent = State.Stack.back().LastSpace;
    if (Current.opensBlockTypeList(Style)) {
      NewIndent += Style.IndentWidth;
      NewIndent = std::min(State.Column + 2, NewIndent);
      ++NewIndentLevel;
    } else {
      NewIndent += Style.ContinuationIndentWidth;
      NewIndent = std::min(State.Column + 1, NewIndent);
    }
    const FormatToken *NextNoComment = Current.getNextNonComment();
    AvoidBinPacking = Current.Type == TT_ArrayInitializerLSquare ||
                      Current.Type == TT_DictLiteral ||
                      Style.Language == FormatStyle::LK_Proto ||
                      !Style.BinPackParameters ||
                      (NextNoComment &&
                       NextNoComment->Type == TT_DesignatedInitializerPeriod);
  } else {
    NewIndent = Style.ContinuationIndentWidth +
                std::max(State.Stack.back().LastSpace,
                         State.Stack.back().StartOfFunctionCall);
    AvoidBinPacking = !Style.BinPackParameters ||
                      (Style.ExperimentalAutoDetectBinPacking &&
                       (Current.PackingKind == PPK_OnePerLine ||
                        (!BinPackInconclusiveFunctions &&
                         Current.PackingKind == PPK_Inconclusive)));
    // If this '[' opens an ObjC call, determine whether all parameters fit
    // into one line and put one per line if they don't.
    if (Current.Type == TT_ObjCMethodExpr && Style.ColumnLimit != 0 &&
        getLengthToMatchingParen(Current) + State.Column >
            getColumnLimit(State))
      BreakBeforeParameter = true;
  }
  bool NoLineBreak = State.Stack.back().NoLineBreak ||
                     (Current.Type == TT_TemplateOpener &&
                      State.Stack.back().ContainsUnwrappedBuilder);
  State.Stack.push_back(ParenState(NewIndent, NewIndentLevel,
                                   State.Stack.back().LastSpace,
                                   AvoidBinPacking, NoLineBreak));
  State.Stack.back().BreakBeforeParameter = BreakBeforeParameter;
  State.Stack.back().HasMultipleNestedBlocks = Current.BlockParameterCount > 1;
}

void ContinuationIndenter::moveStatePastScopeCloser(LineState &State) {
  const FormatToken &Current = *State.NextToken;
  if (!Current.closesScope())
    return;

  // If we encounter a closing ), ], } or >, we can remove a level from our
  // stacks.
  if (State.Stack.size() > 1 &&
      (Current.isOneOf(tok::r_paren, tok::r_square) ||
       (Current.is(tok::r_brace) && State.NextToken != State.Line->First) ||
       State.NextToken->Type == TT_TemplateCloser))
    State.Stack.pop_back();
<<<<<<< HEAD
  }
=======

>>>>>>> ec81a0dc
  if (Current.is(tok::r_square)) {
    // If this ends the array subscript expr, reset the corresponding value.
    const FormatToken *NextNonComment = Current.getNextNonComment();
    if (NextNonComment && NextNonComment->isNot(tok::l_square))
      State.Stack.back().StartOfArraySubscripts = 0;
  }
}

void ContinuationIndenter::moveStateToNewBlock(LineState &State) {
<<<<<<< HEAD
  // If this is an l_brace starting a nested block, we pretend (wrt. to
  // indentation) that we already consumed the corresponding r_brace. Thus, we
  // remove all ParenStates caused by fake parentheses that end at the r_brace.
  // The net effect of this is that we don't indent relative to the l_brace, if
  // the nested block is the last parameter of a function. For example, this
  // formats:
  //
  //   SomeFunction(a, [] {
  //     f();  // break
  //   });
  //
  // instead of:
  //   SomeFunction(a, [] {
  //                     f();  // break
  //                   });
  //
  // If we have already found more than one lambda introducers on this level, we
  // opt out of this because similarity between the lambdas is more important.
  if (State.Stack.back().LambdasFound <= 1) {
    for (unsigned i = 0; i != State.NextToken->MatchingParen->FakeRParens;
         ++i) {
      assert(State.Stack.size() > 1);
      if (State.Stack.size() == 1) {
        // Do not pop the last element.
        break;
      }
      State.Stack.pop_back();
    }
  }
=======
  // If we have already found more than one lambda introducers on this level, we
  // opt out of this because similarity between the lambdas is more important.
  if (fakeRParenSpecialCase(State))
    consumeRParens(State, *State.NextToken->MatchingParen);
>>>>>>> ec81a0dc

  // For some reason, ObjC blocks are indented like continuations.
  unsigned NewIndent = State.Stack.back().LastSpace +
                       (State.NextToken->Type == TT_ObjCBlockLBrace
                            ? Style.ContinuationIndentWidth
                            : Style.IndentWidth);
  State.Stack.push_back(ParenState(
      NewIndent, /*NewIndentLevel=*/State.Stack.back().IndentLevel + 1,
      State.Stack.back().LastSpace, /*AvoidBinPacking=*/true,
      State.Stack.back().NoLineBreak));
  State.Stack.back().BreakBeforeParameter = true;
}

unsigned ContinuationIndenter::addMultilineToken(const FormatToken &Current,
                                                 LineState &State) {
  // Break before further function parameters on all levels.
  for (unsigned i = 0, e = State.Stack.size(); i != e; ++i)
    State.Stack[i].BreakBeforeParameter = true;

  unsigned ColumnsUsed = State.Column;
  // We can only affect layout of the first and the last line, so the penalty
  // for all other lines is constant, and we ignore it.
  State.Column = Current.LastLineColumnWidth;

  if (ColumnsUsed > getColumnLimit(State))
    return Style.PenaltyExcessCharacter * (ColumnsUsed - getColumnLimit(State));
  return 0;
}

static bool getRawStringLiteralPrefixPostfix(StringRef Text, StringRef &Prefix,
                                             StringRef &Postfix) {
  if (Text.startswith(Prefix = "R\"") || Text.startswith(Prefix = "uR\"") ||
      Text.startswith(Prefix = "UR\"") || Text.startswith(Prefix = "u8R\"") ||
      Text.startswith(Prefix = "LR\"")) {
    size_t ParenPos = Text.find('(');
    if (ParenPos != StringRef::npos) {
      StringRef Delimiter =
          Text.substr(Prefix.size(), ParenPos - Prefix.size());
      Prefix = Text.substr(0, ParenPos + 1);
      Postfix = Text.substr(Text.size() - 2 - Delimiter.size());
      return Postfix.front() == ')' && Postfix.back() == '"' &&
             Postfix.substr(1).startswith(Delimiter);
    }
  }
  return false;
}

unsigned ContinuationIndenter::breakProtrudingToken(const FormatToken &Current,
                                                    LineState &State,
                                                    bool DryRun) {
  // Don't break multi-line tokens other than block comments. Instead, just
  // update the state.
  if (Current.Type != TT_BlockComment && Current.IsMultiline)
    return addMultilineToken(Current, State);

  // Don't break implicit string literals.
  if (Current.Type == TT_ImplicitStringLiteral)
    return 0;

  if (!Current.isStringLiteral() && !Current.is(tok::comment))
    return 0;

  std::unique_ptr<BreakableToken> Token;
  unsigned StartColumn = State.Column - Current.ColumnWidth;
  unsigned ColumnLimit = getColumnLimit(State);

  if (Current.isStringLiteral()) {
    // Don't break string literals inside preprocessor directives (except for
    // #define directives, as their contents are stored in separate lines and
    // are not affected by this check).
    // This way we avoid breaking code with line directives and unknown
    // preprocessor directives that contain long string literals.
    if (State.Line->Type == LT_PreprocessorDirective)
      return 0;
    // Exempts unterminated string literals from line breaking. The user will
    // likely want to terminate the string before any line breaking is done.
    if (Current.IsUnterminatedLiteral)
      return 0;

    StringRef Text = Current.TokenText;
    StringRef Prefix;
    StringRef Postfix;
    bool IsNSStringLiteral = false;
    // FIXME: Handle whitespace between '_T', '(', '"..."', and ')'.
    // FIXME: Store Prefix and Suffix (or PrefixLength and SuffixLength to
    // reduce the overhead) for each FormatToken, which is a string, so that we
    // don't run multiple checks here on the hot path.
    if (Text.startswith("\"") && Current.Previous &&
        Current.Previous->is(tok::at)) {
      IsNSStringLiteral = true;
      Prefix = "@\"";
    }
    if ((Text.endswith(Postfix = "\"") &&
         (IsNSStringLiteral || Text.startswith(Prefix = "\"") ||
          Text.startswith(Prefix = "u\"") || Text.startswith(Prefix = "U\"") ||
          Text.startswith(Prefix = "u8\"") ||
          Text.startswith(Prefix = "L\""))) ||
        (Text.startswith(Prefix = "_T(\"") && Text.endswith(Postfix = "\")")) ||
        getRawStringLiteralPrefixPostfix(Text, Prefix, Postfix)) {
      Token.reset(new BreakableStringLiteral(
          Current, State.Line->Level, StartColumn, Prefix, Postfix,
          State.Line->InPPDirective, Encoding, Style));
    } else {
      return 0;
    }
  } else if (Current.Type == TT_BlockComment && Current.isTrailingComment()) {
    if (CommentPragmasRegex.match(Current.TokenText.substr(2)))
      return 0;
    Token.reset(new BreakableBlockComment(
        Current, State.Line->Level, StartColumn, Current.OriginalColumn,
        !Current.Previous, State.Line->InPPDirective, Encoding, Style));
  } else if (Current.Type == TT_LineComment &&
             (Current.Previous == nullptr ||
              Current.Previous->Type != TT_ImplicitStringLiteral)) {
    if (CommentPragmasRegex.match(Current.TokenText.substr(2)))
      return 0;
    Token.reset(new BreakableLineComment(Current, State.Line->Level,
                                         StartColumn, /*InPPDirective=*/false,
                                         Encoding, Style));
    // We don't insert backslashes when breaking line comments.
    ColumnLimit = Style.ColumnLimit;
  } else {
    return 0;
  }
  if (Current.UnbreakableTailLength >= ColumnLimit)
    return 0;

  unsigned RemainingSpace = ColumnLimit - Current.UnbreakableTailLength;
  bool BreakInserted = false;
  unsigned Penalty = 0;
  unsigned RemainingTokenColumns = 0;
  for (unsigned LineIndex = 0, EndIndex = Token->getLineCount();
       LineIndex != EndIndex; ++LineIndex) {
    if (!DryRun)
      Token->replaceWhitespaceBefore(LineIndex, Whitespaces);
    unsigned TailOffset = 0;
    RemainingTokenColumns =
        Token->getLineLengthAfterSplit(LineIndex, TailOffset, StringRef::npos);
    while (RemainingTokenColumns > RemainingSpace) {
      BreakableToken::Split Split =
          Token->getSplit(LineIndex, TailOffset, ColumnLimit);
      if (Split.first == StringRef::npos) {
        // The last line's penalty is handled in addNextStateToQueue().
        if (LineIndex < EndIndex - 1)
          Penalty += Style.PenaltyExcessCharacter *
                     (RemainingTokenColumns - RemainingSpace);
        break;
      }
      assert(Split.first != 0);
      unsigned NewRemainingTokenColumns = Token->getLineLengthAfterSplit(
          LineIndex, TailOffset + Split.first + Split.second, StringRef::npos);

      // We can remove extra whitespace instead of breaking the line.
      if (RemainingTokenColumns + 1 - Split.second <= RemainingSpace) {
        RemainingTokenColumns = 0;
        if (!DryRun)
          Token->replaceWhitespace(LineIndex, TailOffset, Split, Whitespaces);
        break;
      }

      // When breaking before a tab character, it may be moved by a few columns,
      // but will still be expanded to the next tab stop, so we don't save any
      // columns.
      if (NewRemainingTokenColumns == RemainingTokenColumns)
        break;

      assert(NewRemainingTokenColumns < RemainingTokenColumns);
      if (!DryRun)
        Token->insertBreak(LineIndex, TailOffset, Split, Whitespaces);
      Penalty += Current.SplitPenalty;
      unsigned ColumnsUsed =
          Token->getLineLengthAfterSplit(LineIndex, TailOffset, Split.first);
      if (ColumnsUsed > ColumnLimit) {
        Penalty += Style.PenaltyExcessCharacter * (ColumnsUsed - ColumnLimit);
      }
      TailOffset += Split.first + Split.second;
      RemainingTokenColumns = NewRemainingTokenColumns;
      BreakInserted = true;
    }
  }

  State.Column = RemainingTokenColumns;

  if (BreakInserted) {
    // If we break the token inside a parameter list, we need to break before
    // the next parameter on all levels, so that the next parameter is clearly
    // visible. Line comments already introduce a break.
    if (Current.Type != TT_LineComment) {
      for (unsigned i = 0, e = State.Stack.size(); i != e; ++i)
        State.Stack[i].BreakBeforeParameter = true;
    }

    Penalty += Current.isStringLiteral() ? Style.PenaltyBreakString
                                         : Style.PenaltyBreakComment;

    State.Stack.back().LastSpace = StartColumn;
  }
  return Penalty;
}

unsigned ContinuationIndenter::getColumnLimit(const LineState &State) const {
  // In preprocessor directives reserve two chars for trailing " \"
  return Style.ColumnLimit - (State.Line->InPPDirective ? 2 : 0);
}

bool ContinuationIndenter::nextIsMultilineString(const LineState &State) {
  const FormatToken &Current = *State.NextToken;
  if (!Current.isStringLiteral() || Current.Type == TT_ImplicitStringLiteral)
    return false;
  // We never consider raw string literals "multiline" for the purpose of
  // AlwaysBreakBeforeMultilineStrings implementation as they are special-cased
  // (see TokenAnnotator::mustBreakBefore().
  if (Current.TokenText.startswith("R\""))
    return false;
  if (Current.IsMultiline)
    return true;
  if (Current.getNextNonComment() &&
      Current.getNextNonComment()->isStringLiteral())
    return true; // Implicit concatenation.
  if (State.Column + Current.ColumnWidth + Current.UnbreakableTailLength >
      Style.ColumnLimit)
    return true; // String will be split.
  return false;
}

} // namespace format
} // namespace clang<|MERGE_RESOLUTION|>--- conflicted
+++ resolved
@@ -203,16 +203,10 @@
       !Current.isTrailingComment())
     return true;
 
-<<<<<<< HEAD
-  if ((Current.Type == TT_StartOfName || Current.is(tok::kw_operator)) &&
-      State.Line->MightBeFunctionDecl &&
-      State.Stack.back().BreakBeforeParameter && Current.NestingLevel == 0)
-=======
   // If the return type spans multiple lines, wrap before the function name.
   if ((Current.Type == TT_FunctionDeclarationName ||
        Current.is(tok::kw_operator)) &&
       State.Stack.back().BreakBeforeParameter)
->>>>>>> ec81a0dc
     return true;
 
   if (startsSegmentOfBuilderTypeCall(Current) &&
@@ -312,11 +306,7 @@
     // Treat the condition inside an if as if it was a second function
     // parameter, i.e. let nested calls have a continuation indent.
     State.Stack.back().LastSpace = State.Column;
-<<<<<<< HEAD
-  else if (Current.isNot(tok::comment) &&
-=======
   else if (!Current.isOneOf(tok::comment, tok::caret) &&
->>>>>>> ec81a0dc
            (Previous.is(tok::comma) ||
             (Previous.is(tok::colon) && Previous.Type == TT_ObjCMethodExpr)))
     State.Stack.back().LastSpace = State.Column;
@@ -530,17 +520,9 @@
     return State.Stack.back().VariablePos;
   if ((PreviousNonComment && (PreviousNonComment->ClosesTemplateDeclaration ||
                               PreviousNonComment->Type == TT_AttributeParen)) ||
-<<<<<<< HEAD
-      ((NextNonComment->Type == TT_StartOfName ||
-        NextNonComment->is(tok::kw_operator)) &&
-       Current.NestingLevel == 0 &&
-       (!Style.IndentFunctionDeclarationAfterType ||
-        State.Line->StartsDefinition)))
-=======
       (!Style.IndentWrappedFunctionNames &&
        (NextNonComment->is(tok::kw_operator) ||
         NextNonComment->Type == TT_FunctionDeclarationName)))
->>>>>>> ec81a0dc
     return std::max(State.Stack.back().LastSpace, State.Stack.back().Indent);
   if (NextNonComment->Type == TT_SelectorName) {
     if (!State.Stack.back().ObjCSelectorNameFound) {
@@ -762,29 +744,6 @@
   }
 }
 
-<<<<<<< HEAD
-void ContinuationIndenter::moveStatePastFakeRParens(LineState &State) {
-  const FormatToken &Current = *State.NextToken;
-
-  // Remove scopes created by fake parenthesis.
-  if (Current.isNot(tok::r_brace) ||
-      (Current.MatchingParen && Current.MatchingParen->BlockKind != BK_Block)) {
-    // Don't remove FakeRParens attached to r_braces that surround nested blocks
-    // as they will have been removed early (see above).
-    for (unsigned i = 0, e = Current.FakeRParens; i != e; ++i) {
-      unsigned VariablePos = State.Stack.back().VariablePos;
-      assert(State.Stack.size() > 1);
-      if (State.Stack.size() == 1) {
-        // Do not pop the last element.
-        break;
-      }
-      State.Stack.pop_back();
-      State.Stack.back().VariablePos = VariablePos;
-    }
-  }
-}
-
-=======
 // Remove the fake r_parens after 'Tok'.
 static void consumeRParens(LineState& State, const FormatToken &Tok) {
   for (unsigned i = 0, e = Tok.FakeRParens; i != e; ++i) {
@@ -839,13 +798,11 @@
   consumeRParens(State, *State.NextToken);
 }
 
->>>>>>> ec81a0dc
 void ContinuationIndenter::moveStatePastScopeOpener(LineState &State,
                                                     bool Newline) {
   const FormatToken &Current = *State.NextToken;
   if (!Current.opensScope())
     return;
-<<<<<<< HEAD
 
   if (Current.MatchingParen && Current.BlockKind == BK_Block) {
     moveStateToNewBlock(State);
@@ -857,6 +814,9 @@
   bool AvoidBinPacking;
   bool BreakBeforeParameter = false;
   if (Current.is(tok::l_brace) || Current.Type == TT_ArrayInitializerLSquare) {
+    if (fakeRParenSpecialCase(State))
+      consumeRParens(State, *Current.MatchingParen);
+
     NewIndent = State.Stack.back().LastSpace;
     if (Current.opensBlockTypeList(Style)) {
       NewIndent += Style.IndentWidth;
@@ -888,66 +848,6 @@
         getLengthToMatchingParen(Current) + State.Column >
             getColumnLimit(State))
       BreakBeforeParameter = true;
-=======
-
-  if (Current.MatchingParen && Current.BlockKind == BK_Block) {
-    moveStateToNewBlock(State);
-    return;
->>>>>>> ec81a0dc
-  }
-  bool NoLineBreak = State.Stack.back().NoLineBreak ||
-                     (Current.Type == TT_TemplateOpener &&
-                      State.Stack.back().ContainsUnwrappedBuilder);
-  State.Stack.push_back(ParenState(NewIndent, NewIndentLevel,
-                                   State.Stack.back().LastSpace,
-                                   AvoidBinPacking, NoLineBreak));
-  State.Stack.back().BreakBeforeParameter = BreakBeforeParameter;
-}
-
-void ContinuationIndenter::moveStatePastScopeCloser(LineState &State) {
-  const FormatToken &Current = *State.NextToken;
-  if (!Current.closesScope())
-    return;
-
-  unsigned NewIndent;
-  unsigned NewIndentLevel = State.Stack.back().IndentLevel;
-  bool AvoidBinPacking;
-  bool BreakBeforeParameter = false;
-  if (Current.is(tok::l_brace) || Current.Type == TT_ArrayInitializerLSquare) {
-    if (fakeRParenSpecialCase(State))
-      consumeRParens(State, *Current.MatchingParen);
-
-    NewIndent = State.Stack.back().LastSpace;
-    if (Current.opensBlockTypeList(Style)) {
-      NewIndent += Style.IndentWidth;
-      NewIndent = std::min(State.Column + 2, NewIndent);
-      ++NewIndentLevel;
-    } else {
-      NewIndent += Style.ContinuationIndentWidth;
-      NewIndent = std::min(State.Column + 1, NewIndent);
-    }
-    const FormatToken *NextNoComment = Current.getNextNonComment();
-    AvoidBinPacking = Current.Type == TT_ArrayInitializerLSquare ||
-                      Current.Type == TT_DictLiteral ||
-                      Style.Language == FormatStyle::LK_Proto ||
-                      !Style.BinPackParameters ||
-                      (NextNoComment &&
-                       NextNoComment->Type == TT_DesignatedInitializerPeriod);
-  } else {
-    NewIndent = Style.ContinuationIndentWidth +
-                std::max(State.Stack.back().LastSpace,
-                         State.Stack.back().StartOfFunctionCall);
-    AvoidBinPacking = !Style.BinPackParameters ||
-                      (Style.ExperimentalAutoDetectBinPacking &&
-                       (Current.PackingKind == PPK_OnePerLine ||
-                        (!BinPackInconclusiveFunctions &&
-                         Current.PackingKind == PPK_Inconclusive)));
-    // If this '[' opens an ObjC call, determine whether all parameters fit
-    // into one line and put one per line if they don't.
-    if (Current.Type == TT_ObjCMethodExpr && Style.ColumnLimit != 0 &&
-        getLengthToMatchingParen(Current) + State.Column >
-            getColumnLimit(State))
-      BreakBeforeParameter = true;
   }
   bool NoLineBreak = State.Stack.back().NoLineBreak ||
                      (Current.Type == TT_TemplateOpener &&
@@ -971,11 +871,7 @@
        (Current.is(tok::r_brace) && State.NextToken != State.Line->First) ||
        State.NextToken->Type == TT_TemplateCloser))
     State.Stack.pop_back();
-<<<<<<< HEAD
-  }
-=======
-
->>>>>>> ec81a0dc
+
   if (Current.is(tok::r_square)) {
     // If this ends the array subscript expr, reset the corresponding value.
     const FormatToken *NextNonComment = Current.getNextNonComment();
@@ -985,42 +881,10 @@
 }
 
 void ContinuationIndenter::moveStateToNewBlock(LineState &State) {
-<<<<<<< HEAD
-  // If this is an l_brace starting a nested block, we pretend (wrt. to
-  // indentation) that we already consumed the corresponding r_brace. Thus, we
-  // remove all ParenStates caused by fake parentheses that end at the r_brace.
-  // The net effect of this is that we don't indent relative to the l_brace, if
-  // the nested block is the last parameter of a function. For example, this
-  // formats:
-  //
-  //   SomeFunction(a, [] {
-  //     f();  // break
-  //   });
-  //
-  // instead of:
-  //   SomeFunction(a, [] {
-  //                     f();  // break
-  //                   });
-  //
-  // If we have already found more than one lambda introducers on this level, we
-  // opt out of this because similarity between the lambdas is more important.
-  if (State.Stack.back().LambdasFound <= 1) {
-    for (unsigned i = 0; i != State.NextToken->MatchingParen->FakeRParens;
-         ++i) {
-      assert(State.Stack.size() > 1);
-      if (State.Stack.size() == 1) {
-        // Do not pop the last element.
-        break;
-      }
-      State.Stack.pop_back();
-    }
-  }
-=======
   // If we have already found more than one lambda introducers on this level, we
   // opt out of this because similarity between the lambdas is more important.
   if (fakeRParenSpecialCase(State))
     consumeRParens(State, *State.NextToken->MatchingParen);
->>>>>>> ec81a0dc
 
   // For some reason, ObjC blocks are indented like continuations.
   unsigned NewIndent = State.Stack.back().LastSpace +
