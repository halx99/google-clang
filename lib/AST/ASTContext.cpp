--- conflicted
+++ resolved
@@ -5022,13 +5022,7 @@
   // Encode result type.
   // GCC has some special rules regarding encoding of properties which
   // closely resembles encoding of ivars.
-<<<<<<< HEAD
-  getObjCEncodingForTypeImpl(PD->getType(), S, true, true, nullptr,
-                             true /* outermost type */,
-                             true /* encoding for property */);
-=======
   getObjCEncodingForPropertyType(PD->getType(), S);
->>>>>>> ec81a0dc
 
   if (PD->isReadOnly()) {
     S += ",R";
@@ -7857,17 +7851,6 @@
                                                : StaticLocalLinkage;
   }
 
-<<<<<<< HEAD
-  // On Darwin, the backing variable for a C++11 thread_local variable always
-  // has internal linkage; all accesses should just be calls to the
-  // Itanium-specified entry point, which has the normal linkage of the
-  // variable.
-  if (VD->getTLSKind() == VarDecl::TLS_Dynamic &&
-      Context.getTargetInfo().getTriple().isMacOSX())
-    return GVA_Internal;
-
-=======
->>>>>>> ec81a0dc
   switch (VD->getTemplateSpecializationKind()) {
   case TSK_Undeclared:
   case TSK_ExplicitSpecialization:
@@ -8184,19 +8167,12 @@
       if (!Node)
         return true;
       if (ParentStack.size() > 0) {
-<<<<<<< HEAD
-        // FIXME: Currently we add the same parent multiple times, for example
-        // when we visit all subexpressions of template instantiations; this is
-        // suboptimal, bug benign: the only way to visit those is with
-        // hasAncestor / hasParent, and those do not create new matches.
-=======
         // FIXME: Currently we add the same parent multiple times, but only
         // when no memoization data is available for the type.
         // For example when we visit all subexpressions of template
         // instantiations; this is suboptimal, but benign: the only way to
         // visit those is with hasAncestor / hasParent, and those do not create
         // new matches.
->>>>>>> ec81a0dc
         // The plan is to enable DynTypedNode to be storable in a map or hash
         // map. The main problem there is to implement hash functions /
         // comparison operators for all types that DynTypedNode supports that
@@ -8204,20 +8180,6 @@
         auto &NodeOrVector = (*Parents)[Node];
         if (NodeOrVector.isNull()) {
           NodeOrVector = new ast_type_traits::DynTypedNode(ParentStack.back());
-<<<<<<< HEAD
-        } else if (NodeOrVector
-                       .template is<ast_type_traits::DynTypedNode *>()) {
-          auto *Node =
-              NodeOrVector.template get<ast_type_traits::DynTypedNode *>();
-          auto *Vector = new ASTContext::ParentVector(1, *Node);
-          Vector->push_back(ParentStack.back());
-          NodeOrVector = Vector;
-          delete Node;
-        } else {
-          assert(NodeOrVector.template is<ASTContext::ParentVector *>());
-          NodeOrVector.template get<ASTContext::ParentVector *>()->push_back(
-              ParentStack.back());
-=======
         } else {
           if (NodeOrVector.template is<ast_type_traits::DynTypedNode *>()) {
             auto *Node =
@@ -8239,7 +8201,6 @@
                                  ParentStack.back()) != Vector->end();
           if (!Found)
             Vector->push_back(ParentStack.back());
->>>>>>> ec81a0dc
         }
       }
       ParentStack.push_back(ast_type_traits::DynTypedNode::create(*Node));
