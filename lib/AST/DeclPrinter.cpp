--- conflicted
+++ resolved
@@ -587,12 +587,8 @@
     } else
       Out << ' ';
 
-<<<<<<< HEAD
-    D->getBody()->printPretty(Out, nullptr, SubPolicy, Indentation);
-=======
     if (D->getBody())
       D->getBody()->printPretty(Out, nullptr, SubPolicy, Indentation);
->>>>>>> ec81a0dc
     Out << '\n';
   }
 }
