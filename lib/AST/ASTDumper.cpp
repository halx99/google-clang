--- conflicted
+++ resolved
@@ -807,15 +807,12 @@
       OS << " hidden";
   if (D->isImplicit())
     OS << " implicit";
-<<<<<<< HEAD
-=======
   if (D->isUsed())
     OS << " used";
   else if (D->isReferenced())
     OS << " referenced";
   if (D->isInvalidDecl())
     OS << " invalid";
->>>>>>> ec81a0dc
 
   bool HasAttrs = D->hasAttrs();
   const FullComment *Comment =
