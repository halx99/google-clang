//===--- CompilerInvocation.cpp -------------------------------------------===//
//
//                     The LLVM Compiler Infrastructure
//
// This file is distributed under the University of Illinois Open Source
// License. See LICENSE.TXT for details.
//
//===----------------------------------------------------------------------===//

#include "clang/Frontend/CompilerInvocation.h"
#include "clang/Basic/FileManager.h"
#include "clang/Basic/Version.h"
#include "clang/Driver/DriverDiagnostic.h"
#include "clang/Driver/Options.h"
#include "clang/Driver/Util.h"
#include "clang/Frontend/FrontendDiagnostic.h"
#include "clang/Frontend/LangStandard.h"
#include "clang/Frontend/Utils.h"
#include "clang/Lex/HeaderSearchOptions.h"
#include "clang/Serialization/ASTReader.h"
#include "llvm/ADT/Hashing.h"
#include "llvm/ADT/SmallVector.h"
#include "llvm/ADT/STLExtras.h"
#include "llvm/ADT/StringExtras.h"
#include "llvm/ADT/StringSwitch.h"
#include "llvm/ADT/Triple.h"
#include "llvm/Option/Arg.h"
#include "llvm/Option/ArgList.h"
#include "llvm/Option/OptTable.h"
#include "llvm/Option/Option.h"
#include "llvm/Support/CodeGen.h"
#include "llvm/Support/ErrorHandling.h"
#include "llvm/Support/FileSystem.h"
#include "llvm/Support/Host.h"
#include "llvm/Support/Path.h"
#include "llvm/Support/Process.h"
#include <atomic>
#include <memory>
#include <sys/stat.h>
#include <system_error>
using namespace clang;

//===----------------------------------------------------------------------===//
// Initialization.
//===----------------------------------------------------------------------===//

CompilerInvocationBase::CompilerInvocationBase()
  : LangOpts(new LangOptions()), TargetOpts(new TargetOptions()),
    DiagnosticOpts(new DiagnosticOptions()),
    HeaderSearchOpts(new HeaderSearchOptions()),
    PreprocessorOpts(new PreprocessorOptions()) {}

CompilerInvocationBase::CompilerInvocationBase(const CompilerInvocationBase &X)
  : RefCountedBase<CompilerInvocation>(),
    LangOpts(new LangOptions(*X.getLangOpts())), 
    TargetOpts(new TargetOptions(X.getTargetOpts())),
    DiagnosticOpts(new DiagnosticOptions(X.getDiagnosticOpts())),
    HeaderSearchOpts(new HeaderSearchOptions(X.getHeaderSearchOpts())),
    PreprocessorOpts(new PreprocessorOptions(X.getPreprocessorOpts())) {}

CompilerInvocationBase::~CompilerInvocationBase() {}

//===----------------------------------------------------------------------===//
// Deserialization (from args)
//===----------------------------------------------------------------------===//

using namespace clang::driver;
using namespace clang::driver::options;
using namespace llvm::opt;

//

static unsigned getOptimizationLevel(ArgList &Args, InputKind IK,
                                     DiagnosticsEngine &Diags) {
  unsigned DefaultOpt = 0;
  if (IK == IK_OpenCL && !Args.hasArg(OPT_cl_opt_disable))
    DefaultOpt = 2;

  if (Arg *A = Args.getLastArg(options::OPT_O_Group)) {
    if (A->getOption().matches(options::OPT_O0))
      return 0;

    if (A->getOption().matches(options::OPT_Ofast))
      return 3;

    assert (A->getOption().matches(options::OPT_O));

    StringRef S(A->getValue());
    if (S == "s" || S == "z" || S.empty())
      return 2;

    return getLastArgIntValue(Args, OPT_O, DefaultOpt, Diags);
  }

  return DefaultOpt;
}

static unsigned getOptimizationLevelSize(ArgList &Args) {
  if (Arg *A = Args.getLastArg(options::OPT_O_Group)) {
    if (A->getOption().matches(options::OPT_O)) {
      switch (A->getValue()[0]) {
      default:
        return 0;
      case 's':
        return 1;
      case 'z':
        return 2;
      }
    }
  }
  return 0;
}

static void addWarningArgs(ArgList &Args, std::vector<std::string> &Warnings) {
  for (arg_iterator I = Args.filtered_begin(OPT_W_Group),
         E = Args.filtered_end(); I != E; ++I) {
    Arg *A = *I;
    // If the argument is a pure flag, add its name (minus the "W" at the beginning)
    // to the warning list. Else, add its value (for the OPT_W case).
    if (A->getOption().getKind() == Option::FlagClass) {
      Warnings.push_back(A->getOption().getName().substr(1));
    } else {
      for (unsigned Idx = 0, End = A->getNumValues();
           Idx < End; ++Idx) {
        StringRef V = A->getValue(Idx);
        // "-Wl," and such are not warning options.
        // FIXME: Should be handled by putting these in separate flags.
        if (V.startswith("l,") || V.startswith("a,") || V.startswith("p,"))
          continue;

        Warnings.push_back(V);
      }
    }
  }
}

static bool ParseAnalyzerArgs(AnalyzerOptions &Opts, ArgList &Args,
                              DiagnosticsEngine &Diags) {
  using namespace options;
  bool Success = true;
  if (Arg *A = Args.getLastArg(OPT_analyzer_store)) {
    StringRef Name = A->getValue();
    AnalysisStores Value = llvm::StringSwitch<AnalysisStores>(Name)
#define ANALYSIS_STORE(NAME, CMDFLAG, DESC, CREATFN) \
      .Case(CMDFLAG, NAME##Model)
#include "clang/StaticAnalyzer/Core/Analyses.def"
      .Default(NumStores);
    if (Value == NumStores) {
      Diags.Report(diag::err_drv_invalid_value)
        << A->getAsString(Args) << Name;
      Success = false;
    } else {
      Opts.AnalysisStoreOpt = Value;
    }
  }

  if (Arg *A = Args.getLastArg(OPT_analyzer_constraints)) {
    StringRef Name = A->getValue();
    AnalysisConstraints Value = llvm::StringSwitch<AnalysisConstraints>(Name)
#define ANALYSIS_CONSTRAINTS(NAME, CMDFLAG, DESC, CREATFN) \
      .Case(CMDFLAG, NAME##Model)
#include "clang/StaticAnalyzer/Core/Analyses.def"
      .Default(NumConstraints);
    if (Value == NumConstraints) {
      Diags.Report(diag::err_drv_invalid_value)
        << A->getAsString(Args) << Name;
      Success = false;
    } else {
      Opts.AnalysisConstraintsOpt = Value;
    }
  }

  if (Arg *A = Args.getLastArg(OPT_analyzer_output)) {
    StringRef Name = A->getValue();
    AnalysisDiagClients Value = llvm::StringSwitch<AnalysisDiagClients>(Name)
#define ANALYSIS_DIAGNOSTICS(NAME, CMDFLAG, DESC, CREATFN) \
      .Case(CMDFLAG, PD_##NAME)
#include "clang/StaticAnalyzer/Core/Analyses.def"
      .Default(NUM_ANALYSIS_DIAG_CLIENTS);
    if (Value == NUM_ANALYSIS_DIAG_CLIENTS) {
      Diags.Report(diag::err_drv_invalid_value)
        << A->getAsString(Args) << Name;
      Success = false;
    } else {
      Opts.AnalysisDiagOpt = Value;
    }
  }

  if (Arg *A = Args.getLastArg(OPT_analyzer_purge)) {
    StringRef Name = A->getValue();
    AnalysisPurgeMode Value = llvm::StringSwitch<AnalysisPurgeMode>(Name)
#define ANALYSIS_PURGE(NAME, CMDFLAG, DESC) \
      .Case(CMDFLAG, NAME)
#include "clang/StaticAnalyzer/Core/Analyses.def"
      .Default(NumPurgeModes);
    if (Value == NumPurgeModes) {
      Diags.Report(diag::err_drv_invalid_value)
        << A->getAsString(Args) << Name;
      Success = false;
    } else {
      Opts.AnalysisPurgeOpt = Value;
    }
  }

  if (Arg *A = Args.getLastArg(OPT_analyzer_inlining_mode)) {
    StringRef Name = A->getValue();
    AnalysisInliningMode Value = llvm::StringSwitch<AnalysisInliningMode>(Name)
#define ANALYSIS_INLINING_MODE(NAME, CMDFLAG, DESC) \
      .Case(CMDFLAG, NAME)
#include "clang/StaticAnalyzer/Core/Analyses.def"
      .Default(NumInliningModes);
    if (Value == NumInliningModes) {
      Diags.Report(diag::err_drv_invalid_value)
        << A->getAsString(Args) << Name;
      Success = false;
    } else {
      Opts.InliningMode = Value;
    }
  }

  Opts.ShowCheckerHelp = Args.hasArg(OPT_analyzer_checker_help);
  Opts.visualizeExplodedGraphWithGraphViz =
    Args.hasArg(OPT_analyzer_viz_egraph_graphviz);
  Opts.visualizeExplodedGraphWithUbiGraph =
    Args.hasArg(OPT_analyzer_viz_egraph_ubigraph);
  Opts.NoRetryExhausted = Args.hasArg(OPT_analyzer_disable_retry_exhausted);
  Opts.AnalyzeAll = Args.hasArg(OPT_analyzer_opt_analyze_headers);
  Opts.AnalyzerDisplayProgress = Args.hasArg(OPT_analyzer_display_progress);
  Opts.AnalyzeNestedBlocks =
    Args.hasArg(OPT_analyzer_opt_analyze_nested_blocks);
  Opts.eagerlyAssumeBinOpBifurcation = Args.hasArg(OPT_analyzer_eagerly_assume);
  Opts.AnalyzeSpecificFunction = Args.getLastArgValue(OPT_analyze_function);
  Opts.UnoptimizedCFG = Args.hasArg(OPT_analysis_UnoptimizedCFG);
  Opts.TrimGraph = Args.hasArg(OPT_trim_egraph);
  Opts.maxBlockVisitOnPath =
      getLastArgIntValue(Args, OPT_analyzer_max_loop, 4, Diags);
  Opts.PrintStats = Args.hasArg(OPT_analyzer_stats);
  Opts.InlineMaxStackDepth =
      getLastArgIntValue(Args, OPT_analyzer_inline_max_stack_depth,
                         Opts.InlineMaxStackDepth, Diags);

  Opts.CheckersControlList.clear();
  for (arg_iterator it = Args.filtered_begin(OPT_analyzer_checker,
                                             OPT_analyzer_disable_checker),
         ie = Args.filtered_end(); it != ie; ++it) {
    const Arg *A = *it;
    A->claim();
    bool enable = (A->getOption().getID() == OPT_analyzer_checker);
    // We can have a list of comma separated checker names, e.g:
    // '-analyzer-checker=cocoa,unix'
    StringRef checkerList = A->getValue();
    SmallVector<StringRef, 4> checkers;
    checkerList.split(checkers, ",");
    for (unsigned i = 0, e = checkers.size(); i != e; ++i)
      Opts.CheckersControlList.push_back(std::make_pair(checkers[i], enable));
  }
  
  // Go through the analyzer configuration options.
  for (arg_iterator it = Args.filtered_begin(OPT_analyzer_config),
       ie = Args.filtered_end(); it != ie; ++it) {
    const Arg *A = *it;
    A->claim();
    // We can have a list of comma separated config names, e.g:
    // '-analyzer-config key1=val1,key2=val2'
    StringRef configList = A->getValue();
    SmallVector<StringRef, 4> configVals;
    configList.split(configVals, ",");
    for (unsigned i = 0, e = configVals.size(); i != e; ++i) {
      StringRef key, val;
      std::tie(key, val) = configVals[i].split("=");
      if (val.empty()) {
        Diags.Report(SourceLocation(),
                     diag::err_analyzer_config_no_value) << configVals[i];
        Success = false;
        break;
      }
      if (val.find('=') != StringRef::npos) {
        Diags.Report(SourceLocation(),
                     diag::err_analyzer_config_multiple_values)
          << configVals[i];
        Success = false;
        break;
      }
      Opts.Config[key] = val;
    }
  }

  return Success;
}

static bool ParseMigratorArgs(MigratorOptions &Opts, ArgList &Args) {
  Opts.NoNSAllocReallocError = Args.hasArg(OPT_migrator_no_nsalloc_error);
  Opts.NoFinalizeRemoval = Args.hasArg(OPT_migrator_no_finalize_removal);
  return true;
}

static void ParseCommentArgs(CommentOptions &Opts, ArgList &Args) {
  Opts.BlockCommandNames = Args.getAllArgValues(OPT_fcomment_block_commands);
  Opts.ParseAllComments = Args.hasArg(OPT_fparse_all_comments);
}

static StringRef getCodeModel(ArgList &Args, DiagnosticsEngine &Diags) {
  if (Arg *A = Args.getLastArg(OPT_mcode_model)) {
    StringRef Value = A->getValue();
    if (Value == "small" || Value == "kernel" || Value == "medium" ||
        Value == "large")
      return Value;
    Diags.Report(diag::err_drv_invalid_value) << A->getAsString(Args) << Value;
  }
  return "default";
}

<<<<<<< HEAD
=======
/// \brief Create a new Regex instance out of the string value in \p RpassArg.
/// It returns a pointer to the newly generated Regex instance.
static std::shared_ptr<llvm::Regex>
GenerateOptimizationRemarkRegex(DiagnosticsEngine &Diags, ArgList &Args,
                                Arg *RpassArg) {
  StringRef Val = RpassArg->getValue();
  std::string RegexError;
  std::shared_ptr<llvm::Regex> Pattern = std::make_shared<llvm::Regex>(Val);
  if (!Pattern->isValid(RegexError)) {
    Diags.Report(diag::err_drv_optimization_remark_pattern)
        << RegexError << RpassArg->getAsString(Args);
    Pattern.reset();
  }
  return Pattern;
}

>>>>>>> ec81a0dc
static bool ParseCodeGenArgs(CodeGenOptions &Opts, ArgList &Args, InputKind IK,
                             DiagnosticsEngine &Diags,
                             const TargetOptions &TargetOpts) {
  using namespace options;
  bool Success = true;

  Opts.OptimizationLevel = getOptimizationLevel(Args, IK, Diags);
  // TODO: This could be done in Driver
  unsigned MaxOptLevel = 3;
  if (Opts.OptimizationLevel > MaxOptLevel) {
    // If the optimization level is not supported, fall back on the default optimization
    Diags.Report(diag::warn_drv_optimization_value)
        << Args.getLastArg(OPT_O)->getAsString(Args) << "-O" << MaxOptLevel;
    Opts.OptimizationLevel = MaxOptLevel;
  }

  // We must always run at least the always inlining pass.
  Opts.setInlining(
    (Opts.OptimizationLevel > 1) ? CodeGenOptions::NormalInlining
                                 : CodeGenOptions::OnlyAlwaysInlining);
  // -fno-inline-functions overrides OptimizationLevel > 1.
  Opts.NoInline = Args.hasArg(OPT_fno_inline);
  Opts.setInlining(Args.hasArg(OPT_fno_inline_functions) ?
                     CodeGenOptions::OnlyAlwaysInlining : Opts.getInlining());

  if (Args.hasArg(OPT_gline_tables_only)) {
    Opts.setDebugInfo(CodeGenOptions::DebugLineTablesOnly);
  } else if (Args.hasArg(OPT_g_Flag) || Args.hasArg(OPT_gdwarf_2) ||
             Args.hasArg(OPT_gdwarf_3) || Args.hasArg(OPT_gdwarf_4)) {
    bool Default = false;
    // Until dtrace (via CTF) and LLDB can deal with distributed debug info,
    // Darwin and FreeBSD default to standalone/full debug info.
    if (llvm::Triple(TargetOpts.Triple).isOSDarwin() ||
        llvm::Triple(TargetOpts.Triple).isOSFreeBSD())
      Default = true;

    if (Args.hasFlag(OPT_fstandalone_debug, OPT_fno_standalone_debug, Default))
      Opts.setDebugInfo(CodeGenOptions::FullDebugInfo);
    else
      Opts.setDebugInfo(CodeGenOptions::LimitedDebugInfo);
  }
  Opts.DebugColumnInfo = Args.hasArg(OPT_dwarf_column_info);
  Opts.SplitDwarfFile = Args.getLastArgValue(OPT_split_dwarf_file);
  if (Args.hasArg(OPT_gdwarf_2))
    Opts.DwarfVersion = 2;
  else if (Args.hasArg(OPT_gdwarf_3))
    Opts.DwarfVersion = 3;
  else if (Args.hasArg(OPT_gdwarf_4))
    Opts.DwarfVersion = 4;
  else if (Opts.getDebugInfo() != CodeGenOptions::NoDebugInfo)
    // Default Dwarf version is 4 if we are generating debug information.
    Opts.DwarfVersion = 4;

  Opts.DisableLLVMOpts = Args.hasArg(OPT_disable_llvm_optzns);
  Opts.DisableRedZone = Args.hasArg(OPT_disable_red_zone);
  Opts.ForbidGuardVariables = Args.hasArg(OPT_fforbid_guard_variables);
  Opts.UseRegisterSizedBitfieldAccess = Args.hasArg(
    OPT_fuse_register_sized_bitfield_access);
  Opts.RelaxedAliasing = Args.hasArg(OPT_relaxed_aliasing);
  Opts.StructPathTBAA = !Args.hasArg(OPT_no_struct_path_tbaa);
  Opts.DwarfDebugFlags = Args.getLastArgValue(OPT_dwarf_debug_flags);
  Opts.MergeAllConstants = !Args.hasArg(OPT_fno_merge_all_constants);
  Opts.NoCommon = Args.hasArg(OPT_fno_common);
  Opts.NoImplicitFloat = Args.hasArg(OPT_no_implicit_float);
  Opts.OptimizeSize = getOptimizationLevelSize(Args);
  Opts.SimplifyLibCalls = !(Args.hasArg(OPT_fno_builtin) ||
                            Args.hasArg(OPT_ffreestanding));
  Opts.UnrollLoops =
      Args.hasFlag(OPT_funroll_loops, OPT_fno_unroll_loops,
                   (Opts.OptimizationLevel > 1 && !Opts.OptimizeSize));
  Opts.RerollLoops = Args.hasArg(OPT_freroll_loops);

  Opts.DisableIntegratedAS = Args.hasArg(OPT_fno_integrated_as);
  Opts.Autolink = !Args.hasArg(OPT_fno_autolink);
  Opts.SampleProfileFile = Args.getLastArgValue(OPT_fprofile_sample_use_EQ);
  Opts.ProfileInstrGenerate = Args.hasArg(OPT_fprofile_instr_generate);
  Opts.InstrProfileInput = Args.getLastArgValue(OPT_fprofile_instr_use_EQ);
  Opts.AsmVerbose = Args.hasArg(OPT_masm_verbose);
  Opts.ObjCAutoRefCountExceptions = Args.hasArg(OPT_fobjc_arc_exceptions);
  Opts.CUDAIsDevice = Args.hasArg(OPT_fcuda_is_device);
  Opts.CXAAtExit = !Args.hasArg(OPT_fno_use_cxa_atexit);
  Opts.CXXCtorDtorAliases = Args.hasArg(OPT_mconstructor_aliases);
  Opts.CodeModel = getCodeModel(Args, Diags);
  Opts.DebugPass = Args.getLastArgValue(OPT_mdebug_pass);
  Opts.DisableFPElim = Args.hasArg(OPT_mdisable_fp_elim);
  Opts.DisableFree = Args.hasArg(OPT_disable_free);
  Opts.DisableTailCalls = Args.hasArg(OPT_mdisable_tail_calls);
  Opts.FloatABI = Args.getLastArgValue(OPT_mfloat_abi);
  Opts.LessPreciseFPMAD = Args.hasArg(OPT_cl_mad_enable);
  Opts.LimitFloatPrecision = Args.getLastArgValue(OPT_mlimit_float_precision);
  Opts.NoInfsFPMath = (Args.hasArg(OPT_menable_no_infinities) ||
                       Args.hasArg(OPT_cl_finite_math_only)||
                       Args.hasArg(OPT_cl_fast_relaxed_math));
  Opts.NoNaNsFPMath = (Args.hasArg(OPT_menable_no_nans) ||
                       Args.hasArg(OPT_cl_finite_math_only)||
                       Args.hasArg(OPT_cl_fast_relaxed_math));
  Opts.NoZeroInitializedInBSS = Args.hasArg(OPT_mno_zero_initialized_in_bss);
  Opts.BackendOptions = Args.getAllArgValues(OPT_backend_option);
  Opts.NumRegisterParameters = getLastArgIntValue(Args, OPT_mregparm, 0, Diags);
  Opts.NoGlobalMerge = Args.hasArg(OPT_mno_global_merge);
  Opts.NoExecStack = Args.hasArg(OPT_mno_exec_stack);
  Opts.EnableSegmentedStacks = Args.hasArg(OPT_split_stacks);
  Opts.RelaxAll = Args.hasArg(OPT_mrelax_all);
  Opts.OmitLeafFramePointer = Args.hasArg(OPT_momit_leaf_frame_pointer);
  Opts.SaveTempLabels = Args.hasArg(OPT_msave_temp_labels);
  Opts.NoDwarfDirectoryAsm = Args.hasArg(OPT_fno_dwarf_directory_asm);
  Opts.SoftFloat = Args.hasArg(OPT_msoft_float);
  Opts.StrictEnums = Args.hasArg(OPT_fstrict_enums);
  Opts.UnsafeFPMath = Args.hasArg(OPT_menable_unsafe_fp_math) ||
                      Args.hasArg(OPT_cl_unsafe_math_optimizations) ||
                      Args.hasArg(OPT_cl_fast_relaxed_math);
  Opts.UnwindTables = Args.hasArg(OPT_munwind_tables);
  Opts.RelocationModel = Args.getLastArgValue(OPT_mrelocation_model, "pic");
  Opts.TrapFuncName = Args.getLastArgValue(OPT_ftrap_function_EQ);
  Opts.UseInitArray = Args.hasArg(OPT_fuse_init_array);

  Opts.FunctionSections = Args.hasFlag(OPT_ffunction_sections,
                                       OPT_fno_function_sections, false);
  Opts.DataSections = Args.hasFlag(OPT_fdata_sections,
                                   OPT_fno_data_sections, false);

  Opts.VectorizeBB = Args.hasArg(OPT_vectorize_slp_aggressive);
  Opts.VectorizeLoop = Args.hasArg(OPT_vectorize_loops);
  Opts.VectorizeSLP = Args.hasArg(OPT_vectorize_slp);

  Opts.MainFileName = Args.getLastArgValue(OPT_main_file_name);
  Opts.VerifyModule = !Args.hasArg(OPT_disable_llvm_verifier);
  Opts.SanitizeRecover = !Args.hasArg(OPT_fno_sanitize_recover);

  Opts.DisableGCov = Args.hasArg(OPT_test_coverage);
  Opts.EmitGcovArcs = Args.hasArg(OPT_femit_coverage_data);
  Opts.EmitGcovNotes = Args.hasArg(OPT_femit_coverage_notes);
  if (Opts.EmitGcovArcs || Opts.EmitGcovNotes) {
  Opts.CoverageFile = Args.getLastArgValue(OPT_coverage_file);
    Opts.CoverageExtraChecksum = Args.hasArg(OPT_coverage_cfg_checksum);
    Opts.CoverageNoFunctionNamesInData =
        Args.hasArg(OPT_coverage_no_function_names_in_data);
    if (Args.hasArg(OPT_coverage_version_EQ)) {
      StringRef CoverageVersion = Args.getLastArgValue(OPT_coverage_version_EQ);
      if (CoverageVersion.size() != 4) {
        Diags.Report(diag::err_drv_invalid_value)
            << Args.getLastArg(OPT_coverage_version_EQ)->getAsString(Args)
            << CoverageVersion;
      } else {
        memcpy(Opts.CoverageVersion, CoverageVersion.data(), 4);
      }
    }
  }

  Opts.InstrumentFunctions = Args.hasArg(OPT_finstrument_functions);
  Opts.InstrumentForProfiling = Args.hasArg(OPT_pg);
  Opts.EmitOpenCLArgMetadata = Args.hasArg(OPT_cl_kernel_arg_info);
  Opts.CompressDebugSections = Args.hasArg(OPT_compress_debug_sections);
  Opts.DebugCompilationDir = Args.getLastArgValue(OPT_fdebug_compilation_dir);
  Opts.LinkBitcodeFile = Args.getLastArgValue(OPT_mlink_bitcode_file);
  Opts.SanitizerBlacklistFile = Args.getLastArgValue(OPT_fsanitize_blacklist);
  Opts.SanitizeMemoryTrackOrigins =
      getLastArgIntValue(Args, OPT_fsanitize_memory_track_origins_EQ, 0, Diags);
  Opts.SanitizeUndefinedTrapOnError =
      Args.hasArg(OPT_fsanitize_undefined_trap_on_error);
  Opts.SSPBufferSize =
      getLastArgIntValue(Args, OPT_stack_protector_buffer_size, 8, Diags);
  Opts.StackRealignment = Args.hasArg(OPT_mstackrealign);
  if (Arg *A = Args.getLastArg(OPT_mstack_alignment)) {
    StringRef Val = A->getValue();
    unsigned StackAlignment = Opts.StackAlignment;
    Val.getAsInteger(10, StackAlignment);
    Opts.StackAlignment = StackAlignment;
  }

  if (Arg *A = Args.getLastArg(OPT_fobjc_dispatch_method_EQ)) {
    StringRef Name = A->getValue();
    unsigned Method = llvm::StringSwitch<unsigned>(Name)
      .Case("legacy", CodeGenOptions::Legacy)
      .Case("non-legacy", CodeGenOptions::NonLegacy)
      .Case("mixed", CodeGenOptions::Mixed)
      .Default(~0U);
    if (Method == ~0U) {
      Diags.Report(diag::err_drv_invalid_value) << A->getAsString(Args) << Name;
      Success = false;
    } else {
      Opts.setObjCDispatchMethod(
        static_cast<CodeGenOptions::ObjCDispatchMethodKind>(Method));
    }
  }

  if (Arg *A = Args.getLastArg(OPT_ftlsmodel_EQ)) {
    StringRef Name = A->getValue();
    unsigned Model = llvm::StringSwitch<unsigned>(Name)
        .Case("global-dynamic", CodeGenOptions::GeneralDynamicTLSModel)
        .Case("local-dynamic", CodeGenOptions::LocalDynamicTLSModel)
        .Case("initial-exec", CodeGenOptions::InitialExecTLSModel)
        .Case("local-exec", CodeGenOptions::LocalExecTLSModel)
        .Default(~0U);
    if (Model == ~0U) {
      Diags.Report(diag::err_drv_invalid_value) << A->getAsString(Args) << Name;
      Success = false;
    } else {
      Opts.setDefaultTLSModel(static_cast<CodeGenOptions::TLSModel>(Model));
    }
  }

  if (Arg *A = Args.getLastArg(OPT_ffp_contract)) {
    StringRef Val = A->getValue();
    if (Val == "fast")
      Opts.setFPContractMode(CodeGenOptions::FPC_Fast);
    else if (Val == "on")
      Opts.setFPContractMode(CodeGenOptions::FPC_On);
    else if (Val == "off")
      Opts.setFPContractMode(CodeGenOptions::FPC_Off);
    else
      Diags.Report(diag::err_drv_invalid_value) << A->getAsString(Args) << Val;
  }

  if (Arg *A = Args.getLastArg(OPT_fpcc_struct_return, OPT_freg_struct_return)) {
    if (A->getOption().matches(OPT_fpcc_struct_return)) {
      Opts.setStructReturnConvention(CodeGenOptions::SRCK_OnStack);
    } else {
      assert(A->getOption().matches(OPT_freg_struct_return));
      Opts.setStructReturnConvention(CodeGenOptions::SRCK_InRegs);
    }
  }

  Opts.DependentLibraries = Args.getAllArgValues(OPT_dependent_lib);
  bool NeedLocTracking = false;

  if (Arg *A = Args.getLastArg(OPT_Rpass_EQ)) {
    Opts.OptimizationRemarkPattern =
        GenerateOptimizationRemarkRegex(Diags, Args, A);
    NeedLocTracking = true;
  }

  if (Arg *A = Args.getLastArg(OPT_Rpass_missed_EQ)) {
    Opts.OptimizationRemarkMissedPattern =
        GenerateOptimizationRemarkRegex(Diags, Args, A);
    NeedLocTracking = true;
  }

  if (Arg *A = Args.getLastArg(OPT_Rpass_analysis_EQ)) {
    Opts.OptimizationRemarkAnalysisPattern =
        GenerateOptimizationRemarkRegex(Diags, Args, A);
    NeedLocTracking = true;
  }

  // If the user requested one of the flags in the -Rpass family, make sure
  // that the backend tracks source location information.
  if (NeedLocTracking && Opts.getDebugInfo() == CodeGenOptions::NoDebugInfo)
    Opts.setDebugInfo(CodeGenOptions::LocTrackingOnly);

  return Success;
}

static void ParseDependencyOutputArgs(DependencyOutputOptions &Opts,
                                      ArgList &Args) {
  using namespace options;
  Opts.OutputFile = Args.getLastArgValue(OPT_dependency_file);
  Opts.Targets = Args.getAllArgValues(OPT_MT);
  Opts.IncludeSystemHeaders = Args.hasArg(OPT_sys_header_deps);
  Opts.IncludeModuleFiles = Args.hasArg(OPT_module_file_deps);
  Opts.UsePhonyTargets = Args.hasArg(OPT_MP);
  Opts.ShowHeaderIncludes = Args.hasArg(OPT_H);
  Opts.HeaderIncludeOutputFile = Args.getLastArgValue(OPT_header_include_file);
  Opts.AddMissingHeaderDeps = Args.hasArg(OPT_MG);
  Opts.PrintShowIncludes = Args.hasArg(OPT_show_includes);
  Opts.DOTOutputFile = Args.getLastArgValue(OPT_dependency_dot);
  Opts.ModuleDependencyOutputDir =
      Args.getLastArgValue(OPT_module_dependency_dir);
}

bool clang::ParseDiagnosticArgs(DiagnosticOptions &Opts, ArgList &Args,
                                DiagnosticsEngine *Diags) {
  using namespace options;
  bool Success = true;

  Opts.DiagnosticLogFile = Args.getLastArgValue(OPT_diagnostic_log_file);
  Opts.DiagnosticSerializationFile =
    Args.getLastArgValue(OPT_diagnostic_serialized_file);
  Opts.IgnoreWarnings = Args.hasArg(OPT_w);
  Opts.NoRewriteMacros = Args.hasArg(OPT_Wno_rewrite_macros);
  Opts.Pedantic = Args.hasArg(OPT_pedantic);
  Opts.PedanticErrors = Args.hasArg(OPT_pedantic_errors);
  Opts.ShowCarets = !Args.hasArg(OPT_fno_caret_diagnostics);
  Opts.ShowColors = Args.hasArg(OPT_fcolor_diagnostics);
  Opts.ShowColumn = Args.hasFlag(OPT_fshow_column,
                                 OPT_fno_show_column,
                                 /*Default=*/true);
  Opts.ShowFixits = !Args.hasArg(OPT_fno_diagnostics_fixit_info);
  Opts.ShowLocation = !Args.hasArg(OPT_fno_show_source_location);
  Opts.ShowOptionNames = Args.hasArg(OPT_fdiagnostics_show_option);

  llvm::sys::Process::UseANSIEscapeCodes(Args.hasArg(OPT_fansi_escape_codes));

  // Default behavior is to not to show note include stacks.
  Opts.ShowNoteIncludeStack = false;
  if (Arg *A = Args.getLastArg(OPT_fdiagnostics_show_note_include_stack,
                               OPT_fno_diagnostics_show_note_include_stack))
    if (A->getOption().matches(OPT_fdiagnostics_show_note_include_stack))
      Opts.ShowNoteIncludeStack = true;

  StringRef ShowOverloads =
    Args.getLastArgValue(OPT_fshow_overloads_EQ, "all");
  if (ShowOverloads == "best")
    Opts.setShowOverloads(Ovl_Best);
  else if (ShowOverloads == "all")
    Opts.setShowOverloads(Ovl_All);
  else {
    Success = false;
    if (Diags)
      Diags->Report(diag::err_drv_invalid_value)
      << Args.getLastArg(OPT_fshow_overloads_EQ)->getAsString(Args)
      << ShowOverloads;
  }

  StringRef ShowCategory =
    Args.getLastArgValue(OPT_fdiagnostics_show_category, "none");
  if (ShowCategory == "none")
    Opts.ShowCategories = 0;
  else if (ShowCategory == "id")
    Opts.ShowCategories = 1;
  else if (ShowCategory == "name")
    Opts.ShowCategories = 2;
  else {
    Success = false;
    if (Diags)
      Diags->Report(diag::err_drv_invalid_value)
      << Args.getLastArg(OPT_fdiagnostics_show_category)->getAsString(Args)
      << ShowCategory;
  }

  StringRef Format =
    Args.getLastArgValue(OPT_fdiagnostics_format, "clang");
  if (Format == "clang")
    Opts.setFormat(DiagnosticOptions::Clang);
  else if (Format == "msvc")
    Opts.setFormat(DiagnosticOptions::Msvc);
  else if (Format == "msvc-fallback") {
    Opts.setFormat(DiagnosticOptions::Msvc);
    Opts.CLFallbackMode = true;
  } else if (Format == "vi")
    Opts.setFormat(DiagnosticOptions::Vi);
  else {
    Success = false;
    if (Diags)
      Diags->Report(diag::err_drv_invalid_value)
      << Args.getLastArg(OPT_fdiagnostics_format)->getAsString(Args)
      << Format;
  }
  
  Opts.ShowSourceRanges = Args.hasArg(OPT_fdiagnostics_print_source_range_info);
  Opts.ShowParseableFixits = Args.hasArg(OPT_fdiagnostics_parseable_fixits);
  Opts.ShowPresumedLoc = !Args.hasArg(OPT_fno_diagnostics_use_presumed_location);
  Opts.VerifyDiagnostics = Args.hasArg(OPT_verify);
  Opts.ElideType = !Args.hasArg(OPT_fno_elide_type);
  Opts.ShowTemplateTree = Args.hasArg(OPT_fdiagnostics_show_template_tree);
  Opts.ErrorLimit = getLastArgIntValue(Args, OPT_ferror_limit, 0, Diags);
  Opts.MacroBacktraceLimit =
      getLastArgIntValue(Args, OPT_fmacro_backtrace_limit,
                         DiagnosticOptions::DefaultMacroBacktraceLimit, Diags);
  Opts.TemplateBacktraceLimit = getLastArgIntValue(
      Args, OPT_ftemplate_backtrace_limit,
      DiagnosticOptions::DefaultTemplateBacktraceLimit, Diags);
  Opts.ConstexprBacktraceLimit = getLastArgIntValue(
      Args, OPT_fconstexpr_backtrace_limit,
      DiagnosticOptions::DefaultConstexprBacktraceLimit, Diags);
  Opts.TabStop = getLastArgIntValue(Args, OPT_ftabstop,
                                    DiagnosticOptions::DefaultTabStop, Diags);
  if (Opts.TabStop == 0 || Opts.TabStop > DiagnosticOptions::MaxTabStop) {
    Opts.TabStop = DiagnosticOptions::DefaultTabStop;
    if (Diags)
      Diags->Report(diag::warn_ignoring_ftabstop_value)
      << Opts.TabStop << DiagnosticOptions::DefaultTabStop;
  }
  Opts.MessageLength = getLastArgIntValue(Args, OPT_fmessage_length, 0, Diags);
  addWarningArgs(Args, Opts.Warnings);

  return Success;
}

static void ParseFileSystemArgs(FileSystemOptions &Opts, ArgList &Args) {
  Opts.WorkingDir = Args.getLastArgValue(OPT_working_directory);
}

static InputKind ParseFrontendArgs(FrontendOptions &Opts, ArgList &Args,
                                   DiagnosticsEngine &Diags) {
  using namespace options;
  Opts.ProgramAction = frontend::ParseSyntaxOnly;
  if (const Arg *A = Args.getLastArg(OPT_Action_Group)) {
    switch (A->getOption().getID()) {
    default:
      llvm_unreachable("Invalid option in group!");
    case OPT_ast_list:
      Opts.ProgramAction = frontend::ASTDeclList; break;
    case OPT_ast_dump:
      Opts.ProgramAction = frontend::ASTDump; break;
    case OPT_ast_print:
      Opts.ProgramAction = frontend::ASTPrint; break;
    case OPT_ast_view:
      Opts.ProgramAction = frontend::ASTView; break;
    case OPT_dump_raw_tokens:
      Opts.ProgramAction = frontend::DumpRawTokens; break;
    case OPT_dump_tokens:
      Opts.ProgramAction = frontend::DumpTokens; break;
    case OPT_S:
      Opts.ProgramAction = frontend::EmitAssembly; break;
    case OPT_emit_llvm_bc:
      Opts.ProgramAction = frontend::EmitBC; break;
    case OPT_emit_html:
      Opts.ProgramAction = frontend::EmitHTML; break;
    case OPT_emit_llvm:
      Opts.ProgramAction = frontend::EmitLLVM; break;
    case OPT_emit_llvm_only:
      Opts.ProgramAction = frontend::EmitLLVMOnly; break;
    case OPT_emit_codegen_only:
      Opts.ProgramAction = frontend::EmitCodeGenOnly; break;
    case OPT_emit_obj:
      Opts.ProgramAction = frontend::EmitObj; break;
    case OPT_fixit_EQ:
      Opts.FixItSuffix = A->getValue();
      // fall-through!
    case OPT_fixit:
      Opts.ProgramAction = frontend::FixIt; break;
    case OPT_emit_module:
      Opts.ProgramAction = frontend::GenerateModule; break;
    case OPT_emit_pch:
      Opts.ProgramAction = frontend::GeneratePCH; break;
    case OPT_emit_pth:
      Opts.ProgramAction = frontend::GeneratePTH; break;
    case OPT_init_only:
      Opts.ProgramAction = frontend::InitOnly; break;
    case OPT_fsyntax_only:
      Opts.ProgramAction = frontend::ParseSyntaxOnly; break;
    case OPT_module_file_info:
      Opts.ProgramAction = frontend::ModuleFileInfo; break;
    case OPT_verify_pch:
      Opts.ProgramAction = frontend::VerifyPCH; break;
    case OPT_print_decl_contexts:
      Opts.ProgramAction = frontend::PrintDeclContext; break;
    case OPT_print_preamble:
      Opts.ProgramAction = frontend::PrintPreamble; break;
    case OPT_E:
      Opts.ProgramAction = frontend::PrintPreprocessedInput; break;
    case OPT_rewrite_macros:
      Opts.ProgramAction = frontend::RewriteMacros; break;
    case OPT_rewrite_objc:
      Opts.ProgramAction = frontend::RewriteObjC; break;
    case OPT_rewrite_test:
      Opts.ProgramAction = frontend::RewriteTest; break;
    case OPT_analyze:
      Opts.ProgramAction = frontend::RunAnalysis; break;
    case OPT_migrate:
      Opts.ProgramAction = frontend::MigrateSource; break;
    case OPT_Eonly:
      Opts.ProgramAction = frontend::RunPreprocessorOnly; break;
    }
  }

  if (const Arg* A = Args.getLastArg(OPT_plugin)) {
    Opts.Plugins.push_back(A->getValue(0));
    Opts.ProgramAction = frontend::PluginAction;
    Opts.ActionName = A->getValue();

    for (arg_iterator it = Args.filtered_begin(OPT_plugin_arg),
           end = Args.filtered_end(); it != end; ++it) {
      if ((*it)->getValue(0) == Opts.ActionName)
        Opts.PluginArgs.push_back((*it)->getValue(1));
    }
  }

  Opts.AddPluginActions = Args.getAllArgValues(OPT_add_plugin);
  Opts.AddPluginArgs.resize(Opts.AddPluginActions.size());
  for (int i = 0, e = Opts.AddPluginActions.size(); i != e; ++i) {
    for (arg_iterator it = Args.filtered_begin(OPT_plugin_arg),
           end = Args.filtered_end(); it != end; ++it) {
      if ((*it)->getValue(0) == Opts.AddPluginActions[i])
        Opts.AddPluginArgs[i].push_back((*it)->getValue(1));
    }
  }

  if (const Arg *A = Args.getLastArg(OPT_code_completion_at)) {
    Opts.CodeCompletionAt =
      ParsedSourceLocation::FromString(A->getValue());
    if (Opts.CodeCompletionAt.FileName.empty())
      Diags.Report(diag::err_drv_invalid_value)
        << A->getAsString(Args) << A->getValue();
  }
  Opts.DisableFree = Args.hasArg(OPT_disable_free);

  Opts.OutputFile = Args.getLastArgValue(OPT_o);
  Opts.Plugins = Args.getAllArgValues(OPT_load);
  Opts.RelocatablePCH = Args.hasArg(OPT_relocatable_pch);
  Opts.ShowHelp = Args.hasArg(OPT_help);
  Opts.ShowStats = Args.hasArg(OPT_print_stats);
  Opts.ShowTimers = Args.hasArg(OPT_ftime_report);
  Opts.ShowVersion = Args.hasArg(OPT_version);
  Opts.ASTMergeFiles = Args.getAllArgValues(OPT_ast_merge);
  Opts.LLVMArgs = Args.getAllArgValues(OPT_mllvm);
  Opts.FixWhatYouCan = Args.hasArg(OPT_fix_what_you_can);
  Opts.FixOnlyWarnings = Args.hasArg(OPT_fix_only_warnings);
  Opts.FixAndRecompile = Args.hasArg(OPT_fixit_recompile);
  Opts.FixToTemporaries = Args.hasArg(OPT_fixit_to_temp);
  Opts.ASTDumpFilter = Args.getLastArgValue(OPT_ast_dump_filter);
  Opts.ASTDumpLookups = Args.hasArg(OPT_ast_dump_lookups);
  Opts.UseGlobalModuleIndex = !Args.hasArg(OPT_fno_modules_global_index);
  Opts.GenerateGlobalModuleIndex = Opts.UseGlobalModuleIndex;
  
  Opts.CodeCompleteOpts.IncludeMacros
    = Args.hasArg(OPT_code_completion_macros);
  Opts.CodeCompleteOpts.IncludeCodePatterns
    = Args.hasArg(OPT_code_completion_patterns);
  Opts.CodeCompleteOpts.IncludeGlobals
    = !Args.hasArg(OPT_no_code_completion_globals);
  Opts.CodeCompleteOpts.IncludeBriefComments
    = Args.hasArg(OPT_code_completion_brief_comments);

  Opts.OverrideRecordLayoutsFile
    = Args.getLastArgValue(OPT_foverride_record_layout_EQ);
  if (const Arg *A = Args.getLastArg(OPT_arcmt_check,
                                     OPT_arcmt_modify,
                                     OPT_arcmt_migrate)) {
    switch (A->getOption().getID()) {
    default:
      llvm_unreachable("missed a case");
    case OPT_arcmt_check:
      Opts.ARCMTAction = FrontendOptions::ARCMT_Check;
      break;
    case OPT_arcmt_modify:
      Opts.ARCMTAction = FrontendOptions::ARCMT_Modify;
      break;
    case OPT_arcmt_migrate:
      Opts.ARCMTAction = FrontendOptions::ARCMT_Migrate;
      break;
    }
  }
  Opts.MTMigrateDir = Args.getLastArgValue(OPT_mt_migrate_directory);
  Opts.ARCMTMigrateReportOut
    = Args.getLastArgValue(OPT_arcmt_migrate_report_output);
  Opts.ARCMTMigrateEmitARCErrors
    = Args.hasArg(OPT_arcmt_migrate_emit_arc_errors);

  if (Args.hasArg(OPT_objcmt_migrate_literals))
    Opts.ObjCMTAction |= FrontendOptions::ObjCMT_Literals;
  if (Args.hasArg(OPT_objcmt_migrate_subscripting))
    Opts.ObjCMTAction |= FrontendOptions::ObjCMT_Subscripting;
  if (Args.hasArg(OPT_objcmt_migrate_property))
    Opts.ObjCMTAction |= FrontendOptions::ObjCMT_Property;
  if (Args.hasArg(OPT_objcmt_migrate_readonly_property))
    Opts.ObjCMTAction |= FrontendOptions::ObjCMT_ReadonlyProperty;
  if (Args.hasArg(OPT_objcmt_migrate_readwrite_property))
    Opts.ObjCMTAction |= FrontendOptions::ObjCMT_ReadwriteProperty;
  if (Args.hasArg(OPT_objcmt_migrate_annotation))
    Opts.ObjCMTAction |= FrontendOptions::ObjCMT_Annotation;
  if (Args.hasArg(OPT_objcmt_returns_innerpointer_property))
    Opts.ObjCMTAction |= FrontendOptions::ObjCMT_ReturnsInnerPointerProperty;
  if (Args.hasArg(OPT_objcmt_migrate_instancetype))
    Opts.ObjCMTAction |= FrontendOptions::ObjCMT_Instancetype;
  if (Args.hasArg(OPT_objcmt_migrate_nsmacros))
    Opts.ObjCMTAction |= FrontendOptions::ObjCMT_NsMacros;
  if (Args.hasArg(OPT_objcmt_migrate_protocol_conformance))
    Opts.ObjCMTAction |= FrontendOptions::ObjCMT_ProtocolConformance;
  if (Args.hasArg(OPT_objcmt_atomic_property))
    Opts.ObjCMTAction |= FrontendOptions::ObjCMT_AtomicProperty;
  if (Args.hasArg(OPT_objcmt_ns_nonatomic_iosonly))
    Opts.ObjCMTAction |= FrontendOptions::ObjCMT_NsAtomicIOSOnlyProperty;
  if (Args.hasArg(OPT_objcmt_migrate_designated_init))
    Opts.ObjCMTAction |= FrontendOptions::ObjCMT_DesignatedInitializer;
  if (Args.hasArg(OPT_objcmt_migrate_all))
    Opts.ObjCMTAction |= FrontendOptions::ObjCMT_MigrateDecls;

  Opts.ObjCMTWhiteListPath = Args.getLastArgValue(OPT_objcmt_whitelist_dir_path);

  if (Opts.ARCMTAction != FrontendOptions::ARCMT_None &&
      Opts.ObjCMTAction != FrontendOptions::ObjCMT_None) {
    Diags.Report(diag::err_drv_argument_not_allowed_with)
      << "ARC migration" << "ObjC migration";
  }

  InputKind DashX = IK_None;
  if (const Arg *A = Args.getLastArg(OPT_x)) {
    DashX = llvm::StringSwitch<InputKind>(A->getValue())
      .Case("c", IK_C)
      .Case("cl", IK_OpenCL)
      .Case("cuda", IK_CUDA)
      .Case("c++", IK_CXX)
      .Case("objective-c", IK_ObjC)
      .Case("objective-c++", IK_ObjCXX)
      .Case("cpp-output", IK_PreprocessedC)
      .Case("assembler-with-cpp", IK_Asm)
      .Case("c++-cpp-output", IK_PreprocessedCXX)
      .Case("objective-c-cpp-output", IK_PreprocessedObjC)
      .Case("objc-cpp-output", IK_PreprocessedObjC)
      .Case("objective-c++-cpp-output", IK_PreprocessedObjCXX)
      .Case("objc++-cpp-output", IK_PreprocessedObjCXX)
      .Case("c-header", IK_C)
      .Case("cl-header", IK_OpenCL)
      .Case("objective-c-header", IK_ObjC)
      .Case("c++-header", IK_CXX)
      .Case("objective-c++-header", IK_ObjCXX)
      .Cases("ast", "pcm", IK_AST)
      .Case("ir", IK_LLVM_IR)
      .Default(IK_None);
    if (DashX == IK_None)
      Diags.Report(diag::err_drv_invalid_value)
        << A->getAsString(Args) << A->getValue();
  }

  // '-' is the default input if none is given.
  std::vector<std::string> Inputs = Args.getAllArgValues(OPT_INPUT);
  Opts.Inputs.clear();
  if (Inputs.empty())
    Inputs.push_back("-");
  for (unsigned i = 0, e = Inputs.size(); i != e; ++i) {
    InputKind IK = DashX;
    if (IK == IK_None) {
      IK = FrontendOptions::getInputKindForExtension(
        StringRef(Inputs[i]).rsplit('.').second);
      // FIXME: Remove this hack.
      if (i == 0)
        DashX = IK;
    }
    Opts.Inputs.push_back(FrontendInputFile(Inputs[i], IK));
  }

  return DashX;
}

std::string CompilerInvocation::GetResourcesPath(const char *Argv0,
                                                 void *MainAddr) {
  SmallString<128> P(llvm::sys::fs::getMainExecutable(Argv0, MainAddr));

  if (!P.empty()) {
    llvm::sys::path::remove_filename(P); // Remove /clang from foo/bin/clang
    llvm::sys::path::remove_filename(P); // Remove /bin   from foo/bin

    // Get foo/lib/clang/<version>/include
    llvm::sys::path::append(P, "lib", "clang", CLANG_VERSION_STRING);
  }

  return P.str();
}

static void ParseHeaderSearchArgs(HeaderSearchOptions &Opts, ArgList &Args) {
  using namespace options;
  Opts.Sysroot = Args.getLastArgValue(OPT_isysroot, "/");
  Opts.Verbose = Args.hasArg(OPT_v);
  Opts.UseBuiltinIncludes = !Args.hasArg(OPT_nobuiltininc);
  Opts.UseStandardSystemIncludes = !Args.hasArg(OPT_nostdsysteminc);
  Opts.UseStandardCXXIncludes = !Args.hasArg(OPT_nostdincxx);
  if (const Arg *A = Args.getLastArg(OPT_stdlib_EQ))
    Opts.UseLibcxx = (strcmp(A->getValue(), "libc++") == 0);
  Opts.ResourceDir = Args.getLastArgValue(OPT_resource_dir);
  Opts.ModuleCachePath = Args.getLastArgValue(OPT_fmodules_cache_path);
  Opts.ModuleUserBuildPath = Args.getLastArgValue(OPT_fmodules_user_build_path);
  Opts.DisableModuleHash = Args.hasArg(OPT_fdisable_module_hash);
  // -fmodules implies -fmodule-maps
  Opts.ModuleMaps = Args.hasArg(OPT_fmodule_maps) || Args.hasArg(OPT_fmodules);
  Opts.ModuleCachePruneInterval =
      getLastArgIntValue(Args, OPT_fmodules_prune_interval, 7 * 24 * 60 * 60);
  Opts.ModuleCachePruneAfter =
      getLastArgIntValue(Args, OPT_fmodules_prune_after, 31 * 24 * 60 * 60);
  Opts.ModulesValidateOncePerBuildSession =
      Args.hasArg(OPT_fmodules_validate_once_per_build_session);
  Opts.BuildSessionTimestamp =
      getLastArgUInt64Value(Args, OPT_fbuild_session_timestamp, 0);
  Opts.ModulesValidateSystemHeaders =
      Args.hasArg(OPT_fmodules_validate_system_headers);

  for (arg_iterator it = Args.filtered_begin(OPT_fmodules_ignore_macro),
                    ie = Args.filtered_end();
       it != ie; ++it) {
    StringRef MacroDef = (*it)->getValue();
    Opts.ModulesIgnoreMacros.insert(MacroDef.split('=').first);
  }
  std::vector<std::string> ModuleMapFiles =
      Args.getAllArgValues(OPT_fmodule_map_file);
  Opts.ModuleMapFiles.insert(ModuleMapFiles.begin(), ModuleMapFiles.end());

  // Add -I..., -F..., and -index-header-map options in order.
  bool IsIndexHeaderMap = false;
  for (arg_iterator it = Args.filtered_begin(OPT_I, OPT_F, 
                                             OPT_index_header_map),
       ie = Args.filtered_end(); it != ie; ++it) {
    if ((*it)->getOption().matches(OPT_index_header_map)) {
      // -index-header-map applies to the next -I or -F.
      IsIndexHeaderMap = true;
      continue;
    }
        
    frontend::IncludeDirGroup Group 
      = IsIndexHeaderMap? frontend::IndexHeaderMap : frontend::Angled;
    
    Opts.AddPath((*it)->getValue(), Group,
                 /*IsFramework=*/ (*it)->getOption().matches(OPT_F), true);
    IsIndexHeaderMap = false;
  }

  // Add -iprefix/-iwithprefix/-iwithprefixbefore options.
  StringRef Prefix = ""; // FIXME: This isn't the correct default prefix.
  for (arg_iterator it = Args.filtered_begin(OPT_iprefix, OPT_iwithprefix,
                                             OPT_iwithprefixbefore),
         ie = Args.filtered_end(); it != ie; ++it) {
    const Arg *A = *it;
    if (A->getOption().matches(OPT_iprefix))
      Prefix = A->getValue();
    else if (A->getOption().matches(OPT_iwithprefix))
      Opts.AddPath(Prefix.str() + A->getValue(),
                   frontend::After, false, true);
    else
      Opts.AddPath(Prefix.str() + A->getValue(),
                   frontend::Angled, false, true);
  }

  for (arg_iterator it = Args.filtered_begin(OPT_idirafter),
         ie = Args.filtered_end(); it != ie; ++it)
    Opts.AddPath((*it)->getValue(), frontend::After, false, true);
  for (arg_iterator it = Args.filtered_begin(OPT_iquote),
         ie = Args.filtered_end(); it != ie; ++it)
    Opts.AddPath((*it)->getValue(), frontend::Quoted, false, true);
  for (arg_iterator it = Args.filtered_begin(OPT_isystem,
         OPT_iwithsysroot), ie = Args.filtered_end(); it != ie; ++it)
    Opts.AddPath((*it)->getValue(), frontend::System, false,
                 !(*it)->getOption().matches(OPT_iwithsysroot));
  for (arg_iterator it = Args.filtered_begin(OPT_iframework),
         ie = Args.filtered_end(); it != ie; ++it)
    Opts.AddPath((*it)->getValue(), frontend::System, true, true);

  // Add the paths for the various language specific isystem flags.
  for (arg_iterator it = Args.filtered_begin(OPT_c_isystem),
       ie = Args.filtered_end(); it != ie; ++it)
    Opts.AddPath((*it)->getValue(), frontend::CSystem, false, true);
  for (arg_iterator it = Args.filtered_begin(OPT_cxx_isystem),
       ie = Args.filtered_end(); it != ie; ++it)
    Opts.AddPath((*it)->getValue(), frontend::CXXSystem, false, true);
  for (arg_iterator it = Args.filtered_begin(OPT_objc_isystem),
       ie = Args.filtered_end(); it != ie; ++it)
    Opts.AddPath((*it)->getValue(), frontend::ObjCSystem, false,true);
  for (arg_iterator it = Args.filtered_begin(OPT_objcxx_isystem),
       ie = Args.filtered_end(); it != ie; ++it)
    Opts.AddPath((*it)->getValue(), frontend::ObjCXXSystem, false, true);

  // Add the internal paths from a driver that detects standard include paths.
  for (arg_iterator I = Args.filtered_begin(OPT_internal_isystem,
                                            OPT_internal_externc_isystem),
                    E = Args.filtered_end();
       I != E; ++I) {
    frontend::IncludeDirGroup Group = frontend::System;
    if ((*I)->getOption().matches(OPT_internal_externc_isystem))
      Group = frontend::ExternCSystem;
    Opts.AddPath((*I)->getValue(), Group, false, true);
  }

  // Add the path prefixes which are implicitly treated as being system headers.
  for (arg_iterator I = Args.filtered_begin(OPT_system_header_prefix,
                                            OPT_no_system_header_prefix),
                    E = Args.filtered_end();
       I != E; ++I)
    Opts.AddSystemHeaderPrefix(
        (*I)->getValue(), (*I)->getOption().matches(OPT_system_header_prefix));

  for (arg_iterator I = Args.filtered_begin(OPT_ivfsoverlay),
       E = Args.filtered_end(); I != E; ++I)
    Opts.AddVFSOverlayFile((*I)->getValue());
}

void CompilerInvocation::setLangDefaults(LangOptions &Opts, InputKind IK,
                                         LangStandard::Kind LangStd) {
  // Set some properties which depend solely on the input kind; it would be nice
  // to move these to the language standard, and have the driver resolve the
  // input kind + language standard.
  if (IK == IK_Asm) {
    Opts.AsmPreprocessor = 1;
  } else if (IK == IK_ObjC ||
             IK == IK_ObjCXX ||
             IK == IK_PreprocessedObjC ||
             IK == IK_PreprocessedObjCXX) {
    Opts.ObjC1 = Opts.ObjC2 = 1;
  }

  if (LangStd == LangStandard::lang_unspecified) {
    // Based on the base language, pick one.
    switch (IK) {
    case IK_None:
    case IK_AST:
    case IK_LLVM_IR:
      llvm_unreachable("Invalid input kind!");
    case IK_OpenCL:
      LangStd = LangStandard::lang_opencl;
      break;
    case IK_CUDA:
      LangStd = LangStandard::lang_cuda;
      break;
    case IK_Asm:
    case IK_C:
    case IK_PreprocessedC:
    case IK_ObjC:
    case IK_PreprocessedObjC:
      LangStd = LangStandard::lang_gnu99;
      break;
    case IK_CXX:
    case IK_PreprocessedCXX:
    case IK_ObjCXX:
    case IK_PreprocessedObjCXX:
      LangStd = LangStandard::lang_gnucxx98;
      break;
    }
  }

  const LangStandard &Std = LangStandard::getLangStandardForKind(LangStd);
  Opts.LineComment = Std.hasLineComments();
  Opts.C99 = Std.isC99();
  Opts.C11 = Std.isC11();
  Opts.CPlusPlus = Std.isCPlusPlus();
  Opts.CPlusPlus11 = Std.isCPlusPlus11();
  Opts.CPlusPlus1y = Std.isCPlusPlus1y();
  Opts.CPlusPlus1z = Std.isCPlusPlus1z();
  Opts.Digraphs = Std.hasDigraphs();
  Opts.GNUMode = Std.isGNUMode();
  Opts.GNUInline = !Std.isC99();
  Opts.HexFloats = Std.hasHexFloats();
  Opts.ImplicitInt = Std.hasImplicitInt();

  // Set OpenCL Version.
  Opts.OpenCL = LangStd == LangStandard::lang_opencl || IK == IK_OpenCL;
  if (LangStd == LangStandard::lang_opencl)
    Opts.OpenCLVersion = 100;
  else if (LangStd == LangStandard::lang_opencl11)
      Opts.OpenCLVersion = 110;
  else if (LangStd == LangStandard::lang_opencl12)
    Opts.OpenCLVersion = 120;
  
  // OpenCL has some additional defaults.
  if (Opts.OpenCL) {
    Opts.AltiVec = 0;
    Opts.CXXOperatorNames = 1;
    Opts.LaxVectorConversions = 0;
    Opts.DefaultFPContract = 1;
    Opts.NativeHalfType = 1;
  }

  Opts.CUDA = LangStd == LangStandard::lang_cuda || IK == IK_CUDA;

  // OpenCL and C++ both have bool, true, false keywords.
  Opts.Bool = Opts.OpenCL || Opts.CPlusPlus;

  // OpenCL has half keyword
  Opts.Half = Opts.OpenCL;

  // C++ has wchar_t keyword.
  Opts.WChar = Opts.CPlusPlus;

  Opts.GNUKeywords = Opts.GNUMode;
  Opts.CXXOperatorNames = Opts.CPlusPlus;

  // Mimicing gcc's behavior, trigraphs are only enabled if -trigraphs
  // is specified, or -std is set to a conforming mode.
  // Trigraphs are disabled by default in c++1z onwards.
  Opts.Trigraphs = !Opts.GNUMode && !Opts.CPlusPlus1z;

  Opts.DollarIdents = !Opts.AsmPreprocessor;

  // C++1y onwards has sized global deallocation functions.
  Opts.SizedDeallocation = Opts.CPlusPlus1y;
}

/// Attempt to parse a visibility value out of the given argument.
static Visibility parseVisibility(Arg *arg, ArgList &args,
                                  DiagnosticsEngine &diags) {
  StringRef value = arg->getValue();
  if (value == "default") {
    return DefaultVisibility;
  } else if (value == "hidden") {
    return HiddenVisibility;
  } else if (value == "protected") {
    // FIXME: diagnose if target does not support protected visibility
    return ProtectedVisibility;
  }

  diags.Report(diag::err_drv_invalid_value)
    << arg->getAsString(args) << value;
  return DefaultVisibility;
}

static unsigned parseMSCVersion(ArgList &Args, DiagnosticsEngine &Diags) {
  auto Arg = Args.getLastArg(OPT_fmsc_version);
  if (!Arg)
    return 0;

  // The MSC versioning scheme involves four versioning components:
  //  - Major
  //  - Minor
  //  - Build
  //  - Patch
  //
  // We accept either the old style (_MSC_VER) value, or a _MSC_FULL_VER value.
  // Additionally, the value may be provided in the form of a more readable
  // MM.mm.bbbbb.pp version.
  //
  // Unfortunately, due to the bit-width limitations, we cannot currently encode
  // the value for the patch level.

  StringRef Value = Arg->getValue();

  // parse the compatible old form of _MSC_VER or the newer _MSC_FULL_VER
  if (Value.find('.') == StringRef::npos) {
    unsigned Version = 0;
    if (Value.getAsInteger(10, Version)) {
      Diags.Report(diag::err_drv_invalid_value)
        << Arg->getAsString(Args) << Value;
      return 0;
    }
    if (Version < 100)
      Version = Version * 100;    // major -> major.minor
    if (Version < 100000)
      Version = Version * 100000; // major.minor -> major.minor.build
    return Version;
  }

  // parse the dot-delimited component version
  unsigned VC[4] = {0};
  SmallVector<StringRef, 4> Components;

  Value.split(Components, ".", llvm::array_lengthof(VC));
  for (unsigned CI = 0,
                CE = std::min(Components.size(), llvm::array_lengthof(VC));
       CI < CE; ++CI) {
    if (Components[CI].getAsInteger(10, VC[CI])) {
      Diags.Report(diag::err_drv_invalid_value)
        << Arg->getAsString(Args) << Value;
      return 0;
    }
  }

  // FIXME we cannot encode the patch level
  return VC[0] * 10000000 + VC[1] * 100000 + VC[2];
}

static void ParseLangArgs(LangOptions &Opts, ArgList &Args, InputKind IK,
                          DiagnosticsEngine &Diags) {
  // FIXME: Cleanup per-file based stuff.
  LangStandard::Kind LangStd = LangStandard::lang_unspecified;
  if (const Arg *A = Args.getLastArg(OPT_std_EQ)) {
    LangStd = llvm::StringSwitch<LangStandard::Kind>(A->getValue())
#define LANGSTANDARD(id, name, desc, features) \
      .Case(name, LangStandard::lang_##id)
#include "clang/Frontend/LangStandards.def"
      .Default(LangStandard::lang_unspecified);
    if (LangStd == LangStandard::lang_unspecified)
      Diags.Report(diag::err_drv_invalid_value)
        << A->getAsString(Args) << A->getValue();
    else {
      // Valid standard, check to make sure language and standard are
      // compatible.
      const LangStandard &Std = LangStandard::getLangStandardForKind(LangStd);
      switch (IK) {
      case IK_C:
      case IK_ObjC:
      case IK_PreprocessedC:
      case IK_PreprocessedObjC:
        if (!(Std.isC89() || Std.isC99()))
          Diags.Report(diag::err_drv_argument_not_allowed_with)
            << A->getAsString(Args) << "C/ObjC";
        break;
      case IK_CXX:
      case IK_ObjCXX:
      case IK_PreprocessedCXX:
      case IK_PreprocessedObjCXX:
        if (!Std.isCPlusPlus())
          Diags.Report(diag::err_drv_argument_not_allowed_with)
            << A->getAsString(Args) << "C++/ObjC++";
        break;
      case IK_OpenCL:
        if (!Std.isC99())
          Diags.Report(diag::err_drv_argument_not_allowed_with)
            << A->getAsString(Args) << "OpenCL";
        break;
      case IK_CUDA:
        if (!Std.isCPlusPlus())
          Diags.Report(diag::err_drv_argument_not_allowed_with)
            << A->getAsString(Args) << "CUDA";
        break;
      default:
        break;
      }
    }
  }

  // -cl-std only applies for OpenCL language standards.
  // Override the -std option in this case.
  if (const Arg *A = Args.getLastArg(OPT_cl_std_EQ)) {
    LangStandard::Kind OpenCLLangStd
    = llvm::StringSwitch<LangStandard::Kind>(A->getValue())
    .Case("CL", LangStandard::lang_opencl)
    .Case("CL1.1", LangStandard::lang_opencl11)
    .Case("CL1.2", LangStandard::lang_opencl12)
    .Default(LangStandard::lang_unspecified);
    
    if (OpenCLLangStd == LangStandard::lang_unspecified) {
      Diags.Report(diag::err_drv_invalid_value)
      << A->getAsString(Args) << A->getValue();
    }
    else
      LangStd = OpenCLLangStd;
  }
  
  CompilerInvocation::setLangDefaults(Opts, IK, LangStd);

  // We abuse '-f[no-]gnu-keywords' to force overriding all GNU-extension
  // keywords. This behavior is provided by GCC's poorly named '-fasm' flag,
  // while a subset (the non-C++ GNU keywords) is provided by GCC's
  // '-fgnu-keywords'. Clang conflates the two for simplicity under the single
  // name, as it doesn't seem a useful distinction.
  Opts.GNUKeywords = Args.hasFlag(OPT_fgnu_keywords, OPT_fno_gnu_keywords,
                                  Opts.GNUKeywords);

  if (Args.hasArg(OPT_fno_operator_names))
    Opts.CXXOperatorNames = 0;

  if (Opts.ObjC1) {
    if (Arg *arg = Args.getLastArg(OPT_fobjc_runtime_EQ)) {
      StringRef value = arg->getValue();
      if (Opts.ObjCRuntime.tryParse(value))
        Diags.Report(diag::err_drv_unknown_objc_runtime) << value;
    }

    if (Args.hasArg(OPT_fobjc_gc_only))
      Opts.setGC(LangOptions::GCOnly);
    else if (Args.hasArg(OPT_fobjc_gc))
      Opts.setGC(LangOptions::HybridGC);
    else if (Args.hasArg(OPT_fobjc_arc)) {
      Opts.ObjCAutoRefCount = 1;
      if (!Opts.ObjCRuntime.allowsARC())
        Diags.Report(diag::err_arc_unsupported_on_runtime);

      // Only set ObjCARCWeak if ARC is enabled.
      if (Args.hasArg(OPT_fobjc_runtime_has_weak))
        Opts.ObjCARCWeak = 1;
      else
        Opts.ObjCARCWeak = Opts.ObjCRuntime.allowsWeak();
    }

    if (Args.hasArg(OPT_fno_objc_infer_related_result_type))
      Opts.ObjCInferRelatedResultType = 0;
    
    if (Args.hasArg(OPT_fobjc_subscripting_legacy_runtime))
      Opts.ObjCSubscriptingLegacyRuntime =
        (Opts.ObjCRuntime.getKind() == ObjCRuntime::FragileMacOSX);
  }
    
  if (Args.hasArg(OPT_fgnu89_inline))
    Opts.GNUInline = 1;

  if (Args.hasArg(OPT_fapple_kext)) {
    if (!Opts.CPlusPlus)
      Diags.Report(diag::warn_c_kext);
    else
      Opts.AppleKext = 1;
  }

  if (Args.hasArg(OPT_print_ivar_layout))
    Opts.ObjCGCBitmapPrint = 1;
  if (Args.hasArg(OPT_fno_constant_cfstrings))
    Opts.NoConstantCFStrings = 1;

  if (Args.hasArg(OPT_faltivec))
    Opts.AltiVec = 1;

  if (Args.hasArg(OPT_pthread))
    Opts.POSIXThreads = 1;

  // The value-visibility mode defaults to "default".
  if (Arg *visOpt = Args.getLastArg(OPT_fvisibility)) {
    Opts.setValueVisibilityMode(parseVisibility(visOpt, Args, Diags));
  } else {
    Opts.setValueVisibilityMode(DefaultVisibility);
  }

  // The type-visibility mode defaults to the value-visibility mode.
  if (Arg *typeVisOpt = Args.getLastArg(OPT_ftype_visibility)) {
    Opts.setTypeVisibilityMode(parseVisibility(typeVisOpt, Args, Diags));
  } else {
    Opts.setTypeVisibilityMode(Opts.getValueVisibilityMode());
  }

  if (Args.hasArg(OPT_fvisibility_inlines_hidden))
    Opts.InlineVisibilityHidden = 1;

  if (Args.hasArg(OPT_ftrapv)) {
    Opts.setSignedOverflowBehavior(LangOptions::SOB_Trapping);
    // Set the handler, if one is specified.
    Opts.OverflowHandler =
        Args.getLastArgValue(OPT_ftrapv_handler);
  }
  else if (Args.hasArg(OPT_fwrapv))
    Opts.setSignedOverflowBehavior(LangOptions::SOB_Defined);

  if (Args.hasArg(OPT_trigraphs))
    Opts.Trigraphs = 1;

  Opts.DollarIdents = Args.hasFlag(OPT_fdollars_in_identifiers,
                                   OPT_fno_dollars_in_identifiers,
                                   Opts.DollarIdents);
  Opts.PascalStrings = Args.hasArg(OPT_fpascal_strings);
  Opts.MSVCCompat = Args.hasArg(OPT_fms_compatibility);
  Opts.MicrosoftExt = Opts.MSVCCompat || Args.hasArg(OPT_fms_extensions);
  Opts.AsmBlocks = Args.hasArg(OPT_fasm_blocks) || Opts.MicrosoftExt;
  Opts.MSCVersion = parseMSCVersion(Args, Diags);
  Opts.VtorDispMode = getLastArgIntValue(Args, OPT_vtordisp_mode_EQ, 1, Diags);
  Opts.Borland = Args.hasArg(OPT_fborland_extensions);
  Opts.WritableStrings = Args.hasArg(OPT_fwritable_strings);
  Opts.ConstStrings = Args.hasFlag(OPT_fconst_strings, OPT_fno_const_strings,
                                   Opts.ConstStrings);
  if (Args.hasArg(OPT_fno_lax_vector_conversions))
    Opts.LaxVectorConversions = 0;
  if (Args.hasArg(OPT_fno_threadsafe_statics))
    Opts.ThreadsafeStatics = 0;
  Opts.Exceptions = Args.hasArg(OPT_fexceptions);
  Opts.ObjCExceptions = Args.hasArg(OPT_fobjc_exceptions);
  Opts.CXXExceptions = Args.hasArg(OPT_fcxx_exceptions);
  Opts.SjLjExceptions = Args.hasArg(OPT_fsjlj_exceptions);
  Opts.TraditionalCPP = Args.hasArg(OPT_traditional_cpp);

  Opts.RTTI = !Args.hasArg(OPT_fno_rtti);
  Opts.RTTIData = Opts.RTTI && !Args.hasArg(OPT_fno_rtti_data);
  Opts.Blocks = Args.hasArg(OPT_fblocks);
  Opts.BlocksRuntimeOptional = Args.hasArg(OPT_fblocks_runtime_optional);
  Opts.Modules = Args.hasArg(OPT_fmodules);
  Opts.ModulesStrictDeclUse = Args.hasArg(OPT_fmodules_strict_decluse);
  Opts.ModulesDeclUse =
      Args.hasArg(OPT_fmodules_decluse) || Opts.ModulesStrictDeclUse;
  Opts.ModulesSearchAll = Opts.Modules &&
    !Args.hasArg(OPT_fno_modules_search_all) &&
    Args.hasArg(OPT_fmodules_search_all);
  Opts.ModulesErrorRecovery = !Args.hasArg(OPT_fno_modules_error_recovery);
  Opts.CharIsSigned = Opts.OpenCL || !Args.hasArg(OPT_fno_signed_char);
  Opts.WChar = Opts.CPlusPlus && !Args.hasArg(OPT_fno_wchar);
  Opts.ShortWChar = Args.hasFlag(OPT_fshort_wchar, OPT_fno_short_wchar, false);
  Opts.ShortEnums = Args.hasArg(OPT_fshort_enums);
  Opts.Freestanding = Args.hasArg(OPT_ffreestanding);
  Opts.NoBuiltin = Args.hasArg(OPT_fno_builtin) || Opts.Freestanding;
  Opts.NoMathBuiltin = Args.hasArg(OPT_fno_math_builtin);
  Opts.AssumeSaneOperatorNew = !Args.hasArg(OPT_fno_assume_sane_operator_new);
  Opts.SizedDeallocation |= Args.hasArg(OPT_fsized_deallocation);
  Opts.HeinousExtensions = Args.hasArg(OPT_fheinous_gnu_extensions);
  Opts.AccessControl = !Args.hasArg(OPT_fno_access_control);
  Opts.ElideConstructors = !Args.hasArg(OPT_fno_elide_constructors);
  Opts.MathErrno = !Opts.OpenCL && Args.hasArg(OPT_fmath_errno);
  Opts.InstantiationDepth =
      getLastArgIntValue(Args, OPT_ftemplate_depth, 256, Diags);
  Opts.ArrowDepth =
      getLastArgIntValue(Args, OPT_foperator_arrow_depth, 256, Diags);
  Opts.ConstexprCallDepth =
      getLastArgIntValue(Args, OPT_fconstexpr_depth, 512, Diags);
  Opts.ConstexprStepLimit =
      getLastArgIntValue(Args, OPT_fconstexpr_steps, 1048576, Diags);
  Opts.BracketDepth = getLastArgIntValue(Args, OPT_fbracket_depth, 256, Diags);
  Opts.DelayedTemplateParsing = Args.hasArg(OPT_fdelayed_template_parsing);
  Opts.NumLargeByValueCopy =
      getLastArgIntValue(Args, OPT_Wlarge_by_value_copy_EQ, 0, Diags);
  Opts.MSBitfields = Args.hasArg(OPT_mms_bitfields);
  Opts.ObjCConstantStringClass =
    Args.getLastArgValue(OPT_fconstant_string_class);
  Opts.ObjCDefaultSynthProperties =
    !Args.hasArg(OPT_disable_objc_default_synthesize_properties);
  Opts.EncodeExtendedBlockSig =
    Args.hasArg(OPT_fencode_extended_block_signature);
  Opts.EmitAllDecls = Args.hasArg(OPT_femit_all_decls);
  Opts.PackStruct = getLastArgIntValue(Args, OPT_fpack_struct_EQ, 0, Diags);
  Opts.PICLevel = getLastArgIntValue(Args, OPT_pic_level, 0, Diags);
  Opts.PIELevel = getLastArgIntValue(Args, OPT_pie_level, 0, Diags);
  Opts.Static = Args.hasArg(OPT_static_define);
  Opts.DumpRecordLayoutsSimple = Args.hasArg(OPT_fdump_record_layouts_simple);
  Opts.DumpRecordLayouts = Opts.DumpRecordLayoutsSimple 
                        || Args.hasArg(OPT_fdump_record_layouts);
  Opts.DumpVTableLayouts = Args.hasArg(OPT_fdump_vtable_layouts);
  Opts.SpellChecking = !Args.hasArg(OPT_fno_spell_checking);
  Opts.NoBitFieldTypeAlign = Args.hasArg(OPT_fno_bitfield_type_align);
  Opts.SinglePrecisionConstants = Args.hasArg(OPT_cl_single_precision_constant);
  Opts.FastRelaxedMath = Args.hasArg(OPT_cl_fast_relaxed_math);
  Opts.MRTD = Args.hasArg(OPT_mrtd);
  Opts.HexagonQdsp6Compat = Args.hasArg(OPT_mqdsp6_compat);
  Opts.FakeAddressSpaceMap = Args.hasArg(OPT_ffake_address_space_map);
  Opts.ParseUnknownAnytype = Args.hasArg(OPT_funknown_anytype);
  Opts.DebuggerSupport = Args.hasArg(OPT_fdebugger_support);
  Opts.DebuggerCastResultToId = Args.hasArg(OPT_fdebugger_cast_result_to_id);
  Opts.DebuggerObjCLiteral = Args.hasArg(OPT_fdebugger_objc_literal);
  Opts.ApplePragmaPack = Args.hasArg(OPT_fapple_pragma_pack);
  Opts.CurrentModule = Args.getLastArgValue(OPT_fmodule_name);

  if (Arg *A = Args.getLastArg(OPT_faddress_space_map_mangling_EQ)) {
    switch (llvm::StringSwitch<unsigned>(A->getValue())
      .Case("target", LangOptions::ASMM_Target)
      .Case("no", LangOptions::ASMM_Off)
      .Case("yes", LangOptions::ASMM_On)
      .Default(255)) {
    default:
      Diags.Report(diag::err_drv_invalid_value) 
        << "-faddress-space-map-mangling=" << A->getValue();
      break;
    case LangOptions::ASMM_Target:
      Opts.setAddressSpaceMapMangling(LangOptions::ASMM_Target);
      break;
    case LangOptions::ASMM_On:
      Opts.setAddressSpaceMapMangling(LangOptions::ASMM_On);
      break;
    case LangOptions::ASMM_Off:
      Opts.setAddressSpaceMapMangling(LangOptions::ASMM_Off);
      break;
    }
  }

  if (Arg *A = Args.getLastArg(OPT_fms_memptr_rep_EQ)) {
    LangOptions::PragmaMSPointersToMembersKind InheritanceModel =
        llvm::StringSwitch<LangOptions::PragmaMSPointersToMembersKind>(
            A->getValue())
            .Case("single",
                  LangOptions::PPTMK_FullGeneralitySingleInheritance)
            .Case("multiple",
                  LangOptions::PPTMK_FullGeneralityMultipleInheritance)
            .Case("virtual",
                  LangOptions::PPTMK_FullGeneralityVirtualInheritance)
            .Default(LangOptions::PPTMK_BestCase);
    if (InheritanceModel == LangOptions::PPTMK_BestCase)
      Diags.Report(diag::err_drv_invalid_value)
          << "-fms-memptr-rep=" << A->getValue();

    Opts.setMSPointerToMemberRepresentationMethod(InheritanceModel);
  }

  // Check if -fopenmp= is specified.
  if (const Arg *A = Args.getLastArg(options::OPT_fopenmp_EQ)) {
    Opts.OpenMP = llvm::StringSwitch<bool>(A->getValue())
        .Case("libiomp5", true)
        .Default(false);
  }

  // Record whether the __DEPRECATED define was requested.
  Opts.Deprecated = Args.hasFlag(OPT_fdeprecated_macro,
                                 OPT_fno_deprecated_macro,
                                 Opts.Deprecated);

  // FIXME: Eliminate this dependency.
  unsigned Opt = getOptimizationLevel(Args, IK, Diags),
       OptSize = getOptimizationLevelSize(Args);
  Opts.Optimize = Opt != 0;
  Opts.OptimizeSize = OptSize != 0;

  // This is the __NO_INLINE__ define, which just depends on things like the
  // optimization level and -fno-inline, not actually whether the backend has
  // inlining enabled.
  Opts.NoInlineDefine = !Opt || Args.hasArg(OPT_fno_inline);

  Opts.FastMath = Args.hasArg(OPT_ffast_math);
  Opts.FiniteMathOnly = Args.hasArg(OPT_ffinite_math_only);

  Opts.RetainCommentsFromSystemHeaders =
      Args.hasArg(OPT_fretain_comments_from_system_headers);

  unsigned SSP = getLastArgIntValue(Args, OPT_stack_protector, 0, Diags);
  switch (SSP) {
  default:
    Diags.Report(diag::err_drv_invalid_value)
      << Args.getLastArg(OPT_stack_protector)->getAsString(Args) << SSP;
    break;
  case 0: Opts.setStackProtector(LangOptions::SSPOff); break;
  case 1: Opts.setStackProtector(LangOptions::SSPOn);  break;
  case 2: Opts.setStackProtector(LangOptions::SSPStrong); break;
  case 3: Opts.setStackProtector(LangOptions::SSPReq); break;
  }

  // Parse -fsanitize= arguments.
  std::vector<std::string> Sanitizers = Args.getAllArgValues(OPT_fsanitize_EQ);
  for (unsigned I = 0, N = Sanitizers.size(); I != N; ++I) {
    // Since the Opts.Sanitize* values are bitfields, it's a little tricky to
    // efficiently map string values to them. Perform the mapping indirectly:
    // convert strings to enumerated values, then switch over the enum to set
    // the right bitfield value.
    enum Sanitizer {
#define SANITIZER(NAME, ID) \
      ID,
#include "clang/Basic/Sanitizers.def"
      Unknown
    };
    switch (llvm::StringSwitch<unsigned>(Sanitizers[I])
#define SANITIZER(NAME, ID) \
              .Case(NAME, ID)
#include "clang/Basic/Sanitizers.def"
              .Default(Unknown)) {
#define SANITIZER(NAME, ID) \
    case ID: \
      Opts.Sanitize.ID = true; \
      break;
#include "clang/Basic/Sanitizers.def"

    case Unknown:
      Diags.Report(diag::err_drv_invalid_value)
        << "-fsanitize=" << Sanitizers[I];
      break;
    }
  }
}

static void ParsePreprocessorArgs(PreprocessorOptions &Opts, ArgList &Args,
                                  FileManager &FileMgr,
                                  DiagnosticsEngine &Diags) {
  using namespace options;
  Opts.ImplicitPCHInclude = Args.getLastArgValue(OPT_include_pch);
  Opts.ImplicitPTHInclude = Args.getLastArgValue(OPT_include_pth);
  if (const Arg *A = Args.getLastArg(OPT_token_cache))
      Opts.TokenCache = A->getValue();
  else
    Opts.TokenCache = Opts.ImplicitPTHInclude;
  Opts.UsePredefines = !Args.hasArg(OPT_undef);
  Opts.DetailedRecord = Args.hasArg(OPT_detailed_preprocessing_record);
  Opts.DisablePCHValidation = Args.hasArg(OPT_fno_validate_pch);

  Opts.DumpDeserializedPCHDecls = Args.hasArg(OPT_dump_deserialized_pch_decls);
  for (arg_iterator it = Args.filtered_begin(OPT_error_on_deserialized_pch_decl),
         ie = Args.filtered_end(); it != ie; ++it) {
    const Arg *A = *it;
    Opts.DeserializedPCHDeclsToErrorOn.insert(A->getValue());
  }

  if (const Arg *A = Args.getLastArg(OPT_preamble_bytes_EQ)) {
    StringRef Value(A->getValue());
    size_t Comma = Value.find(',');
    unsigned Bytes = 0;
    unsigned EndOfLine = 0;

    if (Comma == StringRef::npos ||
        Value.substr(0, Comma).getAsInteger(10, Bytes) ||
        Value.substr(Comma + 1).getAsInteger(10, EndOfLine))
      Diags.Report(diag::err_drv_preamble_format);
    else {
      Opts.PrecompiledPreambleBytes.first = Bytes;
      Opts.PrecompiledPreambleBytes.second = (EndOfLine != 0);
    }
  }

  // Add macros from the command line.
  for (arg_iterator it = Args.filtered_begin(OPT_D, OPT_U),
         ie = Args.filtered_end(); it != ie; ++it) {
    if ((*it)->getOption().matches(OPT_D))
      Opts.addMacroDef((*it)->getValue());
    else
      Opts.addMacroUndef((*it)->getValue());
  }

  Opts.MacroIncludes = Args.getAllArgValues(OPT_imacros);

  // Add the ordered list of -includes.
  for (arg_iterator it = Args.filtered_begin(OPT_include),
         ie = Args.filtered_end(); it != ie; ++it) {
    const Arg *A = *it;
    Opts.Includes.push_back(A->getValue());
  }

  for (arg_iterator it = Args.filtered_begin(OPT_chain_include),
         ie = Args.filtered_end(); it != ie; ++it) {
    const Arg *A = *it;
    Opts.ChainedIncludes.push_back(A->getValue());
  }

  // Include 'altivec.h' if -faltivec option present
  if (Args.hasArg(OPT_faltivec))
    Opts.Includes.push_back("altivec.h");

  for (arg_iterator it = Args.filtered_begin(OPT_remap_file),
         ie = Args.filtered_end(); it != ie; ++it) {
    const Arg *A = *it;
    std::pair<StringRef,StringRef> Split =
      StringRef(A->getValue()).split(';');

    if (Split.second.empty()) {
      Diags.Report(diag::err_drv_invalid_remap_file) << A->getAsString(Args);
      continue;
    }

    Opts.addRemappedFile(Split.first, Split.second);
  }
  
  if (Arg *A = Args.getLastArg(OPT_fobjc_arc_cxxlib_EQ)) {
    StringRef Name = A->getValue();
    unsigned Library = llvm::StringSwitch<unsigned>(Name)
      .Case("libc++", ARCXX_libcxx)
      .Case("libstdc++", ARCXX_libstdcxx)
      .Case("none", ARCXX_nolib)
      .Default(~0U);
    if (Library == ~0U)
      Diags.Report(diag::err_drv_invalid_value) << A->getAsString(Args) << Name;
    else
      Opts.ObjCXXARCStandardLibrary = (ObjCXXARCStandardLibraryKind)Library;
  }
}

static void ParsePreprocessorOutputArgs(PreprocessorOutputOptions &Opts,
                                        ArgList &Args,
                                        frontend::ActionKind Action) {
  using namespace options;

  switch (Action) {
  case frontend::ASTDeclList:
  case frontend::ASTDump:
  case frontend::ASTPrint:
  case frontend::ASTView:
  case frontend::EmitAssembly:
  case frontend::EmitBC:
  case frontend::EmitHTML:
  case frontend::EmitLLVM:
  case frontend::EmitLLVMOnly:
  case frontend::EmitCodeGenOnly:
  case frontend::EmitObj:
  case frontend::FixIt:
  case frontend::GenerateModule:
  case frontend::GeneratePCH:
  case frontend::GeneratePTH:
  case frontend::ParseSyntaxOnly:
  case frontend::ModuleFileInfo:
  case frontend::VerifyPCH:
  case frontend::PluginAction:
  case frontend::PrintDeclContext:
  case frontend::RewriteObjC:
  case frontend::RewriteTest:
  case frontend::RunAnalysis:
  case frontend::MigrateSource:
    Opts.ShowCPP = 0;
    break;

  case frontend::DumpRawTokens:
  case frontend::DumpTokens:
  case frontend::InitOnly:
  case frontend::PrintPreamble:
  case frontend::PrintPreprocessedInput:
  case frontend::RewriteMacros:
  case frontend::RunPreprocessorOnly:
    Opts.ShowCPP = !Args.hasArg(OPT_dM);
    break;
  }

  Opts.ShowComments = Args.hasArg(OPT_C);
  Opts.ShowLineMarkers = !Args.hasArg(OPT_P);
  Opts.ShowMacroComments = Args.hasArg(OPT_CC);
  Opts.ShowMacros = Args.hasArg(OPT_dM) || Args.hasArg(OPT_dD);
  Opts.RewriteIncludes = Args.hasArg(OPT_frewrite_includes);
}

static void ParseTargetArgs(TargetOptions &Opts, ArgList &Args) {
  using namespace options;
  Opts.ABI = Args.getLastArgValue(OPT_target_abi);
  Opts.CPU = Args.getLastArgValue(OPT_target_cpu);
  Opts.FPMath = Args.getLastArgValue(OPT_mfpmath);
  Opts.FeaturesAsWritten = Args.getAllArgValues(OPT_target_feature);
  Opts.LinkerVersion = Args.getLastArgValue(OPT_target_linker_version);
  Opts.Triple = llvm::Triple::normalize(Args.getLastArgValue(OPT_triple));

  // Use the default target triple if unspecified.
  if (Opts.Triple.empty())
    Opts.Triple = llvm::sys::getDefaultTargetTriple();
}

bool CompilerInvocation::CreateFromArgs(CompilerInvocation &Res,
                                        const char *const *ArgBegin,
                                        const char *const *ArgEnd,
                                        DiagnosticsEngine &Diags) {
  bool Success = true;

  // Parse the arguments.
  std::unique_ptr<OptTable> Opts(createDriverOptTable());
  const unsigned IncludedFlagsBitmask = options::CC1Option;
  unsigned MissingArgIndex, MissingArgCount;
  std::unique_ptr<InputArgList> Args(
      Opts->ParseArgs(ArgBegin, ArgEnd, MissingArgIndex, MissingArgCount,
                      IncludedFlagsBitmask));

  // Check for missing argument error.
  if (MissingArgCount) {
    Diags.Report(diag::err_drv_missing_argument)
      << Args->getArgString(MissingArgIndex) << MissingArgCount;
    Success = false;
  }

  // Issue errors on unknown arguments.
  for (arg_iterator it = Args->filtered_begin(OPT_UNKNOWN),
         ie = Args->filtered_end(); it != ie; ++it) {
    Diags.Report(diag::err_drv_unknown_argument) << (*it)->getAsString(*Args);
    Success = false;
  }

  Success = ParseAnalyzerArgs(*Res.getAnalyzerOpts(), *Args, Diags) && Success;
  Success = ParseMigratorArgs(Res.getMigratorOpts(), *Args) && Success;
  ParseDependencyOutputArgs(Res.getDependencyOutputOpts(), *Args);
  Success = ParseDiagnosticArgs(Res.getDiagnosticOpts(), *Args, &Diags)
            && Success;
  ParseCommentArgs(Res.getLangOpts()->CommentOpts, *Args);
  ParseFileSystemArgs(Res.getFileSystemOpts(), *Args);
  // FIXME: We shouldn't have to pass the DashX option around here
  InputKind DashX = ParseFrontendArgs(Res.getFrontendOpts(), *Args, Diags);
  ParseTargetArgs(Res.getTargetOpts(), *Args);
  Success = ParseCodeGenArgs(Res.getCodeGenOpts(), *Args, DashX, Diags,
                             Res.getTargetOpts()) && Success;
  ParseHeaderSearchArgs(Res.getHeaderSearchOpts(), *Args);
  if (DashX != IK_AST && DashX != IK_LLVM_IR) {
    ParseLangArgs(*Res.getLangOpts(), *Args, DashX, Diags);
    if (Res.getFrontendOpts().ProgramAction == frontend::RewriteObjC)
      Res.getLangOpts()->ObjCExceptions = 1;
  }
  // FIXME: ParsePreprocessorArgs uses the FileManager to read the contents of
  // PCH file and find the original header name. Remove the need to do that in
  // ParsePreprocessorArgs and remove the FileManager 
  // parameters from the function and the "FileManager.h" #include.
  FileManager FileMgr(Res.getFileSystemOpts());
  ParsePreprocessorArgs(Res.getPreprocessorOpts(), *Args, FileMgr, Diags);
  ParsePreprocessorOutputArgs(Res.getPreprocessorOutputOpts(), *Args,
                              Res.getFrontendOpts().ProgramAction);
  return Success;
}

namespace {

  class ModuleSignature {
    SmallVector<uint64_t, 16> Data;
    unsigned CurBit;
    uint64_t CurValue;
    
  public:
    ModuleSignature() : CurBit(0), CurValue(0) { }
    
    void add(uint64_t Value, unsigned Bits);
    void add(StringRef Value);
    void flush();
    
    llvm::APInt getAsInteger() const;
  };
}

void ModuleSignature::add(uint64_t Value, unsigned int NumBits) {
  CurValue |= Value << CurBit;
  if (CurBit + NumBits < 64) {
    CurBit += NumBits;
    return;
  }
  
  // Add the current word.
  Data.push_back(CurValue);
  
  if (CurBit)
    CurValue = Value >> (64-CurBit);
  else
    CurValue = 0;
  CurBit = (CurBit+NumBits) & 63;
}

void ModuleSignature::flush() {
  if (CurBit == 0)
    return;
  
  Data.push_back(CurValue);
  CurBit = 0;
  CurValue = 0;
}

void ModuleSignature::add(StringRef Value) {
  for (StringRef::iterator I = Value.begin(), IEnd = Value.end(); I != IEnd;++I)
    add(*I, 8);
}

llvm::APInt ModuleSignature::getAsInteger() const {
  return llvm::APInt(Data.size() * 64, Data);
}

std::string CompilerInvocation::getModuleHash() const {
  // Note: For QoI reasons, the things we use as a hash here should all be
  // dumped via the -module-info flag.
  using llvm::hash_code;
  using llvm::hash_value;
  using llvm::hash_combine;

  // Start the signature with the compiler version.
  // FIXME: We'd rather use something more cryptographically sound than
  // CityHash, but this will do for now.
  hash_code code = hash_value(getClangFullRepositoryVersion());

  // Extend the signature with the language options
#define LANGOPT(Name, Bits, Default, Description) \
   code = hash_combine(code, LangOpts->Name);
#define ENUM_LANGOPT(Name, Type, Bits, Default, Description) \
  code = hash_combine(code, static_cast<unsigned>(LangOpts->get##Name()));
#define BENIGN_LANGOPT(Name, Bits, Default, Description)
#define BENIGN_ENUM_LANGOPT(Name, Type, Bits, Default, Description)
#include "clang/Basic/LangOptions.def"
  
  // Extend the signature with the target options.
  code = hash_combine(code, TargetOpts->Triple, TargetOpts->CPU,
                      TargetOpts->ABI);
  for (unsigned i = 0, n = TargetOpts->FeaturesAsWritten.size(); i != n; ++i)
    code = hash_combine(code, TargetOpts->FeaturesAsWritten[i]);

  // Extend the signature with preprocessor options.
  const PreprocessorOptions &ppOpts = getPreprocessorOpts();
  const HeaderSearchOptions &hsOpts = getHeaderSearchOpts();
  code = hash_combine(code, ppOpts.UsePredefines, ppOpts.DetailedRecord);

  for (std::vector<std::pair<std::string, bool/*isUndef*/> >::const_iterator 
            I = getPreprocessorOpts().Macros.begin(),
         IEnd = getPreprocessorOpts().Macros.end();
       I != IEnd; ++I) {
    // If we're supposed to ignore this macro for the purposes of modules,
    // don't put it into the hash.
    if (!hsOpts.ModulesIgnoreMacros.empty()) {
      // Check whether we're ignoring this macro.
      StringRef MacroDef = I->first;
      if (hsOpts.ModulesIgnoreMacros.count(MacroDef.split('=').first))
        continue;
    }

    code = hash_combine(code, I->first, I->second);
  }

  // Extend the signature with the sysroot.
  code = hash_combine(code, hsOpts.Sysroot, hsOpts.UseBuiltinIncludes,
                      hsOpts.UseStandardSystemIncludes,
                      hsOpts.UseStandardCXXIncludes,
                      hsOpts.UseLibcxx);
  code = hash_combine(code, hsOpts.ResourceDir);

  // Extend the signature with the user build path.
  code = hash_combine(code, hsOpts.ModuleUserBuildPath);

  // Darwin-specific hack: if we have a sysroot, use the contents and
  // modification time of
  //   $sysroot/System/Library/CoreServices/SystemVersion.plist
  // as part of the module hash.
  if (!hsOpts.Sysroot.empty()) {
    SmallString<128> systemVersionFile;
    systemVersionFile += hsOpts.Sysroot;
    llvm::sys::path::append(systemVersionFile, "System");
    llvm::sys::path::append(systemVersionFile, "Library");
    llvm::sys::path::append(systemVersionFile, "CoreServices");
    llvm::sys::path::append(systemVersionFile, "SystemVersion.plist");

    llvm::ErrorOr<std::unique_ptr<llvm::MemoryBuffer>> buffer =
        llvm::MemoryBuffer::getFile(systemVersionFile.str());
    if (buffer) {
      code = hash_combine(code, buffer.get()->getBuffer());

      struct stat statBuf;
      if (stat(systemVersionFile.c_str(), &statBuf) == 0)
        code = hash_combine(code, statBuf.st_mtime);
    }
  }

  return llvm::APInt(64, code).toString(36, /*Signed=*/false);
}

namespace clang {

template<typename IntTy>
static IntTy getLastArgIntValueImpl(const ArgList &Args, OptSpecifier Id,
                                    IntTy Default,
                                    DiagnosticsEngine *Diags) {
  IntTy Res = Default;
  if (Arg *A = Args.getLastArg(Id)) {
    if (StringRef(A->getValue()).getAsInteger(10, Res)) {
      if (Diags)
        Diags->Report(diag::err_drv_invalid_int_value) << A->getAsString(Args)
                                                       << A->getValue();
    }
  }
  return Res;
}


// Declared in clang/Frontend/Utils.h.
int getLastArgIntValue(const ArgList &Args, OptSpecifier Id, int Default,
                       DiagnosticsEngine *Diags) {
  return getLastArgIntValueImpl<int>(Args, Id, Default, Diags);
}

uint64_t getLastArgUInt64Value(const ArgList &Args, OptSpecifier Id,
                               uint64_t Default,
                               DiagnosticsEngine *Diags) {
  return getLastArgIntValueImpl<uint64_t>(Args, Id, Default, Diags);
}

void BuryPointer(const void *Ptr) {
  // This function may be called only a small fixed amount of times per each
  // invocation, otherwise we do actually have a leak which we want to report.
  // If this function is called more than kGraveYardMaxSize times, the pointers
  // will not be properly buried and a leak detector will report a leak, which
  // is what we want in such case.
  static const size_t kGraveYardMaxSize = 16;
  LLVM_ATTRIBUTE_UNUSED static const void *GraveYard[kGraveYardMaxSize];
  static std::atomic<unsigned> GraveYardSize;
  unsigned Idx = GraveYardSize++;
  if (Idx >= kGraveYardMaxSize)
    return;
  GraveYard[Idx] = Ptr;
}

IntrusiveRefCntPtr<vfs::FileSystem>
createVFSFromCompilerInvocation(const CompilerInvocation &CI,
                                DiagnosticsEngine &Diags) {
  if (CI.getHeaderSearchOpts().VFSOverlayFiles.empty())
    return vfs::getRealFileSystem();

  IntrusiveRefCntPtr<vfs::OverlayFileSystem>
    Overlay(new vfs::OverlayFileSystem(vfs::getRealFileSystem()));
  // earlier vfs files are on the bottom
  for (const std::string &File : CI.getHeaderSearchOpts().VFSOverlayFiles) {
    llvm::ErrorOr<std::unique_ptr<llvm::MemoryBuffer>> Buffer =
        llvm::MemoryBuffer::getFile(File);
    if (!Buffer) {
      Diags.Report(diag::err_missing_vfs_overlay_file) << File;
      return IntrusiveRefCntPtr<vfs::FileSystem>();
    }

    IntrusiveRefCntPtr<vfs::FileSystem> FS =
<<<<<<< HEAD
        vfs::getVFSFromYAML(Buffer.release(), /*DiagHandler*/nullptr);
    if (!FS.getPtr()) {
=======
        vfs::getVFSFromYAML(Buffer->release(), /*DiagHandler*/ nullptr);
    if (!FS.get()) {
>>>>>>> ec81a0dc
      Diags.Report(diag::err_invalid_vfs_overlay) << File;
      return IntrusiveRefCntPtr<vfs::FileSystem>();
    }
    Overlay->pushOverlay(FS);
  }
  return Overlay;
}
} // end namespace clang<|MERGE_RESOLUTION|>--- conflicted
+++ resolved
@@ -310,8 +310,6 @@
   return "default";
 }
 
-<<<<<<< HEAD
-=======
 /// \brief Create a new Regex instance out of the string value in \p RpassArg.
 /// It returns a pointer to the newly generated Regex instance.
 static std::shared_ptr<llvm::Regex>
@@ -328,7 +326,6 @@
   return Pattern;
 }
 
->>>>>>> ec81a0dc
 static bool ParseCodeGenArgs(CodeGenOptions &Opts, ArgList &Args, InputKind IK,
                              DiagnosticsEngine &Diags,
                              const TargetOptions &TargetOpts) {
@@ -2044,13 +2041,8 @@
     }
 
     IntrusiveRefCntPtr<vfs::FileSystem> FS =
-<<<<<<< HEAD
-        vfs::getVFSFromYAML(Buffer.release(), /*DiagHandler*/nullptr);
-    if (!FS.getPtr()) {
-=======
         vfs::getVFSFromYAML(Buffer->release(), /*DiagHandler*/ nullptr);
     if (!FS.get()) {
->>>>>>> ec81a0dc
       Diags.Report(diag::err_invalid_vfs_overlay) << File;
       return IntrusiveRefCntPtr<vfs::FileSystem>();
     }
