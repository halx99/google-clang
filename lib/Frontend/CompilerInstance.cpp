--- conflicted
+++ resolved
@@ -395,11 +395,7 @@
       AllowPCHWithCompilerErrors, getPreprocessor(), getASTContext(),
       DeserializationListener, OwnDeserializationListener, Preamble,
       getFrontendOpts().UseGlobalModuleIndex);
-<<<<<<< HEAD
-  ModuleManager = static_cast<ASTReader*>(Source.getPtr());
-=======
   ModuleManager = static_cast<ASTReader*>(Source.get());
->>>>>>> ec81a0dc
   getASTContext().setExternalSource(Source);
 }
 
