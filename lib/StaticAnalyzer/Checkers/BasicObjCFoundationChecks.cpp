--- conflicted
+++ resolved
@@ -532,12 +532,8 @@
   mutable IdentifierInfo *Retain, *Release, *MakeCollectable, *Autorelease;
 public:
   CFRetainReleaseChecker()
-<<<<<<< HEAD
-      : Retain(nullptr), Release(nullptr), MakeCollectable(nullptr) {}
-=======
       : Retain(nullptr), Release(nullptr), MakeCollectable(nullptr),
         Autorelease(nullptr) {}
->>>>>>> ec81a0dc
   void checkPreStmt(const CallExpr *CE, CheckerContext &C) const;
 };
 } // end anonymous namespace
