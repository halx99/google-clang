//===--- Tools.cpp - Tools Implementations --------------------------------===//
//
//                     The LLVM Compiler Infrastructure
//
// This file is distributed under the University of Illinois Open Source
// License. See LICENSE.TXT for details.
//
//===----------------------------------------------------------------------===//

#include "Tools.h"
#include "InputInfo.h"
#include "ToolChains.h"
#include "clang/Basic/LangOptions.h"
#include "clang/Basic/ObjCRuntime.h"
#include "clang/Basic/Version.h"
#include "clang/Driver/Action.h"
#include "clang/Driver/Compilation.h"
#include "clang/Driver/Driver.h"
#include "clang/Driver/DriverDiagnostic.h"
#include "clang/Driver/Job.h"
#include "clang/Driver/Options.h"
#include "clang/Driver/SanitizerArgs.h"
#include "clang/Driver/ToolChain.h"
#include "clang/Driver/Util.h"
#include "llvm/ADT/SmallString.h"
#include "llvm/ADT/StringExtras.h"
#include "llvm/ADT/StringSwitch.h"
#include "llvm/ADT/Twine.h"
#include "llvm/Option/Arg.h"
#include "llvm/Option/ArgList.h"
#include "llvm/Option/Option.h"
#include "llvm/Support/Compression.h"
#include "llvm/Support/ErrorHandling.h"
#include "llvm/Support/FileSystem.h"
#include "llvm/Support/Format.h"
#include "llvm/Support/Host.h"
#include "llvm/Support/Path.h"
#include "llvm/Support/Process.h"
#include "llvm/Support/Program.h"
#include "llvm/Support/raw_ostream.h"

using namespace clang::driver;
using namespace clang::driver::tools;
using namespace clang;
using namespace llvm::opt;

static void addAssemblerKPIC(const ArgList &Args, ArgStringList &CmdArgs) {
  Arg *LastPICArg = Args.getLastArg(options::OPT_fPIC, options::OPT_fno_PIC,
                                    options::OPT_fpic, options::OPT_fno_pic,
                                    options::OPT_fPIE, options::OPT_fno_PIE,
                                    options::OPT_fpie, options::OPT_fno_pie);
  if (!LastPICArg)
    return;
  if (LastPICArg->getOption().matches(options::OPT_fPIC) ||
      LastPICArg->getOption().matches(options::OPT_fpic) ||
      LastPICArg->getOption().matches(options::OPT_fPIE) ||
      LastPICArg->getOption().matches(options::OPT_fpie)) {
    CmdArgs.push_back("-KPIC");
  }
}

/// CheckPreprocessingOptions - Perform some validation of preprocessing
/// arguments that is shared with gcc.
static void CheckPreprocessingOptions(const Driver &D, const ArgList &Args) {
  if (Arg *A = Args.getLastArg(options::OPT_C, options::OPT_CC)) {
    if (!Args.hasArg(options::OPT_E) && !Args.hasArg(options::OPT__SLASH_P) &&
        !Args.hasArg(options::OPT__SLASH_EP) && !D.CCCIsCPP()) {
      D.Diag(diag::err_drv_argument_only_allowed_with)
          << A->getBaseArg().getAsString(Args)
          << (D.IsCLMode() ? "/E, /P or /EP" : "-E");
    }
  }
}

/// CheckCodeGenerationOptions - Perform some validation of code generation
/// arguments that is shared with gcc.
static void CheckCodeGenerationOptions(const Driver &D, const ArgList &Args) {
  // In gcc, only ARM checks this, but it seems reasonable to check universally.
  if (Args.hasArg(options::OPT_static))
    if (const Arg *A = Args.getLastArg(options::OPT_dynamic,
                                       options::OPT_mdynamic_no_pic))
      D.Diag(diag::err_drv_argument_not_allowed_with)
        << A->getAsString(Args) << "-static";
}

// Quote target names for inclusion in GNU Make dependency files.
// Only the characters '$', '#', ' ', '\t' are quoted.
static void QuoteTarget(StringRef Target,
                        SmallVectorImpl<char> &Res) {
  for (unsigned i = 0, e = Target.size(); i != e; ++i) {
    switch (Target[i]) {
    case ' ':
    case '\t':
      // Escape the preceding backslashes
      for (int j = i - 1; j >= 0 && Target[j] == '\\'; --j)
        Res.push_back('\\');

      // Escape the space/tab
      Res.push_back('\\');
      break;
    case '$':
      Res.push_back('$');
      break;
    case '#':
      Res.push_back('\\');
      break;
    default:
      break;
    }

    Res.push_back(Target[i]);
  }
}

static void addDirectoryList(const ArgList &Args,
                             ArgStringList &CmdArgs,
                             const char *ArgName,
                             const char *EnvVar) {
  const char *DirList = ::getenv(EnvVar);
  bool CombinedArg = false;

  if (!DirList)
    return; // Nothing to do.

  StringRef Name(ArgName);
  if (Name.equals("-I") || Name.equals("-L"))
    CombinedArg = true;

  StringRef Dirs(DirList);
  if (Dirs.empty()) // Empty string should not add '.'.
    return;

  StringRef::size_type Delim;
  while ((Delim = Dirs.find(llvm::sys::EnvPathSeparator)) != StringRef::npos) {
    if (Delim == 0) { // Leading colon.
      if (CombinedArg) {
        CmdArgs.push_back(Args.MakeArgString(std::string(ArgName) + "."));
      } else {
        CmdArgs.push_back(ArgName);
        CmdArgs.push_back(".");
      }
    } else {
      if (CombinedArg) {
        CmdArgs.push_back(Args.MakeArgString(std::string(ArgName) + Dirs.substr(0, Delim)));
      } else {
        CmdArgs.push_back(ArgName);
        CmdArgs.push_back(Args.MakeArgString(Dirs.substr(0, Delim)));
      }
    }
    Dirs = Dirs.substr(Delim + 1);
  }

  if (Dirs.empty()) { // Trailing colon.
    if (CombinedArg) {
      CmdArgs.push_back(Args.MakeArgString(std::string(ArgName) + "."));
    } else {
      CmdArgs.push_back(ArgName);
      CmdArgs.push_back(".");
    }
  } else { // Add the last path.
    if (CombinedArg) {
      CmdArgs.push_back(Args.MakeArgString(std::string(ArgName) + Dirs));
    } else {
      CmdArgs.push_back(ArgName);
      CmdArgs.push_back(Args.MakeArgString(Dirs));
    }
  }
}

static void AddLinkerInputs(const ToolChain &TC,
                            const InputInfoList &Inputs, const ArgList &Args,
                            ArgStringList &CmdArgs) {
  const Driver &D = TC.getDriver();

  // Add extra linker input arguments which are not treated as inputs
  // (constructed via -Xarch_).
  Args.AddAllArgValues(CmdArgs, options::OPT_Zlinker_input);

  for (const auto &II : Inputs) {
    if (!TC.HasNativeLLVMSupport()) {
      // Don't try to pass LLVM inputs unless we have native support.
      if (II.getType() == types::TY_LLVM_IR ||
          II.getType() == types::TY_LTO_IR ||
          II.getType() == types::TY_LLVM_BC ||
          II.getType() == types::TY_LTO_BC)
        D.Diag(diag::err_drv_no_linker_llvm_support)
          << TC.getTripleString();
    }

    // Add filenames immediately.
    if (II.isFilename()) {
      CmdArgs.push_back(II.getFilename());
      continue;
    }

    // Otherwise, this is a linker input argument.
    const Arg &A = II.getInputArg();

    // Handle reserved library options.
    if (A.getOption().matches(options::OPT_Z_reserved_lib_stdcxx))
      TC.AddCXXStdlibLibArgs(Args, CmdArgs);
    else if (A.getOption().matches(options::OPT_Z_reserved_lib_cckext))
      TC.AddCCKextLibArgs(Args, CmdArgs);
    else
      A.renderAsInput(Args, CmdArgs);
  }

  // LIBRARY_PATH - included following the user specified library paths.
  //                and only supported on native toolchains.
  if (!TC.isCrossCompiling())
    addDirectoryList(Args, CmdArgs, "-L", "LIBRARY_PATH");
}

/// \brief Determine whether Objective-C automated reference counting is
/// enabled.
static bool isObjCAutoRefCount(const ArgList &Args) {
  return Args.hasFlag(options::OPT_fobjc_arc, options::OPT_fno_objc_arc, false);
}

/// \brief Determine whether we are linking the ObjC runtime.
static bool isObjCRuntimeLinked(const ArgList &Args) {
  if (isObjCAutoRefCount(Args)) {
    Args.ClaimAllArgs(options::OPT_fobjc_link_runtime);
    return true;
  }
  return Args.hasArg(options::OPT_fobjc_link_runtime);
}

static bool forwardToGCC(const Option &O) {
  // Don't forward inputs from the original command line.  They are added from
  // InputInfoList.
  return O.getKind() != Option::InputClass &&
         !O.hasFlag(options::DriverOption) &&
         !O.hasFlag(options::LinkerInput);
}

void Clang::AddPreprocessingOptions(Compilation &C,
                                    const JobAction &JA,
                                    const Driver &D,
                                    const ArgList &Args,
                                    ArgStringList &CmdArgs,
                                    const InputInfo &Output,
                                    const InputInfoList &Inputs) const {
  Arg *A;

  CheckPreprocessingOptions(D, Args);

  Args.AddLastArg(CmdArgs, options::OPT_C);
  Args.AddLastArg(CmdArgs, options::OPT_CC);

  // Handle dependency file generation.
  if ((A = Args.getLastArg(options::OPT_M, options::OPT_MM)) ||
      (A = Args.getLastArg(options::OPT_MD)) ||
      (A = Args.getLastArg(options::OPT_MMD))) {
    // Determine the output location.
    const char *DepFile;
    if (Arg *MF = Args.getLastArg(options::OPT_MF)) {
      DepFile = MF->getValue();
      C.addFailureResultFile(DepFile, &JA);
    } else if (Output.getType() == types::TY_Dependencies) {
      DepFile = Output.getFilename();
    } else if (A->getOption().matches(options::OPT_M) ||
               A->getOption().matches(options::OPT_MM)) {
      DepFile = "-";
    } else {
      DepFile = getDependencyFileName(Args, Inputs);
      C.addFailureResultFile(DepFile, &JA);
    }
    CmdArgs.push_back("-dependency-file");
    CmdArgs.push_back(DepFile);

    // Add a default target if one wasn't specified.
    if (!Args.hasArg(options::OPT_MT) && !Args.hasArg(options::OPT_MQ)) {
      const char *DepTarget;

      // If user provided -o, that is the dependency target, except
      // when we are only generating a dependency file.
      Arg *OutputOpt = Args.getLastArg(options::OPT_o);
      if (OutputOpt && Output.getType() != types::TY_Dependencies) {
        DepTarget = OutputOpt->getValue();
      } else {
        // Otherwise derive from the base input.
        //
        // FIXME: This should use the computed output file location.
        SmallString<128> P(Inputs[0].getBaseInput());
        llvm::sys::path::replace_extension(P, "o");
        DepTarget = Args.MakeArgString(llvm::sys::path::filename(P));
      }

      CmdArgs.push_back("-MT");
      SmallString<128> Quoted;
      QuoteTarget(DepTarget, Quoted);
      CmdArgs.push_back(Args.MakeArgString(Quoted));
    }

    if (A->getOption().matches(options::OPT_M) ||
        A->getOption().matches(options::OPT_MD))
      CmdArgs.push_back("-sys-header-deps");

    if (isa<PrecompileJobAction>(JA))
      CmdArgs.push_back("-module-file-deps");
  }

  if (Args.hasArg(options::OPT_MG)) {
    if (!A || A->getOption().matches(options::OPT_MD) ||
              A->getOption().matches(options::OPT_MMD))
      D.Diag(diag::err_drv_mg_requires_m_or_mm);
    CmdArgs.push_back("-MG");
  }

  Args.AddLastArg(CmdArgs, options::OPT_MP);

  // Convert all -MQ <target> args to -MT <quoted target>
  for (arg_iterator it = Args.filtered_begin(options::OPT_MT,
                                             options::OPT_MQ),
         ie = Args.filtered_end(); it != ie; ++it) {
    const Arg *A = *it;
    A->claim();

    if (A->getOption().matches(options::OPT_MQ)) {
      CmdArgs.push_back("-MT");
      SmallString<128> Quoted;
      QuoteTarget(A->getValue(), Quoted);
      CmdArgs.push_back(Args.MakeArgString(Quoted));

    // -MT flag - no change
    } else {
      A->render(Args, CmdArgs);
    }
  }

  // Add -i* options, and automatically translate to
  // -include-pch/-include-pth for transparent PCH support. It's
  // wonky, but we include looking for .gch so we can support seamless
  // replacement into a build system already set up to be generating
  // .gch files.
  bool RenderedImplicitInclude = false;
  for (arg_iterator it = Args.filtered_begin(options::OPT_clang_i_Group),
         ie = Args.filtered_end(); it != ie; ++it) {
    const Arg *A = it;

    if (A->getOption().matches(options::OPT_include)) {
      bool IsFirstImplicitInclude = !RenderedImplicitInclude;
      RenderedImplicitInclude = true;

      // Use PCH if the user requested it.
      bool UsePCH = D.CCCUsePCH;

      bool FoundPTH = false;
      bool FoundPCH = false;
      SmallString<128> P(A->getValue());
      // We want the files to have a name like foo.h.pch. Add a dummy extension
      // so that replace_extension does the right thing.
      P += ".dummy";
      if (UsePCH) {
        llvm::sys::path::replace_extension(P, "pch");
        if (llvm::sys::fs::exists(P.str()))
          FoundPCH = true;
      }

      if (!FoundPCH) {
        llvm::sys::path::replace_extension(P, "pth");
        if (llvm::sys::fs::exists(P.str()))
          FoundPTH = true;
      }

      if (!FoundPCH && !FoundPTH) {
        llvm::sys::path::replace_extension(P, "gch");
        if (llvm::sys::fs::exists(P.str())) {
          FoundPCH = UsePCH;
          FoundPTH = !UsePCH;
        }
      }

      if (FoundPCH || FoundPTH) {
        if (IsFirstImplicitInclude) {
          A->claim();
          if (UsePCH)
            CmdArgs.push_back("-include-pch");
          else
            CmdArgs.push_back("-include-pth");
          CmdArgs.push_back(Args.MakeArgString(P.str()));
          continue;
        } else {
          // Ignore the PCH if not first on command line and emit warning.
          D.Diag(diag::warn_drv_pch_not_first_include)
              << P.str() << A->getAsString(Args);
        }
      }
    }

    // Not translated, render as usual.
    A->claim();
    A->render(Args, CmdArgs);
  }

  Args.AddAllArgs(CmdArgs, options::OPT_D, options::OPT_U);
  Args.AddAllArgs(CmdArgs, options::OPT_I_Group, options::OPT_F,
                  options::OPT_index_header_map);

  // Add -Wp, and -Xassembler if using the preprocessor.

  // FIXME: There is a very unfortunate problem here, some troubled
  // souls abuse -Wp, to pass preprocessor options in gcc syntax. To
  // really support that we would have to parse and then translate
  // those options. :(
  Args.AddAllArgValues(CmdArgs, options::OPT_Wp_COMMA,
                       options::OPT_Xpreprocessor);

  // -I- is a deprecated GCC feature, reject it.
  if (Arg *A = Args.getLastArg(options::OPT_I_))
    D.Diag(diag::err_drv_I_dash_not_supported) << A->getAsString(Args);

  // If we have a --sysroot, and don't have an explicit -isysroot flag, add an
  // -isysroot to the CC1 invocation.
  StringRef sysroot = C.getSysRoot();
  if (sysroot != "") {
    if (!Args.hasArg(options::OPT_isysroot)) {
      CmdArgs.push_back("-isysroot");
      CmdArgs.push_back(C.getArgs().MakeArgString(sysroot));
    }
  }

  // Parse additional include paths from environment variables.
  // FIXME: We should probably sink the logic for handling these from the
  // frontend into the driver. It will allow deleting 4 otherwise unused flags.
  // CPATH - included following the user specified includes (but prior to
  // builtin and standard includes).
  addDirectoryList(Args, CmdArgs, "-I", "CPATH");
  // C_INCLUDE_PATH - system includes enabled when compiling C.
  addDirectoryList(Args, CmdArgs, "-c-isystem", "C_INCLUDE_PATH");
  // CPLUS_INCLUDE_PATH - system includes enabled when compiling C++.
  addDirectoryList(Args, CmdArgs, "-cxx-isystem", "CPLUS_INCLUDE_PATH");
  // OBJC_INCLUDE_PATH - system includes enabled when compiling ObjC.
  addDirectoryList(Args, CmdArgs, "-objc-isystem", "OBJC_INCLUDE_PATH");
  // OBJCPLUS_INCLUDE_PATH - system includes enabled when compiling ObjC++.
  addDirectoryList(Args, CmdArgs, "-objcxx-isystem", "OBJCPLUS_INCLUDE_PATH");

  // Add C++ include arguments, if needed.
  if (types::isCXX(Inputs[0].getType()))
    getToolChain().AddClangCXXStdlibIncludeArgs(Args, CmdArgs);

  // Add system include arguments.
  getToolChain().AddClangSystemIncludeArgs(Args, CmdArgs);
}

// FIXME: Move to target hook.
static bool isSignedCharDefault(const llvm::Triple &Triple) {
  switch (Triple.getArch()) {
  default:
    return true;

  case llvm::Triple::aarch64:
  case llvm::Triple::aarch64_be:
  case llvm::Triple::arm64:
  case llvm::Triple::arm64_be:
  case llvm::Triple::arm:
  case llvm::Triple::armeb:
    if (Triple.isOSDarwin() || Triple.isOSWindows())
      return true;
    return false;

  case llvm::Triple::ppc:
  case llvm::Triple::ppc64:
    if (Triple.isOSDarwin())
      return true;
    return false;

  case llvm::Triple::ppc64le:
  case llvm::Triple::systemz:
  case llvm::Triple::xcore:
    return false;
  }
}

static bool isNoCommonDefault(const llvm::Triple &Triple) {
  switch (Triple.getArch()) {
  default:
    return false;

  case llvm::Triple::xcore:
    return true;
  }
}

// Handle -mfpu=.
//
// FIXME: Centralize feature selection, defaulting shouldn't be also in the
// frontend target.
static void getAArch64FPUFeatures(const Driver &D, const Arg *A,
                                  const ArgList &Args,
                                  std::vector<const char *> &Features) {
  StringRef FPU = A->getValue();
  if (FPU == "fp-armv8") {
    Features.push_back("+fp-armv8");
  } else if (FPU == "neon-fp-armv8") {
    Features.push_back("+fp-armv8");
    Features.push_back("+neon");
  } else if (FPU == "crypto-neon-fp-armv8") {
    Features.push_back("+fp-armv8");
    Features.push_back("+neon");
    Features.push_back("+crypto");
  } else if (FPU == "neon") {
    Features.push_back("+neon");
  } else
    D.Diag(diag::err_drv_clang_unsupported) << A->getAsString(Args);
}

// Handle -mhwdiv=.
static void getARMHWDivFeatures(const Driver &D, const Arg *A,
                              const ArgList &Args,
                              std::vector<const char *> &Features) {
  StringRef HWDiv = A->getValue();
  if (HWDiv == "arm") {
    Features.push_back("+hwdiv-arm");
    Features.push_back("-hwdiv");
  } else if (HWDiv == "thumb") {
    Features.push_back("-hwdiv-arm");
    Features.push_back("+hwdiv");
  } else if (HWDiv == "arm,thumb" || HWDiv == "thumb,arm") {
    Features.push_back("+hwdiv-arm");
    Features.push_back("+hwdiv");
  } else if (HWDiv == "none") {
    Features.push_back("-hwdiv-arm");
    Features.push_back("-hwdiv");
  } else
    D.Diag(diag::err_drv_clang_unsupported) << A->getAsString(Args);
}
 
// Handle -mfpu=.
//
// FIXME: Centralize feature selection, defaulting shouldn't be also in the
// frontend target.
static void getARMFPUFeatures(const Driver &D, const Arg *A,
                              const ArgList &Args,
                              std::vector<const char *> &Features) {
  StringRef FPU = A->getValue();

  // Set the target features based on the FPU.
  if (FPU == "fpa" || FPU == "fpe2" || FPU == "fpe3" || FPU == "maverick") {
    // Disable any default FPU support.
    Features.push_back("-vfp2");
    Features.push_back("-vfp3");
    Features.push_back("-neon");
  } else if (FPU == "vfp") {
    Features.push_back("+vfp2");
    Features.push_back("-neon");
  } else if (FPU == "vfp3-d16" || FPU == "vfpv3-d16") {
    Features.push_back("+vfp3");
    Features.push_back("+d16");
    Features.push_back("-neon");
  } else if (FPU == "vfp3" || FPU == "vfpv3") {
    Features.push_back("+vfp3");
    Features.push_back("-neon");
  } else if (FPU == "vfp4-d16" || FPU == "vfpv4-d16") {
    Features.push_back("+vfp4");
    Features.push_back("+d16");
    Features.push_back("-neon");
  } else if (FPU == "vfp4" || FPU == "vfpv4") {
    Features.push_back("+vfp4");
    Features.push_back("-neon");
  } else if (FPU == "fp4-sp-d16" || FPU == "fpv4-sp-d16") {
    Features.push_back("+vfp4");
    Features.push_back("+d16");
    Features.push_back("+fp-only-sp");
    Features.push_back("-neon");
  } else if (FPU == "fp-armv8") {
    Features.push_back("+fp-armv8");
    Features.push_back("-neon");
    Features.push_back("-crypto");
  } else if (FPU == "neon-fp-armv8") {
    Features.push_back("+fp-armv8");
    Features.push_back("+neon");
    Features.push_back("-crypto");
  } else if (FPU == "crypto-neon-fp-armv8") {
    Features.push_back("+fp-armv8");
    Features.push_back("+neon");
    Features.push_back("+crypto");
  } else if (FPU == "neon") {
    Features.push_back("+neon");
  } else if (FPU == "none") {
    Features.push_back("-vfp2");
    Features.push_back("-vfp3");
    Features.push_back("-vfp4");
    Features.push_back("-fp-armv8");
    Features.push_back("-crypto");
    Features.push_back("-neon");
  } else
    D.Diag(diag::err_drv_clang_unsupported) << A->getAsString(Args);
}

// Select the float ABI as determined by -msoft-float, -mhard-float, and
// -mfloat-abi=.
StringRef tools::arm::getARMFloatABI(const Driver &D, const ArgList &Args,
                                     const llvm::Triple &Triple) {
  StringRef FloatABI;
  if (Arg *A = Args.getLastArg(options::OPT_msoft_float,
                               options::OPT_mhard_float,
                               options::OPT_mfloat_abi_EQ)) {
    if (A->getOption().matches(options::OPT_msoft_float))
      FloatABI = "soft";
    else if (A->getOption().matches(options::OPT_mhard_float))
      FloatABI = "hard";
    else {
      FloatABI = A->getValue();
      if (FloatABI != "soft" && FloatABI != "softfp" && FloatABI != "hard") {
        D.Diag(diag::err_drv_invalid_mfloat_abi)
          << A->getAsString(Args);
        FloatABI = "soft";
      }
    }
  }

  // If unspecified, choose the default based on the platform.
  if (FloatABI.empty()) {
    switch (Triple.getOS()) {
    case llvm::Triple::Darwin:
    case llvm::Triple::MacOSX:
    case llvm::Triple::IOS: {
      // Darwin defaults to "softfp" for v6 and v7.
      //
      // FIXME: Factor out an ARM class so we can cache the arch somewhere.
      std::string ArchName =
        arm::getLLVMArchSuffixForARM(arm::getARMTargetCPU(Args, Triple));
      if (StringRef(ArchName).startswith("v6") ||
          StringRef(ArchName).startswith("v7"))
        FloatABI = "softfp";
      else
        FloatABI = "soft";
      break;
    }

    // FIXME: this is invalid for WindowsCE
    case llvm::Triple::Win32:
      FloatABI = "hard";
      break;

    case llvm::Triple::FreeBSD:
      switch(Triple.getEnvironment()) {
      case llvm::Triple::GNUEABIHF:
        FloatABI = "hard";
        break;
      default:
        // FreeBSD defaults to soft float
        FloatABI = "soft";
        break;
      }
      break;

    default:
      switch(Triple.getEnvironment()) {
      case llvm::Triple::GNUEABIHF:
        FloatABI = "hard";
        break;
      case llvm::Triple::GNUEABI:
        FloatABI = "softfp";
        break;
      case llvm::Triple::EABIHF:
        FloatABI = "hard";
        break;
      case llvm::Triple::EABI:
        // EABI is always AAPCS, and if it was not marked 'hard', it's softfp
        FloatABI = "softfp";
        break;
      case llvm::Triple::Android: {
        std::string ArchName =
          arm::getLLVMArchSuffixForARM(arm::getARMTargetCPU(Args, Triple));
        if (StringRef(ArchName).startswith("v7"))
          FloatABI = "softfp";
        else
          FloatABI = "soft";
        break;
      }
      default:
        // Assume "soft", but warn the user we are guessing.
        FloatABI = "soft";
        if (Triple.getOS() != llvm::Triple::UnknownOS ||
            !Triple.isOSBinFormatMachO())
          D.Diag(diag::warn_drv_assuming_mfloat_abi_is) << "soft";
        break;
      }
    }
  }

  return FloatABI;
}

static void getARMTargetFeatures(const Driver &D, const llvm::Triple &Triple,
                                 const ArgList &Args,
                                 std::vector<const char *> &Features,
                                 bool ForAS) {
  StringRef FloatABI = tools::arm::getARMFloatABI(D, Args, Triple);
  if (!ForAS) {
    // FIXME: Note, this is a hack, the LLVM backend doesn't actually use these
    // yet (it uses the -mfloat-abi and -msoft-float options), and it is
    // stripped out by the ARM target. We should probably pass this a new
    // -target-option, which is handled by the -cc1/-cc1as invocation.
    //
    // FIXME2:  For consistency, it would be ideal if we set up the target
    // machine state the same when using the frontend or the assembler. We don't
    // currently do that for the assembler, we pass the options directly to the
    // backend and never even instantiate the frontend TargetInfo. If we did,
    // and used its handleTargetFeatures hook, then we could ensure the
    // assembler and the frontend behave the same.

    // Use software floating point operations?
    if (FloatABI == "soft")
      Features.push_back("+soft-float");

    // Use software floating point argument passing?
    if (FloatABI != "hard")
      Features.push_back("+soft-float-abi");
  }

  // Honor -mfpu=.
  if (const Arg *A = Args.getLastArg(options::OPT_mfpu_EQ))
    getARMFPUFeatures(D, A, Args, Features);
  if (const Arg *A = Args.getLastArg(options::OPT_mhwdiv_EQ))
    getARMHWDivFeatures(D, A, Args, Features);

  // Setting -msoft-float effectively disables NEON because of the GCC
  // implementation, although the same isn't true of VFP or VFP3.
  if (FloatABI == "soft") {
    Features.push_back("-neon");
    // Also need to explicitly disable features which imply NEON.
    Features.push_back("-crypto");
  }

  // En/disable crc
  if (Arg *A = Args.getLastArg(options::OPT_mcrc,
                               options::OPT_mnocrc)) {
    if (A->getOption().matches(options::OPT_mcrc))
      Features.push_back("+crc");
    else
      Features.push_back("-crc");
  }
}

void Clang::AddARMTargetArgs(const ArgList &Args,
                             ArgStringList &CmdArgs,
                             bool KernelOrKext) const {
  const Driver &D = getToolChain().getDriver();
  // Get the effective triple, which takes into account the deployment target.
  std::string TripleStr = getToolChain().ComputeEffectiveClangTriple(Args);
  llvm::Triple Triple(TripleStr);
  std::string CPUName = arm::getARMTargetCPU(Args, Triple);

  // Select the ABI to use.
  //
  // FIXME: Support -meabi.
  const char *ABIName = nullptr;
  if (Arg *A = Args.getLastArg(options::OPT_mabi_EQ)) {
    ABIName = A->getValue();
  } else if (Triple.isOSBinFormatMachO()) {
    // The backend is hardwired to assume AAPCS for M-class processors, ensure
    // the frontend matches that.
    if (Triple.getEnvironment() == llvm::Triple::EABI ||
        (Triple.getOS() == llvm::Triple::UnknownOS &&
         Triple.getObjectFormat() == llvm::Triple::MachO) ||
        StringRef(CPUName).startswith("cortex-m")) {
      ABIName = "aapcs";
    } else {
      ABIName = "apcs-gnu";
    }
  } else if (Triple.isOSWindows()) {
    // FIXME: this is invalid for WindowsCE
    ABIName = "aapcs";
  } else {
    // Select the default based on the platform.
    switch(Triple.getEnvironment()) {
    case llvm::Triple::Android:
    case llvm::Triple::GNUEABI:
    case llvm::Triple::GNUEABIHF:
      ABIName = "aapcs-linux";
      break;
    case llvm::Triple::EABIHF:
    case llvm::Triple::EABI:
      ABIName = "aapcs";
      break;
    default:
      ABIName = "apcs-gnu";
    }
  }
  CmdArgs.push_back("-target-abi");
  CmdArgs.push_back(ABIName);

  // Determine floating point ABI from the options & target defaults.
  StringRef FloatABI = tools::arm::getARMFloatABI(D, Args, Triple);
  if (FloatABI == "soft") {
    // Floating point operations and argument passing are soft.
    //
    // FIXME: This changes CPP defines, we need -target-soft-float.
    CmdArgs.push_back("-msoft-float");
    CmdArgs.push_back("-mfloat-abi");
    CmdArgs.push_back("soft");
  } else if (FloatABI == "softfp") {
    // Floating point operations are hard, but argument passing is soft.
    CmdArgs.push_back("-mfloat-abi");
    CmdArgs.push_back("soft");
  } else {
    // Floating point operations and argument passing are hard.
    assert(FloatABI == "hard" && "Invalid float abi!");
    CmdArgs.push_back("-mfloat-abi");
    CmdArgs.push_back("hard");
  }

  // Kernel code has more strict alignment requirements.
  if (KernelOrKext) {
    if (!Triple.isiOS() || Triple.isOSVersionLT(6)) {
      CmdArgs.push_back("-backend-option");
      CmdArgs.push_back("-arm-long-calls");
    }

    CmdArgs.push_back("-backend-option");
    CmdArgs.push_back("-arm-strict-align");

    // The kext linker doesn't know how to deal with movw/movt.
    CmdArgs.push_back("-backend-option");
    CmdArgs.push_back("-arm-use-movt=0");
  }

  // Setting -mno-global-merge disables the codegen global merge pass. Setting 
  // -mglobal-merge has no effect as the pass is enabled by default.
  if (Arg *A = Args.getLastArg(options::OPT_mglobal_merge,
                               options::OPT_mno_global_merge)) {
    if (A->getOption().matches(options::OPT_mno_global_merge))
      CmdArgs.push_back("-mno-global-merge");
  }

  if (!Args.hasFlag(options::OPT_mimplicit_float,
                    options::OPT_mno_implicit_float,
                    true))
    CmdArgs.push_back("-no-implicit-float");

  // llvm does not support reserving registers in general. There is support
  // for reserving r9 on ARM though (defined as a platform-specific register
  // in ARM EABI).
  if (Args.hasArg(options::OPT_ffixed_r9)) {
    CmdArgs.push_back("-backend-option");
    CmdArgs.push_back("-arm-reserve-r9");
  }
}

/// getAArch64TargetCPU - Get the (LLVM) name of the AArch64 cpu we are
/// targeting.
static std::string getAArch64TargetCPU(const ArgList &Args) {
  // If we have -mcpu=, use that.
  if (Arg *A = Args.getLastArg(options::OPT_mcpu_EQ)) {
    StringRef MCPU = A->getValue();
    // Handle -mcpu=native.
    if (MCPU == "native")
      return llvm::sys::getHostCPUName();
    else
      return MCPU;
  }

  // At some point, we may need to check -march here, but for now we only
  // one arm64 architecture.

  // Make sure we pick "cyclone" if -arch is used.
  // FIXME: Should this be picked by checking the target triple instead?
  if (Args.getLastArg(options::OPT_arch))
    return "cyclone";

  return "generic";
}

void Clang::AddAArch64TargetArgs(const ArgList &Args,
                                 ArgStringList &CmdArgs) const {
  std::string TripleStr = getToolChain().ComputeEffectiveClangTriple(Args);
  llvm::Triple Triple(TripleStr);

  if (!Args.hasFlag(options::OPT_mred_zone, options::OPT_mno_red_zone, true) ||
      Args.hasArg(options::OPT_mkernel) ||
      Args.hasArg(options::OPT_fapple_kext))
    CmdArgs.push_back("-disable-red-zone");

  if (!Args.hasFlag(options::OPT_mimplicit_float,
                    options::OPT_mno_implicit_float, true))
    CmdArgs.push_back("-no-implicit-float");

  const char *ABIName = nullptr;
  if (Arg *A = Args.getLastArg(options::OPT_mabi_EQ))
    ABIName = A->getValue();
  else if (Triple.isOSDarwin())
    ABIName = "darwinpcs";
  else
    ABIName = "aapcs";

  CmdArgs.push_back("-target-abi");
  CmdArgs.push_back(ABIName);

  CmdArgs.push_back("-target-cpu");
  CmdArgs.push_back(Args.MakeArgString(getAArch64TargetCPU(Args)));

  if (Args.hasArg(options::OPT_mstrict_align)) {
    CmdArgs.push_back("-backend-option");
    CmdArgs.push_back("-aarch64-strict-align");
<<<<<<< HEAD
=======
  }

  // Setting -mno-global-merge disables the codegen global merge pass. Setting
  // -mglobal-merge has no effect as the pass is enabled by default.
  if (Arg *A = Args.getLastArg(options::OPT_mglobal_merge,
                               options::OPT_mno_global_merge)) {
    if (A->getOption().matches(options::OPT_mno_global_merge))
      CmdArgs.push_back("-mno-global-merge");
>>>>>>> ec81a0dc
  }
}

// Get CPU and ABI names. They are not independent
// so we have to calculate them together.
static void getMipsCPUAndABI(const ArgList &Args,
                             const llvm::Triple &Triple,
                             StringRef &CPUName,
                             StringRef &ABIName) {
  const char *DefMips32CPU = "mips32r2";
  const char *DefMips64CPU = "mips64r2";

  // MIPS32r6 is the default for mips(el)?-img-linux-gnu and MIPS64r6 is the
  // default for mips64(el)?-img-linux-gnu.
  if (Triple.getVendor() == llvm::Triple::ImaginationTechnologies &&
      Triple.getEnvironment() == llvm::Triple::GNU) {
    DefMips32CPU = "mips32r6";
    DefMips64CPU = "mips64r6";
  }

  if (Arg *A = Args.getLastArg(options::OPT_march_EQ,
                               options::OPT_mcpu_EQ))
    CPUName = A->getValue();

  if (Arg *A = Args.getLastArg(options::OPT_mabi_EQ)) {
    ABIName = A->getValue();
    // Convert a GNU style Mips ABI name to the name
    // accepted by LLVM Mips backend.
    ABIName = llvm::StringSwitch<llvm::StringRef>(ABIName)
      .Case("32", "o32")
      .Case("64", "n64")
      .Default(ABIName);
  }

  // Setup default CPU and ABI names.
  if (CPUName.empty() && ABIName.empty()) {
    switch (Triple.getArch()) {
    default:
      llvm_unreachable("Unexpected triple arch name");
    case llvm::Triple::mips:
    case llvm::Triple::mipsel:
      CPUName = DefMips32CPU;
      break;
    case llvm::Triple::mips64:
    case llvm::Triple::mips64el:
      CPUName = DefMips64CPU;
      break;
    }
  }

  if (ABIName.empty()) {
    // Deduce ABI name from the target triple.
    if (Triple.getArch() == llvm::Triple::mips ||
        Triple.getArch() == llvm::Triple::mipsel)
      ABIName = "o32";
    else
      ABIName = "n64";
  }

  if (CPUName.empty()) {
    // Deduce CPU name from ABI name.
    CPUName = llvm::StringSwitch<const char *>(ABIName)
      .Cases("o32", "eabi", DefMips32CPU)
      .Cases("n32", "n64", DefMips64CPU)
      .Default("");
  }
}

// Convert ABI name to the GNU tools acceptable variant.
static StringRef getGnuCompatibleMipsABIName(StringRef ABI) {
  return llvm::StringSwitch<llvm::StringRef>(ABI)
    .Case("o32", "32")
    .Case("n64", "64")
    .Default(ABI);
}

// Select the MIPS float ABI as determined by -msoft-float, -mhard-float,
// and -mfloat-abi=.
static StringRef getMipsFloatABI(const Driver &D, const ArgList &Args) {
  StringRef FloatABI;
  if (Arg *A = Args.getLastArg(options::OPT_msoft_float,
                               options::OPT_mhard_float,
                               options::OPT_mfloat_abi_EQ)) {
    if (A->getOption().matches(options::OPT_msoft_float))
      FloatABI = "soft";
    else if (A->getOption().matches(options::OPT_mhard_float))
      FloatABI = "hard";
    else {
      FloatABI = A->getValue();
      if (FloatABI != "soft" && FloatABI != "hard") {
        D.Diag(diag::err_drv_invalid_mfloat_abi) << A->getAsString(Args);
        FloatABI = "hard";
      }
    }
  }

  // If unspecified, choose the default based on the platform.
  if (FloatABI.empty()) {
    // Assume "hard", because it's a default value used by gcc.
    // When we start to recognize specific target MIPS processors,
    // we will be able to select the default more correctly.
    FloatABI = "hard";
  }

  return FloatABI;
}

static void AddTargetFeature(const ArgList &Args,
                             std::vector<const char *> &Features,
                             OptSpecifier OnOpt, OptSpecifier OffOpt,
                             StringRef FeatureName) {
  if (Arg *A = Args.getLastArg(OnOpt, OffOpt)) {
    if (A->getOption().matches(OnOpt))
      Features.push_back(Args.MakeArgString("+" + FeatureName));
    else
      Features.push_back(Args.MakeArgString("-" + FeatureName));
  }
}

static void getMIPSTargetFeatures(const Driver &D, const ArgList &Args,
                                  std::vector<const char *> &Features) {
  StringRef FloatABI = getMipsFloatABI(D, Args);
  if (FloatABI == "soft") {
    // FIXME: Note, this is a hack. We need to pass the selected float
    // mode to the MipsTargetInfoBase to define appropriate macros there.
    // Now it is the only method.
    Features.push_back("+soft-float");
  }

  if (Arg *A = Args.getLastArg(options::OPT_mnan_EQ)) {
    StringRef Val = StringRef(A->getValue());
    if (Val == "2008")
      Features.push_back("+nan2008");
    else if (Val == "legacy")
      Features.push_back("-nan2008");
    else
      D.Diag(diag::err_drv_unsupported_option_argument)
          << A->getOption().getName() << Val;
  }

  AddTargetFeature(Args, Features, options::OPT_msingle_float,
                   options::OPT_mdouble_float, "single-float");
  AddTargetFeature(Args, Features, options::OPT_mips16, options::OPT_mno_mips16,
                   "mips16");
  AddTargetFeature(Args, Features, options::OPT_mmicromips,
                   options::OPT_mno_micromips, "micromips");
  AddTargetFeature(Args, Features, options::OPT_mdsp, options::OPT_mno_dsp,
                   "dsp");
  AddTargetFeature(Args, Features, options::OPT_mdspr2, options::OPT_mno_dspr2,
                   "dspr2");
  AddTargetFeature(Args, Features, options::OPT_mmsa, options::OPT_mno_msa,
                   "msa");
  AddTargetFeature(Args, Features, options::OPT_mfp64, options::OPT_mfp32,
                   "fp64");
  AddTargetFeature(Args, Features, options::OPT_mno_odd_spreg,
                   options::OPT_modd_spreg, "nooddspreg");
}

void Clang::AddMIPSTargetArgs(const ArgList &Args,
                              ArgStringList &CmdArgs) const {
  const Driver &D = getToolChain().getDriver();
  StringRef CPUName;
  StringRef ABIName;
  const llvm::Triple &Triple = getToolChain().getTriple();
  getMipsCPUAndABI(Args, Triple, CPUName, ABIName);

  CmdArgs.push_back("-target-abi");
  CmdArgs.push_back(ABIName.data());

  StringRef FloatABI = getMipsFloatABI(D, Args);

  if (FloatABI == "soft") {
    // Floating point operations and argument passing are soft.
    CmdArgs.push_back("-msoft-float");
    CmdArgs.push_back("-mfloat-abi");
    CmdArgs.push_back("soft");
  }
  else {
    // Floating point operations and argument passing are hard.
    assert(FloatABI == "hard" && "Invalid float abi!");
    CmdArgs.push_back("-mfloat-abi");
    CmdArgs.push_back("hard");
  }

  if (Arg *A = Args.getLastArg(options::OPT_mxgot, options::OPT_mno_xgot)) {
    if (A->getOption().matches(options::OPT_mxgot)) {
      CmdArgs.push_back("-mllvm");
      CmdArgs.push_back("-mxgot");
    }
  }

  if (Arg *A = Args.getLastArg(options::OPT_mldc1_sdc1,
                               options::OPT_mno_ldc1_sdc1)) {
    if (A->getOption().matches(options::OPT_mno_ldc1_sdc1)) {
      CmdArgs.push_back("-mllvm");
      CmdArgs.push_back("-mno-ldc1-sdc1");
    }
  }

  if (Arg *A = Args.getLastArg(options::OPT_mcheck_zero_division,
                               options::OPT_mno_check_zero_division)) {
    if (A->getOption().matches(options::OPT_mno_check_zero_division)) {
      CmdArgs.push_back("-mllvm");
      CmdArgs.push_back("-mno-check-zero-division");
    }
  }

  if (Arg *A = Args.getLastArg(options::OPT_G)) {
    StringRef v = A->getValue();
    CmdArgs.push_back("-mllvm");
    CmdArgs.push_back(Args.MakeArgString("-mips-ssection-threshold=" + v));
    A->claim();
  }
}

/// getPPCTargetCPU - Get the (LLVM) name of the PowerPC cpu we are targeting.
static std::string getPPCTargetCPU(const ArgList &Args) {
  if (Arg *A = Args.getLastArg(options::OPT_mcpu_EQ)) {
    StringRef CPUName = A->getValue();

    if (CPUName == "native") {
      std::string CPU = llvm::sys::getHostCPUName();
      if (!CPU.empty() && CPU != "generic")
        return CPU;
      else
        return "";
    }

    return llvm::StringSwitch<const char *>(CPUName)
      .Case("common", "generic")
      .Case("440", "440")
      .Case("440fp", "440")
      .Case("450", "450")
      .Case("601", "601")
      .Case("602", "602")
      .Case("603", "603")
      .Case("603e", "603e")
      .Case("603ev", "603ev")
      .Case("604", "604")
      .Case("604e", "604e")
      .Case("620", "620")
      .Case("630", "pwr3")
      .Case("G3", "g3")
      .Case("7400", "7400")
      .Case("G4", "g4")
      .Case("7450", "7450")
      .Case("G4+", "g4+")
      .Case("750", "750")
      .Case("970", "970")
      .Case("G5", "g5")
      .Case("a2", "a2")
      .Case("a2q", "a2q")
      .Case("e500mc", "e500mc")
      .Case("e5500", "e5500")
      .Case("power3", "pwr3")
      .Case("power4", "pwr4")
      .Case("power5", "pwr5")
      .Case("power5x", "pwr5x")
      .Case("power6", "pwr6")
      .Case("power6x", "pwr6x")
      .Case("power7", "pwr7")
      .Case("power8", "pwr8")
      .Case("pwr3", "pwr3")
      .Case("pwr4", "pwr4")
      .Case("pwr5", "pwr5")
      .Case("pwr5x", "pwr5x")
      .Case("pwr6", "pwr6")
      .Case("pwr6x", "pwr6x")
      .Case("pwr7", "pwr7")
      .Case("pwr8", "pwr8")
      .Case("powerpc", "ppc")
      .Case("powerpc64", "ppc64")
      .Case("powerpc64le", "ppc64le")
      .Default("");
  }

  return "";
}

static void getPPCTargetFeatures(const ArgList &Args,
                                 std::vector<const char *> &Features) {
  for (arg_iterator it = Args.filtered_begin(options::OPT_m_ppc_Features_Group),
                    ie = Args.filtered_end();
       it != ie; ++it) {
    StringRef Name = (*it)->getOption().getName();
    (*it)->claim();

    // Skip over "-m".
    assert(Name.startswith("m") && "Invalid feature name.");
    Name = Name.substr(1);

    bool IsNegative = Name.startswith("no-");
    if (IsNegative)
      Name = Name.substr(3);

    // Note that gcc calls this mfcrf and LLVM calls this mfocrf so we
    // pass the correct option to the backend while calling the frontend
    // option the same.
    // TODO: Change the LLVM backend option maybe?
    if (Name == "mfcrf")
      Name = "mfocrf";

    Features.push_back(Args.MakeArgString((IsNegative ? "-" : "+") + Name));
  }

  // Altivec is a bit weird, allow overriding of the Altivec feature here.
  AddTargetFeature(Args, Features, options::OPT_faltivec,
                   options::OPT_fno_altivec, "altivec");
}

/// Get the (LLVM) name of the R600 gpu we are targeting.
static std::string getR600TargetGPU(const ArgList &Args) {
  if (Arg *A = Args.getLastArg(options::OPT_mcpu_EQ)) {
    const char *GPUName = A->getValue();
    return llvm::StringSwitch<const char *>(GPUName)
      .Cases("rv630", "rv635", "r600")
      .Cases("rv610", "rv620", "rs780", "rs880")
      .Case("rv740", "rv770")
      .Case("palm", "cedar")
      .Cases("sumo", "sumo2", "sumo")
      .Case("hemlock", "cypress")
      .Case("aruba", "cayman")
      .Default(GPUName);
  }
  return "";
}

static void getSparcTargetFeatures(const ArgList &Args,
                                   std::vector<const char *> Features) {
  bool SoftFloatABI = true;
  if (Arg *A =
          Args.getLastArg(options::OPT_msoft_float, options::OPT_mhard_float)) {
    if (A->getOption().matches(options::OPT_mhard_float))
      SoftFloatABI = false;
  }
  if (SoftFloatABI)
    Features.push_back("+soft-float");
}

void Clang::AddSparcTargetArgs(const ArgList &Args,
                             ArgStringList &CmdArgs) const {
  const Driver &D = getToolChain().getDriver();

  // Select the float ABI as determined by -msoft-float, -mhard-float, and
  StringRef FloatABI;
  if (Arg *A = Args.getLastArg(options::OPT_msoft_float,
                               options::OPT_mhard_float)) {
    if (A->getOption().matches(options::OPT_msoft_float))
      FloatABI = "soft";
    else if (A->getOption().matches(options::OPT_mhard_float))
      FloatABI = "hard";
  }

  // If unspecified, choose the default based on the platform.
  if (FloatABI.empty()) {
    // Assume "soft", but warn the user we are guessing.
    FloatABI = "soft";
    D.Diag(diag::warn_drv_assuming_mfloat_abi_is) << "soft";
  }

  if (FloatABI == "soft") {
    // Floating point operations and argument passing are soft.
    //
    // FIXME: This changes CPP defines, we need -target-soft-float.
    CmdArgs.push_back("-msoft-float");
  } else {
    assert(FloatABI == "hard" && "Invalid float abi!");
    CmdArgs.push_back("-mhard-float");
  }
}

static const char *getSystemZTargetCPU(const ArgList &Args) {
  if (const Arg *A = Args.getLastArg(options::OPT_march_EQ))
    return A->getValue();
  return "z10";
}

static const char *getX86TargetCPU(const ArgList &Args,
                                   const llvm::Triple &Triple) {
  if (const Arg *A = Args.getLastArg(options::OPT_march_EQ)) {
    if (StringRef(A->getValue()) != "native") {
      if (Triple.isOSDarwin() && Triple.getArchName() == "x86_64h")
        return "core-avx2";

      return A->getValue();
    }

    // FIXME: Reject attempts to use -march=native unless the target matches
    // the host.
    //
    // FIXME: We should also incorporate the detected target features for use
    // with -native.
    std::string CPU = llvm::sys::getHostCPUName();
    if (!CPU.empty() && CPU != "generic")
      return Args.MakeArgString(CPU);
  }

  // Select the default CPU if none was given (or detection failed).

  if (Triple.getArch() != llvm::Triple::x86_64 &&
      Triple.getArch() != llvm::Triple::x86)
    return nullptr; // This routine is only handling x86 targets.

  bool Is64Bit = Triple.getArch() == llvm::Triple::x86_64;

  // FIXME: Need target hooks.
  if (Triple.isOSDarwin()) {
    if (Triple.getArchName() == "x86_64h")
      return "core-avx2";
    return Is64Bit ? "core2" : "yonah";
  }

  // On Android use targets compatible with gcc
  if (Triple.getEnvironment() == llvm::Triple::Android)
    return Is64Bit ? "x86-64" : "i686";

  // Everything else goes to x86-64 in 64-bit mode.
  if (Is64Bit)
    return "x86-64";

  switch (Triple.getOS()) {
  case llvm::Triple::FreeBSD:
  case llvm::Triple::NetBSD:
  case llvm::Triple::OpenBSD:
    return "i486";
  case llvm::Triple::Haiku:
    return "i586";
  case llvm::Triple::Bitrig:
    return "i686";
  default:
    // Fallback to p4.
    return "pentium4";
  }
}

static std::string getCPUName(const ArgList &Args, const llvm::Triple &T) {
  switch(T.getArch()) {
  default:
    return "";

  case llvm::Triple::aarch64:
  case llvm::Triple::aarch64_be:
  case llvm::Triple::arm64:
  case llvm::Triple::arm64_be:
    return getAArch64TargetCPU(Args);

  case llvm::Triple::arm:
  case llvm::Triple::armeb:
  case llvm::Triple::thumb:
  case llvm::Triple::thumbeb:
    return arm::getARMTargetCPU(Args, T);

  case llvm::Triple::mips:
  case llvm::Triple::mipsel:
  case llvm::Triple::mips64:
  case llvm::Triple::mips64el: {
    StringRef CPUName;
    StringRef ABIName;
    getMipsCPUAndABI(Args, T, CPUName, ABIName);
    return CPUName;
  }

  case llvm::Triple::ppc:
  case llvm::Triple::ppc64:
  case llvm::Triple::ppc64le: {
    std::string TargetCPUName = getPPCTargetCPU(Args);
    // LLVM may default to generating code for the native CPU,
    // but, like gcc, we default to a more generic option for
    // each architecture. (except on Darwin)
    if (TargetCPUName.empty() && !T.isOSDarwin()) {
      if (T.getArch() == llvm::Triple::ppc64)
        TargetCPUName = "ppc64";
      else if (T.getArch() == llvm::Triple::ppc64le)
        TargetCPUName = "ppc64le";
      else
        TargetCPUName = "ppc";
    }
    return TargetCPUName;
  }

  case llvm::Triple::sparc:
  case llvm::Triple::sparcv9:
    if (const Arg *A = Args.getLastArg(options::OPT_mcpu_EQ))
      return A->getValue();
    return "";

  case llvm::Triple::x86:
  case llvm::Triple::x86_64:
    return getX86TargetCPU(Args, T);

  case llvm::Triple::hexagon:
    return "hexagon" + toolchains::Hexagon_TC::GetTargetCPU(Args).str();

  case llvm::Triple::systemz:
    return getSystemZTargetCPU(Args);

  case llvm::Triple::r600:
    return getR600TargetGPU(Args);
  }
}

static void AddGoldPlugin(const ToolChain &ToolChain, const ArgList &Args,
                          ArgStringList &CmdArgs) {
  // Tell the linker to load the plugin. This has to come before AddLinkerInputs
  // as gold requires -plugin to come before any -plugin-opt that -Wl might
  // forward.
  CmdArgs.push_back("-plugin");
  std::string Plugin = ToolChain.getDriver().Dir + "/../lib/LLVMgold.so";
  CmdArgs.push_back(Args.MakeArgString(Plugin));

  // Try to pass driver level flags relevant to LTO code generation down to
  // the plugin.

  // Handle flags for selecting CPU variants.
  std::string CPU = getCPUName(Args, ToolChain.getTriple());
  if (!CPU.empty())
    CmdArgs.push_back(Args.MakeArgString(Twine("-plugin-opt=mcpu=") + CPU));
}

static void getX86TargetFeatures(const llvm::Triple &Triple,
                                 const ArgList &Args,
                                 std::vector<const char *> &Features) {
  if (Triple.getArchName() == "x86_64h") {
    // x86_64h implies quite a few of the more modern subtarget features
    // for Haswell class CPUs, but not all of them. Opt-out of a few.
    Features.push_back("-rdrnd");
    Features.push_back("-aes");
    Features.push_back("-pclmul");
    Features.push_back("-rtm");
    Features.push_back("-hle");
    Features.push_back("-fsgsbase");
  }

  // Add features to comply with gcc on Android
  if (Triple.getEnvironment() == llvm::Triple::Android) {
    if (Triple.getArch() == llvm::Triple::x86_64) {
      Features.push_back("+sse4.2");
      Features.push_back("+popcnt");
    } else
      Features.push_back("+ssse3");
  }

  // Now add any that the user explicitly requested on the command line,
  // which may override the defaults.
  for (arg_iterator it = Args.filtered_begin(options::OPT_m_x86_Features_Group),
                    ie = Args.filtered_end();
       it != ie; ++it) {
    StringRef Name = (*it)->getOption().getName();
    (*it)->claim();

    // Skip over "-m".
    assert(Name.startswith("m") && "Invalid feature name.");
    Name = Name.substr(1);

    bool IsNegative = Name.startswith("no-");
    if (IsNegative)
      Name = Name.substr(3);

    Features.push_back(Args.MakeArgString((IsNegative ? "-" : "+") + Name));
  }
}

void Clang::AddX86TargetArgs(const ArgList &Args,
                             ArgStringList &CmdArgs) const {
  if (!Args.hasFlag(options::OPT_mred_zone,
                    options::OPT_mno_red_zone,
                    true) ||
      Args.hasArg(options::OPT_mkernel) ||
      Args.hasArg(options::OPT_fapple_kext))
    CmdArgs.push_back("-disable-red-zone");

  // Default to avoid implicit floating-point for kernel/kext code, but allow
  // that to be overridden with -mno-soft-float.
  bool NoImplicitFloat = (Args.hasArg(options::OPT_mkernel) ||
                          Args.hasArg(options::OPT_fapple_kext));
  if (Arg *A = Args.getLastArg(options::OPT_msoft_float,
                               options::OPT_mno_soft_float,
                               options::OPT_mimplicit_float,
                               options::OPT_mno_implicit_float)) {
    const Option &O = A->getOption();
    NoImplicitFloat = (O.matches(options::OPT_mno_implicit_float) ||
                       O.matches(options::OPT_msoft_float));
  }
  if (NoImplicitFloat)
    CmdArgs.push_back("-no-implicit-float");

  if (Arg *A = Args.getLastArg(options::OPT_masm_EQ)) {
    StringRef Value = A->getValue();
    if (Value == "intel" || Value == "att") {
      CmdArgs.push_back("-mllvm");
      CmdArgs.push_back(Args.MakeArgString("-x86-asm-syntax=" + Value));
    } else {
      getToolChain().getDriver().Diag(diag::err_drv_unsupported_option_argument)
          << A->getOption().getName() << Value;
    }
  }
}

static inline bool HasPICArg(const ArgList &Args) {
  return Args.hasArg(options::OPT_fPIC)
    || Args.hasArg(options::OPT_fpic);
}

static Arg *GetLastSmallDataThresholdArg(const ArgList &Args) {
  return Args.getLastArg(options::OPT_G,
                         options::OPT_G_EQ,
                         options::OPT_msmall_data_threshold_EQ);
}

static std::string GetHexagonSmallDataThresholdValue(const ArgList &Args) {
  std::string value;
  if (HasPICArg(Args))
    value = "0";
  else if (Arg *A = GetLastSmallDataThresholdArg(Args)) {
    value = A->getValue();
    A->claim();
  }
  return value;
}

void Clang::AddHexagonTargetArgs(const ArgList &Args,
                                 ArgStringList &CmdArgs) const {
  CmdArgs.push_back("-fno-signed-char");
  CmdArgs.push_back("-mqdsp6-compat");
  CmdArgs.push_back("-Wreturn-type");

  std::string SmallDataThreshold = GetHexagonSmallDataThresholdValue(Args);
  if (!SmallDataThreshold.empty()) {
    CmdArgs.push_back ("-mllvm");
    CmdArgs.push_back(Args.MakeArgString(
                        "-hexagon-small-data-threshold=" + SmallDataThreshold));
  }

  if (!Args.hasArg(options::OPT_fno_short_enums))
    CmdArgs.push_back("-fshort-enums");
  if (Args.getLastArg(options::OPT_mieee_rnd_near)) {
    CmdArgs.push_back ("-mllvm");
    CmdArgs.push_back ("-enable-hexagon-ieee-rnd-near");
  }
  CmdArgs.push_back ("-mllvm");
  CmdArgs.push_back ("-machine-sink-split=0");
}

static void getAArch64TargetFeatures(const Driver &D, const ArgList &Args,
                                     std::vector<const char *> &Features) {
  // Honor -mfpu=.
  if (const Arg *A = Args.getLastArg(options::OPT_mfpu_EQ))
    getAArch64FPUFeatures(D, A, Args, Features);
  else
    Features.push_back("+neon");

  if (Args.getLastArg(options::OPT_mgeneral_regs_only)) {
    Features.push_back("-fp-armv8");
    Features.push_back("-crypto");
    Features.push_back("-neon");
  }

  // En/disable crc
  if (Arg *A = Args.getLastArg(options::OPT_mcrc,
                               options::OPT_mnocrc)) {
    if (A->getOption().matches(options::OPT_mcrc))
      Features.push_back("+crc");
    else
      Features.push_back("-crc");
  }
}

static void getTargetFeatures(const Driver &D, const llvm::Triple &Triple,
                              const ArgList &Args, ArgStringList &CmdArgs,
                              bool ForAS) {
  std::vector<const char *> Features;
  switch (Triple.getArch()) {
  default:
    break;
  case llvm::Triple::mips:
  case llvm::Triple::mipsel:
  case llvm::Triple::mips64:
  case llvm::Triple::mips64el:
    getMIPSTargetFeatures(D, Args, Features);
    break;

  case llvm::Triple::arm:
  case llvm::Triple::armeb:
  case llvm::Triple::thumb:
  case llvm::Triple::thumbeb:
    getARMTargetFeatures(D, Triple, Args, Features, ForAS);
    break;

  case llvm::Triple::ppc:
  case llvm::Triple::ppc64:
  case llvm::Triple::ppc64le:
    getPPCTargetFeatures(Args, Features);
    break;
  case llvm::Triple::sparc:
    getSparcTargetFeatures(Args, Features);
    break;
  case llvm::Triple::aarch64:
  case llvm::Triple::aarch64_be:
  case llvm::Triple::arm64:
  case llvm::Triple::arm64_be:
    getAArch64TargetFeatures(D, Args, Features);
    break;
  case llvm::Triple::x86:
  case llvm::Triple::x86_64:
    getX86TargetFeatures(Triple, Args, Features);
    break;
  }

  // Find the last of each feature.
  llvm::StringMap<unsigned> LastOpt;
  for (unsigned I = 0, N = Features.size(); I < N; ++I) {
    const char *Name = Features[I];
    assert(Name[0] == '-' || Name[0] == '+');
    LastOpt[Name + 1] = I;
  }

  for (unsigned I = 0, N = Features.size(); I < N; ++I) {
    // If this feature was overridden, ignore it.
    const char *Name = Features[I];
    llvm::StringMap<unsigned>::iterator LastI = LastOpt.find(Name + 1);
    assert(LastI != LastOpt.end());
    unsigned Last = LastI->second;
    if (Last != I)
      continue;

    CmdArgs.push_back("-target-feature");
    CmdArgs.push_back(Name);
  }
}

static bool
shouldUseExceptionTablesForObjCExceptions(const ObjCRuntime &runtime,
                                          const llvm::Triple &Triple) {
  // We use the zero-cost exception tables for Objective-C if the non-fragile
  // ABI is enabled or when compiling for x86_64 and ARM on Snow Leopard and
  // later.
  if (runtime.isNonFragile())
    return true;

  if (!Triple.isMacOSX())
    return false;

  return (!Triple.isMacOSXVersionLT(10,5) &&
          (Triple.getArch() == llvm::Triple::x86_64 ||
           Triple.getArch() == llvm::Triple::arm));
}

namespace {
  struct ExceptionSettings {
    bool ExceptionsEnabled;
    bool ShouldUseExceptionTables;
    ExceptionSettings() : ExceptionsEnabled(false),
                          ShouldUseExceptionTables(false) {}
  };
} // end anonymous namespace.

// exceptionSettings() exists to share the logic between -cc1 and linker
// invocations.
static ExceptionSettings exceptionSettings(const ArgList &Args,
                                           const llvm::Triple &Triple) {
  ExceptionSettings ES;

  // Are exceptions enabled by default?
  ES.ExceptionsEnabled = (Triple.getArch() != llvm::Triple::xcore);

  // This keeps track of whether exceptions were explicitly turned on or off.
  bool DidHaveExplicitExceptionFlag = false;

  if (Arg *A = Args.getLastArg(options::OPT_fexceptions,
                               options::OPT_fno_exceptions)) {
    if (A->getOption().matches(options::OPT_fexceptions))
      ES.ExceptionsEnabled = true;
    else
      ES.ExceptionsEnabled = false;

    DidHaveExplicitExceptionFlag = true;
  }

  // Exception tables and cleanups can be enabled with -fexceptions even if the
  // language itself doesn't support exceptions.
  if (ES.ExceptionsEnabled && DidHaveExplicitExceptionFlag)
    ES.ShouldUseExceptionTables = true;

  return ES;
}

/// addExceptionArgs - Adds exception related arguments to the driver command
/// arguments. There's a master flag, -fexceptions and also language specific
/// flags to enable/disable C++ and Objective-C exceptions.
/// This makes it possible to for example disable C++ exceptions but enable
/// Objective-C exceptions.
static void addExceptionArgs(const ArgList &Args, types::ID InputType,
                             const llvm::Triple &Triple,
                             bool KernelOrKext,
                             const ObjCRuntime &objcRuntime,
                             ArgStringList &CmdArgs) {
  if (KernelOrKext) {
    // -mkernel and -fapple-kext imply no exceptions, so claim exception related
    // arguments now to avoid warnings about unused arguments.
    Args.ClaimAllArgs(options::OPT_fexceptions);
    Args.ClaimAllArgs(options::OPT_fno_exceptions);
    Args.ClaimAllArgs(options::OPT_fobjc_exceptions);
    Args.ClaimAllArgs(options::OPT_fno_objc_exceptions);
    Args.ClaimAllArgs(options::OPT_fcxx_exceptions);
    Args.ClaimAllArgs(options::OPT_fno_cxx_exceptions);
    return;
  }

   // Gather the exception settings from the command line arguments.
   ExceptionSettings ES = exceptionSettings(Args, Triple);

  // Obj-C exceptions are enabled by default, regardless of -fexceptions. This
  // is not necessarily sensible, but follows GCC.
  if (types::isObjC(InputType) &&
      Args.hasFlag(options::OPT_fobjc_exceptions,
                   options::OPT_fno_objc_exceptions,
                   true)) {
    CmdArgs.push_back("-fobjc-exceptions");

    ES.ShouldUseExceptionTables |=
      shouldUseExceptionTablesForObjCExceptions(objcRuntime, Triple);
  }

  if (types::isCXX(InputType)) {
    bool CXXExceptionsEnabled = ES.ExceptionsEnabled;

    if (Arg *A = Args.getLastArg(options::OPT_fcxx_exceptions,
                                 options::OPT_fno_cxx_exceptions,
                                 options::OPT_fexceptions,
                                 options::OPT_fno_exceptions)) {
      if (A->getOption().matches(options::OPT_fcxx_exceptions))
        CXXExceptionsEnabled = true;
      else if (A->getOption().matches(options::OPT_fno_cxx_exceptions))
        CXXExceptionsEnabled = false;
    }

    if (CXXExceptionsEnabled) {
      CmdArgs.push_back("-fcxx-exceptions");

      ES.ShouldUseExceptionTables = true;
    }
  }

  if (ES.ShouldUseExceptionTables)
    CmdArgs.push_back("-fexceptions");
}

static bool ShouldDisableAutolink(const ArgList &Args,
                             const ToolChain &TC) {
  bool Default = true;
  if (TC.getTriple().isOSDarwin()) {
    // The native darwin assembler doesn't support the linker_option directives,
    // so we disable them if we think the .s file will be passed to it.
    Default = TC.useIntegratedAs();
  }
  return !Args.hasFlag(options::OPT_fautolink, options::OPT_fno_autolink,
                       Default);
}

static bool ShouldDisableDwarfDirectory(const ArgList &Args,
                                        const ToolChain &TC) {
  bool UseDwarfDirectory = Args.hasFlag(options::OPT_fdwarf_directory_asm,
                                        options::OPT_fno_dwarf_directory_asm,
                                        TC.useIntegratedAs());
  return !UseDwarfDirectory;
}

/// \brief Check whether the given input tree contains any compilation actions.
static bool ContainsCompileAction(const Action *A) {
  if (isa<CompileJobAction>(A))
    return true;

  for (const auto &Act : *A)
    if (ContainsCompileAction(Act))
      return true;

  return false;
}

/// \brief Check if -relax-all should be passed to the internal assembler.
/// This is done by default when compiling non-assembler source with -O0.
static bool UseRelaxAll(Compilation &C, const ArgList &Args) {
  bool RelaxDefault = true;

  if (Arg *A = Args.getLastArg(options::OPT_O_Group))
    RelaxDefault = A->getOption().matches(options::OPT_O0);

  if (RelaxDefault) {
    RelaxDefault = false;
    for (const auto &Act : C.getActions()) {
      if (ContainsCompileAction(Act)) {
        RelaxDefault = true;
        break;
      }
    }
  }

  return Args.hasFlag(options::OPT_mrelax_all, options::OPT_mno_relax_all,
    RelaxDefault);
}

static void CollectArgsForIntegratedAssembler(Compilation &C,
                                              const ArgList &Args,
                                              ArgStringList &CmdArgs,
                                              const Driver &D) {
    if (UseRelaxAll(C, Args))
      CmdArgs.push_back("-mrelax-all");

    // When passing -I arguments to the assembler we sometimes need to
    // unconditionally take the next argument.  For example, when parsing
    // '-Wa,-I -Wa,foo' we need to accept the -Wa,foo arg after seeing the
    // -Wa,-I arg and when parsing '-Wa,-I,foo' we need to accept the 'foo'
    // arg after parsing the '-I' arg.
    bool TakeNextArg = false;

    // When using an integrated assembler, translate -Wa, and -Xassembler
    // options.
    bool CompressDebugSections = false;
    for (arg_iterator it = Args.filtered_begin(options::OPT_Wa_COMMA,
                                               options::OPT_Xassembler),
           ie = Args.filtered_end(); it != ie; ++it) {
      const Arg *A = *it;
      A->claim();

      for (unsigned i = 0, e = A->getNumValues(); i != e; ++i) {
        StringRef Value = A->getValue(i);
        if (TakeNextArg) {
          CmdArgs.push_back(Value.data());
          TakeNextArg = false;
          continue;
        }

        if (Value == "-force_cpusubtype_ALL") {
          // Do nothing, this is the default and we don't support anything else.
        } else if (Value == "-L") {
          CmdArgs.push_back("-msave-temp-labels");
        } else if (Value == "--fatal-warnings") {
          CmdArgs.push_back("-mllvm");
          CmdArgs.push_back("-fatal-assembler-warnings");
        } else if (Value == "--noexecstack") {
          CmdArgs.push_back("-mnoexecstack");
        } else if (Value == "-compress-debug-sections" ||
                   Value == "--compress-debug-sections") {
          CompressDebugSections = true;
        } else if (Value == "-nocompress-debug-sections" ||
                   Value == "--nocompress-debug-sections") {
          CompressDebugSections = false;
        } else if (Value.startswith("-I")) {
          CmdArgs.push_back(Value.data());
          // We need to consume the next argument if the current arg is a plain
          // -I. The next arg will be the include directory.
          if (Value == "-I")
            TakeNextArg = true;
        } else if (Value.startswith("-gdwarf-")) {
          CmdArgs.push_back(Value.data());
        } else {
          D.Diag(diag::err_drv_unsupported_option_argument)
            << A->getOption().getName() << Value;
        }
      }
    }
    if (CompressDebugSections) {
      if (llvm::zlib::isAvailable())
        CmdArgs.push_back("-compress-debug-sections");
      else
        D.Diag(diag::warn_debug_compression_unavailable);
    }
}

// Until ARM libraries are build separately, we have them all in one library
static StringRef getArchNameForCompilerRTLib(const ToolChain &TC) {
  if (TC.getArch() == llvm::Triple::arm ||
      TC.getArch() == llvm::Triple::armeb)
    return "arm";
  else
    return TC.getArchName();
}

static SmallString<128> getCompilerRTLibDir(const ToolChain &TC) {
  // The runtimes are located in the OS-specific resource directory.
  SmallString<128> Res(TC.getDriver().ResourceDir);
  const llvm::Triple &Triple = TC.getTriple();
  // TC.getOS() yield "freebsd10.0" whereas "freebsd" is expected.
  StringRef OSLibName = (Triple.getOS() == llvm::Triple::FreeBSD) ?
    "freebsd" : TC.getOS();
  llvm::sys::path::append(Res, "lib", OSLibName);
  return Res;
}

// This adds the static libclang_rt.builtins-arch.a directly to the command line
// FIXME: Make sure we can also emit shared objects if they're requested
// and available, check for possible errors, etc.
static void addClangRTLinux(
    const ToolChain &TC, const ArgList &Args, ArgStringList &CmdArgs) {
  SmallString<128> LibClangRT = getCompilerRTLibDir(TC);
  llvm::sys::path::append(LibClangRT, Twine("libclang_rt.builtins-") +
                                          getArchNameForCompilerRTLib(TC) +
                                          ".a");

  CmdArgs.push_back(Args.MakeArgString(LibClangRT));
  CmdArgs.push_back("-lgcc_s");
  if (TC.getDriver().CCCIsCXX())
    CmdArgs.push_back("-lgcc_eh");
}

static void addProfileRT(
    const ToolChain &TC, const ArgList &Args, ArgStringList &CmdArgs) {
  if (!(Args.hasArg(options::OPT_fprofile_arcs) ||
        Args.hasArg(options::OPT_fprofile_generate) ||
        Args.hasArg(options::OPT_fprofile_instr_generate) ||
        Args.hasArg(options::OPT_fcreate_profile) ||
        Args.hasArg(options::OPT_coverage)))
    return;

  // -fprofile-instr-generate requires position-independent code to build with
  // shared objects.  Link against the right archive.
  const char *Lib = "libclang_rt.profile-";
  if (Args.hasArg(options::OPT_fprofile_instr_generate) &&
      Args.hasArg(options::OPT_shared))
    Lib = "libclang_rt.profile-pic-";

  SmallString<128> LibProfile = getCompilerRTLibDir(TC);
  llvm::sys::path::append(LibProfile,
      Twine(Lib) + getArchNameForCompilerRTLib(TC) + ".a");

  CmdArgs.push_back(Args.MakeArgString(LibProfile));
}

static SmallString<128> getSanitizerRTLibName(const ToolChain &TC,
                                              const StringRef Sanitizer,
                                              bool Shared) {
  // Sanitizer runtime has name "libclang_rt.<Sanitizer>-<ArchName>.{a,so}"
  // (or "libclang_rt.<Sanitizer>-<ArchName>-android.so for Android)
  const char *EnvSuffix =
    TC.getTriple().getEnvironment() == llvm::Triple::Android ?  "-android" : "";
  SmallString<128> LibSanitizer = getCompilerRTLibDir(TC);
  llvm::sys::path::append(LibSanitizer,
                          Twine("libclang_rt.") + Sanitizer + "-" +
                              getArchNameForCompilerRTLib(TC) + EnvSuffix +
                              (Shared ? ".so" : ".a"));
  return LibSanitizer;
}

static void addSanitizerRTLinkFlags(const ToolChain &TC, const ArgList &Args,
                                    ArgStringList &CmdArgs,
                                    const StringRef Sanitizer,
                                    bool BeforeLibStdCXX,
                                    bool ExportSymbols = true,
                                    bool LinkDeps = true) {
  SmallString<128> LibSanitizer =
      getSanitizerRTLibName(TC, Sanitizer, /*Shared*/ false);

  // Sanitizer runtime may need to come before -lstdc++ (or -lc++, libstdc++.a,
  // etc.) so that the linker picks custom versions of the global 'operator
  // new' and 'operator delete' symbols. We take the extreme (but simple)
  // strategy of inserting it at the front of the link command. It also
  // needs to be forced to end up in the executable, so wrap it in
  // whole-archive.
  SmallVector<const char *, 3> LibSanitizerArgs;
  LibSanitizerArgs.push_back("-whole-archive");
  LibSanitizerArgs.push_back(Args.MakeArgString(LibSanitizer));
  LibSanitizerArgs.push_back("-no-whole-archive");

  CmdArgs.insert(BeforeLibStdCXX ? CmdArgs.begin() : CmdArgs.end(),
                 LibSanitizerArgs.begin(), LibSanitizerArgs.end());

  if (LinkDeps) {
    // Link sanitizer dependencies explicitly
    CmdArgs.push_back("-lpthread");
    CmdArgs.push_back("-lrt");
    CmdArgs.push_back("-lm");
    // There's no libdl on FreeBSD.
    if (TC.getTriple().getOS() != llvm::Triple::FreeBSD)
      CmdArgs.push_back("-ldl");
  }

  // If possible, use a dynamic symbols file to export the symbols from the
  // runtime library. If we can't do so, use -export-dynamic instead to export
  // all symbols from the binary.
  if (ExportSymbols) {
    if (llvm::sys::fs::exists(LibSanitizer + ".syms"))
      CmdArgs.push_back(
          Args.MakeArgString("--dynamic-list=" + LibSanitizer + ".syms"));
    else
      CmdArgs.push_back("-export-dynamic");
  }
}

/// If AddressSanitizer is enabled, add appropriate linker flags (Linux).
/// This needs to be called before we add the C run-time (malloc, etc).
static void addAsanRT(const ToolChain &TC, const ArgList &Args,
                      ArgStringList &CmdArgs, bool Shared, bool IsCXX) {
  if (Shared) {
    // Link dynamic runtime if necessary.
    SmallString<128> LibSanitizer =
        getSanitizerRTLibName(TC, "asan", Shared);
    CmdArgs.insert(CmdArgs.begin(), Args.MakeArgString(LibSanitizer));
  }

  // Do not link static runtime to DSOs or if compiling for Android.
  if (Args.hasArg(options::OPT_shared) ||
      (TC.getTriple().getEnvironment() == llvm::Triple::Android))
    return;

  if (Shared) {
    addSanitizerRTLinkFlags(TC, Args, CmdArgs, "asan-preinit",
                            /*BeforeLibStdCXX*/ true, /*ExportSymbols*/ false,
                            /*LinkDeps*/ false);
  } else {
    addSanitizerRTLinkFlags(TC, Args, CmdArgs, "asan", true);
    if (IsCXX)
      addSanitizerRTLinkFlags(TC, Args, CmdArgs, "asan_cxx", true);
  }
}

/// If ThreadSanitizer is enabled, add appropriate linker flags (Linux).
/// This needs to be called before we add the C run-time (malloc, etc).
static void addTsanRT(const ToolChain &TC, const ArgList &Args,
                      ArgStringList &CmdArgs) {
  if (!Args.hasArg(options::OPT_shared))
    addSanitizerRTLinkFlags(TC, Args, CmdArgs, "tsan", true);
}

/// If MemorySanitizer is enabled, add appropriate linker flags (Linux).
/// This needs to be called before we add the C run-time (malloc, etc).
static void addMsanRT(const ToolChain &TC, const ArgList &Args,
                      ArgStringList &CmdArgs) {
  if (!Args.hasArg(options::OPT_shared))
    addSanitizerRTLinkFlags(TC, Args, CmdArgs, "msan", true);
}

/// If LeakSanitizer is enabled, add appropriate linker flags (Linux).
/// This needs to be called before we add the C run-time (malloc, etc).
static void addLsanRT(const ToolChain &TC, const ArgList &Args,
                      ArgStringList &CmdArgs) {
  if (!Args.hasArg(options::OPT_shared))
    addSanitizerRTLinkFlags(TC, Args, CmdArgs, "lsan", true);
}

/// If UndefinedBehaviorSanitizer is enabled, add appropriate linker flags
/// (Linux).
static void addUbsanRT(const ToolChain &TC, const ArgList &Args,
                       ArgStringList &CmdArgs, bool IsCXX,
                       bool HasOtherSanitizerRt) {
  // Do not link runtime into shared libraries.
  if (Args.hasArg(options::OPT_shared))
    return;

  // Need a copy of sanitizer_common. This could come from another sanitizer
  // runtime; if we're not including one, include our own copy.
  if (!HasOtherSanitizerRt)
    addSanitizerRTLinkFlags(TC, Args, CmdArgs, "san", true, false);

  addSanitizerRTLinkFlags(TC, Args, CmdArgs, "ubsan", false, true);

  // Only include the bits of the runtime which need a C++ ABI library if
  // we're linking in C++ mode.
  if (IsCXX)
    addSanitizerRTLinkFlags(TC, Args, CmdArgs, "ubsan_cxx", false, true);
}

static void addDfsanRT(const ToolChain &TC, const ArgList &Args,
                       ArgStringList &CmdArgs) {
  if (!Args.hasArg(options::OPT_shared))
    addSanitizerRTLinkFlags(TC, Args, CmdArgs, "dfsan", true);
}

// Should be called before we add C++ ABI library.
static void addSanitizerRuntimes(const ToolChain &TC, const ArgList &Args,
                                 ArgStringList &CmdArgs) {
  const SanitizerArgs &Sanitize = TC.getSanitizerArgs();
  const Driver &D = TC.getDriver();
  if (Sanitize.needsUbsanRt())
    addUbsanRT(TC, Args, CmdArgs, D.CCCIsCXX(),
                    Sanitize.needsAsanRt() || Sanitize.needsTsanRt() ||
                    Sanitize.needsMsanRt() || Sanitize.needsLsanRt());
  if (Sanitize.needsAsanRt())
    addAsanRT(TC, Args, CmdArgs, Sanitize.needsSharedAsanRt(), D.CCCIsCXX());
  if (Sanitize.needsTsanRt())
    addTsanRT(TC, Args, CmdArgs);
  if (Sanitize.needsMsanRt())
    addMsanRT(TC, Args, CmdArgs);
  if (Sanitize.needsLsanRt())
    addLsanRT(TC, Args, CmdArgs);
  if (Sanitize.needsDfsanRt())
    addDfsanRT(TC, Args, CmdArgs);
}

static bool shouldUseFramePointerForTarget(const ArgList &Args,
                                           const llvm::Triple &Triple) {
  switch (Triple.getArch()) {
  // Don't use a frame pointer on linux if optimizing for certain targets.
  case llvm::Triple::mips64:
  case llvm::Triple::mips64el:
  case llvm::Triple::mips:
  case llvm::Triple::mipsel:
  case llvm::Triple::systemz:
  case llvm::Triple::x86:
  case llvm::Triple::x86_64:
    if (Triple.isOSLinux())
      if (Arg *A = Args.getLastArg(options::OPT_O_Group))
        if (!A->getOption().matches(options::OPT_O0))
          return false;
    return true;
  case llvm::Triple::xcore:
    return false;
  default:
    return true;
  }
}

static bool shouldUseFramePointer(const ArgList &Args,
                                  const llvm::Triple &Triple) {
  if (Arg *A = Args.getLastArg(options::OPT_fno_omit_frame_pointer,
                               options::OPT_fomit_frame_pointer))
    return A->getOption().matches(options::OPT_fno_omit_frame_pointer);

  return shouldUseFramePointerForTarget(Args, Triple);
}

static bool shouldUseLeafFramePointer(const ArgList &Args,
                                      const llvm::Triple &Triple) {
  if (Arg *A = Args.getLastArg(options::OPT_mno_omit_leaf_frame_pointer,
                               options::OPT_momit_leaf_frame_pointer))
    return A->getOption().matches(options::OPT_mno_omit_leaf_frame_pointer);

  return shouldUseFramePointerForTarget(Args, Triple);
}

/// Add a CC1 option to specify the debug compilation directory.
static void addDebugCompDirArg(const ArgList &Args, ArgStringList &CmdArgs) {
  SmallString<128> cwd;
  if (!llvm::sys::fs::current_path(cwd)) {
    CmdArgs.push_back("-fdebug-compilation-dir");
    CmdArgs.push_back(Args.MakeArgString(cwd));
  }
}

static const char *SplitDebugName(const ArgList &Args,
                                  const InputInfoList &Inputs) {
  Arg *FinalOutput = Args.getLastArg(options::OPT_o);
  if (FinalOutput && Args.hasArg(options::OPT_c)) {
    SmallString<128> T(FinalOutput->getValue());
    llvm::sys::path::replace_extension(T, "dwo");
    return Args.MakeArgString(T);
  } else {
    // Use the compilation dir.
    SmallString<128> T(
        Args.getLastArgValue(options::OPT_fdebug_compilation_dir));
    SmallString<128> F(llvm::sys::path::stem(Inputs[0].getBaseInput()));
    llvm::sys::path::replace_extension(F, "dwo");
    T += F;
    return Args.MakeArgString(F);
  }
}

static void SplitDebugInfo(const ToolChain &TC, Compilation &C,
                           const Tool &T, const JobAction &JA,
                           const ArgList &Args, const InputInfo &Output,
                           const char *OutFile) {
  ArgStringList ExtractArgs;
  ExtractArgs.push_back("--extract-dwo");

  ArgStringList StripArgs;
  StripArgs.push_back("--strip-dwo");

  // Grabbing the output of the earlier compile step.
  StripArgs.push_back(Output.getFilename());
  ExtractArgs.push_back(Output.getFilename());
  ExtractArgs.push_back(OutFile);

  const char *Exec =
    Args.MakeArgString(TC.GetProgramPath("objcopy"));

  // First extract the dwo sections.
  C.addCommand(new Command(JA, T, Exec, ExtractArgs));

  // Then remove them from the original .o file.
  C.addCommand(new Command(JA, T, Exec, StripArgs));
}

/// \brief Vectorize at all optimization levels greater than 1 except for -Oz.
/// For -Oz the loop vectorizer is disable, while the slp vectorizer is enabled.
static bool shouldEnableVectorizerAtOLevel(const ArgList &Args, bool isSlpVec) {
  if (Arg *A = Args.getLastArg(options::OPT_O_Group)) {
    if (A->getOption().matches(options::OPT_O4) ||
        A->getOption().matches(options::OPT_Ofast))
      return true;

    if (A->getOption().matches(options::OPT_O0))
      return false;

    assert(A->getOption().matches(options::OPT_O) && "Must have a -O flag");

    // Vectorize -Os.
    StringRef S(A->getValue());
    if (S == "s")
      return true;

    // Don't vectorize -Oz, unless it's the slp vectorizer.
    if (S == "z")
      return isSlpVec;

    unsigned OptLevel = 0;
    if (S.getAsInteger(10, OptLevel))
      return false;

    return OptLevel > 1;
  }

  return false;
}

/// Add -x lang to \p CmdArgs for \p Input.
static void addDashXForInput(const ArgList &Args, const InputInfo &Input,
                             ArgStringList &CmdArgs) {
  // When using -verify-pch, we don't want to provide the type
  // 'precompiled-header' if it was inferred from the file extension
  if (Args.hasArg(options::OPT_verify_pch) && Input.getType() == types::TY_PCH)
    return;

  CmdArgs.push_back("-x");
  if (Args.hasArg(options::OPT_rewrite_objc))
    CmdArgs.push_back(types::getTypeName(types::TY_PP_ObjCXX));
  else
    CmdArgs.push_back(types::getTypeName(Input.getType()));
}

void Clang::ConstructJob(Compilation &C, const JobAction &JA,
                         const InputInfo &Output,
                         const InputInfoList &Inputs,
                         const ArgList &Args,
                         const char *LinkingOutput) const {
  bool KernelOrKext = Args.hasArg(options::OPT_mkernel,
                                  options::OPT_fapple_kext);
  const Driver &D = getToolChain().getDriver();
  ArgStringList CmdArgs;

  bool IsWindowsGNU = getToolChain().getTriple().isWindowsGNUEnvironment();
  bool IsWindowsCygnus =
      getToolChain().getTriple().isWindowsCygwinEnvironment();
  bool IsWindowsMSVC = getToolChain().getTriple().isWindowsMSVCEnvironment();

  assert(Inputs.size() == 1 && "Unable to handle multiple inputs.");

  // Invoke ourselves in -cc1 mode.
  //
  // FIXME: Implement custom jobs for internal actions.
  CmdArgs.push_back("-cc1");

  // Add the "effective" target triple.
  CmdArgs.push_back("-triple");
  std::string TripleStr = getToolChain().ComputeEffectiveClangTriple(Args);
  CmdArgs.push_back(Args.MakeArgString(TripleStr));

  const llvm::Triple TT(TripleStr);
  if (TT.isOSWindows() && (TT.getArch() == llvm::Triple::arm ||
                           TT.getArch() == llvm::Triple::thumb)) {
    unsigned Offset = TT.getArch() == llvm::Triple::arm ? 4 : 6;
    unsigned Version;
    TT.getArchName().substr(Offset).getAsInteger(10, Version);
    if (Version < 7)
      D.Diag(diag::err_target_unsupported_arch) << TT.getArchName()
                                                << TripleStr;
  }

  // Push all default warning arguments that are specific to
  // the given target.  These come before user provided warning options
  // are provided.
  getToolChain().addClangWarningOptions(CmdArgs);

  // Select the appropriate action.
  RewriteKind rewriteKind = RK_None;
  
  if (isa<AnalyzeJobAction>(JA)) {
    assert(JA.getType() == types::TY_Plist && "Invalid output type.");
    CmdArgs.push_back("-analyze");
  } else if (isa<MigrateJobAction>(JA)) {
    CmdArgs.push_back("-migrate");
  } else if (isa<PreprocessJobAction>(JA)) {
    if (Output.getType() == types::TY_Dependencies)
      CmdArgs.push_back("-Eonly");
    else {
      CmdArgs.push_back("-E");
      if (Args.hasArg(options::OPT_rewrite_objc) &&
          !Args.hasArg(options::OPT_g_Group))
        CmdArgs.push_back("-P");
    }
  } else if (isa<AssembleJobAction>(JA)) {
    CmdArgs.push_back("-emit-obj");

    CollectArgsForIntegratedAssembler(C, Args, CmdArgs, D);

    // Also ignore explicit -force_cpusubtype_ALL option.
    (void) Args.hasArg(options::OPT_force__cpusubtype__ALL);
  } else if (isa<PrecompileJobAction>(JA)) {
    // Use PCH if the user requested it.
    bool UsePCH = D.CCCUsePCH;

    if (JA.getType() == types::TY_Nothing)
      CmdArgs.push_back("-fsyntax-only");
    else if (UsePCH)
      CmdArgs.push_back("-emit-pch");
    else
      CmdArgs.push_back("-emit-pth");
  } else if (isa<VerifyPCHJobAction>(JA)) {
    CmdArgs.push_back("-verify-pch");
  } else {
    assert(isa<CompileJobAction>(JA) && "Invalid action for clang tool.");

    if (JA.getType() == types::TY_Nothing) {
      CmdArgs.push_back("-fsyntax-only");
    } else if (JA.getType() == types::TY_LLVM_IR ||
               JA.getType() == types::TY_LTO_IR) {
      CmdArgs.push_back("-emit-llvm");
    } else if (JA.getType() == types::TY_LLVM_BC ||
               JA.getType() == types::TY_LTO_BC) {
      CmdArgs.push_back("-emit-llvm-bc");
    } else if (JA.getType() == types::TY_PP_Asm) {
      CmdArgs.push_back("-S");
    } else if (JA.getType() == types::TY_AST) {
      CmdArgs.push_back("-emit-pch");
    } else if (JA.getType() == types::TY_ModuleFile) {
      CmdArgs.push_back("-module-file-info");
    } else if (JA.getType() == types::TY_RewrittenObjC) {
      CmdArgs.push_back("-rewrite-objc");
      rewriteKind = RK_NonFragile;
    } else if (JA.getType() == types::TY_RewrittenLegacyObjC) {
      CmdArgs.push_back("-rewrite-objc");
      rewriteKind = RK_Fragile;
    } else {
      assert(JA.getType() == types::TY_PP_Asm &&
             "Unexpected output type!");
    }
  }

  // We normally speed up the clang process a bit by skipping destructors at
  // exit, but when we're generating diagnostics we can rely on some of the
  // cleanup.
  if (!C.isForDiagnostics())
    CmdArgs.push_back("-disable-free");

  // Disable the verification pass in -asserts builds.
#ifdef NDEBUG
  CmdArgs.push_back("-disable-llvm-verifier");
#endif

  // Set the main file name, so that debug info works even with
  // -save-temps.
  CmdArgs.push_back("-main-file-name");
  CmdArgs.push_back(getBaseInputName(Args, Inputs));

  // Some flags which affect the language (via preprocessor
  // defines).
  if (Args.hasArg(options::OPT_static))
    CmdArgs.push_back("-static-define");

  if (isa<AnalyzeJobAction>(JA)) {
    // Enable region store model by default.
    CmdArgs.push_back("-analyzer-store=region");

    // Treat blocks as analysis entry points.
    CmdArgs.push_back("-analyzer-opt-analyze-nested-blocks");

    CmdArgs.push_back("-analyzer-eagerly-assume");

    // Add default argument set.
    if (!Args.hasArg(options::OPT__analyzer_no_default_checks)) {
      CmdArgs.push_back("-analyzer-checker=core");

      if (!IsWindowsMSVC)
        CmdArgs.push_back("-analyzer-checker=unix");

      if (getToolChain().getTriple().getVendor() == llvm::Triple::Apple)
        CmdArgs.push_back("-analyzer-checker=osx");
      
      CmdArgs.push_back("-analyzer-checker=deadcode");
      
      if (types::isCXX(Inputs[0].getType()))
        CmdArgs.push_back("-analyzer-checker=cplusplus");

      // Enable the following experimental checkers for testing.
      CmdArgs.push_back(
          "-analyzer-checker=security.insecureAPI.UncheckedReturn");
      CmdArgs.push_back("-analyzer-checker=security.insecureAPI.getpw");
      CmdArgs.push_back("-analyzer-checker=security.insecureAPI.gets");
      CmdArgs.push_back("-analyzer-checker=security.insecureAPI.mktemp");      
      CmdArgs.push_back("-analyzer-checker=security.insecureAPI.mkstemp");
      CmdArgs.push_back("-analyzer-checker=security.insecureAPI.vfork");
    }

    // Set the output format. The default is plist, for (lame) historical
    // reasons.
    CmdArgs.push_back("-analyzer-output");
    if (Arg *A = Args.getLastArg(options::OPT__analyzer_output))
      CmdArgs.push_back(A->getValue());
    else
      CmdArgs.push_back("plist");

    // Disable the presentation of standard compiler warnings when
    // using --analyze.  We only want to show static analyzer diagnostics
    // or frontend errors.
    CmdArgs.push_back("-w");

    // Add -Xanalyzer arguments when running as analyzer.
    Args.AddAllArgValues(CmdArgs, options::OPT_Xanalyzer);
  }

  CheckCodeGenerationOptions(D, Args);

  bool PIE = getToolChain().isPIEDefault();
  bool PIC = PIE || getToolChain().isPICDefault();
  bool IsPICLevelTwo = PIC;

  // Android-specific defaults for PIC/PIE
  if (getToolChain().getTriple().getEnvironment() == llvm::Triple::Android) {
    switch (getToolChain().getTriple().getArch()) {
    case llvm::Triple::arm:
    case llvm::Triple::armeb:
    case llvm::Triple::thumb:
    case llvm::Triple::thumbeb:
    case llvm::Triple::aarch64:
    case llvm::Triple::arm64:
    case llvm::Triple::mips:
    case llvm::Triple::mipsel:
    case llvm::Triple::mips64:
    case llvm::Triple::mips64el:
      PIC = true; // "-fpic"
      break;

    case llvm::Triple::x86:
    case llvm::Triple::x86_64:
      PIC = true; // "-fPIC"
      IsPICLevelTwo = true;
      break;

    default:
      break;
    }
  }

  // OpenBSD-specific defaults for PIE
  if (getToolChain().getTriple().getOS() == llvm::Triple::OpenBSD) {
    switch (getToolChain().getTriple().getArch()) {
    case llvm::Triple::mips64:
    case llvm::Triple::mips64el:
    case llvm::Triple::sparc:
    case llvm::Triple::x86:
    case llvm::Triple::x86_64:
      IsPICLevelTwo = false; // "-fpie"
      break;

    case llvm::Triple::ppc:
    case llvm::Triple::sparcv9:
      IsPICLevelTwo = true; // "-fPIE"
      break;

    default:
      break;
    }
  }

  // For the PIC and PIE flag options, this logic is different from the
  // legacy logic in very old versions of GCC, as that logic was just
  // a bug no one had ever fixed. This logic is both more rational and
  // consistent with GCC's new logic now that the bugs are fixed. The last
  // argument relating to either PIC or PIE wins, and no other argument is
  // used. If the last argument is any flavor of the '-fno-...' arguments,
  // both PIC and PIE are disabled. Any PIE option implicitly enables PIC
  // at the same level.
  Arg *LastPICArg =Args.getLastArg(options::OPT_fPIC, options::OPT_fno_PIC,
                                 options::OPT_fpic, options::OPT_fno_pic,
                                 options::OPT_fPIE, options::OPT_fno_PIE,
                                 options::OPT_fpie, options::OPT_fno_pie);
  // Check whether the tool chain trumps the PIC-ness decision. If the PIC-ness
  // is forced, then neither PIC nor PIE flags will have no effect.
  if (!getToolChain().isPICDefaultForced()) {
    if (LastPICArg) {
      Option O = LastPICArg->getOption();
      if (O.matches(options::OPT_fPIC) || O.matches(options::OPT_fpic) ||
          O.matches(options::OPT_fPIE) || O.matches(options::OPT_fpie)) {
        PIE = O.matches(options::OPT_fPIE) || O.matches(options::OPT_fpie);
        PIC = PIE || O.matches(options::OPT_fPIC) ||
              O.matches(options::OPT_fpic);
        IsPICLevelTwo = O.matches(options::OPT_fPIE) ||
                        O.matches(options::OPT_fPIC);
      } else {
        PIE = PIC = false;
      }
    }
  }

  // Introduce a Darwin-specific hack. If the default is PIC but the flags
  // specified while enabling PIC enabled level 1 PIC, just force it back to
  // level 2 PIC instead. This matches the behavior of Darwin GCC (based on my
  // informal testing).
  if (PIC && getToolChain().getTriple().isOSDarwin())
    IsPICLevelTwo |= getToolChain().isPICDefault();

  // Note that these flags are trump-cards. Regardless of the order w.r.t. the
  // PIC or PIE options above, if these show up, PIC is disabled.
  llvm::Triple Triple(TripleStr);
  if (KernelOrKext && (!Triple.isiOS() || Triple.isOSVersionLT(6) ||
                       Triple.getArch() == llvm::Triple::arm64 ||
                       Triple.getArch() == llvm::Triple::aarch64))
    PIC = PIE = false;
  if (Args.hasArg(options::OPT_static))
    PIC = PIE = false;

  if (Arg *A = Args.getLastArg(options::OPT_mdynamic_no_pic)) {
    // This is a very special mode. It trumps the other modes, almost no one
    // uses it, and it isn't even valid on any OS but Darwin.
    if (!getToolChain().getTriple().isOSDarwin())
      D.Diag(diag::err_drv_unsupported_opt_for_target)
        << A->getSpelling() << getToolChain().getTriple().str();

    // FIXME: Warn when this flag trumps some other PIC or PIE flag.

    CmdArgs.push_back("-mrelocation-model");
    CmdArgs.push_back("dynamic-no-pic");

    // Only a forced PIC mode can cause the actual compile to have PIC defines
    // etc., no flags are sufficient. This behavior was selected to closely
    // match that of llvm-gcc and Apple GCC before that.
    if (getToolChain().isPICDefault() && getToolChain().isPICDefaultForced()) {
      CmdArgs.push_back("-pic-level");
      CmdArgs.push_back("2");
    }
  } else {
    // Currently, LLVM only knows about PIC vs. static; the PIE differences are
    // handled in Clang's IRGen by the -pie-level flag.
    CmdArgs.push_back("-mrelocation-model");
    CmdArgs.push_back(PIC ? "pic" : "static");

    if (PIC) {
      CmdArgs.push_back("-pic-level");
      CmdArgs.push_back(IsPICLevelTwo ? "2" : "1");
      if (PIE) {
        CmdArgs.push_back("-pie-level");
        CmdArgs.push_back(IsPICLevelTwo ? "2" : "1");
      }
    }
  }

  if (!Args.hasFlag(options::OPT_fmerge_all_constants,
                    options::OPT_fno_merge_all_constants))
    CmdArgs.push_back("-fno-merge-all-constants");

  // LLVM Code Generator Options.

  if (Arg *A = Args.getLastArg(options::OPT_Wframe_larger_than_EQ)) {
    StringRef v = A->getValue();
    CmdArgs.push_back("-mllvm");
    CmdArgs.push_back(Args.MakeArgString("-warn-stack-size=" + v));
    A->claim();
  }

  if (Arg *A = Args.getLastArg(options::OPT_mregparm_EQ)) {
    CmdArgs.push_back("-mregparm");
    CmdArgs.push_back(A->getValue());
  }

  if (Arg *A = Args.getLastArg(options::OPT_fpcc_struct_return,
                               options::OPT_freg_struct_return)) {
    if (getToolChain().getArch() != llvm::Triple::x86) {
      D.Diag(diag::err_drv_unsupported_opt_for_target)
        << A->getSpelling() << getToolChain().getTriple().str();
    } else if (A->getOption().matches(options::OPT_fpcc_struct_return)) {
      CmdArgs.push_back("-fpcc-struct-return");
    } else {
      assert(A->getOption().matches(options::OPT_freg_struct_return));
      CmdArgs.push_back("-freg-struct-return");
    }
  }

  if (Args.hasFlag(options::OPT_mrtd, options::OPT_mno_rtd, false))
    CmdArgs.push_back("-mrtd");

  if (shouldUseFramePointer(Args, getToolChain().getTriple()))
    CmdArgs.push_back("-mdisable-fp-elim");
  if (!Args.hasFlag(options::OPT_fzero_initialized_in_bss,
                    options::OPT_fno_zero_initialized_in_bss))
    CmdArgs.push_back("-mno-zero-initialized-in-bss");

  bool OFastEnabled = isOptimizationLevelFast(Args);
  // If -Ofast is the optimization level, then -fstrict-aliasing should be
  // enabled.  This alias option is being used to simplify the hasFlag logic.
  OptSpecifier StrictAliasingAliasOption = OFastEnabled ? options::OPT_Ofast :
    options::OPT_fstrict_aliasing;
  // We turn strict aliasing off by default if we're in CL mode, since MSVC
  // doesn't do any TBAA.
  bool TBAAOnByDefault = !getToolChain().getDriver().IsCLMode();
  if (!Args.hasFlag(options::OPT_fstrict_aliasing, StrictAliasingAliasOption,
                    options::OPT_fno_strict_aliasing, TBAAOnByDefault))
    CmdArgs.push_back("-relaxed-aliasing");
  if (!Args.hasFlag(options::OPT_fstruct_path_tbaa,
                    options::OPT_fno_struct_path_tbaa))
    CmdArgs.push_back("-no-struct-path-tbaa");
  if (Args.hasFlag(options::OPT_fstrict_enums, options::OPT_fno_strict_enums,
                   false))
    CmdArgs.push_back("-fstrict-enums");
  if (!Args.hasFlag(options::OPT_foptimize_sibling_calls,
                    options::OPT_fno_optimize_sibling_calls))
    CmdArgs.push_back("-mdisable-tail-calls");

  // Handle segmented stacks.
  if (Args.hasArg(options::OPT_fsplit_stack))
    CmdArgs.push_back("-split-stacks");

  // If -Ofast is the optimization level, then -ffast-math should be enabled.
  // This alias option is being used to simplify the getLastArg logic.
  OptSpecifier FastMathAliasOption = OFastEnabled ? options::OPT_Ofast :
    options::OPT_ffast_math;
  
  // Handle various floating point optimization flags, mapping them to the
  // appropriate LLVM code generation flags. The pattern for all of these is to
  // default off the codegen optimizations, and if any flag enables them and no
  // flag disables them after the flag enabling them, enable the codegen
  // optimization. This is complicated by several "umbrella" flags.
  if (Arg *A = Args.getLastArg(options::OPT_ffast_math, FastMathAliasOption,
                               options::OPT_fno_fast_math,
                               options::OPT_ffinite_math_only,
                               options::OPT_fno_finite_math_only,
                               options::OPT_fhonor_infinities,
                               options::OPT_fno_honor_infinities))
    if (A->getOption().getID() != options::OPT_fno_fast_math &&
        A->getOption().getID() != options::OPT_fno_finite_math_only &&
        A->getOption().getID() != options::OPT_fhonor_infinities)
      CmdArgs.push_back("-menable-no-infs");
  if (Arg *A = Args.getLastArg(options::OPT_ffast_math, FastMathAliasOption,
                               options::OPT_fno_fast_math,
                               options::OPT_ffinite_math_only,
                               options::OPT_fno_finite_math_only,
                               options::OPT_fhonor_nans,
                               options::OPT_fno_honor_nans))
    if (A->getOption().getID() != options::OPT_fno_fast_math &&
        A->getOption().getID() != options::OPT_fno_finite_math_only &&
        A->getOption().getID() != options::OPT_fhonor_nans)
      CmdArgs.push_back("-menable-no-nans");

  // -fmath-errno is the default on some platforms, e.g. BSD-derived OSes.
  bool MathErrno = getToolChain().IsMathErrnoDefault();
  if (Arg *A = Args.getLastArg(options::OPT_ffast_math, FastMathAliasOption,
                               options::OPT_fno_fast_math,
                               options::OPT_fmath_errno,
                               options::OPT_fno_math_errno)) {
    // Turning on -ffast_math (with either flag) removes the need for MathErrno.
    // However, turning *off* -ffast_math merely restores the toolchain default
    // (which may be false).
    if (A->getOption().getID() == options::OPT_fno_math_errno ||
        A->getOption().getID() == options::OPT_ffast_math ||
        A->getOption().getID() == options::OPT_Ofast)
      MathErrno = false;
    else if (A->getOption().getID() == options::OPT_fmath_errno)
      MathErrno = true;
  }
  if (MathErrno)
    CmdArgs.push_back("-fmath-errno");

  // There are several flags which require disabling very specific
  // optimizations. Any of these being disabled forces us to turn off the
  // entire set of LLVM optimizations, so collect them through all the flag
  // madness.
  bool AssociativeMath = false;
  if (Arg *A = Args.getLastArg(options::OPT_ffast_math, FastMathAliasOption,
                               options::OPT_fno_fast_math,
                               options::OPT_funsafe_math_optimizations,
                               options::OPT_fno_unsafe_math_optimizations,
                               options::OPT_fassociative_math,
                               options::OPT_fno_associative_math))
    if (A->getOption().getID() != options::OPT_fno_fast_math &&
        A->getOption().getID() != options::OPT_fno_unsafe_math_optimizations &&
        A->getOption().getID() != options::OPT_fno_associative_math)
      AssociativeMath = true;
  bool ReciprocalMath = false;
  if (Arg *A = Args.getLastArg(options::OPT_ffast_math, FastMathAliasOption,
                               options::OPT_fno_fast_math,
                               options::OPT_funsafe_math_optimizations,
                               options::OPT_fno_unsafe_math_optimizations,
                               options::OPT_freciprocal_math,
                               options::OPT_fno_reciprocal_math))
    if (A->getOption().getID() != options::OPT_fno_fast_math &&
        A->getOption().getID() != options::OPT_fno_unsafe_math_optimizations &&
        A->getOption().getID() != options::OPT_fno_reciprocal_math)
      ReciprocalMath = true;
  bool SignedZeros = true;
  if (Arg *A = Args.getLastArg(options::OPT_ffast_math, FastMathAliasOption,
                               options::OPT_fno_fast_math,
                               options::OPT_funsafe_math_optimizations,
                               options::OPT_fno_unsafe_math_optimizations,
                               options::OPT_fsigned_zeros,
                               options::OPT_fno_signed_zeros))
    if (A->getOption().getID() != options::OPT_fno_fast_math &&
        A->getOption().getID() != options::OPT_fno_unsafe_math_optimizations &&
        A->getOption().getID() != options::OPT_fsigned_zeros)
      SignedZeros = false;
  bool TrappingMath = true;
  if (Arg *A = Args.getLastArg(options::OPT_ffast_math, FastMathAliasOption,
                               options::OPT_fno_fast_math,
                               options::OPT_funsafe_math_optimizations,
                               options::OPT_fno_unsafe_math_optimizations,
                               options::OPT_ftrapping_math,
                               options::OPT_fno_trapping_math))
    if (A->getOption().getID() != options::OPT_fno_fast_math &&
        A->getOption().getID() != options::OPT_fno_unsafe_math_optimizations &&
        A->getOption().getID() != options::OPT_ftrapping_math)
      TrappingMath = false;
  if (!MathErrno && AssociativeMath && ReciprocalMath && !SignedZeros &&
      !TrappingMath)
    CmdArgs.push_back("-menable-unsafe-fp-math");


  // Validate and pass through -fp-contract option. 
  if (Arg *A = Args.getLastArg(options::OPT_ffast_math, FastMathAliasOption,
                               options::OPT_fno_fast_math,
                               options::OPT_ffp_contract)) {
    if (A->getOption().getID() == options::OPT_ffp_contract) {
      StringRef Val = A->getValue();
      if (Val == "fast" || Val == "on" || Val == "off") {
        CmdArgs.push_back(Args.MakeArgString("-ffp-contract=" + Val));
      } else {
        D.Diag(diag::err_drv_unsupported_option_argument)
          << A->getOption().getName() << Val;
      }
    } else if (A->getOption().matches(options::OPT_ffast_math) ||
               (OFastEnabled && A->getOption().matches(options::OPT_Ofast))) {
      // If fast-math is set then set the fp-contract mode to fast.
      CmdArgs.push_back(Args.MakeArgString("-ffp-contract=fast"));
    }
  }

  // We separately look for the '-ffast-math' and '-ffinite-math-only' flags,
  // and if we find them, tell the frontend to provide the appropriate
  // preprocessor macros. This is distinct from enabling any optimizations as
  // these options induce language changes which must survive serialization
  // and deserialization, etc.
  if (Arg *A = Args.getLastArg(options::OPT_ffast_math, FastMathAliasOption,
                               options::OPT_fno_fast_math))
      if (!A->getOption().matches(options::OPT_fno_fast_math))
        CmdArgs.push_back("-ffast-math");
  if (Arg *A = Args.getLastArg(options::OPT_ffinite_math_only,
                               options::OPT_fno_fast_math))
    if (A->getOption().matches(options::OPT_ffinite_math_only))
      CmdArgs.push_back("-ffinite-math-only");

  // Decide whether to use verbose asm. Verbose assembly is the default on
  // toolchains which have the integrated assembler on by default.
  bool IsIntegratedAssemblerDefault =
      getToolChain().IsIntegratedAssemblerDefault();
  if (Args.hasFlag(options::OPT_fverbose_asm, options::OPT_fno_verbose_asm,
                   IsIntegratedAssemblerDefault) ||
      Args.hasArg(options::OPT_dA))
    CmdArgs.push_back("-masm-verbose");

  if (!Args.hasFlag(options::OPT_fintegrated_as, options::OPT_fno_integrated_as,
                    IsIntegratedAssemblerDefault))
    CmdArgs.push_back("-no-integrated-as");

  if (Args.hasArg(options::OPT_fdebug_pass_structure)) {
    CmdArgs.push_back("-mdebug-pass");
    CmdArgs.push_back("Structure");
  }
  if (Args.hasArg(options::OPT_fdebug_pass_arguments)) {
    CmdArgs.push_back("-mdebug-pass");
    CmdArgs.push_back("Arguments");
  }

  // Enable -mconstructor-aliases except on darwin, where we have to
  // work around a linker bug;  see <rdar://problem/7651567>.
  if (!getToolChain().getTriple().isOSDarwin())
    CmdArgs.push_back("-mconstructor-aliases");

  // Darwin's kernel doesn't support guard variables; just die if we
  // try to use them.
  if (KernelOrKext && getToolChain().getTriple().isOSDarwin())
    CmdArgs.push_back("-fforbid-guard-variables");

  if (Args.hasArg(options::OPT_mms_bitfields)) {
    CmdArgs.push_back("-mms-bitfields");
  }

  // This is a coarse approximation of what llvm-gcc actually does, both
  // -fasynchronous-unwind-tables and -fnon-call-exceptions interact in more
  // complicated ways.
  bool AsynchronousUnwindTables =
      Args.hasFlag(options::OPT_fasynchronous_unwind_tables,
                   options::OPT_fno_asynchronous_unwind_tables,
                   (getToolChain().IsUnwindTablesDefault() ||
                    getToolChain().getSanitizerArgs().needsUnwindTables()) &&
                       !KernelOrKext);
  if (Args.hasFlag(options::OPT_funwind_tables, options::OPT_fno_unwind_tables,
                   AsynchronousUnwindTables))
    CmdArgs.push_back("-munwind-tables");

  getToolChain().addClangTargetOptions(Args, CmdArgs);

  if (Arg *A = Args.getLastArg(options::OPT_flimited_precision_EQ)) {
    CmdArgs.push_back("-mlimit-float-precision");
    CmdArgs.push_back(A->getValue());
  }

  // FIXME: Handle -mtune=.
  (void) Args.hasArg(options::OPT_mtune_EQ);

  if (Arg *A = Args.getLastArg(options::OPT_mcmodel_EQ)) {
    CmdArgs.push_back("-mcode-model");
    CmdArgs.push_back(A->getValue());
  }

  // Add the target cpu
  std::string ETripleStr = getToolChain().ComputeEffectiveClangTriple(Args);
  llvm::Triple ETriple(ETripleStr);
  std::string CPU = getCPUName(Args, ETriple);
  if (!CPU.empty()) {
    CmdArgs.push_back("-target-cpu");
    CmdArgs.push_back(Args.MakeArgString(CPU));
  }

  if (const Arg *A = Args.getLastArg(options::OPT_mfpmath_EQ)) {
    CmdArgs.push_back("-mfpmath");
    CmdArgs.push_back(A->getValue());
  }

  // Add the target features
  getTargetFeatures(D, ETriple, Args, CmdArgs, false);

  // Add target specific flags.
  switch(getToolChain().getArch()) {
  default:
    break;

  case llvm::Triple::arm:
  case llvm::Triple::armeb:
  case llvm::Triple::thumb:
  case llvm::Triple::thumbeb:
    AddARMTargetArgs(Args, CmdArgs, KernelOrKext);
    break;

  case llvm::Triple::aarch64:
  case llvm::Triple::aarch64_be:
  case llvm::Triple::arm64:
  case llvm::Triple::arm64_be:
    AddAArch64TargetArgs(Args, CmdArgs);
    break;

  case llvm::Triple::mips:
  case llvm::Triple::mipsel:
  case llvm::Triple::mips64:
  case llvm::Triple::mips64el:
    AddMIPSTargetArgs(Args, CmdArgs);
    break;

  case llvm::Triple::sparc:
    AddSparcTargetArgs(Args, CmdArgs);
    break;

  case llvm::Triple::x86:
  case llvm::Triple::x86_64:
    AddX86TargetArgs(Args, CmdArgs);
    break;

  case llvm::Triple::hexagon:
    AddHexagonTargetArgs(Args, CmdArgs);
    break;
  }

  // Add clang-cl arguments.
  if (getToolChain().getDriver().IsCLMode())
    AddClangCLArgs(Args, CmdArgs);

  // Pass the linker version in use.
  if (Arg *A = Args.getLastArg(options::OPT_mlinker_version_EQ)) {
    CmdArgs.push_back("-target-linker-version");
    CmdArgs.push_back(A->getValue());
  }

  if (!shouldUseLeafFramePointer(Args, getToolChain().getTriple()))
    CmdArgs.push_back("-momit-leaf-frame-pointer");

  // Explicitly error on some things we know we don't support and can't just
  // ignore.
  types::ID InputType = Inputs[0].getType();
  if (!Args.hasArg(options::OPT_fallow_unsupported)) {
    Arg *Unsupported;
    if (types::isCXX(InputType) &&
        getToolChain().getTriple().isOSDarwin() &&
        getToolChain().getArch() == llvm::Triple::x86) {
      if ((Unsupported = Args.getLastArg(options::OPT_fapple_kext)) ||
          (Unsupported = Args.getLastArg(options::OPT_mkernel)))
        D.Diag(diag::err_drv_clang_unsupported_opt_cxx_darwin_i386)
          << Unsupported->getOption().getName();
    }
  }

  Args.AddAllArgs(CmdArgs, options::OPT_v);
  Args.AddLastArg(CmdArgs, options::OPT_H);
  if (D.CCPrintHeaders && !D.CCGenDiagnostics) {
    CmdArgs.push_back("-header-include-file");
    CmdArgs.push_back(D.CCPrintHeadersFilename ?
                      D.CCPrintHeadersFilename : "-");
  }
  Args.AddLastArg(CmdArgs, options::OPT_P);
  Args.AddLastArg(CmdArgs, options::OPT_print_ivar_layout);

  if (D.CCLogDiagnostics && !D.CCGenDiagnostics) {
    CmdArgs.push_back("-diagnostic-log-file");
    CmdArgs.push_back(D.CCLogDiagnosticsFilename ?
                      D.CCLogDiagnosticsFilename : "-");
  }

  // Use the last option from "-g" group. "-gline-tables-only" and "-gdwarf-x"
  // are preserved, all other debug options are substituted with "-g".
  Args.ClaimAllArgs(options::OPT_g_Group);
  if (Arg *A = Args.getLastArg(options::OPT_g_Group)) {
    if (A->getOption().matches(options::OPT_gline_tables_only)) {
      // FIXME: we should support specifying dwarf version with
      // -gline-tables-only.
      CmdArgs.push_back("-gline-tables-only");
      // Default is dwarf-2 for Darwin, OpenBSD and FreeBSD.
      const llvm::Triple &Triple = getToolChain().getTriple();
      if (Triple.isOSDarwin() || Triple.getOS() == llvm::Triple::OpenBSD ||
          Triple.getOS() == llvm::Triple::FreeBSD)
        CmdArgs.push_back("-gdwarf-2");
    } else if (A->getOption().matches(options::OPT_gdwarf_2))
      CmdArgs.push_back("-gdwarf-2");
    else if (A->getOption().matches(options::OPT_gdwarf_3))
      CmdArgs.push_back("-gdwarf-3");
    else if (A->getOption().matches(options::OPT_gdwarf_4))
      CmdArgs.push_back("-gdwarf-4");
    else if (!A->getOption().matches(options::OPT_g0) &&
             !A->getOption().matches(options::OPT_ggdb0)) {
      // Default is dwarf-2 for Darwin, OpenBSD and FreeBSD.
      const llvm::Triple &Triple = getToolChain().getTriple();
      if (Triple.isOSDarwin() || Triple.getOS() == llvm::Triple::OpenBSD ||
          Triple.getOS() == llvm::Triple::FreeBSD)
        CmdArgs.push_back("-gdwarf-2");
      else
        CmdArgs.push_back("-g");
    }
  }

  // We ignore flags -gstrict-dwarf and -grecord-gcc-switches for now.
  Args.ClaimAllArgs(options::OPT_g_flags_Group);
  if (Args.hasArg(options::OPT_gcolumn_info))
    CmdArgs.push_back("-dwarf-column-info");

  // FIXME: Move backend command line options to the module.
  // -gsplit-dwarf should turn on -g and enable the backend dwarf
  // splitting and extraction.
  // FIXME: Currently only works on Linux.
  if (getToolChain().getTriple().isOSLinux() &&
      Args.hasArg(options::OPT_gsplit_dwarf)) {
    CmdArgs.push_back("-g");
    CmdArgs.push_back("-backend-option");
    CmdArgs.push_back("-split-dwarf=Enable");
  }

  // -ggnu-pubnames turns on gnu style pubnames in the backend.
  if (Args.hasArg(options::OPT_ggnu_pubnames)) {
    CmdArgs.push_back("-backend-option");
    CmdArgs.push_back("-generate-gnu-dwarf-pub-sections");
  }

  // -gdwarf-aranges turns on the emission of the aranges section in the
  // backend.
  if (Args.hasArg(options::OPT_gdwarf_aranges)) {
    CmdArgs.push_back("-backend-option");
    CmdArgs.push_back("-generate-arange-section");
  }

  if (Args.hasFlag(options::OPT_fdebug_types_section,
                   options::OPT_fno_debug_types_section, false)) {
    CmdArgs.push_back("-backend-option");
    CmdArgs.push_back("-generate-type-units");
  }

  if (Args.hasFlag(options::OPT_ffunction_sections,
                   options::OPT_fno_function_sections, false)) {
    CmdArgs.push_back("-ffunction-sections");
  }

  if (Args.hasFlag(options::OPT_fdata_sections,
                   options::OPT_fno_data_sections, false)) {
    CmdArgs.push_back("-fdata-sections");
  }

  Args.AddAllArgs(CmdArgs, options::OPT_finstrument_functions);

  if (Args.hasArg(options::OPT_fprofile_instr_generate) &&
      (Args.hasArg(options::OPT_fprofile_instr_use) ||
       Args.hasArg(options::OPT_fprofile_instr_use_EQ)))
    D.Diag(diag::err_drv_argument_not_allowed_with)
      << "-fprofile-instr-generate" << "-fprofile-instr-use";

  Args.AddAllArgs(CmdArgs, options::OPT_fprofile_instr_generate);

  if (Arg *A = Args.getLastArg(options::OPT_fprofile_instr_use_EQ))
    A->render(Args, CmdArgs);
  else if (Args.hasArg(options::OPT_fprofile_instr_use))
    CmdArgs.push_back("-fprofile-instr-use=pgo-data");

  if (Args.hasArg(options::OPT_ftest_coverage) ||
      Args.hasArg(options::OPT_coverage))
    CmdArgs.push_back("-femit-coverage-notes");
  if (Args.hasArg(options::OPT_fprofile_arcs) ||
      Args.hasArg(options::OPT_coverage))
    CmdArgs.push_back("-femit-coverage-data");

  if (C.getArgs().hasArg(options::OPT_c) ||
      C.getArgs().hasArg(options::OPT_S)) {
    if (Output.isFilename()) {
      CmdArgs.push_back("-coverage-file");
      SmallString<128> CoverageFilename(Output.getFilename());
      if (llvm::sys::path::is_relative(CoverageFilename.str())) {
        SmallString<128> Pwd;
        if (!llvm::sys::fs::current_path(Pwd)) {
          llvm::sys::path::append(Pwd, CoverageFilename.str());
          CoverageFilename.swap(Pwd);
        }
      }
      CmdArgs.push_back(Args.MakeArgString(CoverageFilename));
    }
  }

  // Pass options for controlling the default header search paths.
  if (Args.hasArg(options::OPT_nostdinc)) {
    CmdArgs.push_back("-nostdsysteminc");
    CmdArgs.push_back("-nobuiltininc");
  } else {
    if (Args.hasArg(options::OPT_nostdlibinc))
        CmdArgs.push_back("-nostdsysteminc");
    Args.AddLastArg(CmdArgs, options::OPT_nostdincxx);
    Args.AddLastArg(CmdArgs, options::OPT_nobuiltininc);
  }

  // Pass the path to compiler resource files.
  CmdArgs.push_back("-resource-dir");
  CmdArgs.push_back(D.ResourceDir.c_str());

  Args.AddLastArg(CmdArgs, options::OPT_working_directory);

  bool ARCMTEnabled = false;
  if (!Args.hasArg(options::OPT_fno_objc_arc, options::OPT_fobjc_arc)) {
    if (const Arg *A = Args.getLastArg(options::OPT_ccc_arcmt_check,
                                       options::OPT_ccc_arcmt_modify,
                                       options::OPT_ccc_arcmt_migrate)) {
      ARCMTEnabled = true;
      switch (A->getOption().getID()) {
      default:
        llvm_unreachable("missed a case");
      case options::OPT_ccc_arcmt_check:
        CmdArgs.push_back("-arcmt-check");
        break;
      case options::OPT_ccc_arcmt_modify:
        CmdArgs.push_back("-arcmt-modify");
        break;
      case options::OPT_ccc_arcmt_migrate:
        CmdArgs.push_back("-arcmt-migrate");
        CmdArgs.push_back("-mt-migrate-directory");
        CmdArgs.push_back(A->getValue());

        Args.AddLastArg(CmdArgs, options::OPT_arcmt_migrate_report_output);
        Args.AddLastArg(CmdArgs, options::OPT_arcmt_migrate_emit_arc_errors);
        break;
      }
    }
  } else {
    Args.ClaimAllArgs(options::OPT_ccc_arcmt_check);
    Args.ClaimAllArgs(options::OPT_ccc_arcmt_modify);
    Args.ClaimAllArgs(options::OPT_ccc_arcmt_migrate);
  }

  if (const Arg *A = Args.getLastArg(options::OPT_ccc_objcmt_migrate)) {
    if (ARCMTEnabled) {
      D.Diag(diag::err_drv_argument_not_allowed_with)
        << A->getAsString(Args) << "-ccc-arcmt-migrate";
    }
    CmdArgs.push_back("-mt-migrate-directory");
    CmdArgs.push_back(A->getValue());

    if (!Args.hasArg(options::OPT_objcmt_migrate_literals,
                     options::OPT_objcmt_migrate_subscripting,
                     options::OPT_objcmt_migrate_property)) {
      // None specified, means enable them all.
      CmdArgs.push_back("-objcmt-migrate-literals");
      CmdArgs.push_back("-objcmt-migrate-subscripting");
      CmdArgs.push_back("-objcmt-migrate-property");
    } else {
      Args.AddLastArg(CmdArgs, options::OPT_objcmt_migrate_literals);
      Args.AddLastArg(CmdArgs, options::OPT_objcmt_migrate_subscripting);
      Args.AddLastArg(CmdArgs, options::OPT_objcmt_migrate_property);
    }
  } else {
    Args.AddLastArg(CmdArgs, options::OPT_objcmt_migrate_literals);
    Args.AddLastArg(CmdArgs, options::OPT_objcmt_migrate_subscripting);
    Args.AddLastArg(CmdArgs, options::OPT_objcmt_migrate_property);
    Args.AddLastArg(CmdArgs, options::OPT_objcmt_migrate_all);
    Args.AddLastArg(CmdArgs, options::OPT_objcmt_migrate_readonly_property);
    Args.AddLastArg(CmdArgs, options::OPT_objcmt_migrate_readwrite_property);
    Args.AddLastArg(CmdArgs, options::OPT_objcmt_migrate_annotation);
    Args.AddLastArg(CmdArgs, options::OPT_objcmt_migrate_instancetype);
    Args.AddLastArg(CmdArgs, options::OPT_objcmt_migrate_nsmacros);
    Args.AddLastArg(CmdArgs, options::OPT_objcmt_migrate_protocol_conformance);
    Args.AddLastArg(CmdArgs, options::OPT_objcmt_atomic_property);
    Args.AddLastArg(CmdArgs, options::OPT_objcmt_returns_innerpointer_property);
    Args.AddLastArg(CmdArgs, options::OPT_objcmt_ns_nonatomic_iosonly);
    Args.AddLastArg(CmdArgs, options::OPT_objcmt_migrate_designated_init);
    Args.AddLastArg(CmdArgs, options::OPT_objcmt_whitelist_dir_path);
  }

  // Add preprocessing options like -I, -D, etc. if we are using the
  // preprocessor.
  //
  // FIXME: Support -fpreprocessed
  if (types::getPreprocessedType(InputType) != types::TY_INVALID)
    AddPreprocessingOptions(C, JA, D, Args, CmdArgs, Output, Inputs);

  // Don't warn about "clang -c -DPIC -fPIC test.i" because libtool.m4 assumes
  // that "The compiler can only warn and ignore the option if not recognized".
  // When building with ccache, it will pass -D options to clang even on
  // preprocessed inputs and configure concludes that -fPIC is not supported.
  Args.ClaimAllArgs(options::OPT_D);

  // Manually translate -O4 to -O3; let clang reject others.
  if (Arg *A = Args.getLastArg(options::OPT_O_Group)) {
    if (A->getOption().matches(options::OPT_O4)) {
      CmdArgs.push_back("-O3");
      D.Diag(diag::warn_O4_is_O3);
    } else {
      A->render(Args, CmdArgs);
    }
  }

  // Don't warn about unused -flto.  This can happen when we're preprocessing or
  // precompiling.
  Args.ClaimAllArgs(options::OPT_flto);

  Args.AddAllArgs(CmdArgs, options::OPT_W_Group);
  if (Args.hasFlag(options::OPT_pedantic, options::OPT_no_pedantic, false))
    CmdArgs.push_back("-pedantic");
  Args.AddLastArg(CmdArgs, options::OPT_pedantic_errors);
  Args.AddLastArg(CmdArgs, options::OPT_w);

  // Handle -{std, ansi, trigraphs} -- take the last of -{std, ansi}
  // (-ansi is equivalent to -std=c89 or -std=c++98).
  //
  // If a std is supplied, only add -trigraphs if it follows the
  // option.
  if (Arg *Std = Args.getLastArg(options::OPT_std_EQ, options::OPT_ansi)) {
    if (Std->getOption().matches(options::OPT_ansi))
      if (types::isCXX(InputType))
        CmdArgs.push_back("-std=c++98");
      else
        CmdArgs.push_back("-std=c89");
    else
      Std->render(Args, CmdArgs);

    if (Arg *A = Args.getLastArg(options::OPT_std_EQ, options::OPT_ansi,
                                 options::OPT_trigraphs))
      if (A != Std)
        A->render(Args, CmdArgs);
  } else {
    // Honor -std-default.
    //
    // FIXME: Clang doesn't correctly handle -std= when the input language
    // doesn't match. For the time being just ignore this for C++ inputs;
    // eventually we want to do all the standard defaulting here instead of
    // splitting it between the driver and clang -cc1.
    if (!types::isCXX(InputType))
      Args.AddAllArgsTranslated(CmdArgs, options::OPT_std_default_EQ,
                                "-std=", /*Joined=*/true);
    else if (IsWindowsMSVC)
      CmdArgs.push_back("-std=c++11");

    Args.AddLastArg(CmdArgs, options::OPT_trigraphs);
  }

  // GCC's behavior for -Wwrite-strings is a bit strange:
  //  * In C, this "warning flag" changes the types of string literals from
  //    'char[N]' to 'const char[N]', and thus triggers an unrelated warning
  //    for the discarded qualifier.
  //  * In C++, this is just a normal warning flag.
  //
  // Implementing this warning correctly in C is hard, so we follow GCC's
  // behavior for now. FIXME: Directly diagnose uses of a string literal as
  // a non-const char* in C, rather than using this crude hack.
  if (!types::isCXX(InputType)) {
    // FIXME: This should behave just like a warning flag, and thus should also
    // respect -Weverything, -Wno-everything, -Werror=write-strings, and so on.
    Arg *WriteStrings =
        Args.getLastArg(options::OPT_Wwrite_strings,
                        options::OPT_Wno_write_strings, options::OPT_w);
    if (WriteStrings &&
        WriteStrings->getOption().matches(options::OPT_Wwrite_strings))
      CmdArgs.push_back("-fconst-strings");
  }

  // GCC provides a macro definition '__DEPRECATED' when -Wdeprecated is active
  // during C++ compilation, which it is by default. GCC keeps this define even
  // in the presence of '-w', match this behavior bug-for-bug.
  if (types::isCXX(InputType) &&
      Args.hasFlag(options::OPT_Wdeprecated, options::OPT_Wno_deprecated,
                   true)) {
    CmdArgs.push_back("-fdeprecated-macro");
  }

  // Translate GCC's misnamer '-fasm' arguments to '-fgnu-keywords'.
  if (Arg *Asm = Args.getLastArg(options::OPT_fasm, options::OPT_fno_asm)) {
    if (Asm->getOption().matches(options::OPT_fasm))
      CmdArgs.push_back("-fgnu-keywords");
    else
      CmdArgs.push_back("-fno-gnu-keywords");
  }

  if (ShouldDisableDwarfDirectory(Args, getToolChain()))
    CmdArgs.push_back("-fno-dwarf-directory-asm");

  if (ShouldDisableAutolink(Args, getToolChain()))
    CmdArgs.push_back("-fno-autolink");

  // Add in -fdebug-compilation-dir if necessary.
  addDebugCompDirArg(Args, CmdArgs);

  if (Arg *A = Args.getLastArg(options::OPT_ftemplate_depth_,
                               options::OPT_ftemplate_depth_EQ)) {
    CmdArgs.push_back("-ftemplate-depth");
    CmdArgs.push_back(A->getValue());
  }

  if (Arg *A = Args.getLastArg(options::OPT_foperator_arrow_depth_EQ)) {
    CmdArgs.push_back("-foperator-arrow-depth");
    CmdArgs.push_back(A->getValue());
  }

  if (Arg *A = Args.getLastArg(options::OPT_fconstexpr_depth_EQ)) {
    CmdArgs.push_back("-fconstexpr-depth");
    CmdArgs.push_back(A->getValue());
  }

  if (Arg *A = Args.getLastArg(options::OPT_fconstexpr_steps_EQ)) {
    CmdArgs.push_back("-fconstexpr-steps");
    CmdArgs.push_back(A->getValue());
  }

  if (Arg *A = Args.getLastArg(options::OPT_fbracket_depth_EQ)) {
    CmdArgs.push_back("-fbracket-depth");
    CmdArgs.push_back(A->getValue());
  }

  if (Arg *A = Args.getLastArg(options::OPT_Wlarge_by_value_copy_EQ,
                               options::OPT_Wlarge_by_value_copy_def)) {
    if (A->getNumValues()) {
      StringRef bytes = A->getValue();
      CmdArgs.push_back(Args.MakeArgString("-Wlarge-by-value-copy=" + bytes));
    } else
      CmdArgs.push_back("-Wlarge-by-value-copy=64"); // default value
  }


  if (Args.hasArg(options::OPT_relocatable_pch))
    CmdArgs.push_back("-relocatable-pch");

  if (Arg *A = Args.getLastArg(options::OPT_fconstant_string_class_EQ)) {
    CmdArgs.push_back("-fconstant-string-class");
    CmdArgs.push_back(A->getValue());
  }

  if (Arg *A = Args.getLastArg(options::OPT_ftabstop_EQ)) {
    CmdArgs.push_back("-ftabstop");
    CmdArgs.push_back(A->getValue());
  }

  CmdArgs.push_back("-ferror-limit");
  if (Arg *A = Args.getLastArg(options::OPT_ferror_limit_EQ))
    CmdArgs.push_back(A->getValue());
  else
    CmdArgs.push_back("19");

  if (Arg *A = Args.getLastArg(options::OPT_fmacro_backtrace_limit_EQ)) {
    CmdArgs.push_back("-fmacro-backtrace-limit");
    CmdArgs.push_back(A->getValue());
  }

  if (Arg *A = Args.getLastArg(options::OPT_ftemplate_backtrace_limit_EQ)) {
    CmdArgs.push_back("-ftemplate-backtrace-limit");
    CmdArgs.push_back(A->getValue());
  }

  if (Arg *A = Args.getLastArg(options::OPT_fconstexpr_backtrace_limit_EQ)) {
    CmdArgs.push_back("-fconstexpr-backtrace-limit");
    CmdArgs.push_back(A->getValue());
  }

  // Pass -fmessage-length=.
  CmdArgs.push_back("-fmessage-length");
  if (Arg *A = Args.getLastArg(options::OPT_fmessage_length_EQ)) {
    CmdArgs.push_back(A->getValue());
  } else {
    // If -fmessage-length=N was not specified, determine whether this is a
    // terminal and, if so, implicitly define -fmessage-length appropriately.
    unsigned N = llvm::sys::Process::StandardErrColumns();
    CmdArgs.push_back(Args.MakeArgString(Twine(N)));
  }

  // -fvisibility= and -fvisibility-ms-compat are of a piece.
  if (const Arg *A = Args.getLastArg(options::OPT_fvisibility_EQ,
                                     options::OPT_fvisibility_ms_compat)) {
    if (A->getOption().matches(options::OPT_fvisibility_EQ)) {
      CmdArgs.push_back("-fvisibility");
      CmdArgs.push_back(A->getValue());
    } else {
      assert(A->getOption().matches(options::OPT_fvisibility_ms_compat));
      CmdArgs.push_back("-fvisibility");
      CmdArgs.push_back("hidden");
      CmdArgs.push_back("-ftype-visibility");
      CmdArgs.push_back("default");
    }
  }

  Args.AddLastArg(CmdArgs, options::OPT_fvisibility_inlines_hidden);

  Args.AddLastArg(CmdArgs, options::OPT_ftlsmodel_EQ);

  // -fhosted is default.
  if (Args.hasFlag(options::OPT_ffreestanding, options::OPT_fhosted, false) ||
      KernelOrKext)
    CmdArgs.push_back("-ffreestanding");

  // Forward -f (flag) options which we can pass directly.
  Args.AddLastArg(CmdArgs, options::OPT_femit_all_decls);
  Args.AddLastArg(CmdArgs, options::OPT_fheinous_gnu_extensions);
  Args.AddLastArg(CmdArgs, options::OPT_fstandalone_debug);
  Args.AddLastArg(CmdArgs, options::OPT_fno_standalone_debug);
  Args.AddLastArg(CmdArgs, options::OPT_fno_operator_names);
  // AltiVec language extensions aren't relevant for assembling.
  if (!isa<PreprocessJobAction>(JA) || 
      Output.getType() != types::TY_PP_Asm)
    Args.AddLastArg(CmdArgs, options::OPT_faltivec);
  Args.AddLastArg(CmdArgs, options::OPT_fdiagnostics_show_template_tree);
  Args.AddLastArg(CmdArgs, options::OPT_fno_elide_type);

  const SanitizerArgs &Sanitize = getToolChain().getSanitizerArgs();
  Sanitize.addArgs(Args, CmdArgs);

  if (!Args.hasFlag(options::OPT_fsanitize_recover,
                    options::OPT_fno_sanitize_recover,
                    true))
    CmdArgs.push_back("-fno-sanitize-recover");

  if (Args.hasFlag(options::OPT_fsanitize_undefined_trap_on_error,
                   options::OPT_fno_sanitize_undefined_trap_on_error, false))
    CmdArgs.push_back("-fsanitize-undefined-trap-on-error");

  // Report an error for -faltivec on anything other than PowerPC.
  if (const Arg *A = Args.getLastArg(options::OPT_faltivec))
    if (!(getToolChain().getArch() == llvm::Triple::ppc ||
          getToolChain().getArch() == llvm::Triple::ppc64 ||
          getToolChain().getArch() == llvm::Triple::ppc64le))
      D.Diag(diag::err_drv_argument_only_allowed_with)
        << A->getAsString(Args) << "ppc/ppc64/ppc64le";

  if (getToolChain().SupportsProfiling())
    Args.AddLastArg(CmdArgs, options::OPT_pg);

  // -flax-vector-conversions is default.
  if (!Args.hasFlag(options::OPT_flax_vector_conversions,
                    options::OPT_fno_lax_vector_conversions))
    CmdArgs.push_back("-fno-lax-vector-conversions");

  if (Args.getLastArg(options::OPT_fapple_kext))
    CmdArgs.push_back("-fapple-kext");

  Args.AddLastArg(CmdArgs, options::OPT_fobjc_sender_dependent_dispatch);
  Args.AddLastArg(CmdArgs, options::OPT_fdiagnostics_print_source_range_info);
  Args.AddLastArg(CmdArgs, options::OPT_fdiagnostics_parseable_fixits);
  Args.AddLastArg(CmdArgs, options::OPT_ftime_report);
  Args.AddLastArg(CmdArgs, options::OPT_ftrapv);

  if (Arg *A = Args.getLastArg(options::OPT_ftrapv_handler_EQ)) {
    CmdArgs.push_back("-ftrapv-handler");
    CmdArgs.push_back(A->getValue());
  }

  Args.AddLastArg(CmdArgs, options::OPT_ftrap_function_EQ);

  // -fno-strict-overflow implies -fwrapv if it isn't disabled, but
  // -fstrict-overflow won't turn off an explicitly enabled -fwrapv.
  if (Arg *A = Args.getLastArg(options::OPT_fwrapv,
                               options::OPT_fno_wrapv)) {
    if (A->getOption().matches(options::OPT_fwrapv))
      CmdArgs.push_back("-fwrapv");
  } else if (Arg *A = Args.getLastArg(options::OPT_fstrict_overflow,
                                      options::OPT_fno_strict_overflow)) {
    if (A->getOption().matches(options::OPT_fno_strict_overflow))
      CmdArgs.push_back("-fwrapv");
  }

  if (Arg *A = Args.getLastArg(options::OPT_freroll_loops,
                               options::OPT_fno_reroll_loops))
    if (A->getOption().matches(options::OPT_freroll_loops))
      CmdArgs.push_back("-freroll-loops");

  Args.AddLastArg(CmdArgs, options::OPT_fwritable_strings);
  Args.AddLastArg(CmdArgs, options::OPT_funroll_loops,
                  options::OPT_fno_unroll_loops);

  Args.AddLastArg(CmdArgs, options::OPT_pthread);


  // -stack-protector=0 is default.
  unsigned StackProtectorLevel = 0;
  if (Arg *A = Args.getLastArg(options::OPT_fno_stack_protector,
                               options::OPT_fstack_protector_all,
                               options::OPT_fstack_protector_strong,
                               options::OPT_fstack_protector)) {
    if (A->getOption().matches(options::OPT_fstack_protector)) {
      StackProtectorLevel = std::max<unsigned>(LangOptions::SSPOn,
        getToolChain().GetDefaultStackProtectorLevel(KernelOrKext));
    } else if (A->getOption().matches(options::OPT_fstack_protector_strong))
      StackProtectorLevel = LangOptions::SSPStrong;
    else if (A->getOption().matches(options::OPT_fstack_protector_all))
      StackProtectorLevel = LangOptions::SSPReq;
  } else {
    StackProtectorLevel =
      getToolChain().GetDefaultStackProtectorLevel(KernelOrKext);
  }
  if (StackProtectorLevel) {
    CmdArgs.push_back("-stack-protector");
    CmdArgs.push_back(Args.MakeArgString(Twine(StackProtectorLevel)));
  }

  // --param ssp-buffer-size=
  for (arg_iterator it = Args.filtered_begin(options::OPT__param),
       ie = Args.filtered_end(); it != ie; ++it) {
    StringRef Str((*it)->getValue());
    if (Str.startswith("ssp-buffer-size=")) {
      if (StackProtectorLevel) {
        CmdArgs.push_back("-stack-protector-buffer-size");
        // FIXME: Verify the argument is a valid integer.
        CmdArgs.push_back(Args.MakeArgString(Str.drop_front(16)));
      }
      (*it)->claim();
    }
  }

  // Translate -mstackrealign
  if (Args.hasFlag(options::OPT_mstackrealign, options::OPT_mno_stackrealign,
                   false)) {
    CmdArgs.push_back("-backend-option");
    CmdArgs.push_back("-force-align-stack");
  }
  if (!Args.hasFlag(options::OPT_mno_stackrealign, options::OPT_mstackrealign,
                   false)) {
    CmdArgs.push_back(Args.MakeArgString("-mstackrealign"));
  }

  if (Args.hasArg(options::OPT_mstack_alignment)) {
    StringRef alignment = Args.getLastArgValue(options::OPT_mstack_alignment);
    CmdArgs.push_back(Args.MakeArgString("-mstack-alignment=" + alignment));
  }
  // -mkernel implies -mstrict-align; don't add the redundant option.
  if (!KernelOrKext) {
    if (Arg *A = Args.getLastArg(options::OPT_mno_unaligned_access,
                                 options::OPT_munaligned_access)) {
      if (A->getOption().matches(options::OPT_mno_unaligned_access)) {
        CmdArgs.push_back("-backend-option");
        if (getToolChain().getTriple().getArch() == llvm::Triple::aarch64 ||
            getToolChain().getTriple().getArch() == llvm::Triple::aarch64_be ||
            getToolChain().getTriple().getArch() == llvm::Triple::arm64 ||
            getToolChain().getTriple().getArch() == llvm::Triple::arm64_be)
          CmdArgs.push_back("-aarch64-strict-align");
        else
          CmdArgs.push_back("-arm-strict-align");
      } else {
        CmdArgs.push_back("-backend-option");
        if (getToolChain().getTriple().getArch() == llvm::Triple::aarch64 ||
            getToolChain().getTriple().getArch() == llvm::Triple::aarch64_be ||
            getToolChain().getTriple().getArch() == llvm::Triple::arm64 ||
            getToolChain().getTriple().getArch() == llvm::Triple::arm64_be)
          CmdArgs.push_back("-aarch64-no-strict-align");
        else
          CmdArgs.push_back("-arm-no-strict-align");
      }
    }
  }

  if (Arg *A = Args.getLastArg(options::OPT_mrestrict_it,
                               options::OPT_mno_restrict_it)) {
    if (A->getOption().matches(options::OPT_mrestrict_it)) {
      CmdArgs.push_back("-backend-option");
      CmdArgs.push_back("-arm-restrict-it");
    } else {
      CmdArgs.push_back("-backend-option");
      CmdArgs.push_back("-arm-no-restrict-it");
    }
  } else if (TT.isOSWindows() && (TT.getArch() == llvm::Triple::arm ||
                                  TT.getArch() == llvm::Triple::thumb)) {
    // Windows on ARM expects restricted IT blocks
    CmdArgs.push_back("-backend-option");
    CmdArgs.push_back("-arm-restrict-it");
<<<<<<< HEAD
=======
  }

  if (TT.getArch() == llvm::Triple::arm ||
      TT.getArch() == llvm::Triple::thumb) {
    if (Arg *A = Args.getLastArg(options::OPT_mlong_calls,
                                 options::OPT_mno_long_calls)) {
      if (A->getOption().matches(options::OPT_mlong_calls)) {
        CmdArgs.push_back("-backend-option");
        CmdArgs.push_back("-arm-long-calls");
      }
    }
>>>>>>> ec81a0dc
  }

  // Forward -f options with positive and negative forms; we translate
  // these by hand.
  if (Arg *A = Args.getLastArg(options::OPT_fprofile_sample_use_EQ)) {
    StringRef fname = A->getValue();
    if (!llvm::sys::fs::exists(fname))
      D.Diag(diag::err_drv_no_such_file) << fname;
    else
      A->render(Args, CmdArgs);
  }

  if (Arg *A = Args.getLastArg(options::OPT_Rpass_EQ))
    A->render(Args, CmdArgs);

  if (Arg *A = Args.getLastArg(options::OPT_Rpass_missed_EQ))
    A->render(Args, CmdArgs);

  if (Arg *A = Args.getLastArg(options::OPT_Rpass_analysis_EQ))
    A->render(Args, CmdArgs);

  if (Args.hasArg(options::OPT_mkernel)) {
    if (!Args.hasArg(options::OPT_fapple_kext) && types::isCXX(InputType))
      CmdArgs.push_back("-fapple-kext");
    if (!Args.hasArg(options::OPT_fbuiltin))
      CmdArgs.push_back("-fno-builtin");
    Args.ClaimAllArgs(options::OPT_fno_builtin);
  }
  // -fbuiltin is default.
  else if (!Args.hasFlag(options::OPT_fbuiltin, options::OPT_fno_builtin))
    CmdArgs.push_back("-fno-builtin");

  if (!Args.hasFlag(options::OPT_fassume_sane_operator_new,
                    options::OPT_fno_assume_sane_operator_new))
    CmdArgs.push_back("-fno-assume-sane-operator-new");

  // -fblocks=0 is default.
  if (Args.hasFlag(options::OPT_fblocks, options::OPT_fno_blocks,
                   getToolChain().IsBlocksDefault()) ||
        (Args.hasArg(options::OPT_fgnu_runtime) &&
         Args.hasArg(options::OPT_fobjc_nonfragile_abi) &&
         !Args.hasArg(options::OPT_fno_blocks))) {
    CmdArgs.push_back("-fblocks");

    if (!Args.hasArg(options::OPT_fgnu_runtime) && 
        !getToolChain().hasBlocksRuntime())
      CmdArgs.push_back("-fblocks-runtime-optional");
  }

  // -fmodules enables modules (off by default). However, for C++/Objective-C++,
  // users must also pass -fcxx-modules. The latter flag will disappear once the
  // modules implementation is solid for C++/Objective-C++ programs as well.
  bool HaveModules = false;
  if (Args.hasFlag(options::OPT_fmodules, options::OPT_fno_modules, false)) {
    bool AllowedInCXX = Args.hasFlag(options::OPT_fcxx_modules, 
                                     options::OPT_fno_cxx_modules, 
                                     false);
    if (AllowedInCXX || !types::isCXX(InputType)) {
      CmdArgs.push_back("-fmodules");
      HaveModules = true;
    }
  }

  // -fmodule-maps enables module map processing (off by default) for header
  // checking.  It is implied by -fmodules.
  if (Args.hasFlag(options::OPT_fmodule_maps, options::OPT_fno_module_maps,
                   false)) {
    CmdArgs.push_back("-fmodule-maps");
  }

  // -fmodules-decluse checks that modules used are declared so (off by
  // default).
  if (Args.hasFlag(options::OPT_fmodules_decluse,
                   options::OPT_fno_modules_decluse,
                   false)) {
    CmdArgs.push_back("-fmodules-decluse");
  }

  // -fmodules-strict-decluse is like -fmodule-decluse, but also checks that
  // all #included headers are part of modules.
  if (Args.hasFlag(options::OPT_fmodules_strict_decluse,
                   options::OPT_fno_modules_strict_decluse,
                   false)) {
    CmdArgs.push_back("-fmodules-strict-decluse");
  }

  // -fmodule-name specifies the module that is currently being built (or
  // used for header checking by -fmodule-maps).
  if (Arg *A = Args.getLastArg(options::OPT_fmodule_name))
    A->render(Args, CmdArgs);

  // -fmodule-map-file can be used to specify a file containing module
  // definitions.
  if (Arg *A = Args.getLastArg(options::OPT_fmodule_map_file))
    A->render(Args, CmdArgs);

  // -fmodule-cache-path specifies where our module files should be written.
  SmallString<128> ModuleCachePath;
  if (Arg *A = Args.getLastArg(options::OPT_fmodules_cache_path))
    ModuleCachePath = A->getValue();
  if (HaveModules) {
    if (C.isForDiagnostics()) {
      // When generating crash reports, we want to emit the modules along with
      // the reproduction sources, so we ignore any provided module path.
      ModuleCachePath = Output.getFilename();
      llvm::sys::path::replace_extension(ModuleCachePath, ".cache");
      llvm::sys::path::append(ModuleCachePath, "modules");
    } else if (ModuleCachePath.empty()) {
      // No module path was provided: use the default.
      llvm::sys::path::system_temp_directory(/*erasedOnReboot=*/false,
                                             ModuleCachePath);
      llvm::sys::path::append(ModuleCachePath, "org.llvm.clang");
      llvm::sys::path::append(ModuleCachePath, "ModuleCache");
    }
    const char Arg[] = "-fmodules-cache-path=";
    ModuleCachePath.insert(ModuleCachePath.begin(), Arg, Arg + strlen(Arg));
    CmdArgs.push_back(Args.MakeArgString(ModuleCachePath));
  }

  // When building modules and generating crashdumps, we need to dump a module
  // dependency VFS alongside the output.
  if (HaveModules && C.isForDiagnostics()) {
    SmallString<128> VFSDir(Output.getFilename());
    llvm::sys::path::replace_extension(VFSDir, ".cache");
    llvm::sys::path::append(VFSDir, "vfs");
    CmdArgs.push_back("-module-dependency-dir");
    CmdArgs.push_back(Args.MakeArgString(VFSDir));
  }

  if (Arg *A = Args.getLastArg(options::OPT_fmodules_user_build_path))
    if (HaveModules)
      A->render(Args, CmdArgs);

  // Pass through all -fmodules-ignore-macro arguments.
  Args.AddAllArgs(CmdArgs, options::OPT_fmodules_ignore_macro);
  Args.AddLastArg(CmdArgs, options::OPT_fmodules_prune_interval);
  Args.AddLastArg(CmdArgs, options::OPT_fmodules_prune_after);

  Args.AddLastArg(CmdArgs, options::OPT_fbuild_session_timestamp);

  if (Args.getLastArg(options::OPT_fmodules_validate_once_per_build_session)) {
    if (!Args.getLastArg(options::OPT_fbuild_session_timestamp))
      D.Diag(diag::err_drv_modules_validate_once_requires_timestamp);

    Args.AddLastArg(CmdArgs,
                    options::OPT_fmodules_validate_once_per_build_session);
  }

  Args.AddLastArg(CmdArgs, options::OPT_fmodules_validate_system_headers);

  // -faccess-control is default.
  if (Args.hasFlag(options::OPT_fno_access_control,
                   options::OPT_faccess_control,
                   false))
    CmdArgs.push_back("-fno-access-control");

  // -felide-constructors is the default.
  if (Args.hasFlag(options::OPT_fno_elide_constructors,
                   options::OPT_felide_constructors,
                   false))
    CmdArgs.push_back("-fno-elide-constructors");

  // -frtti is default.
  if (!Args.hasFlag(options::OPT_frtti, options::OPT_fno_rtti) ||
      KernelOrKext) {
    CmdArgs.push_back("-fno-rtti");

    // -fno-rtti cannot usefully be combined with -fsanitize=vptr.
    if (Sanitize.sanitizesVptr()) {
      std::string NoRttiArg =
        Args.getLastArg(options::OPT_mkernel,
                        options::OPT_fapple_kext,
                        options::OPT_fno_rtti)->getAsString(Args);
      D.Diag(diag::err_drv_argument_not_allowed_with)
        << "-fsanitize=vptr" << NoRttiArg;
    }
  }

  // -fshort-enums=0 is default for all architectures except Hexagon.
  if (Args.hasFlag(options::OPT_fshort_enums,
                   options::OPT_fno_short_enums,
                   getToolChain().getArch() ==
                   llvm::Triple::hexagon))
    CmdArgs.push_back("-fshort-enums");

  // -fsigned-char is default.
  if (!Args.hasFlag(options::OPT_fsigned_char, options::OPT_funsigned_char,
                    isSignedCharDefault(getToolChain().getTriple())))
    CmdArgs.push_back("-fno-signed-char");

  // -fthreadsafe-static is default.
  if (!Args.hasFlag(options::OPT_fthreadsafe_statics,
                    options::OPT_fno_threadsafe_statics))
    CmdArgs.push_back("-fno-threadsafe-statics");

  // -fuse-cxa-atexit is default.
  if (!Args.hasFlag(options::OPT_fuse_cxa_atexit,
                    options::OPT_fno_use_cxa_atexit,
                    !IsWindowsCygnus && !IsWindowsGNU &&
                    getToolChain().getArch() != llvm::Triple::hexagon &&
                    getToolChain().getArch() != llvm::Triple::xcore) ||
      KernelOrKext)
    CmdArgs.push_back("-fno-use-cxa-atexit");

  // -fms-extensions=0 is default.
  if (Args.hasFlag(options::OPT_fms_extensions, options::OPT_fno_ms_extensions,
                   IsWindowsMSVC))
    CmdArgs.push_back("-fms-extensions");

  // -fms-compatibility=0 is default.
  if (Args.hasFlag(options::OPT_fms_compatibility, 
                   options::OPT_fno_ms_compatibility,
                   (IsWindowsMSVC && Args.hasFlag(options::OPT_fms_extensions,
                                                  options::OPT_fno_ms_extensions,
                                                  true))))
    CmdArgs.push_back("-fms-compatibility");

  // -fmsc-version=1700 is default.
  if (Args.hasFlag(options::OPT_fms_extensions, options::OPT_fno_ms_extensions,
                   IsWindowsMSVC) || Args.hasArg(options::OPT_fmsc_version)) {
    StringRef msc_ver = Args.getLastArgValue(options::OPT_fmsc_version);
    if (msc_ver.empty())
      CmdArgs.push_back("-fmsc-version=1700");
    else
      CmdArgs.push_back(Args.MakeArgString("-fmsc-version=" + msc_ver));
  }


  // -fno-borland-extensions is default.
  if (Args.hasFlag(options::OPT_fborland_extensions,
                   options::OPT_fno_borland_extensions, false))
    CmdArgs.push_back("-fborland-extensions");

  // -fno-delayed-template-parsing is default, except for Windows where MSVC STL
  // needs it.
  if (Args.hasFlag(options::OPT_fdelayed_template_parsing,
                   options::OPT_fno_delayed_template_parsing, IsWindowsMSVC))
    CmdArgs.push_back("-fdelayed-template-parsing");

  // -fgnu-keywords default varies depending on language; only pass if
  // specified.
  if (Arg *A = Args.getLastArg(options::OPT_fgnu_keywords,
                               options::OPT_fno_gnu_keywords))
    A->render(Args, CmdArgs);

  if (Args.hasFlag(options::OPT_fgnu89_inline,
                   options::OPT_fno_gnu89_inline,
                   false))
    CmdArgs.push_back("-fgnu89-inline");

  if (Args.hasArg(options::OPT_fno_inline))
    CmdArgs.push_back("-fno-inline");

  if (Args.hasArg(options::OPT_fno_inline_functions))
    CmdArgs.push_back("-fno-inline-functions");

  ObjCRuntime objcRuntime = AddObjCRuntimeArgs(Args, CmdArgs, rewriteKind);

  // -fobjc-dispatch-method is only relevant with the nonfragile-abi, and
  // legacy is the default. Except for deployment taget of 10.5,
  // next runtime is always legacy dispatch and -fno-objc-legacy-dispatch
  // gets ignored silently.
  if (objcRuntime.isNonFragile()) {
    if (!Args.hasFlag(options::OPT_fobjc_legacy_dispatch,
                      options::OPT_fno_objc_legacy_dispatch,
                      objcRuntime.isLegacyDispatchDefaultForArch(
                        getToolChain().getArch()))) {
      if (getToolChain().UseObjCMixedDispatch())
        CmdArgs.push_back("-fobjc-dispatch-method=mixed");
      else
        CmdArgs.push_back("-fobjc-dispatch-method=non-legacy");
    }
  }

  // When ObjectiveC legacy runtime is in effect on MacOSX,
  // turn on the option to do Array/Dictionary subscripting
  // by default.
  if (getToolChain().getTriple().getArch() == llvm::Triple::x86 &&
      getToolChain().getTriple().isMacOSX() &&
      !getToolChain().getTriple().isMacOSXVersionLT(10, 7) &&
      objcRuntime.getKind() == ObjCRuntime::FragileMacOSX &&
      objcRuntime.isNeXTFamily())
    CmdArgs.push_back("-fobjc-subscripting-legacy-runtime");
  
  // -fencode-extended-block-signature=1 is default.
  if (getToolChain().IsEncodeExtendedBlockSignatureDefault()) {
    CmdArgs.push_back("-fencode-extended-block-signature");
  }
  
  // Allow -fno-objc-arr to trump -fobjc-arr/-fobjc-arc.
  // NOTE: This logic is duplicated in ToolChains.cpp.
  bool ARC = isObjCAutoRefCount(Args);
  if (ARC) {
    getToolChain().CheckObjCARC();

    CmdArgs.push_back("-fobjc-arc");

    // FIXME: It seems like this entire block, and several around it should be
    // wrapped in isObjC, but for now we just use it here as this is where it
    // was being used previously.
    if (types::isCXX(InputType) && types::isObjC(InputType)) {
      if (getToolChain().GetCXXStdlibType(Args) == ToolChain::CST_Libcxx)
        CmdArgs.push_back("-fobjc-arc-cxxlib=libc++");
      else
        CmdArgs.push_back("-fobjc-arc-cxxlib=libstdc++");
    }

    // Allow the user to enable full exceptions code emission.
    // We define off for Objective-CC, on for Objective-C++.
    if (Args.hasFlag(options::OPT_fobjc_arc_exceptions,
                     options::OPT_fno_objc_arc_exceptions,
                     /*default*/ types::isCXX(InputType)))
      CmdArgs.push_back("-fobjc-arc-exceptions");
  }

  // -fobjc-infer-related-result-type is the default, except in the Objective-C
  // rewriter.
  if (rewriteKind != RK_None)
    CmdArgs.push_back("-fno-objc-infer-related-result-type");

  // Handle -fobjc-gc and -fobjc-gc-only. They are exclusive, and -fobjc-gc-only
  // takes precedence.
  const Arg *GCArg = Args.getLastArg(options::OPT_fobjc_gc_only);
  if (!GCArg)
    GCArg = Args.getLastArg(options::OPT_fobjc_gc);
  if (GCArg) {
    if (ARC) {
      D.Diag(diag::err_drv_objc_gc_arr)
        << GCArg->getAsString(Args);
    } else if (getToolChain().SupportsObjCGC()) {
      GCArg->render(Args, CmdArgs);
    } else {
      // FIXME: We should move this to a hard error.
      D.Diag(diag::warn_drv_objc_gc_unsupported)
        << GCArg->getAsString(Args);
    }
  }

  // Handle GCC-style exception args.
  if (!C.getDriver().IsCLMode())
    addExceptionArgs(Args, InputType, getToolChain().getTriple(), KernelOrKext,
                     objcRuntime, CmdArgs);

  if (getToolChain().UseSjLjExceptions())
    CmdArgs.push_back("-fsjlj-exceptions");

  // C++ "sane" operator new.
  if (!Args.hasFlag(options::OPT_fassume_sane_operator_new,
                    options::OPT_fno_assume_sane_operator_new))
    CmdArgs.push_back("-fno-assume-sane-operator-new");

  // -fconstant-cfstrings is default, and may be subject to argument translation
  // on Darwin.
  if (!Args.hasFlag(options::OPT_fconstant_cfstrings,
                    options::OPT_fno_constant_cfstrings) ||
      !Args.hasFlag(options::OPT_mconstant_cfstrings,
                    options::OPT_mno_constant_cfstrings))
    CmdArgs.push_back("-fno-constant-cfstrings");

  // -fshort-wchar default varies depending on platform; only
  // pass if specified.
  if (Arg *A = Args.getLastArg(options::OPT_fshort_wchar,
                               options::OPT_fno_short_wchar))
    A->render(Args, CmdArgs);

  // -fno-pascal-strings is default, only pass non-default.
  if (Args.hasFlag(options::OPT_fpascal_strings,
                   options::OPT_fno_pascal_strings,
                   false))
    CmdArgs.push_back("-fpascal-strings");

  // Honor -fpack-struct= and -fpack-struct, if given. Note that
  // -fno-pack-struct doesn't apply to -fpack-struct=.
  if (Arg *A = Args.getLastArg(options::OPT_fpack_struct_EQ)) {
    std::string PackStructStr = "-fpack-struct=";
    PackStructStr += A->getValue();
    CmdArgs.push_back(Args.MakeArgString(PackStructStr));
  } else if (Args.hasFlag(options::OPT_fpack_struct,
                          options::OPT_fno_pack_struct, false)) {
    CmdArgs.push_back("-fpack-struct=1");
  }

  if (KernelOrKext || isNoCommonDefault(getToolChain().getTriple())) {
    if (!Args.hasArg(options::OPT_fcommon))
      CmdArgs.push_back("-fno-common");
    Args.ClaimAllArgs(options::OPT_fno_common);
  }

  // -fcommon is default, only pass non-default.
  else if (!Args.hasFlag(options::OPT_fcommon, options::OPT_fno_common))
    CmdArgs.push_back("-fno-common");

  // -fsigned-bitfields is default, and clang doesn't yet support
  // -funsigned-bitfields.
  if (!Args.hasFlag(options::OPT_fsigned_bitfields,
                    options::OPT_funsigned_bitfields))
    D.Diag(diag::warn_drv_clang_unsupported)
      << Args.getLastArg(options::OPT_funsigned_bitfields)->getAsString(Args);

  // -fsigned-bitfields is default, and clang doesn't support -fno-for-scope.
  if (!Args.hasFlag(options::OPT_ffor_scope,
                    options::OPT_fno_for_scope))
    D.Diag(diag::err_drv_clang_unsupported)
      << Args.getLastArg(options::OPT_fno_for_scope)->getAsString(Args);

  // -finput_charset=UTF-8 is default. Reject others
  if (Arg *inputCharset = Args.getLastArg(
          options::OPT_finput_charset_EQ)) {
      StringRef value = inputCharset->getValue();
      if (value != "UTF-8")
          D.Diag(diag::err_drv_invalid_value) << inputCharset->getAsString(Args) << value;
  }

  // -fcaret-diagnostics is default.
  if (!Args.hasFlag(options::OPT_fcaret_diagnostics,
                    options::OPT_fno_caret_diagnostics, true))
    CmdArgs.push_back("-fno-caret-diagnostics");

  // -fdiagnostics-fixit-info is default, only pass non-default.
  if (!Args.hasFlag(options::OPT_fdiagnostics_fixit_info,
                    options::OPT_fno_diagnostics_fixit_info))
    CmdArgs.push_back("-fno-diagnostics-fixit-info");

  // Enable -fdiagnostics-show-option by default.
  if (Args.hasFlag(options::OPT_fdiagnostics_show_option,
                   options::OPT_fno_diagnostics_show_option))
    CmdArgs.push_back("-fdiagnostics-show-option");

  if (const Arg *A =
        Args.getLastArg(options::OPT_fdiagnostics_show_category_EQ)) {
    CmdArgs.push_back("-fdiagnostics-show-category");
    CmdArgs.push_back(A->getValue());
  }

  if (const Arg *A =
        Args.getLastArg(options::OPT_fdiagnostics_format_EQ)) {
    CmdArgs.push_back("-fdiagnostics-format");
    CmdArgs.push_back(A->getValue());
  }

  if (Arg *A = Args.getLastArg(
      options::OPT_fdiagnostics_show_note_include_stack,
      options::OPT_fno_diagnostics_show_note_include_stack)) {
    if (A->getOption().matches(
        options::OPT_fdiagnostics_show_note_include_stack))
      CmdArgs.push_back("-fdiagnostics-show-note-include-stack");
    else
      CmdArgs.push_back("-fno-diagnostics-show-note-include-stack");
  }

  // Color diagnostics are the default, unless the terminal doesn't support
  // them.
  // Support both clang's -f[no-]color-diagnostics and gcc's
  // -f[no-]diagnostics-colors[=never|always|auto].
  enum { Colors_On, Colors_Off, Colors_Auto } ShowColors = Colors_Auto;
  for (const auto &Arg : Args) {
    const Option &O = Arg->getOption();
    if (!O.matches(options::OPT_fcolor_diagnostics) &&
        !O.matches(options::OPT_fdiagnostics_color) &&
        !O.matches(options::OPT_fno_color_diagnostics) &&
        !O.matches(options::OPT_fno_diagnostics_color) &&
        !O.matches(options::OPT_fdiagnostics_color_EQ))
      continue;

    Arg->claim();
    if (O.matches(options::OPT_fcolor_diagnostics) ||
        O.matches(options::OPT_fdiagnostics_color)) {
      ShowColors = Colors_On;
    } else if (O.matches(options::OPT_fno_color_diagnostics) ||
               O.matches(options::OPT_fno_diagnostics_color)) {
      ShowColors = Colors_Off;
    } else {
      assert(O.matches(options::OPT_fdiagnostics_color_EQ));
      StringRef value(Arg->getValue());
      if (value == "always")
        ShowColors = Colors_On;
      else if (value == "never")
        ShowColors = Colors_Off;
      else if (value == "auto")
        ShowColors = Colors_Auto;
      else
        getToolChain().getDriver().Diag(diag::err_drv_clang_unsupported)
          << ("-fdiagnostics-color=" + value).str();
    }
  }
  if (ShowColors == Colors_On ||
      (ShowColors == Colors_Auto && llvm::sys::Process::StandardErrHasColors()))
    CmdArgs.push_back("-fcolor-diagnostics");

  if (Args.hasArg(options::OPT_fansi_escape_codes))
    CmdArgs.push_back("-fansi-escape-codes");

  if (!Args.hasFlag(options::OPT_fshow_source_location,
                    options::OPT_fno_show_source_location))
    CmdArgs.push_back("-fno-show-source-location");

  if (!Args.hasFlag(options::OPT_fshow_column,
                    options::OPT_fno_show_column,
                    true))
    CmdArgs.push_back("-fno-show-column");

  if (!Args.hasFlag(options::OPT_fspell_checking,
                    options::OPT_fno_spell_checking))
    CmdArgs.push_back("-fno-spell-checking");


  // -fno-asm-blocks is default.
  if (Args.hasFlag(options::OPT_fasm_blocks, options::OPT_fno_asm_blocks,
                   false))
    CmdArgs.push_back("-fasm-blocks");

  // Enable vectorization per default according to the optimization level
  // selected. For optimization levels that want vectorization we use the alias
  // option to simplify the hasFlag logic.
  bool EnableVec = shouldEnableVectorizerAtOLevel(Args, false);
  OptSpecifier VectorizeAliasOption = EnableVec ? options::OPT_O_Group :
    options::OPT_fvectorize;
  if (Args.hasFlag(options::OPT_fvectorize, VectorizeAliasOption,
                   options::OPT_fno_vectorize, EnableVec))
    CmdArgs.push_back("-vectorize-loops");

  // -fslp-vectorize is enabled based on the optimization level selected.
  bool EnableSLPVec = shouldEnableVectorizerAtOLevel(Args, true);
  OptSpecifier SLPVectAliasOption = EnableSLPVec ? options::OPT_O_Group :
    options::OPT_fslp_vectorize;
  if (Args.hasFlag(options::OPT_fslp_vectorize, SLPVectAliasOption,
                   options::OPT_fno_slp_vectorize, EnableSLPVec))
    CmdArgs.push_back("-vectorize-slp");

  // -fno-slp-vectorize-aggressive is default.
  if (Args.hasFlag(options::OPT_fslp_vectorize_aggressive,
                   options::OPT_fno_slp_vectorize_aggressive, false))
    CmdArgs.push_back("-vectorize-slp-aggressive");

  if (Arg *A = Args.getLastArg(options::OPT_fshow_overloads_EQ))
    A->render(Args, CmdArgs);

  // -fdollars-in-identifiers default varies depending on platform and
  // language; only pass if specified.
  if (Arg *A = Args.getLastArg(options::OPT_fdollars_in_identifiers,
                               options::OPT_fno_dollars_in_identifiers)) {
    if (A->getOption().matches(options::OPT_fdollars_in_identifiers))
      CmdArgs.push_back("-fdollars-in-identifiers");
    else
      CmdArgs.push_back("-fno-dollars-in-identifiers");
  }

  // -funit-at-a-time is default, and we don't support -fno-unit-at-a-time for
  // practical purposes.
  if (Arg *A = Args.getLastArg(options::OPT_funit_at_a_time,
                               options::OPT_fno_unit_at_a_time)) {
    if (A->getOption().matches(options::OPT_fno_unit_at_a_time))
      D.Diag(diag::warn_drv_clang_unsupported) << A->getAsString(Args);
  }

  if (Args.hasFlag(options::OPT_fapple_pragma_pack,
                   options::OPT_fno_apple_pragma_pack, false))
    CmdArgs.push_back("-fapple-pragma-pack");

  // le32-specific flags: 
  //  -fno-math-builtin: clang should not convert math builtins to intrinsics
  //                     by default.
  if (getToolChain().getArch() == llvm::Triple::le32) {
    CmdArgs.push_back("-fno-math-builtin");
  }

  // Default to -fno-builtin-str{cat,cpy} on Darwin for ARM.
  //
  // FIXME: This is disabled until clang -cc1 supports -fno-builtin-foo. PR4941.
#if 0
  if (getToolChain().getTriple().isOSDarwin() &&
      (getToolChain().getArch() == llvm::Triple::arm ||
       getToolChain().getArch() == llvm::Triple::thumb)) {
    if (!Args.hasArg(options::OPT_fbuiltin_strcat))
      CmdArgs.push_back("-fno-builtin-strcat");
    if (!Args.hasArg(options::OPT_fbuiltin_strcpy))
      CmdArgs.push_back("-fno-builtin-strcpy");
  }
#endif

  // Enable rewrite includes if the user's asked for it or if we're generating
  // diagnostics.
  // TODO: Once -module-dependency-dir works with -frewrite-includes it'd be
  // nice to enable this when doing a crashdump for modules as well.
  if (Args.hasFlag(options::OPT_frewrite_includes,
                   options::OPT_fno_rewrite_includes, false) ||
      (C.isForDiagnostics() && !HaveModules))
    CmdArgs.push_back("-frewrite-includes");

  // Only allow -traditional or -traditional-cpp outside in preprocessing modes.
  if (Arg *A = Args.getLastArg(options::OPT_traditional,
                               options::OPT_traditional_cpp)) {
    if (isa<PreprocessJobAction>(JA))
      CmdArgs.push_back("-traditional-cpp");
    else
      D.Diag(diag::err_drv_clang_unsupported) << A->getAsString(Args);
  }

  Args.AddLastArg(CmdArgs, options::OPT_dM);
  Args.AddLastArg(CmdArgs, options::OPT_dD);
  
  // Handle serialized diagnostics.
  if (Arg *A = Args.getLastArg(options::OPT__serialize_diags)) {
    CmdArgs.push_back("-serialize-diagnostic-file");
    CmdArgs.push_back(Args.MakeArgString(A->getValue()));
  }

  if (Args.hasArg(options::OPT_fretain_comments_from_system_headers))
    CmdArgs.push_back("-fretain-comments-from-system-headers");

  // Forward -fcomment-block-commands to -cc1.
  Args.AddAllArgs(CmdArgs, options::OPT_fcomment_block_commands);
  // Forward -fparse-all-comments to -cc1.
  Args.AddAllArgs(CmdArgs, options::OPT_fparse_all_comments);

  // Forward -Xclang arguments to -cc1, and -mllvm arguments to the LLVM option
  // parser.
  Args.AddAllArgValues(CmdArgs, options::OPT_Xclang);
  for (arg_iterator it = Args.filtered_begin(options::OPT_mllvm),
         ie = Args.filtered_end(); it != ie; ++it) {
    (*it)->claim();

    // We translate this by hand to the -cc1 argument, since nightly test uses
    // it and developers have been trained to spell it with -mllvm.
    if (StringRef((*it)->getValue(0)) == "-disable-llvm-optzns")
      CmdArgs.push_back("-disable-llvm-optzns");
    else
      (*it)->render(Args, CmdArgs);
  }

  if (Output.getType() == types::TY_Dependencies) {
    // Handled with other dependency code.
  } else if (Output.isFilename()) {
    CmdArgs.push_back("-o");
    CmdArgs.push_back(Output.getFilename());
  } else {
    assert(Output.isNothing() && "Invalid output.");
  }

  for (const auto &II : Inputs) {
    addDashXForInput(Args, II, CmdArgs);

    if (II.isFilename())
      CmdArgs.push_back(II.getFilename());
    else
      II.getInputArg().renderAsInput(Args, CmdArgs);
  }

  Args.AddAllArgs(CmdArgs, options::OPT_undef);

  const char *Exec = getToolChain().getDriver().getClangProgramPath();

  // Optionally embed the -cc1 level arguments into the debug info, for build
  // analysis.
  if (getToolChain().UseDwarfDebugFlags()) {
    ArgStringList OriginalArgs;
    for (const auto &Arg : Args)
      Arg->render(Args, OriginalArgs);

    SmallString<256> Flags;
    Flags += Exec;
    for (unsigned i = 0, e = OriginalArgs.size(); i != e; ++i) {
      Flags += " ";
      Flags += OriginalArgs[i];
    }
    CmdArgs.push_back("-dwarf-debug-flags");
    CmdArgs.push_back(Args.MakeArgString(Flags.str()));
  }

  // Add the split debug info name to the command lines here so we
  // can propagate it to the backend.
  bool SplitDwarf = Args.hasArg(options::OPT_gsplit_dwarf) &&
    getToolChain().getTriple().isOSLinux() &&
    (isa<AssembleJobAction>(JA) || isa<CompileJobAction>(JA));
  const char *SplitDwarfOut;
  if (SplitDwarf) {
    CmdArgs.push_back("-split-dwarf-file");
    SplitDwarfOut = SplitDebugName(Args, Inputs);
    CmdArgs.push_back(SplitDwarfOut);
  }

  // Finally add the compile command to the compilation.
  if (Args.hasArg(options::OPT__SLASH_fallback) &&
      Output.getType() == types::TY_Object &&
      (InputType == types::TY_C || InputType == types::TY_CXX)) {
<<<<<<< HEAD
    tools::visualstudio::Compile CL(getToolChain());
    Command *CLCommand = CL.GetCommand(C, JA, Output, Inputs, Args,
                                       LinkingOutput);
    // RTTI support in clang-cl is a work in progress.  Fall back to MSVC early
    // if we are using 'clang-cl /fallback /GR'.
    // FIXME: Remove this when RTTI is finished.
    if (Args.hasFlag(options::OPT_frtti, options::OPT_fno_rtti, false)) {
      D.Diag(diag::warn_drv_rtti_fallback) << CLCommand->getExecutable();
      C.addCommand(CLCommand);
    } else {
      C.addCommand(new FallbackCommand(JA, *this, Exec, CmdArgs, CLCommand));
    }
=======
    Command *CLCommand = getCLFallback()->GetCommand(C, JA, Output, Inputs,
                                                     Args, LinkingOutput);
    C.addCommand(new FallbackCommand(JA, *this, Exec, CmdArgs, CLCommand));
>>>>>>> ec81a0dc
  } else {
    C.addCommand(new Command(JA, *this, Exec, CmdArgs));
  }


  // Handle the debug info splitting at object creation time if we're
  // creating an object.
  // TODO: Currently only works on linux with newer objcopy.
  if (SplitDwarf && !isa<CompileJobAction>(JA))
    SplitDebugInfo(getToolChain(), C, *this, JA, Args, Output, SplitDwarfOut);

  if (Arg *A = Args.getLastArg(options::OPT_pg))
    if (Args.hasArg(options::OPT_fomit_frame_pointer))
      D.Diag(diag::err_drv_argument_not_allowed_with)
        << "-fomit-frame-pointer" << A->getAsString(Args);

  // Claim some arguments which clang supports automatically.

  // -fpch-preprocess is used with gcc to add a special marker in the output to
  // include the PCH file. Clang's PTH solution is completely transparent, so we
  // do not need to deal with it at all.
  Args.ClaimAllArgs(options::OPT_fpch_preprocess);

  // Claim some arguments which clang doesn't support, but we don't
  // care to warn the user about.
  Args.ClaimAllArgs(options::OPT_clang_ignored_f_Group);
  Args.ClaimAllArgs(options::OPT_clang_ignored_m_Group);

  // Disable warnings for clang -E -emit-llvm foo.c
  Args.ClaimAllArgs(options::OPT_emit_llvm);
}

/// Add options related to the Objective-C runtime/ABI.
///
/// Returns true if the runtime is non-fragile.
ObjCRuntime Clang::AddObjCRuntimeArgs(const ArgList &args,
                                      ArgStringList &cmdArgs,
                                      RewriteKind rewriteKind) const {
  // Look for the controlling runtime option.
  Arg *runtimeArg = args.getLastArg(options::OPT_fnext_runtime,
                                    options::OPT_fgnu_runtime,
                                    options::OPT_fobjc_runtime_EQ);

  // Just forward -fobjc-runtime= to the frontend.  This supercedes
  // options about fragility.
  if (runtimeArg &&
      runtimeArg->getOption().matches(options::OPT_fobjc_runtime_EQ)) {
    ObjCRuntime runtime;
    StringRef value = runtimeArg->getValue();
    if (runtime.tryParse(value)) {
      getToolChain().getDriver().Diag(diag::err_drv_unknown_objc_runtime)
        << value;
    }

    runtimeArg->render(args, cmdArgs);
    return runtime;
  }

  // Otherwise, we'll need the ABI "version".  Version numbers are
  // slightly confusing for historical reasons:
  //   1 - Traditional "fragile" ABI
  //   2 - Non-fragile ABI, version 1
  //   3 - Non-fragile ABI, version 2
  unsigned objcABIVersion = 1;
  // If -fobjc-abi-version= is present, use that to set the version.
  if (Arg *abiArg = args.getLastArg(options::OPT_fobjc_abi_version_EQ)) {
    StringRef value = abiArg->getValue();
    if (value == "1")
      objcABIVersion = 1;
    else if (value == "2")
      objcABIVersion = 2;
    else if (value == "3")
      objcABIVersion = 3;
    else
      getToolChain().getDriver().Diag(diag::err_drv_clang_unsupported)
        << value;
  } else {
    // Otherwise, determine if we are using the non-fragile ABI.
    bool nonFragileABIIsDefault = 
      (rewriteKind == RK_NonFragile || 
       (rewriteKind == RK_None &&
        getToolChain().IsObjCNonFragileABIDefault()));
    if (args.hasFlag(options::OPT_fobjc_nonfragile_abi,
                     options::OPT_fno_objc_nonfragile_abi,
                     nonFragileABIIsDefault)) {
      // Determine the non-fragile ABI version to use.
#ifdef DISABLE_DEFAULT_NONFRAGILEABI_TWO
      unsigned nonFragileABIVersion = 1;
#else
      unsigned nonFragileABIVersion = 2;
#endif

      if (Arg *abiArg = args.getLastArg(
            options::OPT_fobjc_nonfragile_abi_version_EQ)) {
        StringRef value = abiArg->getValue();
        if (value == "1")
          nonFragileABIVersion = 1;
        else if (value == "2")
          nonFragileABIVersion = 2;
        else
          getToolChain().getDriver().Diag(diag::err_drv_clang_unsupported)
            << value;
      }

      objcABIVersion = 1 + nonFragileABIVersion;
    } else {
      objcABIVersion = 1;
    }
  }

  // We don't actually care about the ABI version other than whether
  // it's non-fragile.
  bool isNonFragile = objcABIVersion != 1;

  // If we have no runtime argument, ask the toolchain for its default runtime.
  // However, the rewriter only really supports the Mac runtime, so assume that.
  ObjCRuntime runtime;
  if (!runtimeArg) {
    switch (rewriteKind) {
    case RK_None:
      runtime = getToolChain().getDefaultObjCRuntime(isNonFragile);
      break;
    case RK_Fragile:
      runtime = ObjCRuntime(ObjCRuntime::FragileMacOSX, VersionTuple());
      break;
    case RK_NonFragile:
      runtime = ObjCRuntime(ObjCRuntime::MacOSX, VersionTuple());
      break;
    }

  // -fnext-runtime
  } else if (runtimeArg->getOption().matches(options::OPT_fnext_runtime)) {
    // On Darwin, make this use the default behavior for the toolchain.
    if (getToolChain().getTriple().isOSDarwin()) {
      runtime = getToolChain().getDefaultObjCRuntime(isNonFragile);

    // Otherwise, build for a generic macosx port.
    } else {
      runtime = ObjCRuntime(ObjCRuntime::MacOSX, VersionTuple());
    }

  // -fgnu-runtime
  } else {
    assert(runtimeArg->getOption().matches(options::OPT_fgnu_runtime));
    // Legacy behaviour is to target the gnustep runtime if we are i
    // non-fragile mode or the GCC runtime in fragile mode.
    if (isNonFragile)
      runtime = ObjCRuntime(ObjCRuntime::GNUstep, VersionTuple(1,6));
    else
      runtime = ObjCRuntime(ObjCRuntime::GCC, VersionTuple());
  }

  cmdArgs.push_back(args.MakeArgString(
                                 "-fobjc-runtime=" + runtime.getAsString()));
  return runtime;
}

static bool maybeConsumeDash(const std::string &EH, size_t &I) {
  bool HaveDash = (I + 1 < EH.size() && EH[I + 1] == '-');
  I += HaveDash;
  return !HaveDash;
}

struct EHFlags {
  EHFlags() : Synch(false), Asynch(false), NoExceptC(false) {}
  bool Synch;
  bool Asynch;
  bool NoExceptC;
};

/// /EH controls whether to run destructor cleanups when exceptions are
/// thrown.  There are three modifiers:
/// - s: Cleanup after "synchronous" exceptions, aka C++ exceptions.
/// - a: Cleanup after "asynchronous" exceptions, aka structured exceptions.
///      The 'a' modifier is unimplemented and fundamentally hard in LLVM IR.
/// - c: Assume that extern "C" functions are implicitly noexcept.  This
///      modifier is an optimization, so we ignore it for now.
/// The default is /EHs-c-, meaning cleanups are disabled.
static EHFlags parseClangCLEHFlags(const Driver &D, const ArgList &Args) {
  EHFlags EH;
  std::vector<std::string> EHArgs = Args.getAllArgValues(options::OPT__SLASH_EH);
  for (auto EHVal : EHArgs) {
    for (size_t I = 0, E = EHVal.size(); I != E; ++I) {
      switch (EHVal[I]) {
      case 'a': EH.Asynch = maybeConsumeDash(EHVal, I); continue;
      case 'c': EH.NoExceptC = maybeConsumeDash(EHVal, I); continue;
      case 's': EH.Synch = maybeConsumeDash(EHVal, I); continue;
      default: break;
      }
      D.Diag(clang::diag::err_drv_invalid_value) << "/EH" << EHVal;
      break;
    }
  }
  return EH;
}

void Clang::AddClangCLArgs(const ArgList &Args, ArgStringList &CmdArgs) const {
  unsigned RTOptionID = options::OPT__SLASH_MT;

  if (Args.hasArg(options::OPT__SLASH_LDd))
    // The /LDd option implies /MTd. The dependent lib part can be overridden,
    // but defining _DEBUG is sticky.
    RTOptionID = options::OPT__SLASH_MTd;

  if (Arg *A = Args.getLastArg(options::OPT__SLASH_M_Group))
    RTOptionID = A->getOption().getID();

  switch(RTOptionID) {
    case options::OPT__SLASH_MD:
      if (Args.hasArg(options::OPT__SLASH_LDd))
        CmdArgs.push_back("-D_DEBUG");
      CmdArgs.push_back("-D_MT");
      CmdArgs.push_back("-D_DLL");
      CmdArgs.push_back("--dependent-lib=msvcrt");
      break;
    case options::OPT__SLASH_MDd:
      CmdArgs.push_back("-D_DEBUG");
      CmdArgs.push_back("-D_MT");
      CmdArgs.push_back("-D_DLL");
      CmdArgs.push_back("--dependent-lib=msvcrtd");
      break;
    case options::OPT__SLASH_MT:
      if (Args.hasArg(options::OPT__SLASH_LDd))
        CmdArgs.push_back("-D_DEBUG");
      CmdArgs.push_back("-D_MT");
      CmdArgs.push_back("--dependent-lib=libcmt");
      break;
    case options::OPT__SLASH_MTd:
      CmdArgs.push_back("-D_DEBUG");
      CmdArgs.push_back("-D_MT");
      CmdArgs.push_back("--dependent-lib=libcmtd");
      break;
    default:
      llvm_unreachable("Unexpected option ID.");
  }

  // This provides POSIX compatibility (maps 'open' to '_open'), which most
  // users want.  The /Za flag to cl.exe turns this off, but it's not
  // implemented in clang.
  CmdArgs.push_back("--dependent-lib=oldnames");

  if (Arg *A = Args.getLastArg(options::OPT_show_includes))
    A->render(Args, CmdArgs);

  // This controls whether or not we emit RTTI data for polymorphic types.
  if (Args.hasFlag(options::OPT__SLASH_GR_, options::OPT__SLASH_GR,
                   /*default=*/false))
    CmdArgs.push_back("-fno-rtti-data");

  const Driver &D = getToolChain().getDriver();
  EHFlags EH = parseClangCLEHFlags(D, Args);
  // FIXME: Do something with NoExceptC.
  if (EH.Synch || EH.Asynch) {
    CmdArgs.push_back("-fexceptions");
    CmdArgs.push_back("-fcxx-exceptions");
  }

  // /EP should expand to -E -P.
  if (Args.hasArg(options::OPT__SLASH_EP)) {
    CmdArgs.push_back("-E");
    CmdArgs.push_back("-P");
  }

  Arg *MostGeneralArg = Args.getLastArg(options::OPT__SLASH_vmg);
  Arg *BestCaseArg = Args.getLastArg(options::OPT__SLASH_vmb);
  if (MostGeneralArg && BestCaseArg)
    D.Diag(clang::diag::err_drv_argument_not_allowed_with)
        << MostGeneralArg->getAsString(Args) << BestCaseArg->getAsString(Args);

  if (MostGeneralArg) {
    Arg *SingleArg = Args.getLastArg(options::OPT__SLASH_vms);
    Arg *MultipleArg = Args.getLastArg(options::OPT__SLASH_vmm);
    Arg *VirtualArg = Args.getLastArg(options::OPT__SLASH_vmv);

    Arg *FirstConflict = SingleArg ? SingleArg : MultipleArg;
    Arg *SecondConflict = VirtualArg ? VirtualArg : MultipleArg;
    if (FirstConflict && SecondConflict && FirstConflict != SecondConflict)
      D.Diag(clang::diag::err_drv_argument_not_allowed_with)
          << FirstConflict->getAsString(Args)
          << SecondConflict->getAsString(Args);

    if (SingleArg)
      CmdArgs.push_back("-fms-memptr-rep=single");
    else if (MultipleArg)
      CmdArgs.push_back("-fms-memptr-rep=multiple");
    else
      CmdArgs.push_back("-fms-memptr-rep=virtual");
  }

  if (Arg *A = Args.getLastArg(options::OPT_vtordisp_mode_EQ))
    A->render(Args, CmdArgs);

  if (!Args.hasArg(options::OPT_fdiagnostics_format_EQ)) {
    CmdArgs.push_back("-fdiagnostics-format");
    if (Args.hasArg(options::OPT__SLASH_fallback))
      CmdArgs.push_back("msvc-fallback");
    else
      CmdArgs.push_back("msvc");
  }
}

visualstudio::Compile *Clang::getCLFallback() const {
  if (!CLFallback)
    CLFallback.reset(new visualstudio::Compile(getToolChain()));
  return CLFallback.get();
}

void ClangAs::ConstructJob(Compilation &C, const JobAction &JA,
                           const InputInfo &Output,
                           const InputInfoList &Inputs,
                           const ArgList &Args,
                           const char *LinkingOutput) const {
  ArgStringList CmdArgs;

  assert(Inputs.size() == 1 && "Unexpected number of inputs.");
  const InputInfo &Input = Inputs[0];

  // Don't warn about "clang -w -c foo.s"
  Args.ClaimAllArgs(options::OPT_w);
  // and "clang -emit-llvm -c foo.s"
  Args.ClaimAllArgs(options::OPT_emit_llvm);

  // Invoke ourselves in -cc1as mode.
  //
  // FIXME: Implement custom jobs for internal actions.
  CmdArgs.push_back("-cc1as");

  // Add the "effective" target triple.
  CmdArgs.push_back("-triple");
  std::string TripleStr = 
    getToolChain().ComputeEffectiveClangTriple(Args, Input.getType());
  CmdArgs.push_back(Args.MakeArgString(TripleStr));

  // Set the output mode, we currently only expect to be used as a real
  // assembler.
  CmdArgs.push_back("-filetype");
  CmdArgs.push_back("obj");

  // Set the main file name, so that debug info works even with
  // -save-temps or preprocessed assembly.
  CmdArgs.push_back("-main-file-name");
  CmdArgs.push_back(Clang::getBaseInputName(Args, Inputs));

  // Add the target cpu
  const llvm::Triple &Triple = getToolChain().getTriple();
  std::string CPU = getCPUName(Args, Triple);
  if (!CPU.empty()) {
    CmdArgs.push_back("-target-cpu");
    CmdArgs.push_back(Args.MakeArgString(CPU));
  }

  // Add the target features
  const Driver &D = getToolChain().getDriver();
  getTargetFeatures(D, Triple, Args, CmdArgs, true);

  // Ignore explicit -force_cpusubtype_ALL option.
  (void) Args.hasArg(options::OPT_force__cpusubtype__ALL);

  // Determine the original source input.
  const Action *SourceAction = &JA;
  while (SourceAction->getKind() != Action::InputClass) {
    assert(!SourceAction->getInputs().empty() && "unexpected root action!");
    SourceAction = SourceAction->getInputs()[0];
  }

  // Forward -g and handle debug info related flags, assuming we are dealing
  // with an actual assembly file.
  if (SourceAction->getType() == types::TY_Asm ||
      SourceAction->getType() == types::TY_PP_Asm) {
    Args.ClaimAllArgs(options::OPT_g_Group);
    if (Arg *A = Args.getLastArg(options::OPT_g_Group))
      if (!A->getOption().matches(options::OPT_g0))
        CmdArgs.push_back("-g");

    if (Args.hasArg(options::OPT_gdwarf_2))
      CmdArgs.push_back("-gdwarf-2");
    if (Args.hasArg(options::OPT_gdwarf_3))
      CmdArgs.push_back("-gdwarf-3");
    if (Args.hasArg(options::OPT_gdwarf_4))
      CmdArgs.push_back("-gdwarf-4");

    // Add the -fdebug-compilation-dir flag if needed.
    addDebugCompDirArg(Args, CmdArgs);

    // Set the AT_producer to the clang version when using the integrated
    // assembler on assembly source files.
    CmdArgs.push_back("-dwarf-debug-producer");
    CmdArgs.push_back(Args.MakeArgString(getClangFullVersion()));
  }

  // Optionally embed the -cc1as level arguments into the debug info, for build
  // analysis.
  if (getToolChain().UseDwarfDebugFlags()) {
    ArgStringList OriginalArgs;
    for (const auto &Arg : Args)
      Arg->render(Args, OriginalArgs);

    SmallString<256> Flags;
    const char *Exec = getToolChain().getDriver().getClangProgramPath();
    Flags += Exec;
    for (unsigned i = 0, e = OriginalArgs.size(); i != e; ++i) {
      Flags += " ";
      Flags += OriginalArgs[i];
    }
    CmdArgs.push_back("-dwarf-debug-flags");
    CmdArgs.push_back(Args.MakeArgString(Flags.str()));
  }

  // FIXME: Add -static support, once we have it.

  // Consume all the warning flags. Usually this would be handled more
  // gracefully by -cc1 (warning about unknown warning flags, etc) but -cc1as
  // doesn't handle that so rather than warning about unused flags that are
  // actually used, we'll lie by omission instead.
  // FIXME: Stop lying and consume only the appropriate driver flags
  for (arg_iterator it = Args.filtered_begin(options::OPT_W_Group),
                    ie = Args.filtered_end();
       it != ie; ++it)
    (*it)->claim();

  CollectArgsForIntegratedAssembler(C, Args, CmdArgs,
                                    getToolChain().getDriver());

  Args.AddAllArgs(CmdArgs, options::OPT_mllvm);

  assert(Output.isFilename() && "Unexpected lipo output.");
  CmdArgs.push_back("-o");
  CmdArgs.push_back(Output.getFilename());

  assert(Input.isFilename() && "Invalid input.");
  CmdArgs.push_back(Input.getFilename());

  const char *Exec = getToolChain().getDriver().getClangProgramPath();
  C.addCommand(new Command(JA, *this, Exec, CmdArgs));

  // Handle the debug info splitting at object creation time if we're
  // creating an object.
  // TODO: Currently only works on linux with newer objcopy.
  if (Args.hasArg(options::OPT_gsplit_dwarf) &&
      getToolChain().getTriple().isOSLinux())
    SplitDebugInfo(getToolChain(), C, *this, JA, Args, Output,
                   SplitDebugName(Args, Inputs));
}

void gcc::Common::ConstructJob(Compilation &C, const JobAction &JA,
                               const InputInfo &Output,
                               const InputInfoList &Inputs,
                               const ArgList &Args,
                               const char *LinkingOutput) const {
  const Driver &D = getToolChain().getDriver();
  ArgStringList CmdArgs;

  for (const auto &A : Args) {
    if (forwardToGCC(A->getOption())) {
      // Don't forward any -g arguments to assembly steps.
      if (isa<AssembleJobAction>(JA) &&
          A->getOption().matches(options::OPT_g_Group))
        continue;

      // Don't forward any -W arguments to assembly and link steps.
      if ((isa<AssembleJobAction>(JA) || isa<LinkJobAction>(JA)) &&
          A->getOption().matches(options::OPT_W_Group))
        continue;

      // It is unfortunate that we have to claim here, as this means
      // we will basically never report anything interesting for
      // platforms using a generic gcc, even if we are just using gcc
      // to get to the assembler.
      A->claim();
      A->render(Args, CmdArgs);
    }
  }

  RenderExtraToolArgs(JA, CmdArgs);

  // If using a driver driver, force the arch.
  llvm::Triple::ArchType Arch = getToolChain().getArch();
  if (getToolChain().getTriple().isOSDarwin()) {
    CmdArgs.push_back("-arch");

    // FIXME: Remove these special cases.
    if (Arch == llvm::Triple::ppc)
      CmdArgs.push_back("ppc");
    else if (Arch == llvm::Triple::ppc64)
      CmdArgs.push_back("ppc64");
    else if (Arch == llvm::Triple::ppc64le)
      CmdArgs.push_back("ppc64le");
    else
      CmdArgs.push_back(Args.MakeArgString(getToolChain().getArchName()));
  }

  // Try to force gcc to match the tool chain we want, if we recognize
  // the arch.
  //
  // FIXME: The triple class should directly provide the information we want
  // here.
  if (Arch == llvm::Triple::x86 || Arch == llvm::Triple::ppc)
    CmdArgs.push_back("-m32");
  else if (Arch == llvm::Triple::x86_64 || Arch == llvm::Triple::ppc64 ||
           Arch == llvm::Triple::ppc64le)
    CmdArgs.push_back("-m64");

  if (Output.isFilename()) {
    CmdArgs.push_back("-o");
    CmdArgs.push_back(Output.getFilename());
  } else {
    assert(Output.isNothing() && "Unexpected output");
    CmdArgs.push_back("-fsyntax-only");
  }

  Args.AddAllArgValues(CmdArgs, options::OPT_Wa_COMMA,
                       options::OPT_Xassembler);

  // Only pass -x if gcc will understand it; otherwise hope gcc
  // understands the suffix correctly. The main use case this would go
  // wrong in is for linker inputs if they happened to have an odd
  // suffix; really the only way to get this to happen is a command
  // like '-x foobar a.c' which will treat a.c like a linker input.
  //
  // FIXME: For the linker case specifically, can we safely convert
  // inputs into '-Wl,' options?
  for (const auto &II : Inputs) {
    // Don't try to pass LLVM or AST inputs to a generic gcc.
    if (II.getType() == types::TY_LLVM_IR || II.getType() == types::TY_LTO_IR ||
        II.getType() == types::TY_LLVM_BC || II.getType() == types::TY_LTO_BC)
      D.Diag(diag::err_drv_no_linker_llvm_support)
        << getToolChain().getTripleString();
    else if (II.getType() == types::TY_AST)
      D.Diag(diag::err_drv_no_ast_support)
        << getToolChain().getTripleString();
    else if (II.getType() == types::TY_ModuleFile)
      D.Diag(diag::err_drv_no_module_support)
        << getToolChain().getTripleString();

    if (types::canTypeBeUserSpecified(II.getType())) {
      CmdArgs.push_back("-x");
      CmdArgs.push_back(types::getTypeName(II.getType()));
    }

    if (II.isFilename())
      CmdArgs.push_back(II.getFilename());
    else {
      const Arg &A = II.getInputArg();

      // Reverse translate some rewritten options.
      if (A.getOption().matches(options::OPT_Z_reserved_lib_stdcxx)) {
        CmdArgs.push_back("-lstdc++");
        continue;
      }

      // Don't render as input, we need gcc to do the translations.
      A.render(Args, CmdArgs);
    }
  }

  const std::string customGCCName = D.getCCCGenericGCCName();
  const char *GCCName;
  if (!customGCCName.empty())
    GCCName = customGCCName.c_str();
  else if (D.CCCIsCXX()) {
    GCCName = "g++";
  } else
    GCCName = "gcc";

  const char *Exec =
    Args.MakeArgString(getToolChain().GetProgramPath(GCCName));
  C.addCommand(new Command(JA, *this, Exec, CmdArgs));
}

void gcc::Preprocess::RenderExtraToolArgs(const JobAction &JA,
                                          ArgStringList &CmdArgs) const {
  CmdArgs.push_back("-E");
}

void gcc::Compile::RenderExtraToolArgs(const JobAction &JA,
                                       ArgStringList &CmdArgs) const {
  const Driver &D = getToolChain().getDriver();

  // If -flto, etc. are present then make sure not to force assembly output.
  if (JA.getType() == types::TY_LLVM_IR || JA.getType() == types::TY_LTO_IR ||
      JA.getType() == types::TY_LLVM_BC || JA.getType() == types::TY_LTO_BC)
    CmdArgs.push_back("-c");
  else {
    if (JA.getType() != types::TY_PP_Asm)
      D.Diag(diag::err_drv_invalid_gcc_output_type)
        << getTypeName(JA.getType());

    CmdArgs.push_back("-S");
  }
}

void gcc::Link::RenderExtraToolArgs(const JobAction &JA,
                                    ArgStringList &CmdArgs) const {
  // The types are (hopefully) good enough.
}

// Hexagon tools start.
void hexagon::Assemble::RenderExtraToolArgs(const JobAction &JA,
                                        ArgStringList &CmdArgs) const {

}
void hexagon::Assemble::ConstructJob(Compilation &C, const JobAction &JA,
                               const InputInfo &Output,
                               const InputInfoList &Inputs,
                               const ArgList &Args,
                               const char *LinkingOutput) const {

  const Driver &D = getToolChain().getDriver();
  ArgStringList CmdArgs;

  std::string MarchString = "-march=";
  MarchString += toolchains::Hexagon_TC::GetTargetCPU(Args);
  CmdArgs.push_back(Args.MakeArgString(MarchString));

  RenderExtraToolArgs(JA, CmdArgs);

  if (Output.isFilename()) {
    CmdArgs.push_back("-o");
    CmdArgs.push_back(Output.getFilename());
  } else {
    assert(Output.isNothing() && "Unexpected output");
    CmdArgs.push_back("-fsyntax-only");
  }

  std::string SmallDataThreshold = GetHexagonSmallDataThresholdValue(Args);
  if (!SmallDataThreshold.empty())
    CmdArgs.push_back(
      Args.MakeArgString(std::string("-G") + SmallDataThreshold));

  Args.AddAllArgValues(CmdArgs, options::OPT_Wa_COMMA,
                       options::OPT_Xassembler);

  // Only pass -x if gcc will understand it; otherwise hope gcc
  // understands the suffix correctly. The main use case this would go
  // wrong in is for linker inputs if they happened to have an odd
  // suffix; really the only way to get this to happen is a command
  // like '-x foobar a.c' which will treat a.c like a linker input.
  //
  // FIXME: For the linker case specifically, can we safely convert
  // inputs into '-Wl,' options?
  for (const auto &II : Inputs) {
    // Don't try to pass LLVM or AST inputs to a generic gcc.
    if (II.getType() == types::TY_LLVM_IR || II.getType() == types::TY_LTO_IR ||
        II.getType() == types::TY_LLVM_BC || II.getType() == types::TY_LTO_BC)
      D.Diag(clang::diag::err_drv_no_linker_llvm_support)
        << getToolChain().getTripleString();
    else if (II.getType() == types::TY_AST)
      D.Diag(clang::diag::err_drv_no_ast_support)
        << getToolChain().getTripleString();
    else if (II.getType() == types::TY_ModuleFile)
      D.Diag(diag::err_drv_no_module_support)
      << getToolChain().getTripleString();

    if (II.isFilename())
      CmdArgs.push_back(II.getFilename());
    else
      // Don't render as input, we need gcc to do the translations. FIXME: Pranav: What is this ?
      II.getInputArg().render(Args, CmdArgs);
  }

  const char *GCCName = "hexagon-as";
  const char *Exec = Args.MakeArgString(getToolChain().GetProgramPath(GCCName));
  C.addCommand(new Command(JA, *this, Exec, CmdArgs));
}

void hexagon::Link::RenderExtraToolArgs(const JobAction &JA,
                                    ArgStringList &CmdArgs) const {
  // The types are (hopefully) good enough.
}

void hexagon::Link::ConstructJob(Compilation &C, const JobAction &JA,
                               const InputInfo &Output,
                               const InputInfoList &Inputs,
                               const ArgList &Args,
                               const char *LinkingOutput) const {

  const toolchains::Hexagon_TC& ToolChain =
    static_cast<const toolchains::Hexagon_TC&>(getToolChain());
  const Driver &D = ToolChain.getDriver();

  ArgStringList CmdArgs;

  //----------------------------------------------------------------------------
  //
  //----------------------------------------------------------------------------
  bool hasStaticArg = Args.hasArg(options::OPT_static);
  bool buildingLib = Args.hasArg(options::OPT_shared);
  bool buildPIE = Args.hasArg(options::OPT_pie);
  bool incStdLib = !Args.hasArg(options::OPT_nostdlib);
  bool incStartFiles = !Args.hasArg(options::OPT_nostartfiles);
  bool incDefLibs = !Args.hasArg(options::OPT_nodefaultlibs);
  bool useShared = buildingLib && !hasStaticArg;

  //----------------------------------------------------------------------------
  // Silence warnings for various options
  //----------------------------------------------------------------------------

  Args.ClaimAllArgs(options::OPT_g_Group);
  Args.ClaimAllArgs(options::OPT_emit_llvm);
  Args.ClaimAllArgs(options::OPT_w); // Other warning options are already
                                     // handled somewhere else.
  Args.ClaimAllArgs(options::OPT_static_libgcc);

  //----------------------------------------------------------------------------
  //
  //----------------------------------------------------------------------------
  for (const auto &Opt : ToolChain.ExtraOpts)
    CmdArgs.push_back(Opt.c_str());

  std::string MarchString = toolchains::Hexagon_TC::GetTargetCPU(Args);
  CmdArgs.push_back(Args.MakeArgString("-m" + MarchString));

  if (buildingLib) {
    CmdArgs.push_back("-shared");
    CmdArgs.push_back("-call_shared"); // should be the default, but doing as
                                       // hexagon-gcc does
  }

  if (hasStaticArg)
    CmdArgs.push_back("-static");

  if (buildPIE && !buildingLib)
    CmdArgs.push_back("-pie");

  std::string SmallDataThreshold = GetHexagonSmallDataThresholdValue(Args);
  if (!SmallDataThreshold.empty()) {
    CmdArgs.push_back(
      Args.MakeArgString(std::string("-G") + SmallDataThreshold));
  }

  //----------------------------------------------------------------------------
  //
  //----------------------------------------------------------------------------
  CmdArgs.push_back("-o");
  CmdArgs.push_back(Output.getFilename());

  const std::string MarchSuffix = "/" + MarchString;
  const std::string G0Suffix = "/G0";
  const std::string MarchG0Suffix = MarchSuffix + G0Suffix;
  const std::string RootDir = toolchains::Hexagon_TC::GetGnuDir(D.InstalledDir)
                              + "/";
  const std::string StartFilesDir = RootDir
                                    + "hexagon/lib"
                                    + (buildingLib
                                       ? MarchG0Suffix : MarchSuffix);

  //----------------------------------------------------------------------------
  // moslib
  //----------------------------------------------------------------------------
  std::vector<std::string> oslibs;
  bool hasStandalone= false;

  for (arg_iterator it = Args.filtered_begin(options::OPT_moslib_EQ),
         ie = Args.filtered_end(); it != ie; ++it) {
    (*it)->claim();
    oslibs.push_back((*it)->getValue());
    hasStandalone = hasStandalone || (oslibs.back() == "standalone");
  }
  if (oslibs.empty()) {
    oslibs.push_back("standalone");
    hasStandalone = true;
  }

  //----------------------------------------------------------------------------
  // Start Files
  //----------------------------------------------------------------------------
  if (incStdLib && incStartFiles) {

    if (!buildingLib) {
      if (hasStandalone) {
        CmdArgs.push_back(
          Args.MakeArgString(StartFilesDir + "/crt0_standalone.o"));
      }
      CmdArgs.push_back(Args.MakeArgString(StartFilesDir + "/crt0.o"));
    }
    std::string initObj = useShared ? "/initS.o" : "/init.o";
    CmdArgs.push_back(Args.MakeArgString(StartFilesDir + initObj));
  }

  //----------------------------------------------------------------------------
  // Library Search Paths
  //----------------------------------------------------------------------------
  const ToolChain::path_list &LibPaths = ToolChain.getFilePaths();
  for (const auto &LibPath : LibPaths)
    CmdArgs.push_back(Args.MakeArgString(StringRef("-L") + LibPath));

  //----------------------------------------------------------------------------
  //
  //----------------------------------------------------------------------------
  Args.AddAllArgs(CmdArgs, options::OPT_T_Group);
  Args.AddAllArgs(CmdArgs, options::OPT_e);
  Args.AddAllArgs(CmdArgs, options::OPT_s);
  Args.AddAllArgs(CmdArgs, options::OPT_t);
  Args.AddAllArgs(CmdArgs, options::OPT_u_Group);

  AddLinkerInputs(ToolChain, Inputs, Args, CmdArgs);

  //----------------------------------------------------------------------------
  // Libraries
  //----------------------------------------------------------------------------
  if (incStdLib && incDefLibs) {
    if (D.CCCIsCXX()) {
      ToolChain.AddCXXStdlibLibArgs(Args, CmdArgs);
      CmdArgs.push_back("-lm");
    }

    CmdArgs.push_back("--start-group");

    if (!buildingLib) {
      for(std::vector<std::string>::iterator i = oslibs.begin(),
            e = oslibs.end(); i != e; ++i)
        CmdArgs.push_back(Args.MakeArgString("-l" + *i));
      CmdArgs.push_back("-lc");
    }
    CmdArgs.push_back("-lgcc");

    CmdArgs.push_back("--end-group");
  }

  //----------------------------------------------------------------------------
  // End files
  //----------------------------------------------------------------------------
  if (incStdLib && incStartFiles) {
    std::string finiObj = useShared ? "/finiS.o" : "/fini.o";
    CmdArgs.push_back(Args.MakeArgString(StartFilesDir + finiObj));
  }

  std::string Linker = ToolChain.GetProgramPath("hexagon-ld");
  C.addCommand(new Command(JA, *this, Args.MakeArgString(Linker), CmdArgs));
}
// Hexagon tools end.

const char *arm::getARMCPUForMArch(const ArgList &Args,
                                   const llvm::Triple &Triple) {
  StringRef MArch;
  if (Arg *A = Args.getLastArg(options::OPT_march_EQ)) {
    // Otherwise, if we have -march= choose the base CPU for that arch.
    MArch = A->getValue();
  } else {
    // Otherwise, use the Arch from the triple.
    MArch = Triple.getArchName();
  }

  // Handle -march=native.
  if (MArch == "native") {
    std::string CPU = llvm::sys::getHostCPUName();
    if (CPU != "generic") {
      // Translate the native cpu into the architecture. The switch below will
      // then chose the minimum cpu for that arch.
      MArch = std::string("arm") + arm::getLLVMArchSuffixForARM(CPU);
    }
  }

  return driver::getARMCPUForMArch(MArch, Triple);
}

/// Get the (LLVM) name of the minimum ARM CPU for the arch we are targeting.
//
// FIXME: tblgen this.
const char *driver::getARMCPUForMArch(StringRef MArch,
                                      const llvm::Triple &Triple) {
  switch (Triple.getOS()) {
  case llvm::Triple::NetBSD:
    if (MArch == "armv6")
      return "arm1176jzf-s";
    break;
  case llvm::Triple::Win32:
    // FIXME: this is invalid for WindowsCE
    return "cortex-a9";
  default:
    break;
  }

  const char *result = nullptr;
  size_t offset = StringRef::npos;
  if (MArch.startswith("arm"))
    offset = 3;
  if (MArch.startswith("thumb"))
    offset = 5;
  if (offset != StringRef::npos && MArch.substr(offset, 2) == "eb")
    offset += 2;
  if (offset != StringRef::npos)
    result = llvm::StringSwitch<const char *>(MArch.substr(offset))
      .Cases("v2", "v2a", "arm2")
      .Case("v3", "arm6")
      .Case("v3m", "arm7m")
      .Case("v4", "strongarm")
      .Case("v4t", "arm7tdmi")
      .Cases("v5", "v5t", "arm10tdmi")
      .Cases("v5e", "v5te", "arm1022e")
      .Case("v5tej", "arm926ej-s")
      .Cases("v6", "v6k", "arm1136jf-s")
      .Case("v6j", "arm1136j-s")
      .Cases("v6z", "v6zk", "arm1176jzf-s")
      .Case("v6t2", "arm1156t2-s")
      .Cases("v6m", "v6-m", "cortex-m0")
      .Cases("v7", "v7a", "v7-a", "v7l", "v7-l", "cortex-a8")
      .Cases("v7s", "v7-s", "swift")
      .Cases("v7r", "v7-r", "cortex-r4")
      .Cases("v7m", "v7-m", "cortex-m3")
      .Cases("v7em", "v7e-m", "cortex-m4")
      .Cases("v8", "v8a", "v8-a", "cortex-a53")
      .Default(nullptr);
  else
    result = llvm::StringSwitch<const char *>(MArch)
      .Case("ep9312", "ep9312")
      .Case("iwmmxt", "iwmmxt")
      .Case("xscale", "xscale")
      .Default(nullptr);

  if (result)
    return result;

  // If all else failed, return the most base CPU with thumb interworking
  // supported by LLVM.
  // FIXME: Should warn once that we're falling back.
  switch (Triple.getOS()) {
  case llvm::Triple::NetBSD:
    switch (Triple.getEnvironment()) {
    case llvm::Triple::GNUEABIHF:
    case llvm::Triple::GNUEABI:
    case llvm::Triple::EABIHF:
    case llvm::Triple::EABI:
      return "arm926ej-s";
    default:
      return "strongarm";
    }
  default:
    switch (Triple.getEnvironment()) {
    case llvm::Triple::EABIHF:
    case llvm::Triple::GNUEABIHF:
      return "arm1176jzf-s";
    default:
      return "arm7tdmi";
    }
  }
}

/// getARMTargetCPU - Get the (LLVM) name of the ARM cpu we are targeting.
StringRef arm::getARMTargetCPU(const ArgList &Args,
                               const llvm::Triple &Triple) {
  // FIXME: Warn on inconsistent use of -mcpu and -march.
  // If we have -mcpu=, use that.
  if (Arg *A = Args.getLastArg(options::OPT_mcpu_EQ)) {
    StringRef MCPU = A->getValue();
    // Handle -mcpu=native.
    if (MCPU == "native")
      return llvm::sys::getHostCPUName();
    else
      return MCPU;
  }

  return getARMCPUForMArch(Args, Triple);
}

/// getLLVMArchSuffixForARM - Get the LLVM arch name to use for a particular
/// CPU.
//
// FIXME: This is redundant with -mcpu, why does LLVM use this.
// FIXME: tblgen this, or kill it!
const char *arm::getLLVMArchSuffixForARM(StringRef CPU) {
  return llvm::StringSwitch<const char *>(CPU)
    .Case("strongarm", "v4")
    .Cases("arm7tdmi", "arm7tdmi-s", "arm710t", "v4t")
    .Cases("arm720t", "arm9", "arm9tdmi", "v4t")
    .Cases("arm920", "arm920t", "arm922t", "v4t")
    .Cases("arm940t", "ep9312","v4t")
    .Cases("arm10tdmi",  "arm1020t", "v5")
    .Cases("arm9e",  "arm926ej-s",  "arm946e-s", "v5e")
    .Cases("arm966e-s",  "arm968e-s",  "arm10e", "v5e")
    .Cases("arm1020e",  "arm1022e",  "xscale", "iwmmxt", "v5e")
    .Cases("arm1136j-s",  "arm1136jf-s",  "arm1176jz-s", "v6")
    .Cases("arm1176jzf-s",  "mpcorenovfp",  "mpcore", "v6")
    .Cases("arm1156t2-s",  "arm1156t2f-s", "v6t2")
    .Cases("cortex-a5", "cortex-a7", "cortex-a8", "cortex-a9-mp", "v7")
    .Cases("cortex-a9", "cortex-a12", "cortex-a15", "krait", "v7")
    .Cases("cortex-r4", "cortex-r5", "v7r")
    .Case("cortex-m0", "v6m")
    .Case("cortex-m3", "v7m")
    .Case("cortex-m4", "v7em")
    .Case("swift", "v7s")
    .Case("cyclone", "v8")
    .Cases("cortex-a53", "cortex-a57", "v8")
    .Default("");
}

bool mips::hasMipsAbiArg(const ArgList &Args, const char *Value) {
  Arg *A = Args.getLastArg(options::OPT_mabi_EQ);
  return A && (A->getValue() == StringRef(Value));
}

bool mips::isNaN2008(const ArgList &Args, const llvm::Triple &Triple) {
  if (Arg *NaNArg = Args.getLastArg(options::OPT_mnan_EQ))
    return llvm::StringSwitch<bool>(NaNArg->getValue())
               .Case("2008", true)
               .Case("legacy", false)
               .Default(false);

  // NaN2008 is the default for MIPS32r6/MIPS64r6.
  return llvm::StringSwitch<bool>(getCPUName(Args, Triple))
             .Cases("mips32r6", "mips64r6", true)
             .Default(false);

  return false;
}

llvm::Triple::ArchType darwin::getArchTypeForMachOArchName(StringRef Str) {
  // See arch(3) and llvm-gcc's driver-driver.c. We don't implement support for
  // archs which Darwin doesn't use.

  // The matching this routine does is fairly pointless, since it is neither the
  // complete architecture list, nor a reasonable subset. The problem is that
  // historically the driver driver accepts this and also ties its -march=
  // handling to the architecture name, so we need to be careful before removing
  // support for it.

  // This code must be kept in sync with Clang's Darwin specific argument
  // translation.

  return llvm::StringSwitch<llvm::Triple::ArchType>(Str)
    .Cases("ppc", "ppc601", "ppc603", "ppc604", "ppc604e", llvm::Triple::ppc)
    .Cases("ppc750", "ppc7400", "ppc7450", "ppc970", llvm::Triple::ppc)
    .Case("ppc64", llvm::Triple::ppc64)
    .Cases("i386", "i486", "i486SX", "i586", "i686", llvm::Triple::x86)
    .Cases("pentium", "pentpro", "pentIIm3", "pentIIm5", "pentium4",
           llvm::Triple::x86)
    .Cases("x86_64", "x86_64h", llvm::Triple::x86_64)
    // This is derived from the driver driver.
    .Cases("arm", "armv4t", "armv5", "armv6", "armv6m", llvm::Triple::arm)
    .Cases("armv7", "armv7em", "armv7k", "armv7m", llvm::Triple::arm)
    .Cases("armv7s", "xscale", llvm::Triple::arm)
    .Case("arm64", llvm::Triple::arm64)
    .Case("r600", llvm::Triple::r600)
    .Case("nvptx", llvm::Triple::nvptx)
    .Case("nvptx64", llvm::Triple::nvptx64)
    .Case("amdil", llvm::Triple::amdil)
    .Case("spir", llvm::Triple::spir)
    .Default(llvm::Triple::UnknownArch);
}

void darwin::setTripleTypeForMachOArchName(llvm::Triple &T, StringRef Str) {
  llvm::Triple::ArchType Arch = getArchTypeForMachOArchName(Str);
  T.setArch(Arch);

  if (Str == "x86_64h")
    T.setArchName(Str);
  else if (Str == "armv6m" || Str == "armv7m" || Str == "armv7em") {
    T.setOS(llvm::Triple::UnknownOS);
    T.setObjectFormat(llvm::Triple::MachO);
  }
}

const char *Clang::getBaseInputName(const ArgList &Args,
                                    const InputInfoList &Inputs) {
  return Args.MakeArgString(
    llvm::sys::path::filename(Inputs[0].getBaseInput()));
}

const char *Clang::getBaseInputStem(const ArgList &Args,
                                    const InputInfoList &Inputs) {
  const char *Str = getBaseInputName(Args, Inputs);

  if (const char *End = strrchr(Str, '.'))
    return Args.MakeArgString(std::string(Str, End));

  return Str;
}

const char *Clang::getDependencyFileName(const ArgList &Args,
                                         const InputInfoList &Inputs) {
  // FIXME: Think about this more.
  std::string Res;

  if (Arg *OutputOpt = Args.getLastArg(options::OPT_o)) {
    std::string Str(OutputOpt->getValue());
    Res = Str.substr(0, Str.rfind('.'));
  } else {
    Res = getBaseInputStem(Args, Inputs);
  }
  return Args.MakeArgString(Res + ".d");
}

void darwin::Assemble::ConstructJob(Compilation &C, const JobAction &JA,
                                    const InputInfo &Output,
                                    const InputInfoList &Inputs,
                                    const ArgList &Args,
                                    const char *LinkingOutput) const {
  ArgStringList CmdArgs;

  assert(Inputs.size() == 1 && "Unexpected number of inputs.");
  const InputInfo &Input = Inputs[0];

  // Determine the original source input.
  const Action *SourceAction = &JA;
  while (SourceAction->getKind() != Action::InputClass) {
    assert(!SourceAction->getInputs().empty() && "unexpected root action!");
    SourceAction = SourceAction->getInputs()[0];
  }

  // If -fno_integrated_as is used add -Q to the darwin assember driver to make
  // sure it runs its system assembler not clang's integrated assembler.
  // Applicable to darwin11+ and Xcode 4+.  darwin<10 lacked integrated-as.
  // FIXME: at run-time detect assembler capabilities or rely on version
  // information forwarded by -target-assembler-version (future)
  if (Args.hasArg(options::OPT_fno_integrated_as)) {
    const llvm::Triple &T(getToolChain().getTriple());
    if (!(T.isMacOSX() && T.isMacOSXVersionLT(10, 7)))
      CmdArgs.push_back("-Q");
  }

  // Forward -g, assuming we are dealing with an actual assembly file.
  if (SourceAction->getType() == types::TY_Asm ||
      SourceAction->getType() == types::TY_PP_Asm) {
    if (Args.hasArg(options::OPT_gstabs))
      CmdArgs.push_back("--gstabs");
    else if (Args.hasArg(options::OPT_g_Group))
      CmdArgs.push_back("-g");
  }

  // Derived from asm spec.
  AddMachOArch(Args, CmdArgs);

  // Use -force_cpusubtype_ALL on x86 by default.
  if (getToolChain().getArch() == llvm::Triple::x86 ||
      getToolChain().getArch() == llvm::Triple::x86_64 ||
      Args.hasArg(options::OPT_force__cpusubtype__ALL))
    CmdArgs.push_back("-force_cpusubtype_ALL");

  if (getToolChain().getArch() != llvm::Triple::x86_64 &&
      (((Args.hasArg(options::OPT_mkernel) ||
         Args.hasArg(options::OPT_fapple_kext)) &&
        getMachOToolChain().isKernelStatic()) ||
       Args.hasArg(options::OPT_static)))
    CmdArgs.push_back("-static");

  Args.AddAllArgValues(CmdArgs, options::OPT_Wa_COMMA,
                       options::OPT_Xassembler);

  assert(Output.isFilename() && "Unexpected lipo output.");
  CmdArgs.push_back("-o");
  CmdArgs.push_back(Output.getFilename());

  assert(Input.isFilename() && "Invalid input.");
  CmdArgs.push_back(Input.getFilename());

  // asm_final spec is empty.

  const char *Exec =
    Args.MakeArgString(getToolChain().GetProgramPath("as"));
  C.addCommand(new Command(JA, *this, Exec, CmdArgs));
}

void darwin::MachOTool::anchor() {}

void darwin::MachOTool::AddMachOArch(const ArgList &Args,
                                     ArgStringList &CmdArgs) const {
  StringRef ArchName = getMachOToolChain().getMachOArchName(Args);

  // Derived from darwin_arch spec.
  CmdArgs.push_back("-arch");
  CmdArgs.push_back(Args.MakeArgString(ArchName));

  // FIXME: Is this needed anymore?
  if (ArchName == "arm")
    CmdArgs.push_back("-force_cpusubtype_ALL");
}

bool darwin::Link::NeedsTempPath(const InputInfoList &Inputs) const {
  // We only need to generate a temp path for LTO if we aren't compiling object
  // files. When compiling source files, we run 'dsymutil' after linking. We
  // don't run 'dsymutil' when compiling object files.
  for (const auto &Input : Inputs)
    if (Input.getType() != types::TY_Object)
      return true;

  return false;
}

void darwin::Link::AddLinkArgs(Compilation &C,
                               const ArgList &Args,
                               ArgStringList &CmdArgs,
                               const InputInfoList &Inputs) const {
  const Driver &D = getToolChain().getDriver();
  const toolchains::MachO &MachOTC = getMachOToolChain();

  unsigned Version[3] = { 0, 0, 0 };
  if (Arg *A = Args.getLastArg(options::OPT_mlinker_version_EQ)) {
    bool HadExtra;
    if (!Driver::GetReleaseVersion(A->getValue(), Version[0],
                                   Version[1], Version[2], HadExtra) ||
        HadExtra)
      D.Diag(diag::err_drv_invalid_version_number)
        << A->getAsString(Args);
  }

  // Newer linkers support -demangle. Pass it if supported and not disabled by
  // the user.
  if (Version[0] >= 100 && !Args.hasArg(options::OPT_Z_Xlinker__no_demangle))
    CmdArgs.push_back("-demangle");

  if (Args.hasArg(options::OPT_rdynamic) && Version[0] >= 137)
    CmdArgs.push_back("-export_dynamic");

  // If we are using LTO, then automatically create a temporary file path for
  // the linker to use, so that it's lifetime will extend past a possible
  // dsymutil step.
  if (Version[0] >= 116 && D.IsUsingLTO(Args) && NeedsTempPath(Inputs)) {
    const char *TmpPath = C.getArgs().MakeArgString(
      D.GetTemporaryPath("cc", types::getTypeTempSuffix(types::TY_Object)));
    C.addTempFile(TmpPath);
    CmdArgs.push_back("-object_path_lto");
    CmdArgs.push_back(TmpPath);
  }

  // Derived from the "link" spec.
  Args.AddAllArgs(CmdArgs, options::OPT_static);
  if (!Args.hasArg(options::OPT_static))
    CmdArgs.push_back("-dynamic");
  if (Args.hasArg(options::OPT_fgnu_runtime)) {
    // FIXME: gcc replaces -lobjc in forward args with -lobjc-gnu
    // here. How do we wish to handle such things?
  }

  if (!Args.hasArg(options::OPT_dynamiclib)) {
    AddMachOArch(Args, CmdArgs);
    // FIXME: Why do this only on this path?
    Args.AddLastArg(CmdArgs, options::OPT_force__cpusubtype__ALL);

    Args.AddLastArg(CmdArgs, options::OPT_bundle);
    Args.AddAllArgs(CmdArgs, options::OPT_bundle__loader);
    Args.AddAllArgs(CmdArgs, options::OPT_client__name);

    Arg *A;
    if ((A = Args.getLastArg(options::OPT_compatibility__version)) ||
        (A = Args.getLastArg(options::OPT_current__version)) ||
        (A = Args.getLastArg(options::OPT_install__name)))
      D.Diag(diag::err_drv_argument_only_allowed_with)
        << A->getAsString(Args) << "-dynamiclib";

    Args.AddLastArg(CmdArgs, options::OPT_force__flat__namespace);
    Args.AddLastArg(CmdArgs, options::OPT_keep__private__externs);
    Args.AddLastArg(CmdArgs, options::OPT_private__bundle);
  } else {
    CmdArgs.push_back("-dylib");

    Arg *A;
    if ((A = Args.getLastArg(options::OPT_bundle)) ||
        (A = Args.getLastArg(options::OPT_bundle__loader)) ||
        (A = Args.getLastArg(options::OPT_client__name)) ||
        (A = Args.getLastArg(options::OPT_force__flat__namespace)) ||
        (A = Args.getLastArg(options::OPT_keep__private__externs)) ||
        (A = Args.getLastArg(options::OPT_private__bundle)))
      D.Diag(diag::err_drv_argument_not_allowed_with)
        << A->getAsString(Args) << "-dynamiclib";

    Args.AddAllArgsTranslated(CmdArgs, options::OPT_compatibility__version,
                              "-dylib_compatibility_version");
    Args.AddAllArgsTranslated(CmdArgs, options::OPT_current__version,
                              "-dylib_current_version");

    AddMachOArch(Args, CmdArgs);

    Args.AddAllArgsTranslated(CmdArgs, options::OPT_install__name,
                              "-dylib_install_name");
  }

  Args.AddLastArg(CmdArgs, options::OPT_all__load);
  Args.AddAllArgs(CmdArgs, options::OPT_allowable__client);
  Args.AddLastArg(CmdArgs, options::OPT_bind__at__load);
  if (MachOTC.isTargetIOSBased())
    Args.AddLastArg(CmdArgs, options::OPT_arch__errors__fatal);
  Args.AddLastArg(CmdArgs, options::OPT_dead__strip);
  Args.AddLastArg(CmdArgs, options::OPT_no__dead__strip__inits__and__terms);
  Args.AddAllArgs(CmdArgs, options::OPT_dylib__file);
  Args.AddLastArg(CmdArgs, options::OPT_dynamic);
  Args.AddAllArgs(CmdArgs, options::OPT_exported__symbols__list);
  Args.AddLastArg(CmdArgs, options::OPT_flat__namespace);
  Args.AddAllArgs(CmdArgs, options::OPT_force__load);
  Args.AddAllArgs(CmdArgs, options::OPT_headerpad__max__install__names);
  Args.AddAllArgs(CmdArgs, options::OPT_image__base);
  Args.AddAllArgs(CmdArgs, options::OPT_init);

  // Add the deployment target.
  MachOTC.addMinVersionArgs(Args, CmdArgs);

  Args.AddLastArg(CmdArgs, options::OPT_nomultidefs);
  Args.AddLastArg(CmdArgs, options::OPT_multi__module);
  Args.AddLastArg(CmdArgs, options::OPT_single__module);
  Args.AddAllArgs(CmdArgs, options::OPT_multiply__defined);
  Args.AddAllArgs(CmdArgs, options::OPT_multiply__defined__unused);

  if (const Arg *A = Args.getLastArg(options::OPT_fpie, options::OPT_fPIE,
                                     options::OPT_fno_pie,
                                     options::OPT_fno_PIE)) {
    if (A->getOption().matches(options::OPT_fpie) ||
        A->getOption().matches(options::OPT_fPIE))
      CmdArgs.push_back("-pie");
    else
      CmdArgs.push_back("-no_pie");
  }

  Args.AddLastArg(CmdArgs, options::OPT_prebind);
  Args.AddLastArg(CmdArgs, options::OPT_noprebind);
  Args.AddLastArg(CmdArgs, options::OPT_nofixprebinding);
  Args.AddLastArg(CmdArgs, options::OPT_prebind__all__twolevel__modules);
  Args.AddLastArg(CmdArgs, options::OPT_read__only__relocs);
  Args.AddAllArgs(CmdArgs, options::OPT_sectcreate);
  Args.AddAllArgs(CmdArgs, options::OPT_sectorder);
  Args.AddAllArgs(CmdArgs, options::OPT_seg1addr);
  Args.AddAllArgs(CmdArgs, options::OPT_segprot);
  Args.AddAllArgs(CmdArgs, options::OPT_segaddr);
  Args.AddAllArgs(CmdArgs, options::OPT_segs__read__only__addr);
  Args.AddAllArgs(CmdArgs, options::OPT_segs__read__write__addr);
  Args.AddAllArgs(CmdArgs, options::OPT_seg__addr__table);
  Args.AddAllArgs(CmdArgs, options::OPT_seg__addr__table__filename);
  Args.AddAllArgs(CmdArgs, options::OPT_sub__library);
  Args.AddAllArgs(CmdArgs, options::OPT_sub__umbrella);

  // Give --sysroot= preference, over the Apple specific behavior to also use
  // --isysroot as the syslibroot.
  StringRef sysroot = C.getSysRoot();
  if (sysroot != "") {
    CmdArgs.push_back("-syslibroot");
    CmdArgs.push_back(C.getArgs().MakeArgString(sysroot));
  } else if (const Arg *A = Args.getLastArg(options::OPT_isysroot)) {
    CmdArgs.push_back("-syslibroot");
    CmdArgs.push_back(A->getValue());
  }

  Args.AddLastArg(CmdArgs, options::OPT_twolevel__namespace);
  Args.AddLastArg(CmdArgs, options::OPT_twolevel__namespace__hints);
  Args.AddAllArgs(CmdArgs, options::OPT_umbrella);
  Args.AddAllArgs(CmdArgs, options::OPT_undefined);
  Args.AddAllArgs(CmdArgs, options::OPT_unexported__symbols__list);
  Args.AddAllArgs(CmdArgs, options::OPT_weak__reference__mismatches);
  Args.AddLastArg(CmdArgs, options::OPT_X_Flag);
  Args.AddAllArgs(CmdArgs, options::OPT_y);
  Args.AddLastArg(CmdArgs, options::OPT_w);
  Args.AddAllArgs(CmdArgs, options::OPT_pagezero__size);
  Args.AddAllArgs(CmdArgs, options::OPT_segs__read__);
  Args.AddLastArg(CmdArgs, options::OPT_seglinkedit);
  Args.AddLastArg(CmdArgs, options::OPT_noseglinkedit);
  Args.AddAllArgs(CmdArgs, options::OPT_sectalign);
  Args.AddAllArgs(CmdArgs, options::OPT_sectobjectsymbols);
  Args.AddAllArgs(CmdArgs, options::OPT_segcreate);
  Args.AddLastArg(CmdArgs, options::OPT_whyload);
  Args.AddLastArg(CmdArgs, options::OPT_whatsloaded);
  Args.AddAllArgs(CmdArgs, options::OPT_dylinker__install__name);
  Args.AddLastArg(CmdArgs, options::OPT_dylinker);
  Args.AddLastArg(CmdArgs, options::OPT_Mach);
}

enum LibOpenMP {
  LibUnknown,
  LibGOMP,
  LibIOMP5
};

void darwin::Link::ConstructJob(Compilation &C, const JobAction &JA,
                                const InputInfo &Output,
                                const InputInfoList &Inputs,
                                const ArgList &Args,
                                const char *LinkingOutput) const {
  assert(Output.getType() == types::TY_Image && "Invalid linker output type.");

  // The logic here is derived from gcc's behavior; most of which
  // comes from specs (starting with link_command). Consult gcc for
  // more information.
  ArgStringList CmdArgs;

  /// Hack(tm) to ignore linking errors when we are doing ARC migration.
  if (Args.hasArg(options::OPT_ccc_arcmt_check,
                  options::OPT_ccc_arcmt_migrate)) {
    for (const auto &Arg : Args)
      Arg->claim();
    const char *Exec =
      Args.MakeArgString(getToolChain().GetProgramPath("touch"));
    CmdArgs.push_back(Output.getFilename());
    C.addCommand(new Command(JA, *this, Exec, CmdArgs));
    return;
  }

  // I'm not sure why this particular decomposition exists in gcc, but
  // we follow suite for ease of comparison.
  AddLinkArgs(C, Args, CmdArgs, Inputs);

  Args.AddAllArgs(CmdArgs, options::OPT_d_Flag);
  Args.AddAllArgs(CmdArgs, options::OPT_s);
  Args.AddAllArgs(CmdArgs, options::OPT_t);
  Args.AddAllArgs(CmdArgs, options::OPT_Z_Flag);
  Args.AddAllArgs(CmdArgs, options::OPT_u_Group);
  Args.AddLastArg(CmdArgs, options::OPT_e);
  Args.AddAllArgs(CmdArgs, options::OPT_r);

  // Forward -ObjC when either -ObjC or -ObjC++ is used, to force loading
  // members of static archive libraries which implement Objective-C classes or
  // categories.
  if (Args.hasArg(options::OPT_ObjC) || Args.hasArg(options::OPT_ObjCXX))
    CmdArgs.push_back("-ObjC");

  CmdArgs.push_back("-o");
  CmdArgs.push_back(Output.getFilename());

  if (!Args.hasArg(options::OPT_nostdlib) &&
      !Args.hasArg(options::OPT_nostartfiles))
    getMachOToolChain().addStartObjectFileArgs(Args, CmdArgs);

  Args.AddAllArgs(CmdArgs, options::OPT_L);

  LibOpenMP UsedOpenMPLib = LibUnknown;
  if (Args.hasArg(options::OPT_fopenmp)) {
    UsedOpenMPLib = LibGOMP;
  } else if (const Arg *A = Args.getLastArg(options::OPT_fopenmp_EQ)) {
    UsedOpenMPLib = llvm::StringSwitch<LibOpenMP>(A->getValue())
        .Case("libgomp",  LibGOMP)
        .Case("libiomp5", LibIOMP5)
        .Default(LibUnknown);
    if (UsedOpenMPLib == LibUnknown)
      getToolChain().getDriver().Diag(diag::err_drv_unsupported_option_argument)
        << A->getOption().getName() << A->getValue();
  }
  switch (UsedOpenMPLib) {
  case LibGOMP:
    CmdArgs.push_back("-lgomp");
    break;
  case LibIOMP5:
    CmdArgs.push_back("-liomp5");
    break;
  case LibUnknown:
    break;
  }

  AddLinkerInputs(getToolChain(), Inputs, Args, CmdArgs);
  
  if (isObjCRuntimeLinked(Args) &&
      !Args.hasArg(options::OPT_nostdlib) &&
      !Args.hasArg(options::OPT_nodefaultlibs)) {
    // We use arclite library for both ARC and subscripting support.
    getMachOToolChain().AddLinkARCArgs(Args, CmdArgs);

    CmdArgs.push_back("-framework");
    CmdArgs.push_back("Foundation");
    // Link libobj.
    CmdArgs.push_back("-lobjc");
  }

  if (LinkingOutput) {
    CmdArgs.push_back("-arch_multiple");
    CmdArgs.push_back("-final_output");
    CmdArgs.push_back(LinkingOutput);
  }

  if (Args.hasArg(options::OPT_fnested_functions))
    CmdArgs.push_back("-allow_stack_execute");

  if (!Args.hasArg(options::OPT_nostdlib) &&
      !Args.hasArg(options::OPT_nodefaultlibs)) {
    if (getToolChain().getDriver().CCCIsCXX())
      getToolChain().AddCXXStdlibLibArgs(Args, CmdArgs);

    // link_ssp spec is empty.

    // Let the tool chain choose which runtime library to link.
    getMachOToolChain().AddLinkRuntimeLibArgs(Args, CmdArgs);
  }

  if (!Args.hasArg(options::OPT_nostdlib) &&
      !Args.hasArg(options::OPT_nostartfiles)) {
    // endfile_spec is empty.
  }

  Args.AddAllArgs(CmdArgs, options::OPT_T_Group);
  Args.AddAllArgs(CmdArgs, options::OPT_F);

  const char *Exec =
    Args.MakeArgString(getToolChain().GetLinkerPath());
  C.addCommand(new Command(JA, *this, Exec, CmdArgs));
}

void darwin::Lipo::ConstructJob(Compilation &C, const JobAction &JA,
                                const InputInfo &Output,
                                const InputInfoList &Inputs,
                                const ArgList &Args,
                                const char *LinkingOutput) const {
  ArgStringList CmdArgs;

  CmdArgs.push_back("-create");
  assert(Output.isFilename() && "Unexpected lipo output.");

  CmdArgs.push_back("-output");
  CmdArgs.push_back(Output.getFilename());

  for (const auto &II : Inputs) {
    assert(II.isFilename() && "Unexpected lipo input.");
    CmdArgs.push_back(II.getFilename());
  }

  const char *Exec = Args.MakeArgString(getToolChain().GetProgramPath("lipo"));
  C.addCommand(new Command(JA, *this, Exec, CmdArgs));
}

void darwin::Dsymutil::ConstructJob(Compilation &C, const JobAction &JA,
                                    const InputInfo &Output,
                                    const InputInfoList &Inputs,
                                    const ArgList &Args,
                                    const char *LinkingOutput) const {
  ArgStringList CmdArgs;

  CmdArgs.push_back("-o");
  CmdArgs.push_back(Output.getFilename());

  assert(Inputs.size() == 1 && "Unable to handle multiple inputs.");
  const InputInfo &Input = Inputs[0];
  assert(Input.isFilename() && "Unexpected dsymutil input.");
  CmdArgs.push_back(Input.getFilename());

  const char *Exec =
    Args.MakeArgString(getToolChain().GetProgramPath("dsymutil"));
  C.addCommand(new Command(JA, *this, Exec, CmdArgs));
}

void darwin::VerifyDebug::ConstructJob(Compilation &C, const JobAction &JA,
                                       const InputInfo &Output,
                                       const InputInfoList &Inputs,
                                       const ArgList &Args,
                                       const char *LinkingOutput) const {
  ArgStringList CmdArgs;
  CmdArgs.push_back("--verify");
  CmdArgs.push_back("--debug-info");
  CmdArgs.push_back("--eh-frame");
  CmdArgs.push_back("--quiet");

  assert(Inputs.size() == 1 && "Unable to handle multiple inputs.");
  const InputInfo &Input = Inputs[0];
  assert(Input.isFilename() && "Unexpected verify input");

  // Grabbing the output of the earlier dsymutil run.
  CmdArgs.push_back(Input.getFilename());

  const char *Exec =
    Args.MakeArgString(getToolChain().GetProgramPath("dwarfdump"));
  C.addCommand(new Command(JA, *this, Exec, CmdArgs));
}

void solaris::Assemble::ConstructJob(Compilation &C, const JobAction &JA,
                                      const InputInfo &Output,
                                      const InputInfoList &Inputs,
                                      const ArgList &Args,
                                      const char *LinkingOutput) const {
  ArgStringList CmdArgs;

  Args.AddAllArgValues(CmdArgs, options::OPT_Wa_COMMA,
                       options::OPT_Xassembler);

  CmdArgs.push_back("-o");
  CmdArgs.push_back(Output.getFilename());

  for (const auto &II : Inputs)
    CmdArgs.push_back(II.getFilename());

  const char *Exec = Args.MakeArgString(getToolChain().GetProgramPath("as"));
  C.addCommand(new Command(JA, *this, Exec, CmdArgs));
}

void solaris::Link::ConstructJob(Compilation &C, const JobAction &JA,
                                  const InputInfo &Output,
                                  const InputInfoList &Inputs,
                                  const ArgList &Args,
                                  const char *LinkingOutput) const {
  // FIXME: Find a real GCC, don't hard-code versions here
  std::string GCCLibPath = "/usr/gcc/4.5/lib/gcc/";
  const llvm::Triple &T = getToolChain().getTriple();
  std::string LibPath = "/usr/lib/";
  llvm::Triple::ArchType Arch = T.getArch();
  switch (Arch) {
  case llvm::Triple::x86:
    GCCLibPath +=
        ("i386-" + T.getVendorName() + "-" + T.getOSName()).str() + "/4.5.2/";
    break;
  case llvm::Triple::x86_64:
    GCCLibPath += ("i386-" + T.getVendorName() + "-" + T.getOSName()).str();
    GCCLibPath += "/4.5.2/amd64/";
    LibPath += "amd64/";
    break;
  default:
    llvm_unreachable("Unsupported architecture");
  }

  ArgStringList CmdArgs;

  // Demangle C++ names in errors
  CmdArgs.push_back("-C");

  if ((!Args.hasArg(options::OPT_nostdlib)) &&
      (!Args.hasArg(options::OPT_shared))) {
    CmdArgs.push_back("-e");
    CmdArgs.push_back("_start");
  }

  if (Args.hasArg(options::OPT_static)) {
    CmdArgs.push_back("-Bstatic");
    CmdArgs.push_back("-dn");
  } else {
    CmdArgs.push_back("-Bdynamic");
    if (Args.hasArg(options::OPT_shared)) {
      CmdArgs.push_back("-shared");
    } else {
      CmdArgs.push_back("--dynamic-linker");
      CmdArgs.push_back(Args.MakeArgString(LibPath + "ld.so.1"));
    }
  }

  if (Output.isFilename()) {
    CmdArgs.push_back("-o");
    CmdArgs.push_back(Output.getFilename());
  } else {
    assert(Output.isNothing() && "Invalid output.");
  }

  if (!Args.hasArg(options::OPT_nostdlib) &&
      !Args.hasArg(options::OPT_nostartfiles)) {
    if (!Args.hasArg(options::OPT_shared)) {
      CmdArgs.push_back(Args.MakeArgString(LibPath + "crt1.o"));
      CmdArgs.push_back(Args.MakeArgString(LibPath + "crti.o"));
      CmdArgs.push_back(Args.MakeArgString(LibPath + "values-Xa.o"));
      CmdArgs.push_back(Args.MakeArgString(GCCLibPath + "crtbegin.o"));
    } else {
      CmdArgs.push_back(Args.MakeArgString(LibPath + "crti.o"));
      CmdArgs.push_back(Args.MakeArgString(LibPath + "values-Xa.o"));
      CmdArgs.push_back(Args.MakeArgString(GCCLibPath + "crtbegin.o"));
    }
    if (getToolChain().getDriver().CCCIsCXX())
      CmdArgs.push_back(Args.MakeArgString(LibPath + "cxa_finalize.o"));
  }

  CmdArgs.push_back(Args.MakeArgString("-L" + GCCLibPath));

  Args.AddAllArgs(CmdArgs, options::OPT_L);
  Args.AddAllArgs(CmdArgs, options::OPT_T_Group);
  Args.AddAllArgs(CmdArgs, options::OPT_e);
  Args.AddAllArgs(CmdArgs, options::OPT_r);

  AddLinkerInputs(getToolChain(), Inputs, Args, CmdArgs);

  if (!Args.hasArg(options::OPT_nostdlib) &&
      !Args.hasArg(options::OPT_nodefaultlibs)) {
    if (getToolChain().getDriver().CCCIsCXX())
      getToolChain().AddCXXStdlibLibArgs(Args, CmdArgs);
    CmdArgs.push_back("-lgcc_s");
    if (!Args.hasArg(options::OPT_shared)) {
      CmdArgs.push_back("-lgcc");
      CmdArgs.push_back("-lc");
      CmdArgs.push_back("-lm");
    }
  }

  if (!Args.hasArg(options::OPT_nostdlib) &&
      !Args.hasArg(options::OPT_nostartfiles)) {
    CmdArgs.push_back(Args.MakeArgString(GCCLibPath + "crtend.o"));
  }
  CmdArgs.push_back(Args.MakeArgString(LibPath + "crtn.o"));

  addProfileRT(getToolChain(), Args, CmdArgs);

  const char *Exec =
    Args.MakeArgString(getToolChain().GetLinkerPath());
  C.addCommand(new Command(JA, *this, Exec, CmdArgs));
}

void auroraux::Assemble::ConstructJob(Compilation &C, const JobAction &JA,
                                      const InputInfo &Output,
                                      const InputInfoList &Inputs,
                                      const ArgList &Args,
                                      const char *LinkingOutput) const {
  ArgStringList CmdArgs;

  Args.AddAllArgValues(CmdArgs, options::OPT_Wa_COMMA,
                       options::OPT_Xassembler);

  CmdArgs.push_back("-o");
  CmdArgs.push_back(Output.getFilename());

  for (const auto &II : Inputs)
    CmdArgs.push_back(II.getFilename());

  const char *Exec = Args.MakeArgString(getToolChain().GetProgramPath("gas"));
  C.addCommand(new Command(JA, *this, Exec, CmdArgs));
}

void auroraux::Link::ConstructJob(Compilation &C, const JobAction &JA,
                                  const InputInfo &Output,
                                  const InputInfoList &Inputs,
                                  const ArgList &Args,
                                  const char *LinkingOutput) const {
  ArgStringList CmdArgs;

  if ((!Args.hasArg(options::OPT_nostdlib)) &&
      (!Args.hasArg(options::OPT_shared))) {
    CmdArgs.push_back("-e");
    CmdArgs.push_back("_start");
  }

  if (Args.hasArg(options::OPT_static)) {
    CmdArgs.push_back("-Bstatic");
    CmdArgs.push_back("-dn");
  } else {
//    CmdArgs.push_back("--eh-frame-hdr");
    CmdArgs.push_back("-Bdynamic");
    if (Args.hasArg(options::OPT_shared)) {
      CmdArgs.push_back("-shared");
    } else {
      CmdArgs.push_back("--dynamic-linker");
      CmdArgs.push_back("/lib/ld.so.1"); // 64Bit Path /lib/amd64/ld.so.1
    }
  }

  if (Output.isFilename()) {
    CmdArgs.push_back("-o");
    CmdArgs.push_back(Output.getFilename());
  } else {
    assert(Output.isNothing() && "Invalid output.");
  }

  if (!Args.hasArg(options::OPT_nostdlib) &&
      !Args.hasArg(options::OPT_nostartfiles)) {
    if (!Args.hasArg(options::OPT_shared)) {
      CmdArgs.push_back(Args.MakeArgString(
                                getToolChain().GetFilePath("crt1.o")));
      CmdArgs.push_back(Args.MakeArgString(
                                getToolChain().GetFilePath("crti.o")));
      CmdArgs.push_back(Args.MakeArgString(
                                getToolChain().GetFilePath("crtbegin.o")));
    } else {
      CmdArgs.push_back(Args.MakeArgString(
                                getToolChain().GetFilePath("crti.o")));
    }
    CmdArgs.push_back(Args.MakeArgString(
                                getToolChain().GetFilePath("crtn.o")));
  }

  CmdArgs.push_back(Args.MakeArgString("-L/opt/gcc4/lib/gcc/"
                                       + getToolChain().getTripleString()
                                       + "/4.2.4"));

  Args.AddAllArgs(CmdArgs, options::OPT_L);
  Args.AddAllArgs(CmdArgs, options::OPT_T_Group);
  Args.AddAllArgs(CmdArgs, options::OPT_e);

  AddLinkerInputs(getToolChain(), Inputs, Args, CmdArgs);

  if (!Args.hasArg(options::OPT_nostdlib) &&
      !Args.hasArg(options::OPT_nodefaultlibs)) {
    // FIXME: For some reason GCC passes -lgcc before adding
    // the default system libraries. Just mimic this for now.
    CmdArgs.push_back("-lgcc");

    if (Args.hasArg(options::OPT_pthread))
      CmdArgs.push_back("-pthread");
    if (!Args.hasArg(options::OPT_shared))
      CmdArgs.push_back("-lc");
    CmdArgs.push_back("-lgcc");
  }

  if (!Args.hasArg(options::OPT_nostdlib) &&
      !Args.hasArg(options::OPT_nostartfiles)) {
    if (!Args.hasArg(options::OPT_shared))
      CmdArgs.push_back(Args.MakeArgString(
                                getToolChain().GetFilePath("crtend.o")));
  }

  addProfileRT(getToolChain(), Args, CmdArgs);

  const char *Exec =
    Args.MakeArgString(getToolChain().GetLinkerPath());
  C.addCommand(new Command(JA, *this, Exec, CmdArgs));
}

void openbsd::Assemble::ConstructJob(Compilation &C, const JobAction &JA,
                                     const InputInfo &Output,
                                     const InputInfoList &Inputs,
                                     const ArgList &Args,
                                     const char *LinkingOutput) const {
  ArgStringList CmdArgs;
  bool NeedsKPIC = false;

  switch (getToolChain().getArch()) {
  case llvm::Triple::x86:
    // When building 32-bit code on OpenBSD/amd64, we have to explicitly
    // instruct as in the base system to assemble 32-bit code.
    CmdArgs.push_back("--32");
    break;

  case llvm::Triple::ppc:
    CmdArgs.push_back("-mppc");
    CmdArgs.push_back("-many");
    break;

  case llvm::Triple::sparc:
    CmdArgs.push_back("-32");
    NeedsKPIC = true;
    break;

  case llvm::Triple::sparcv9:
    CmdArgs.push_back("-64");
    CmdArgs.push_back("-Av9a");
    NeedsKPIC = true;
    break;

  case llvm::Triple::mips64:
  case llvm::Triple::mips64el: {
    StringRef CPUName;
    StringRef ABIName;
    getMipsCPUAndABI(Args, getToolChain().getTriple(), CPUName, ABIName);

    CmdArgs.push_back("-mabi");
    CmdArgs.push_back(getGnuCompatibleMipsABIName(ABIName).data());

    if (getToolChain().getArch() == llvm::Triple::mips64)
      CmdArgs.push_back("-EB");
    else
      CmdArgs.push_back("-EL");

    NeedsKPIC = true;
    break;
  }

  default:
    break;
  }

  if (NeedsKPIC)
    addAssemblerKPIC(Args, CmdArgs);

  Args.AddAllArgValues(CmdArgs, options::OPT_Wa_COMMA,
                       options::OPT_Xassembler);

  CmdArgs.push_back("-o");
  CmdArgs.push_back(Output.getFilename());

  for (const auto &II : Inputs)
    CmdArgs.push_back(II.getFilename());

  const char *Exec =
    Args.MakeArgString(getToolChain().GetProgramPath("as"));
  C.addCommand(new Command(JA, *this, Exec, CmdArgs));
}

void openbsd::Link::ConstructJob(Compilation &C, const JobAction &JA,
                                 const InputInfo &Output,
                                 const InputInfoList &Inputs,
                                 const ArgList &Args,
                                 const char *LinkingOutput) const {
  const Driver &D = getToolChain().getDriver();
  ArgStringList CmdArgs;

  // Silence warning for "clang -g foo.o -o foo"
  Args.ClaimAllArgs(options::OPT_g_Group);
  // and "clang -emit-llvm foo.o -o foo"
  Args.ClaimAllArgs(options::OPT_emit_llvm);
  // and for "clang -w foo.o -o foo". Other warning options are already
  // handled somewhere else.
  Args.ClaimAllArgs(options::OPT_w);

  if (getToolChain().getArch() == llvm::Triple::mips64)
    CmdArgs.push_back("-EB");
  else if (getToolChain().getArch() == llvm::Triple::mips64el)
    CmdArgs.push_back("-EL");

  if ((!Args.hasArg(options::OPT_nostdlib)) &&
      (!Args.hasArg(options::OPT_shared))) {
    CmdArgs.push_back("-e");
    CmdArgs.push_back("__start");
  }

  if (Args.hasArg(options::OPT_static)) {
    CmdArgs.push_back("-Bstatic");
  } else {
    if (Args.hasArg(options::OPT_rdynamic))
      CmdArgs.push_back("-export-dynamic");
    CmdArgs.push_back("--eh-frame-hdr");
    CmdArgs.push_back("-Bdynamic");
    if (Args.hasArg(options::OPT_shared)) {
      CmdArgs.push_back("-shared");
    } else {
      CmdArgs.push_back("-dynamic-linker");
      CmdArgs.push_back("/usr/libexec/ld.so");
    }
  }

  if (Args.hasArg(options::OPT_nopie))
    CmdArgs.push_back("-nopie");

  if (Output.isFilename()) {
    CmdArgs.push_back("-o");
    CmdArgs.push_back(Output.getFilename());
  } else {
    assert(Output.isNothing() && "Invalid output.");
  }

  if (!Args.hasArg(options::OPT_nostdlib) &&
      !Args.hasArg(options::OPT_nostartfiles)) {
    if (!Args.hasArg(options::OPT_shared)) {
      if (Args.hasArg(options::OPT_pg))  
        CmdArgs.push_back(Args.MakeArgString(
                                getToolChain().GetFilePath("gcrt0.o")));
      else
        CmdArgs.push_back(Args.MakeArgString(
                                getToolChain().GetFilePath("crt0.o")));
      CmdArgs.push_back(Args.MakeArgString(
                              getToolChain().GetFilePath("crtbegin.o")));
    } else {
      CmdArgs.push_back(Args.MakeArgString(
                              getToolChain().GetFilePath("crtbeginS.o")));
    }
  }

  std::string Triple = getToolChain().getTripleString();
  if (Triple.substr(0, 6) == "x86_64")
    Triple.replace(0, 6, "amd64");
  CmdArgs.push_back(Args.MakeArgString("-L/usr/lib/gcc-lib/" + Triple +
                                       "/4.2.1"));

  Args.AddAllArgs(CmdArgs, options::OPT_L);
  Args.AddAllArgs(CmdArgs, options::OPT_T_Group);
  Args.AddAllArgs(CmdArgs, options::OPT_e);
  Args.AddAllArgs(CmdArgs, options::OPT_s);
  Args.AddAllArgs(CmdArgs, options::OPT_t);
  Args.AddAllArgs(CmdArgs, options::OPT_Z_Flag);
  Args.AddAllArgs(CmdArgs, options::OPT_r);

  AddLinkerInputs(getToolChain(), Inputs, Args, CmdArgs);

  if (!Args.hasArg(options::OPT_nostdlib) &&
      !Args.hasArg(options::OPT_nodefaultlibs)) {
    if (D.CCCIsCXX()) {
      getToolChain().AddCXXStdlibLibArgs(Args, CmdArgs);
      if (Args.hasArg(options::OPT_pg)) 
        CmdArgs.push_back("-lm_p");
      else
        CmdArgs.push_back("-lm");
    }

    // FIXME: For some reason GCC passes -lgcc before adding
    // the default system libraries. Just mimic this for now.
    CmdArgs.push_back("-lgcc");

    if (Args.hasArg(options::OPT_pthread)) {
      if (!Args.hasArg(options::OPT_shared) &&
          Args.hasArg(options::OPT_pg))
         CmdArgs.push_back("-lpthread_p");
      else
         CmdArgs.push_back("-lpthread");
    }

    if (!Args.hasArg(options::OPT_shared)) {
      if (Args.hasArg(options::OPT_pg))
         CmdArgs.push_back("-lc_p");
      else
         CmdArgs.push_back("-lc");
    }

    CmdArgs.push_back("-lgcc");
  }

  if (!Args.hasArg(options::OPT_nostdlib) &&
      !Args.hasArg(options::OPT_nostartfiles)) {
    if (!Args.hasArg(options::OPT_shared))
      CmdArgs.push_back(Args.MakeArgString(
                              getToolChain().GetFilePath("crtend.o")));
    else
      CmdArgs.push_back(Args.MakeArgString(
                              getToolChain().GetFilePath("crtendS.o")));
  }

  const char *Exec =
    Args.MakeArgString(getToolChain().GetLinkerPath());
  C.addCommand(new Command(JA, *this, Exec, CmdArgs));
}

void bitrig::Assemble::ConstructJob(Compilation &C, const JobAction &JA,
                                    const InputInfo &Output,
                                    const InputInfoList &Inputs,
                                    const ArgList &Args,
                                    const char *LinkingOutput) const {
  ArgStringList CmdArgs;

  Args.AddAllArgValues(CmdArgs, options::OPT_Wa_COMMA,
                       options::OPT_Xassembler);

  CmdArgs.push_back("-o");
  CmdArgs.push_back(Output.getFilename());

  for (const auto &II : Inputs)
    CmdArgs.push_back(II.getFilename());

  const char *Exec = Args.MakeArgString(getToolChain().GetProgramPath("as"));
  C.addCommand(new Command(JA, *this, Exec, CmdArgs));
}

void bitrig::Link::ConstructJob(Compilation &C, const JobAction &JA,
                                const InputInfo &Output,
                                const InputInfoList &Inputs,
                                const ArgList &Args,
                                const char *LinkingOutput) const {
  const Driver &D = getToolChain().getDriver();
  ArgStringList CmdArgs;

  if ((!Args.hasArg(options::OPT_nostdlib)) &&
      (!Args.hasArg(options::OPT_shared))) {
    CmdArgs.push_back("-e");
    CmdArgs.push_back("__start");
  }

  if (Args.hasArg(options::OPT_static)) {
    CmdArgs.push_back("-Bstatic");
  } else {
    if (Args.hasArg(options::OPT_rdynamic))
      CmdArgs.push_back("-export-dynamic");
    CmdArgs.push_back("--eh-frame-hdr");
    CmdArgs.push_back("-Bdynamic");
    if (Args.hasArg(options::OPT_shared)) {
      CmdArgs.push_back("-shared");
    } else {
      CmdArgs.push_back("-dynamic-linker");
      CmdArgs.push_back("/usr/libexec/ld.so");
    }
  }

  if (Output.isFilename()) {
    CmdArgs.push_back("-o");
    CmdArgs.push_back(Output.getFilename());
  } else {
    assert(Output.isNothing() && "Invalid output.");
  }

  if (!Args.hasArg(options::OPT_nostdlib) &&
      !Args.hasArg(options::OPT_nostartfiles)) {
    if (!Args.hasArg(options::OPT_shared)) {
      if (Args.hasArg(options::OPT_pg))
        CmdArgs.push_back(Args.MakeArgString(
                                getToolChain().GetFilePath("gcrt0.o")));
      else
        CmdArgs.push_back(Args.MakeArgString(
                                getToolChain().GetFilePath("crt0.o")));
      CmdArgs.push_back(Args.MakeArgString(
                              getToolChain().GetFilePath("crtbegin.o")));
    } else {
      CmdArgs.push_back(Args.MakeArgString(
                              getToolChain().GetFilePath("crtbeginS.o")));
    }
  }

  Args.AddAllArgs(CmdArgs, options::OPT_L);
  Args.AddAllArgs(CmdArgs, options::OPT_T_Group);
  Args.AddAllArgs(CmdArgs, options::OPT_e);

  AddLinkerInputs(getToolChain(), Inputs, Args, CmdArgs);

  if (!Args.hasArg(options::OPT_nostdlib) &&
      !Args.hasArg(options::OPT_nodefaultlibs)) {
    if (D.CCCIsCXX()) {
      getToolChain().AddCXXStdlibLibArgs(Args, CmdArgs);
      if (Args.hasArg(options::OPT_pg))
        CmdArgs.push_back("-lm_p");
      else
        CmdArgs.push_back("-lm");
    }

    if (Args.hasArg(options::OPT_pthread)) {
      if (!Args.hasArg(options::OPT_shared) &&
          Args.hasArg(options::OPT_pg))
        CmdArgs.push_back("-lpthread_p");
      else
        CmdArgs.push_back("-lpthread");
    }

    if (!Args.hasArg(options::OPT_shared)) {
      if (Args.hasArg(options::OPT_pg))
        CmdArgs.push_back("-lc_p");
      else
        CmdArgs.push_back("-lc");
    }

    StringRef MyArch;
    switch (getToolChain().getTriple().getArch()) {
    case llvm::Triple::arm:
      MyArch = "arm";
      break;
    case llvm::Triple::x86:
      MyArch = "i386";
      break;
    case llvm::Triple::x86_64:
      MyArch = "amd64";
      break;
    default:
      llvm_unreachable("Unsupported architecture");
    }
    CmdArgs.push_back(Args.MakeArgString("-lclang_rt." + MyArch));
  }

  if (!Args.hasArg(options::OPT_nostdlib) &&
      !Args.hasArg(options::OPT_nostartfiles)) {
    if (!Args.hasArg(options::OPT_shared))
      CmdArgs.push_back(Args.MakeArgString(
                              getToolChain().GetFilePath("crtend.o")));
    else
      CmdArgs.push_back(Args.MakeArgString(
                              getToolChain().GetFilePath("crtendS.o")));
  }

  const char *Exec =
    Args.MakeArgString(getToolChain().GetLinkerPath());
  C.addCommand(new Command(JA, *this, Exec, CmdArgs));
}

void freebsd::Assemble::ConstructJob(Compilation &C, const JobAction &JA,
                                     const InputInfo &Output,
                                     const InputInfoList &Inputs,
                                     const ArgList &Args,
                                     const char *LinkingOutput) const {
  ArgStringList CmdArgs;

  // When building 32-bit code on FreeBSD/amd64, we have to explicitly
  // instruct as in the base system to assemble 32-bit code.
  if (getToolChain().getArch() == llvm::Triple::x86)
    CmdArgs.push_back("--32");
  else if (getToolChain().getArch() == llvm::Triple::ppc)
    CmdArgs.push_back("-a32");
  else if (getToolChain().getArch() == llvm::Triple::mips ||
           getToolChain().getArch() == llvm::Triple::mipsel ||
           getToolChain().getArch() == llvm::Triple::mips64 ||
           getToolChain().getArch() == llvm::Triple::mips64el) {
    StringRef CPUName;
    StringRef ABIName;
    getMipsCPUAndABI(Args, getToolChain().getTriple(), CPUName, ABIName);

    CmdArgs.push_back("-march");
    CmdArgs.push_back(CPUName.data());

    CmdArgs.push_back("-mabi");
    CmdArgs.push_back(getGnuCompatibleMipsABIName(ABIName).data());

    if (getToolChain().getArch() == llvm::Triple::mips ||
        getToolChain().getArch() == llvm::Triple::mips64)
      CmdArgs.push_back("-EB");
    else
      CmdArgs.push_back("-EL");

    addAssemblerKPIC(Args, CmdArgs);
  } else if (getToolChain().getArch() == llvm::Triple::arm ||
             getToolChain().getArch() == llvm::Triple::armeb ||
             getToolChain().getArch() == llvm::Triple::thumb ||
             getToolChain().getArch() == llvm::Triple::thumbeb) {
    const Driver &D = getToolChain().getDriver();
    const llvm::Triple &Triple = getToolChain().getTriple();
    StringRef FloatABI = arm::getARMFloatABI(D, Args, Triple);

    if (FloatABI == "hard") {
      CmdArgs.push_back("-mfpu=vfp");
    } else {
      CmdArgs.push_back("-mfpu=softvfp");
    }

    switch(getToolChain().getTriple().getEnvironment()) {
    case llvm::Triple::GNUEABIHF:
    case llvm::Triple::GNUEABI:
    case llvm::Triple::EABI:
      CmdArgs.push_back("-meabi=5");
      break;

    default:
      CmdArgs.push_back("-matpcs");
    }
  } else if (getToolChain().getArch() == llvm::Triple::sparc ||
             getToolChain().getArch() == llvm::Triple::sparcv9) {
    if (getToolChain().getArch() == llvm::Triple::sparc)
      CmdArgs.push_back("-Av8plusa");
    else
      CmdArgs.push_back("-Av9a");

    addAssemblerKPIC(Args, CmdArgs);
  }

  Args.AddAllArgValues(CmdArgs, options::OPT_Wa_COMMA,
                       options::OPT_Xassembler);

  CmdArgs.push_back("-o");
  CmdArgs.push_back(Output.getFilename());

  for (const auto &II : Inputs)
    CmdArgs.push_back(II.getFilename());

  const char *Exec = Args.MakeArgString(getToolChain().GetProgramPath("as"));
  C.addCommand(new Command(JA, *this, Exec, CmdArgs));
}

void freebsd::Link::ConstructJob(Compilation &C, const JobAction &JA,
                                 const InputInfo &Output,
                                 const InputInfoList &Inputs,
                                 const ArgList &Args,
                                 const char *LinkingOutput) const {
  const toolchains::FreeBSD& ToolChain = 
    static_cast<const toolchains::FreeBSD&>(getToolChain());
  const Driver &D = ToolChain.getDriver();
  const bool IsPIE =
    !Args.hasArg(options::OPT_shared) &&
    (Args.hasArg(options::OPT_pie) || ToolChain.isPIEDefault());
  ArgStringList CmdArgs;

  // Silence warning for "clang -g foo.o -o foo"
  Args.ClaimAllArgs(options::OPT_g_Group);
  // and "clang -emit-llvm foo.o -o foo"
  Args.ClaimAllArgs(options::OPT_emit_llvm);
  // and for "clang -w foo.o -o foo". Other warning options are already
  // handled somewhere else.
  Args.ClaimAllArgs(options::OPT_w);

  if (!D.SysRoot.empty())
    CmdArgs.push_back(Args.MakeArgString("--sysroot=" + D.SysRoot));

  if (IsPIE)
    CmdArgs.push_back("-pie");

  if (Args.hasArg(options::OPT_static)) {
    CmdArgs.push_back("-Bstatic");
  } else {
    if (Args.hasArg(options::OPT_rdynamic))
      CmdArgs.push_back("-export-dynamic");
    CmdArgs.push_back("--eh-frame-hdr");
    if (Args.hasArg(options::OPT_shared)) {
      CmdArgs.push_back("-Bshareable");
    } else {
      CmdArgs.push_back("-dynamic-linker");
      CmdArgs.push_back("/libexec/ld-elf.so.1");
    }
    if (ToolChain.getTriple().getOSMajorVersion() >= 9) {
      llvm::Triple::ArchType Arch = ToolChain.getArch();
      if (Arch == llvm::Triple::arm || Arch == llvm::Triple::sparc ||
          Arch == llvm::Triple::x86 || Arch == llvm::Triple::x86_64) {
        CmdArgs.push_back("--hash-style=both");
      }
    }
    CmdArgs.push_back("--enable-new-dtags");
  }

  // When building 32-bit code on FreeBSD/amd64, we have to explicitly
  // instruct ld in the base system to link 32-bit code.
  if (ToolChain.getArch() == llvm::Triple::x86) {
    CmdArgs.push_back("-m");
    CmdArgs.push_back("elf_i386_fbsd");
  }

  if (ToolChain.getArch() == llvm::Triple::ppc) {
    CmdArgs.push_back("-m");
    CmdArgs.push_back("elf32ppc_fbsd");
  }

  if (Output.isFilename()) {
    CmdArgs.push_back("-o");
    CmdArgs.push_back(Output.getFilename());
  } else {
    assert(Output.isNothing() && "Invalid output.");
  }

  if (!Args.hasArg(options::OPT_nostdlib) &&
      !Args.hasArg(options::OPT_nostartfiles)) {
    const char *crt1 = nullptr;
    if (!Args.hasArg(options::OPT_shared)) {
      if (Args.hasArg(options::OPT_pg))
        crt1 = "gcrt1.o";
      else if (IsPIE)
        crt1 = "Scrt1.o";
      else
        crt1 = "crt1.o";
    }
    if (crt1)
      CmdArgs.push_back(Args.MakeArgString(ToolChain.GetFilePath(crt1)));

    CmdArgs.push_back(Args.MakeArgString(ToolChain.GetFilePath("crti.o")));

    const char *crtbegin = nullptr;
    if (Args.hasArg(options::OPT_static))
      crtbegin = "crtbeginT.o";
    else if (Args.hasArg(options::OPT_shared) || IsPIE)
      crtbegin = "crtbeginS.o";
    else
      crtbegin = "crtbegin.o";

    CmdArgs.push_back(Args.MakeArgString(ToolChain.GetFilePath(crtbegin)));
  }

  Args.AddAllArgs(CmdArgs, options::OPT_L);
  const ToolChain::path_list Paths = ToolChain.getFilePaths();
  for (const auto &Path : Paths)
    CmdArgs.push_back(Args.MakeArgString(StringRef("-L") + Path));
  Args.AddAllArgs(CmdArgs, options::OPT_T_Group);
  Args.AddAllArgs(CmdArgs, options::OPT_e);
  Args.AddAllArgs(CmdArgs, options::OPT_s);
  Args.AddAllArgs(CmdArgs, options::OPT_t);
  Args.AddAllArgs(CmdArgs, options::OPT_Z_Flag);
  Args.AddAllArgs(CmdArgs, options::OPT_r);

  if (D.IsUsingLTO(Args))
    AddGoldPlugin(ToolChain, Args, CmdArgs);

  AddLinkerInputs(ToolChain, Inputs, Args, CmdArgs);

  if (!Args.hasArg(options::OPT_nostdlib) &&
      !Args.hasArg(options::OPT_nodefaultlibs)) {
    if (D.CCCIsCXX()) {
      ToolChain.AddCXXStdlibLibArgs(Args, CmdArgs);
      if (Args.hasArg(options::OPT_pg))
        CmdArgs.push_back("-lm_p");
      else
        CmdArgs.push_back("-lm");
    }
    // FIXME: For some reason GCC passes -lgcc and -lgcc_s before adding
    // the default system libraries. Just mimic this for now.
    if (Args.hasArg(options::OPT_pg))
      CmdArgs.push_back("-lgcc_p");
    else
      CmdArgs.push_back("-lgcc");
    if (Args.hasArg(options::OPT_static)) {
      CmdArgs.push_back("-lgcc_eh");
    } else if (Args.hasArg(options::OPT_pg)) {
      CmdArgs.push_back("-lgcc_eh_p");
    } else {
      CmdArgs.push_back("--as-needed");
      CmdArgs.push_back("-lgcc_s");
      CmdArgs.push_back("--no-as-needed");
    }

    if (Args.hasArg(options::OPT_pthread)) {
      if (Args.hasArg(options::OPT_pg))
        CmdArgs.push_back("-lpthread_p");
      else
        CmdArgs.push_back("-lpthread");
    }

    if (Args.hasArg(options::OPT_pg)) {
      if (Args.hasArg(options::OPT_shared))
        CmdArgs.push_back("-lc");
      else
        CmdArgs.push_back("-lc_p");
      CmdArgs.push_back("-lgcc_p");
    } else {
      CmdArgs.push_back("-lc");
      CmdArgs.push_back("-lgcc");
    }

    if (Args.hasArg(options::OPT_static)) {
      CmdArgs.push_back("-lgcc_eh");
    } else if (Args.hasArg(options::OPT_pg)) {
      CmdArgs.push_back("-lgcc_eh_p");
    } else {
      CmdArgs.push_back("--as-needed");
      CmdArgs.push_back("-lgcc_s");
      CmdArgs.push_back("--no-as-needed");
    }
  }

  if (!Args.hasArg(options::OPT_nostdlib) &&
      !Args.hasArg(options::OPT_nostartfiles)) {
    if (Args.hasArg(options::OPT_shared) || IsPIE)
      CmdArgs.push_back(Args.MakeArgString(ToolChain.GetFilePath("crtendS.o")));
    else
      CmdArgs.push_back(Args.MakeArgString(ToolChain.GetFilePath("crtend.o")));
    CmdArgs.push_back(Args.MakeArgString(ToolChain.GetFilePath("crtn.o")));
  }

  addSanitizerRuntimes(getToolChain(), Args, CmdArgs);

  addProfileRT(ToolChain, Args, CmdArgs);

  const char *Exec =
    Args.MakeArgString(getToolChain().GetLinkerPath());
  C.addCommand(new Command(JA, *this, Exec, CmdArgs));
}

void netbsd::Assemble::ConstructJob(Compilation &C, const JobAction &JA,
                                     const InputInfo &Output,
                                     const InputInfoList &Inputs,
                                     const ArgList &Args,
                                     const char *LinkingOutput) const {
  ArgStringList CmdArgs;

  // GNU as needs different flags for creating the correct output format
  // on architectures with different ABIs or optional feature sets.
  switch (getToolChain().getArch()) {
  case llvm::Triple::x86:
    CmdArgs.push_back("--32");
    break;
  case llvm::Triple::arm:
  case llvm::Triple::armeb:
  case llvm::Triple::thumb:
  case llvm::Triple::thumbeb: {
    std::string MArch(arm::getARMTargetCPU(Args, getToolChain().getTriple()));
    CmdArgs.push_back(Args.MakeArgString("-mcpu=" + MArch));
    break;
  }

  case llvm::Triple::mips:
  case llvm::Triple::mipsel:
  case llvm::Triple::mips64:
  case llvm::Triple::mips64el: {
    StringRef CPUName;
    StringRef ABIName;
    getMipsCPUAndABI(Args, getToolChain().getTriple(), CPUName, ABIName);

    CmdArgs.push_back("-march");
    CmdArgs.push_back(CPUName.data());

    CmdArgs.push_back("-mabi");
    CmdArgs.push_back(getGnuCompatibleMipsABIName(ABIName).data());

    if (getToolChain().getArch() == llvm::Triple::mips ||
        getToolChain().getArch() == llvm::Triple::mips64)
      CmdArgs.push_back("-EB");
    else
      CmdArgs.push_back("-EL");

    addAssemblerKPIC(Args, CmdArgs);
    break;
  }

  case llvm::Triple::sparc:
    CmdArgs.push_back("-32");
    addAssemblerKPIC(Args, CmdArgs);
    break;

  case llvm::Triple::sparcv9:
    CmdArgs.push_back("-64");
    CmdArgs.push_back("-Av9");
    addAssemblerKPIC(Args, CmdArgs);
    break;

  default:
    break;  
  }

  Args.AddAllArgValues(CmdArgs, options::OPT_Wa_COMMA,
                       options::OPT_Xassembler);

  CmdArgs.push_back("-o");
  CmdArgs.push_back(Output.getFilename());

  for (const auto &II : Inputs)
    CmdArgs.push_back(II.getFilename());

  const char *Exec = Args.MakeArgString((getToolChain().GetProgramPath("as")));
  C.addCommand(new Command(JA, *this, Exec, CmdArgs));
}

void netbsd::Link::ConstructJob(Compilation &C, const JobAction &JA,
                                 const InputInfo &Output,
                                 const InputInfoList &Inputs,
                                 const ArgList &Args,
                                 const char *LinkingOutput) const {
  const Driver &D = getToolChain().getDriver();
  ArgStringList CmdArgs;

  if (!D.SysRoot.empty())
    CmdArgs.push_back(Args.MakeArgString("--sysroot=" + D.SysRoot));

  CmdArgs.push_back("--eh-frame-hdr");
  if (Args.hasArg(options::OPT_static)) {
    CmdArgs.push_back("-Bstatic");
  } else {
    if (Args.hasArg(options::OPT_rdynamic))
      CmdArgs.push_back("-export-dynamic");
    if (Args.hasArg(options::OPT_shared)) {
      CmdArgs.push_back("-Bshareable");
    } else {
      CmdArgs.push_back("-dynamic-linker");
      CmdArgs.push_back("/libexec/ld.elf_so");
    }
  }

  // Many NetBSD architectures support more than one ABI.
  // Determine the correct emulation for ld.
  switch (getToolChain().getArch()) {
  case llvm::Triple::x86:
    CmdArgs.push_back("-m");
    CmdArgs.push_back("elf_i386");
    break;
  case llvm::Triple::arm:
  case llvm::Triple::armeb:
  case llvm::Triple::thumb:
  case llvm::Triple::thumbeb:
    CmdArgs.push_back("-m");
    switch (getToolChain().getTriple().getEnvironment()) {
    case llvm::Triple::EABI:
    case llvm::Triple::GNUEABI:
      CmdArgs.push_back("armelf_nbsd_eabi");
      break;
    case llvm::Triple::EABIHF:
    case llvm::Triple::GNUEABIHF:
      CmdArgs.push_back("armelf_nbsd_eabihf");
      break;
    default:
      CmdArgs.push_back("armelf_nbsd");
      break;
    }
    break;
  case llvm::Triple::mips64:
  case llvm::Triple::mips64el:
    if (mips::hasMipsAbiArg(Args, "32")) {
      CmdArgs.push_back("-m");
      if (getToolChain().getArch() == llvm::Triple::mips64)
        CmdArgs.push_back("elf32btsmip");
      else
        CmdArgs.push_back("elf32ltsmip");
   } else if (mips::hasMipsAbiArg(Args, "64")) {
     CmdArgs.push_back("-m");
     if (getToolChain().getArch() == llvm::Triple::mips64)
       CmdArgs.push_back("elf64btsmip");
     else
       CmdArgs.push_back("elf64ltsmip");
   }
   break;

  case llvm::Triple::sparc:
    CmdArgs.push_back("-m");
    CmdArgs.push_back("elf32_sparc");
    break;

  case llvm::Triple::sparcv9:
    CmdArgs.push_back("-m");
    CmdArgs.push_back("elf64_sparc");
    break;

  default:
    break;
  }

  if (Output.isFilename()) {
    CmdArgs.push_back("-o");
    CmdArgs.push_back(Output.getFilename());
  } else {
    assert(Output.isNothing() && "Invalid output.");
  }

  if (!Args.hasArg(options::OPT_nostdlib) &&
      !Args.hasArg(options::OPT_nostartfiles)) {
    if (!Args.hasArg(options::OPT_shared)) {
      CmdArgs.push_back(Args.MakeArgString(
                              getToolChain().GetFilePath("crt0.o")));
      CmdArgs.push_back(Args.MakeArgString(
                              getToolChain().GetFilePath("crti.o")));
      CmdArgs.push_back(Args.MakeArgString(
                              getToolChain().GetFilePath("crtbegin.o")));
    } else {
      CmdArgs.push_back(Args.MakeArgString(
                              getToolChain().GetFilePath("crti.o")));
      CmdArgs.push_back(Args.MakeArgString(
                              getToolChain().GetFilePath("crtbeginS.o")));
    }
  }

  Args.AddAllArgs(CmdArgs, options::OPT_L);
  Args.AddAllArgs(CmdArgs, options::OPT_T_Group);
  Args.AddAllArgs(CmdArgs, options::OPT_e);
  Args.AddAllArgs(CmdArgs, options::OPT_s);
  Args.AddAllArgs(CmdArgs, options::OPT_t);
  Args.AddAllArgs(CmdArgs, options::OPT_Z_Flag);
  Args.AddAllArgs(CmdArgs, options::OPT_r);

  AddLinkerInputs(getToolChain(), Inputs, Args, CmdArgs);

  unsigned Major, Minor, Micro;
  getToolChain().getTriple().getOSVersion(Major, Minor, Micro);
  bool useLibgcc = true;
  if (Major >= 7 || (Major == 6 && Minor == 99 && Micro >= 40) || Major == 0) {
    switch(getToolChain().getArch()) {
    case llvm::Triple::arm:
    case llvm::Triple::armeb:
    case llvm::Triple::thumb:
    case llvm::Triple::thumbeb:
    case llvm::Triple::x86:
    case llvm::Triple::x86_64:
      useLibgcc = false;
      break;
    default:
      break;
    }
  }

  if (!Args.hasArg(options::OPT_nostdlib) &&
      !Args.hasArg(options::OPT_nodefaultlibs)) {
    if (D.CCCIsCXX()) {
      getToolChain().AddCXXStdlibLibArgs(Args, CmdArgs);
      CmdArgs.push_back("-lm");
    }
    if (Args.hasArg(options::OPT_pthread))
      CmdArgs.push_back("-lpthread");
    CmdArgs.push_back("-lc");

    if (useLibgcc) {
      if (Args.hasArg(options::OPT_static)) {
        // libgcc_eh depends on libc, so resolve as much as possible,
        // pull in any new requirements from libc and then get the rest
        // of libgcc.
        CmdArgs.push_back("-lgcc_eh");
        CmdArgs.push_back("-lc");
        CmdArgs.push_back("-lgcc");
      } else {
        CmdArgs.push_back("-lgcc");
        CmdArgs.push_back("--as-needed");
        CmdArgs.push_back("-lgcc_s");
        CmdArgs.push_back("--no-as-needed");
      }
    }
  }

  if (!Args.hasArg(options::OPT_nostdlib) &&
      !Args.hasArg(options::OPT_nostartfiles)) {
    if (!Args.hasArg(options::OPT_shared))
      CmdArgs.push_back(Args.MakeArgString(getToolChain().GetFilePath(
                                                                  "crtend.o")));
    else
      CmdArgs.push_back(Args.MakeArgString(getToolChain().GetFilePath(
                                                                 "crtendS.o")));
    CmdArgs.push_back(Args.MakeArgString(getToolChain().GetFilePath(
                                                                    "crtn.o")));
  }

  addProfileRT(getToolChain(), Args, CmdArgs);

  const char *Exec = Args.MakeArgString(getToolChain().GetLinkerPath());
  C.addCommand(new Command(JA, *this, Exec, CmdArgs));
}

void gnutools::Assemble::ConstructJob(Compilation &C, const JobAction &JA,
                                      const InputInfo &Output,
                                      const InputInfoList &Inputs,
                                      const ArgList &Args,
                                      const char *LinkingOutput) const {
  ArgStringList CmdArgs;
  bool NeedsKPIC = false;

  // Add --32/--64 to make sure we get the format we want.
  // This is incomplete
  if (getToolChain().getArch() == llvm::Triple::x86) {
    CmdArgs.push_back("--32");
  } else if (getToolChain().getArch() == llvm::Triple::x86_64) {
    if (getToolChain().getTriple().getEnvironment() == llvm::Triple::GNUX32)
      CmdArgs.push_back("--x32");
    else
      CmdArgs.push_back("--64");
  } else if (getToolChain().getArch() == llvm::Triple::ppc) {
    CmdArgs.push_back("-a32");
    CmdArgs.push_back("-mppc");
    CmdArgs.push_back("-many");
  } else if (getToolChain().getArch() == llvm::Triple::ppc64) {
    CmdArgs.push_back("-a64");
    CmdArgs.push_back("-mppc64");
    CmdArgs.push_back("-many");
  } else if (getToolChain().getArch() == llvm::Triple::ppc64le) {
    CmdArgs.push_back("-a64");
    CmdArgs.push_back("-mppc64");
    CmdArgs.push_back("-many");
    CmdArgs.push_back("-mlittle-endian");
  } else if (getToolChain().getArch() == llvm::Triple::sparc) {
    CmdArgs.push_back("-32");
    CmdArgs.push_back("-Av8plusa");
    NeedsKPIC = true;
  } else if (getToolChain().getArch() == llvm::Triple::sparcv9) {
    CmdArgs.push_back("-64");
    CmdArgs.push_back("-Av9a");
    NeedsKPIC = true;
  } else if (getToolChain().getArch() == llvm::Triple::arm ||
             getToolChain().getArch() == llvm::Triple::armeb) {
    StringRef MArch = getToolChain().getArchName();
    if (MArch == "armv7" || MArch == "armv7a" || MArch == "armv7-a")
      CmdArgs.push_back("-mfpu=neon");
    if (MArch == "armv8" || MArch == "armv8a" || MArch == "armv8-a" ||
        MArch == "armebv8" || MArch == "armebv8a" || MArch == "armebv8-a")
      CmdArgs.push_back("-mfpu=crypto-neon-fp-armv8");

    StringRef ARMFloatABI = tools::arm::getARMFloatABI(
        getToolChain().getDriver(), Args, getToolChain().getTriple());
    CmdArgs.push_back(Args.MakeArgString("-mfloat-abi=" + ARMFloatABI));

    Args.AddLastArg(CmdArgs, options::OPT_march_EQ);

    // FIXME: remove krait check when GNU tools support krait cpu
    // for now replace it with -march=armv7-a  to avoid a lower
    // march from being picked in the absence of a cpu flag.
    Arg *A;
    if ((A = Args.getLastArg(options::OPT_mcpu_EQ)) &&
      StringRef(A->getValue()) == "krait")
        CmdArgs.push_back("-march=armv7-a");
    else
      Args.AddLastArg(CmdArgs, options::OPT_mcpu_EQ);
    Args.AddLastArg(CmdArgs, options::OPT_mfpu_EQ);
  } else if (getToolChain().getArch() == llvm::Triple::mips ||
             getToolChain().getArch() == llvm::Triple::mipsel ||
             getToolChain().getArch() == llvm::Triple::mips64 ||
             getToolChain().getArch() == llvm::Triple::mips64el) {
    StringRef CPUName;
    StringRef ABIName;
    getMipsCPUAndABI(Args, getToolChain().getTriple(), CPUName, ABIName);

    CmdArgs.push_back("-march");
    CmdArgs.push_back(CPUName.data());

    CmdArgs.push_back("-mabi");
    CmdArgs.push_back(getGnuCompatibleMipsABIName(ABIName).data());

    if (getToolChain().getArch() == llvm::Triple::mips ||
        getToolChain().getArch() == llvm::Triple::mips64)
      CmdArgs.push_back("-EB");
    else
      CmdArgs.push_back("-EL");

    if (Arg *A = Args.getLastArg(options::OPT_mnan_EQ)) {
      if (StringRef(A->getValue()) == "2008")
        CmdArgs.push_back(Args.MakeArgString("-mnan=2008"));
    }

    Args.AddLastArg(CmdArgs, options::OPT_mfp32, options::OPT_mfp64);
    Args.AddLastArg(CmdArgs, options::OPT_mips16, options::OPT_mno_mips16);
    Args.AddLastArg(CmdArgs, options::OPT_mmicromips,
                    options::OPT_mno_micromips);
    Args.AddLastArg(CmdArgs, options::OPT_mdsp, options::OPT_mno_dsp);
    Args.AddLastArg(CmdArgs, options::OPT_mdspr2, options::OPT_mno_dspr2);

    if (Arg *A = Args.getLastArg(options::OPT_mmsa, options::OPT_mno_msa)) {
      // Do not use AddLastArg because not all versions of MIPS assembler
      // support -mmsa / -mno-msa options.
      if (A->getOption().matches(options::OPT_mmsa))
        CmdArgs.push_back(Args.MakeArgString("-mmsa"));
    }

    NeedsKPIC = true;
  } else if (getToolChain().getArch() == llvm::Triple::systemz) {
    // Always pass an -march option, since our default of z10 is later
    // than the GNU assembler's default.
    StringRef CPUName = getSystemZTargetCPU(Args);
    CmdArgs.push_back(Args.MakeArgString("-march=" + CPUName));
  }

  if (NeedsKPIC)
    addAssemblerKPIC(Args, CmdArgs);

  Args.AddAllArgValues(CmdArgs, options::OPT_Wa_COMMA,
                       options::OPT_Xassembler);

  CmdArgs.push_back("-o");
  CmdArgs.push_back(Output.getFilename());

  for (const auto &II : Inputs)
    CmdArgs.push_back(II.getFilename());

  const char *Exec = Args.MakeArgString(getToolChain().GetProgramPath("as"));
  C.addCommand(new Command(JA, *this, Exec, CmdArgs));

  // Handle the debug info splitting at object creation time if we're
  // creating an object.
  // TODO: Currently only works on linux with newer objcopy.
  if (Args.hasArg(options::OPT_gsplit_dwarf) &&
      getToolChain().getTriple().isOSLinux())
    SplitDebugInfo(getToolChain(), C, *this, JA, Args, Output,
                   SplitDebugName(Args, Inputs));
}

static void AddLibgcc(const llvm::Triple &Triple, const Driver &D,
                      ArgStringList &CmdArgs, const ArgList &Args) {
  bool isAndroid = Triple.getEnvironment() == llvm::Triple::Android;
  bool StaticLibgcc = Args.hasArg(options::OPT_static_libgcc) ||
                      Args.hasArg(options::OPT_static);
  if (!D.CCCIsCXX())
    CmdArgs.push_back("-lgcc");

  if (StaticLibgcc || isAndroid) {
    if (D.CCCIsCXX())
      CmdArgs.push_back("-lgcc");
  } else {
    if (!D.CCCIsCXX())
      CmdArgs.push_back("--as-needed");
    CmdArgs.push_back("-lgcc_s");
    if (!D.CCCIsCXX())
      CmdArgs.push_back("--no-as-needed");
  }

  if (StaticLibgcc && !isAndroid)
    CmdArgs.push_back("-lgcc_eh");
  else if (!Args.hasArg(options::OPT_shared) && D.CCCIsCXX())
    CmdArgs.push_back("-lgcc");

  // According to Android ABI, we have to link with libdl if we are
  // linking with non-static libgcc.
  //
  // NOTE: This fixes a link error on Android MIPS as well.  The non-static
  // libgcc for MIPS relies on _Unwind_Find_FDE and dl_iterate_phdr from libdl.
  if (isAndroid && !StaticLibgcc)
    CmdArgs.push_back("-ldl");
}

static StringRef getLinuxDynamicLinker(const ArgList &Args,
                                       const toolchains::Linux &ToolChain) {
  if (ToolChain.getTriple().getEnvironment() == llvm::Triple::Android) {
    if (ToolChain.getTriple().isArch64Bit())
      return "/system/bin/linker64";
    else
      return "/system/bin/linker";
  } else if (ToolChain.getArch() == llvm::Triple::x86 ||
             ToolChain.getArch() == llvm::Triple::sparc)
    return "/lib/ld-linux.so.2";
  else if (ToolChain.getArch() == llvm::Triple::aarch64 ||
           ToolChain.getArch() == llvm::Triple::arm64)
    return "/lib/ld-linux-aarch64.so.1";
  else if (ToolChain.getArch() == llvm::Triple::aarch64_be ||
           ToolChain.getArch() == llvm::Triple::arm64_be)
    return "/lib/ld-linux-aarch64_be.so.1";
  else if (ToolChain.getArch() == llvm::Triple::arm ||
           ToolChain.getArch() == llvm::Triple::thumb) {
    if (ToolChain.getTriple().getEnvironment() == llvm::Triple::GNUEABIHF)
      return "/lib/ld-linux-armhf.so.3";
    else
      return "/lib/ld-linux.so.3";
  } else if (ToolChain.getArch() == llvm::Triple::armeb ||
             ToolChain.getArch() == llvm::Triple::thumbeb) {
    if (ToolChain.getTriple().getEnvironment() == llvm::Triple::GNUEABIHF)
      return "/lib/ld-linux-armhf.so.3";        /* TODO: check which dynamic linker name.  */
    else
      return "/lib/ld-linux.so.3";              /* TODO: check which dynamic linker name.  */
  } else if (ToolChain.getArch() == llvm::Triple::mips ||
             ToolChain.getArch() == llvm::Triple::mipsel) {
    if (mips::isNaN2008(Args, ToolChain.getTriple()))
      return "/lib/ld-linux-mipsn8.so.1";
    return "/lib/ld.so.1";
  } else if (ToolChain.getArch() == llvm::Triple::mips64 ||
             ToolChain.getArch() == llvm::Triple::mips64el) {
    if (mips::hasMipsAbiArg(Args, "n32"))
      return mips::isNaN2008(Args, ToolChain.getTriple())
                 ? "/lib32/ld-linux-mipsn8.so.1" : "/lib32/ld.so.1";
    return mips::isNaN2008(Args, ToolChain.getTriple())
               ? "/lib64/ld-linux-mipsn8.so.1" : "/lib64/ld.so.1";
  } else if (ToolChain.getArch() == llvm::Triple::ppc)
    return "/lib/ld.so.1";
  else if (ToolChain.getArch() == llvm::Triple::ppc64 ||
           ToolChain.getArch() == llvm::Triple::systemz)
    return "/lib64/ld64.so.1";
  else if (ToolChain.getArch() == llvm::Triple::ppc64le)
    return "/lib64/ld64.so.2";
  else if (ToolChain.getArch() == llvm::Triple::sparcv9)
    return "/lib64/ld-linux.so.2";
  else if (ToolChain.getArch() == llvm::Triple::x86_64 &&
           ToolChain.getTriple().getEnvironment() == llvm::Triple::GNUX32)
    return "/libx32/ld-linux-x32.so.2";
  else
    return "/lib64/ld-linux-x86-64.so.2";
}

static void AddRunTimeLibs(const ToolChain &TC, const Driver &D,
                      ArgStringList &CmdArgs, const ArgList &Args) {
  // Make use of compiler-rt if --rtlib option is used
  ToolChain::RuntimeLibType RLT = TC.GetRuntimeLibType(Args);

  switch(RLT) {
  case ToolChain::RLT_CompilerRT:
    addClangRTLinux(TC, Args, CmdArgs);
    break;
  case ToolChain::RLT_Libgcc:
    AddLibgcc(TC.getTriple(), D, CmdArgs, Args);
    break;
  }
}

void gnutools::Link::ConstructJob(Compilation &C, const JobAction &JA,
                                  const InputInfo &Output,
                                  const InputInfoList &Inputs,
                                  const ArgList &Args,
                                  const char *LinkingOutput) const {
  const toolchains::Linux& ToolChain =
    static_cast<const toolchains::Linux&>(getToolChain());
  const Driver &D = ToolChain.getDriver();
  const bool isAndroid =
    ToolChain.getTriple().getEnvironment() == llvm::Triple::Android;
  const bool IsPIE =
    !Args.hasArg(options::OPT_shared) &&
    !Args.hasArg(options::OPT_static) &&
    (Args.hasArg(options::OPT_pie) || ToolChain.isPIEDefault() ||
     // On Android every code is PIC so every executable is PIE
     // Cannot use isPIEDefault here since otherwise
     // PIE only logic will be enabled during compilation
     isAndroid);

  ArgStringList CmdArgs;

  // Silence warning for "clang -g foo.o -o foo"
  Args.ClaimAllArgs(options::OPT_g_Group);
  // and "clang -emit-llvm foo.o -o foo"
  Args.ClaimAllArgs(options::OPT_emit_llvm);
  // and for "clang -w foo.o -o foo". Other warning options are already
  // handled somewhere else.
  Args.ClaimAllArgs(options::OPT_w);

  if (!D.SysRoot.empty())
    CmdArgs.push_back(Args.MakeArgString("--sysroot=" + D.SysRoot));

  if (IsPIE)
    CmdArgs.push_back("-pie");

  if (Args.hasArg(options::OPT_rdynamic))
    CmdArgs.push_back("-export-dynamic");

  if (Args.hasArg(options::OPT_s))
    CmdArgs.push_back("-s");

  for (const auto &Opt : ToolChain.ExtraOpts)
    CmdArgs.push_back(Opt.c_str());

  if (!Args.hasArg(options::OPT_static)) {
    CmdArgs.push_back("--eh-frame-hdr");
  }

  CmdArgs.push_back("-m");
  if (ToolChain.getArch() == llvm::Triple::x86)
    CmdArgs.push_back("elf_i386");
  else if (ToolChain.getArch() == llvm::Triple::aarch64 ||
           ToolChain.getArch() == llvm::Triple::arm64)
    CmdArgs.push_back("aarch64linux");
  else if (ToolChain.getArch() == llvm::Triple::aarch64_be ||
           ToolChain.getArch() == llvm::Triple::arm64_be)
    CmdArgs.push_back("aarch64_be_linux");
  else if (ToolChain.getArch() == llvm::Triple::arm
           ||  ToolChain.getArch() == llvm::Triple::thumb)
    CmdArgs.push_back("armelf_linux_eabi");
  else if (ToolChain.getArch() == llvm::Triple::armeb
           ||  ToolChain.getArch() == llvm::Triple::thumbeb)
    CmdArgs.push_back("armebelf_linux_eabi"); /* TODO: check which NAME.  */
  else if (ToolChain.getArch() == llvm::Triple::ppc)
    CmdArgs.push_back("elf32ppclinux");
  else if (ToolChain.getArch() == llvm::Triple::ppc64)
    CmdArgs.push_back("elf64ppc");
  else if (ToolChain.getArch() == llvm::Triple::ppc64le)
    CmdArgs.push_back("elf64lppc");
  else if (ToolChain.getArch() == llvm::Triple::sparc)
    CmdArgs.push_back("elf32_sparc");
  else if (ToolChain.getArch() == llvm::Triple::sparcv9)
    CmdArgs.push_back("elf64_sparc");
  else if (ToolChain.getArch() == llvm::Triple::mips)
    CmdArgs.push_back("elf32btsmip");
  else if (ToolChain.getArch() == llvm::Triple::mipsel)
    CmdArgs.push_back("elf32ltsmip");
  else if (ToolChain.getArch() == llvm::Triple::mips64) {
    if (mips::hasMipsAbiArg(Args, "n32"))
      CmdArgs.push_back("elf32btsmipn32");
    else
      CmdArgs.push_back("elf64btsmip");
  }
  else if (ToolChain.getArch() == llvm::Triple::mips64el) {
    if (mips::hasMipsAbiArg(Args, "n32"))
      CmdArgs.push_back("elf32ltsmipn32");
    else
      CmdArgs.push_back("elf64ltsmip");
  }
  else if (ToolChain.getArch() == llvm::Triple::systemz)
    CmdArgs.push_back("elf64_s390");
  else if (ToolChain.getArch() == llvm::Triple::x86_64 &&
           ToolChain.getTriple().getEnvironment() == llvm::Triple::GNUX32)
    CmdArgs.push_back("elf32_x86_64");
  else
    CmdArgs.push_back("elf_x86_64");

  if (Args.hasArg(options::OPT_static)) {
    if (ToolChain.getArch() == llvm::Triple::arm ||
        ToolChain.getArch() == llvm::Triple::armeb ||
        ToolChain.getArch() == llvm::Triple::thumb ||
        ToolChain.getArch() == llvm::Triple::thumbeb)
      CmdArgs.push_back("-Bstatic");
    else
      CmdArgs.push_back("-static");
  } else if (Args.hasArg(options::OPT_shared)) {
    CmdArgs.push_back("-shared");
    if (isAndroid) {
      CmdArgs.push_back("-Bsymbolic");
    }
  }

  if (ToolChain.getArch() == llvm::Triple::arm ||
      ToolChain.getArch() == llvm::Triple::armeb ||
      ToolChain.getArch() == llvm::Triple::thumb ||
      ToolChain.getArch() == llvm::Triple::thumbeb ||
      (!Args.hasArg(options::OPT_static) &&
       !Args.hasArg(options::OPT_shared))) {
    CmdArgs.push_back("-dynamic-linker");
    CmdArgs.push_back(Args.MakeArgString(
        D.DyldPrefix + getLinuxDynamicLinker(Args, ToolChain)));
  }

  CmdArgs.push_back("-o");
  CmdArgs.push_back(Output.getFilename());

  if (!Args.hasArg(options::OPT_nostdlib) &&
      !Args.hasArg(options::OPT_nostartfiles)) {
    if (!isAndroid) {
      const char *crt1 = nullptr;
      if (!Args.hasArg(options::OPT_shared)){
        if (Args.hasArg(options::OPT_pg))
          crt1 = "gcrt1.o";
        else if (IsPIE)
          crt1 = "Scrt1.o";
        else
          crt1 = "crt1.o";
      }
      if (crt1)
        CmdArgs.push_back(Args.MakeArgString(ToolChain.GetFilePath(crt1)));

      CmdArgs.push_back(Args.MakeArgString(ToolChain.GetFilePath("crti.o")));
    }

    const char *crtbegin;
    if (Args.hasArg(options::OPT_static))
      crtbegin = isAndroid ? "crtbegin_static.o" : "crtbeginT.o";
    else if (Args.hasArg(options::OPT_shared))
      crtbegin = isAndroid ? "crtbegin_so.o" : "crtbeginS.o";
    else if (IsPIE)
      crtbegin = isAndroid ? "crtbegin_dynamic.o" : "crtbeginS.o";
    else
      crtbegin = isAndroid ? "crtbegin_dynamic.o" : "crtbegin.o";
    CmdArgs.push_back(Args.MakeArgString(ToolChain.GetFilePath(crtbegin)));

    // Add crtfastmath.o if available and fast math is enabled.
    ToolChain.AddFastMathRuntimeIfAvailable(Args, CmdArgs);
  }

  Args.AddAllArgs(CmdArgs, options::OPT_L);
  Args.AddAllArgs(CmdArgs, options::OPT_u);

  const ToolChain::path_list Paths = ToolChain.getFilePaths();

  for (const auto &Path : Paths)
    CmdArgs.push_back(Args.MakeArgString(StringRef("-L") + Path));

  if (D.IsUsingLTO(Args))
    AddGoldPlugin(ToolChain, Args, CmdArgs);

  if (Args.hasArg(options::OPT_Z_Xlinker__no_demangle))
    CmdArgs.push_back("--no-demangle");

  AddLinkerInputs(ToolChain, Inputs, Args, CmdArgs);

  addSanitizerRuntimes(getToolChain(), Args, CmdArgs);
  // The profile runtime also needs access to system libraries.
  addProfileRT(getToolChain(), Args, CmdArgs);

  if (D.CCCIsCXX() &&
      !Args.hasArg(options::OPT_nostdlib) &&
      !Args.hasArg(options::OPT_nodefaultlibs)) {
    bool OnlyLibstdcxxStatic = Args.hasArg(options::OPT_static_libstdcxx) &&
      !Args.hasArg(options::OPT_static);
    if (OnlyLibstdcxxStatic)
      CmdArgs.push_back("-Bstatic");
    ToolChain.AddCXXStdlibLibArgs(Args, CmdArgs);
    if (OnlyLibstdcxxStatic)
      CmdArgs.push_back("-Bdynamic");
    CmdArgs.push_back("-lm");
  }

  if (!Args.hasArg(options::OPT_nostdlib)) {
    if (!Args.hasArg(options::OPT_nodefaultlibs)) {
      if (Args.hasArg(options::OPT_static))
        CmdArgs.push_back("--start-group");

      LibOpenMP UsedOpenMPLib = LibUnknown;
      if (Args.hasArg(options::OPT_fopenmp)) {
        UsedOpenMPLib = LibGOMP;
      } else if (const Arg *A = Args.getLastArg(options::OPT_fopenmp_EQ)) {
        UsedOpenMPLib = llvm::StringSwitch<LibOpenMP>(A->getValue())
            .Case("libgomp",  LibGOMP)
            .Case("libiomp5", LibIOMP5)
            .Default(LibUnknown);
        if (UsedOpenMPLib == LibUnknown)
          D.Diag(diag::err_drv_unsupported_option_argument)
            << A->getOption().getName() << A->getValue();
      }
      switch (UsedOpenMPLib) {
      case LibGOMP:
        CmdArgs.push_back("-lgomp");

        // FIXME: Exclude this for platforms with libgomp that don't require
        // librt. Most modern Linux platforms require it, but some may not.
        CmdArgs.push_back("-lrt");
        break;
      case LibIOMP5:
        CmdArgs.push_back("-liomp5");
        break;
      case LibUnknown:
        break;
      }
      AddRunTimeLibs(ToolChain, D, CmdArgs, Args);

      if ((Args.hasArg(options::OPT_pthread) ||
           Args.hasArg(options::OPT_pthreads) || UsedOpenMPLib != LibUnknown) &&
          !isAndroid)
        CmdArgs.push_back("-lpthread");

      CmdArgs.push_back("-lc");

      if (Args.hasArg(options::OPT_static))
        CmdArgs.push_back("--end-group");
      else
        AddRunTimeLibs(ToolChain, D, CmdArgs, Args);
    }

    if (!Args.hasArg(options::OPT_nostartfiles)) {
      const char *crtend;
      if (Args.hasArg(options::OPT_shared))
        crtend = isAndroid ? "crtend_so.o" : "crtendS.o";
      else if (IsPIE)
        crtend = isAndroid ? "crtend_android.o" : "crtendS.o";
      else
        crtend = isAndroid ? "crtend_android.o" : "crtend.o";

      CmdArgs.push_back(Args.MakeArgString(ToolChain.GetFilePath(crtend)));
      if (!isAndroid)
        CmdArgs.push_back(Args.MakeArgString(ToolChain.GetFilePath("crtn.o")));
    }
  }

  C.addCommand(new Command(JA, *this, ToolChain.Linker.c_str(), CmdArgs));
}

void minix::Assemble::ConstructJob(Compilation &C, const JobAction &JA,
                                   const InputInfo &Output,
                                   const InputInfoList &Inputs,
                                   const ArgList &Args,
                                   const char *LinkingOutput) const {
  ArgStringList CmdArgs;

  Args.AddAllArgValues(CmdArgs, options::OPT_Wa_COMMA, options::OPT_Xassembler);

  CmdArgs.push_back("-o");
  CmdArgs.push_back(Output.getFilename());

  for (const auto &II : Inputs)
    CmdArgs.push_back(II.getFilename());

  const char *Exec = Args.MakeArgString(getToolChain().GetProgramPath("as"));
  C.addCommand(new Command(JA, *this, Exec, CmdArgs));
}

void minix::Link::ConstructJob(Compilation &C, const JobAction &JA,
                               const InputInfo &Output,
                               const InputInfoList &Inputs,
                               const ArgList &Args,
                               const char *LinkingOutput) const {
  const Driver &D = getToolChain().getDriver();
  ArgStringList CmdArgs;

  if (Output.isFilename()) {
    CmdArgs.push_back("-o");
    CmdArgs.push_back(Output.getFilename());
  } else {
    assert(Output.isNothing() && "Invalid output.");
  }

  if (!Args.hasArg(options::OPT_nostdlib) &&
      !Args.hasArg(options::OPT_nostartfiles)) {
      CmdArgs.push_back(Args.MakeArgString(getToolChain().GetFilePath("crt1.o")));
      CmdArgs.push_back(Args.MakeArgString(getToolChain().GetFilePath("crti.o")));
      CmdArgs.push_back(Args.MakeArgString(getToolChain().GetFilePath("crtbegin.o")));
      CmdArgs.push_back(Args.MakeArgString(getToolChain().GetFilePath("crtn.o")));
  }

  Args.AddAllArgs(CmdArgs, options::OPT_L);
  Args.AddAllArgs(CmdArgs, options::OPT_T_Group);
  Args.AddAllArgs(CmdArgs, options::OPT_e);

  AddLinkerInputs(getToolChain(), Inputs, Args, CmdArgs);

  addProfileRT(getToolChain(), Args, CmdArgs);

  if (!Args.hasArg(options::OPT_nostdlib) &&
      !Args.hasArg(options::OPT_nodefaultlibs)) {
    if (D.CCCIsCXX()) {
      getToolChain().AddCXXStdlibLibArgs(Args, CmdArgs);
      CmdArgs.push_back("-lm");
    }
  }

  if (!Args.hasArg(options::OPT_nostdlib) &&
      !Args.hasArg(options::OPT_nostartfiles)) {
    if (Args.hasArg(options::OPT_pthread))
      CmdArgs.push_back("-lpthread");
    CmdArgs.push_back("-lc");
    CmdArgs.push_back("-lCompilerRT-Generic");
    CmdArgs.push_back("-L/usr/pkg/compiler-rt/lib");
    CmdArgs.push_back(
         Args.MakeArgString(getToolChain().GetFilePath("crtend.o")));
  }

  const char *Exec = Args.MakeArgString(getToolChain().GetLinkerPath());
  C.addCommand(new Command(JA, *this, Exec, CmdArgs));
}

/// DragonFly Tools

// For now, DragonFly Assemble does just about the same as for
// FreeBSD, but this may change soon.
void dragonfly::Assemble::ConstructJob(Compilation &C, const JobAction &JA,
                                       const InputInfo &Output,
                                       const InputInfoList &Inputs,
                                       const ArgList &Args,
                                       const char *LinkingOutput) const {
  ArgStringList CmdArgs;

  // When building 32-bit code on DragonFly/pc64, we have to explicitly
  // instruct as in the base system to assemble 32-bit code.
  if (getToolChain().getArch() == llvm::Triple::x86)
    CmdArgs.push_back("--32");

  Args.AddAllArgValues(CmdArgs, options::OPT_Wa_COMMA, options::OPT_Xassembler);

  CmdArgs.push_back("-o");
  CmdArgs.push_back(Output.getFilename());

  for (const auto &II : Inputs)
    CmdArgs.push_back(II.getFilename());

  const char *Exec = Args.MakeArgString(getToolChain().GetProgramPath("as"));
  C.addCommand(new Command(JA, *this, Exec, CmdArgs));
}

void dragonfly::Link::ConstructJob(Compilation &C, const JobAction &JA,
                                   const InputInfo &Output,
                                   const InputInfoList &Inputs,
                                   const ArgList &Args,
                                   const char *LinkingOutput) const {
  bool UseGCC47 = false;
  const Driver &D = getToolChain().getDriver();
  ArgStringList CmdArgs;

  if (llvm::sys::fs::exists("/usr/lib/gcc47", UseGCC47))
    UseGCC47 = false;

  if (!D.SysRoot.empty())
    CmdArgs.push_back(Args.MakeArgString("--sysroot=" + D.SysRoot));

  CmdArgs.push_back("--eh-frame-hdr");
  if (Args.hasArg(options::OPT_static)) {
    CmdArgs.push_back("-Bstatic");
  } else {
    if (Args.hasArg(options::OPT_rdynamic))
      CmdArgs.push_back("-export-dynamic");
    if (Args.hasArg(options::OPT_shared))
      CmdArgs.push_back("-Bshareable");
    else {
      CmdArgs.push_back("-dynamic-linker");
      CmdArgs.push_back("/usr/libexec/ld-elf.so.2");
    }
    CmdArgs.push_back("--hash-style=both");
  }

  // When building 32-bit code on DragonFly/pc64, we have to explicitly
  // instruct ld in the base system to link 32-bit code.
  if (getToolChain().getArch() == llvm::Triple::x86) {
    CmdArgs.push_back("-m");
    CmdArgs.push_back("elf_i386");
  }

  if (Output.isFilename()) {
    CmdArgs.push_back("-o");
    CmdArgs.push_back(Output.getFilename());
  } else {
    assert(Output.isNothing() && "Invalid output.");
  }

  if (!Args.hasArg(options::OPT_nostdlib) &&
      !Args.hasArg(options::OPT_nostartfiles)) {
    if (!Args.hasArg(options::OPT_shared)) {
      if (Args.hasArg(options::OPT_pg))
        CmdArgs.push_back(Args.MakeArgString(
                                getToolChain().GetFilePath("gcrt1.o")));
      else {
        if (Args.hasArg(options::OPT_pie))
          CmdArgs.push_back(Args.MakeArgString(
                                  getToolChain().GetFilePath("Scrt1.o")));
        else
          CmdArgs.push_back(Args.MakeArgString(
                                  getToolChain().GetFilePath("crt1.o")));
      }
    }
    CmdArgs.push_back(Args.MakeArgString(
                            getToolChain().GetFilePath("crti.o")));
    if (Args.hasArg(options::OPT_shared) || Args.hasArg(options::OPT_pie))
      CmdArgs.push_back(Args.MakeArgString(
                              getToolChain().GetFilePath("crtbeginS.o")));
    else
      CmdArgs.push_back(Args.MakeArgString(
                              getToolChain().GetFilePath("crtbegin.o")));
  }

  Args.AddAllArgs(CmdArgs, options::OPT_L);
  Args.AddAllArgs(CmdArgs, options::OPT_T_Group);
  Args.AddAllArgs(CmdArgs, options::OPT_e);

  AddLinkerInputs(getToolChain(), Inputs, Args, CmdArgs);

  if (!Args.hasArg(options::OPT_nostdlib) &&
      !Args.hasArg(options::OPT_nodefaultlibs)) {
    // FIXME: GCC passes on -lgcc, -lgcc_pic and a whole lot of
    //         rpaths
    if (UseGCC47)
      CmdArgs.push_back("-L/usr/lib/gcc47");
    else
      CmdArgs.push_back("-L/usr/lib/gcc44");

    if (!Args.hasArg(options::OPT_static)) {
      if (UseGCC47) {
        CmdArgs.push_back("-rpath");
        CmdArgs.push_back("/usr/lib/gcc47");
      } else {
        CmdArgs.push_back("-rpath");
        CmdArgs.push_back("/usr/lib/gcc44");
      }
    }

    if (D.CCCIsCXX()) {
      getToolChain().AddCXXStdlibLibArgs(Args, CmdArgs);
      CmdArgs.push_back("-lm");
    }

    if (Args.hasArg(options::OPT_pthread))
      CmdArgs.push_back("-lpthread");

    if (!Args.hasArg(options::OPT_nolibc)) {
      CmdArgs.push_back("-lc");
    }

    if (UseGCC47) {
      if (Args.hasArg(options::OPT_static) ||
          Args.hasArg(options::OPT_static_libgcc)) {
        CmdArgs.push_back("-lgcc");
        CmdArgs.push_back("-lgcc_eh");
      } else {
        if (Args.hasArg(options::OPT_shared_libgcc)) {
          CmdArgs.push_back("-lgcc_pic");
          if (!Args.hasArg(options::OPT_shared))
            CmdArgs.push_back("-lgcc");
        } else {
          CmdArgs.push_back("-lgcc");
          CmdArgs.push_back("--as-needed");
          CmdArgs.push_back("-lgcc_pic");
          CmdArgs.push_back("--no-as-needed");
        }
      }
    } else {
      if (Args.hasArg(options::OPT_shared)) {
        CmdArgs.push_back("-lgcc_pic");
      } else {
        CmdArgs.push_back("-lgcc");
      }
    }
  }

  if (!Args.hasArg(options::OPT_nostdlib) &&
      !Args.hasArg(options::OPT_nostartfiles)) {
    if (Args.hasArg(options::OPT_shared) || Args.hasArg(options::OPT_pie))
      CmdArgs.push_back(Args.MakeArgString(
                              getToolChain().GetFilePath("crtendS.o")));
    else
      CmdArgs.push_back(Args.MakeArgString(
                              getToolChain().GetFilePath("crtend.o")));
    CmdArgs.push_back(Args.MakeArgString(
                            getToolChain().GetFilePath("crtn.o")));
  }

  addProfileRT(getToolChain(), Args, CmdArgs);

  const char *Exec = Args.MakeArgString(getToolChain().GetLinkerPath());
  C.addCommand(new Command(JA, *this, Exec, CmdArgs));
}

static void addSanitizerRTWindows(const ToolChain &TC, const ArgList &Args,
                                  ArgStringList &CmdArgs,
                                  const StringRef RTName) {
  SmallString<128> LibSanitizer(getCompilerRTLibDir(TC));
  llvm::sys::path::append(LibSanitizer,
                          Twine("clang_rt.") + RTName + ".lib");
  CmdArgs.push_back(Args.MakeArgString(LibSanitizer));
}

void visualstudio::Link::ConstructJob(Compilation &C, const JobAction &JA,
                                      const InputInfo &Output,
                                      const InputInfoList &Inputs,
                                      const ArgList &Args,
                                      const char *LinkingOutput) const {
  ArgStringList CmdArgs;

  if (Output.isFilename()) {
    CmdArgs.push_back(Args.MakeArgString(std::string("-out:") +
                                         Output.getFilename()));
  } else {
    assert(Output.isNothing() && "Invalid output.");
  }

  if (!Args.hasArg(options::OPT_nostdlib) &&
      !Args.hasArg(options::OPT_nostartfiles) &&
      !C.getDriver().IsCLMode()) {
    CmdArgs.push_back("-defaultlib:libcmt");
  }

  CmdArgs.push_back("-nologo");

  if (Args.hasArg(options::OPT_g_Group)) {
    CmdArgs.push_back("-debug");
  }

  bool DLL = Args.hasArg(options::OPT__SLASH_LD, options::OPT__SLASH_LDd);

  if (DLL) {
    CmdArgs.push_back(Args.MakeArgString("-dll"));

    SmallString<128> ImplibName(Output.getFilename());
    llvm::sys::path::replace_extension(ImplibName, "lib");
    CmdArgs.push_back(Args.MakeArgString(std::string("-implib:") +
                                         ImplibName.str()));
  }

  if (getToolChain().getSanitizerArgs().needsAsanRt()) {
    CmdArgs.push_back(Args.MakeArgString("-debug"));
    CmdArgs.push_back(Args.MakeArgString("-incremental:no"));
    // FIXME: Handle 64-bit.
    if (DLL) {
      addSanitizerRTWindows(getToolChain(), Args, CmdArgs,
                            "asan_dll_thunk-i386");
    } else {
      addSanitizerRTWindows(getToolChain(), Args, CmdArgs, "asan-i386");
      addSanitizerRTWindows(getToolChain(), Args, CmdArgs, "asan_cxx-i386");
    }
  }

  Args.AddAllArgValues(CmdArgs, options::OPT_l);
  Args.AddAllArgValues(CmdArgs, options::OPT__SLASH_link);

  // Add filenames immediately.
  for (const auto &Input : Inputs)
    if (Input.isFilename())
      CmdArgs.push_back(Input.getFilename());
    else
      Input.getInputArg().renderAsInput(Args, CmdArgs);

  const char *Exec =
    Args.MakeArgString(getToolChain().GetProgramPath("link.exe"));
  C.addCommand(new Command(JA, *this, Exec, CmdArgs));
}

void visualstudio::Compile::ConstructJob(Compilation &C, const JobAction &JA,
                                         const InputInfo &Output,
                                         const InputInfoList &Inputs,
                                         const ArgList &Args,
                                         const char *LinkingOutput) const {
  C.addCommand(GetCommand(C, JA, Output, Inputs, Args, LinkingOutput));
}

// Try to find FallbackName on PATH that is not identical to ClangProgramPath.
// If one cannot be found, return FallbackName.
// We do this special search to prevent clang-cl from falling back onto itself
// if it's available as cl.exe on the path.
static std::string FindFallback(const char *FallbackName,
                                const char *ClangProgramPath) {
  llvm::Optional<std::string> OptPath = llvm::sys::Process::GetEnv("PATH");
  if (!OptPath.hasValue())
    return FallbackName;

  const char EnvPathSeparatorStr[] = {llvm::sys::EnvPathSeparator, '\0'};
  SmallVector<StringRef, 8> PathSegments;
  llvm::SplitString(OptPath.getValue(), PathSegments, EnvPathSeparatorStr);

  for (size_t i = 0, e = PathSegments.size(); i != e; ++i) {
    const StringRef &PathSegment = PathSegments[i];
    if (PathSegment.empty())
      continue;

    SmallString<128> FilePath(PathSegment);
    llvm::sys::path::append(FilePath, FallbackName);
    if (llvm::sys::fs::can_execute(Twine(FilePath)) &&
        !llvm::sys::fs::equivalent(Twine(FilePath), ClangProgramPath))
      return FilePath.str();
  }

  return FallbackName;
}

Command *visualstudio::Compile::GetCommand(Compilation &C, const JobAction &JA,
                                           const InputInfo &Output,
                                           const InputInfoList &Inputs,
                                           const ArgList &Args,
                                           const char *LinkingOutput) const {
  ArgStringList CmdArgs;
  CmdArgs.push_back("/nologo");
  CmdArgs.push_back("/c"); // Compile only.
  CmdArgs.push_back("/W0"); // No warnings.

  // The goal is to be able to invoke this tool correctly based on
  // any flag accepted by clang-cl.

  // These are spelled the same way in clang and cl.exe,.
  Args.AddAllArgs(CmdArgs, options::OPT_D, options::OPT_U);
  Args.AddAllArgs(CmdArgs, options::OPT_I);

  // Optimization level.
  if (Arg *A = Args.getLastArg(options::OPT_O, options::OPT_O0)) {
    if (A->getOption().getID() == options::OPT_O0) {
      CmdArgs.push_back("/Od");
    } else {
      StringRef OptLevel = A->getValue();
      if (OptLevel == "1" || OptLevel == "2" || OptLevel == "s")
        A->render(Args, CmdArgs);
      else if (OptLevel == "3")
        CmdArgs.push_back("/Ox");
    }
  }

  // Flags for which clang-cl have an alias.
  // FIXME: How can we ensure this stays in sync with relevant clang-cl options?

  if (Args.hasFlag(options::OPT__SLASH_GR_, options::OPT__SLASH_GR,
                   /*default=*/false))
    CmdArgs.push_back("/GR-");
  if (Arg *A = Args.getLastArg(options::OPT_ffunction_sections,
                               options::OPT_fno_function_sections))
    CmdArgs.push_back(A->getOption().getID() == options::OPT_ffunction_sections
                          ? "/Gy"
                          : "/Gy-");
  if (Arg *A = Args.getLastArg(options::OPT_fdata_sections,
                               options::OPT_fno_data_sections))
    CmdArgs.push_back(
        A->getOption().getID() == options::OPT_fdata_sections ? "/Gw" : "/Gw-");
  if (Args.hasArg(options::OPT_fsyntax_only))
    CmdArgs.push_back("/Zs");
  if (Args.hasArg(options::OPT_g_Flag, options::OPT_gline_tables_only))
    CmdArgs.push_back("/Z7");

  std::vector<std::string> Includes = Args.getAllArgValues(options::OPT_include);
  for (const auto &Include : Includes)
    CmdArgs.push_back(Args.MakeArgString(std::string("/FI") + Include));

  // Flags that can simply be passed through.
  Args.AddAllArgs(CmdArgs, options::OPT__SLASH_LD);
  Args.AddAllArgs(CmdArgs, options::OPT__SLASH_LDd);
  Args.AddAllArgs(CmdArgs, options::OPT__SLASH_EH);

  // The order of these flags is relevant, so pick the last one.
  if (Arg *A = Args.getLastArg(options::OPT__SLASH_MD, options::OPT__SLASH_MDd,
                               options::OPT__SLASH_MT, options::OPT__SLASH_MTd))
    A->render(Args, CmdArgs);


  // Input filename.
  assert(Inputs.size() == 1);
  const InputInfo &II = Inputs[0];
  assert(II.getType() == types::TY_C || II.getType() == types::TY_CXX);
  CmdArgs.push_back(II.getType() == types::TY_C ? "/Tc" : "/Tp");
  if (II.isFilename())
    CmdArgs.push_back(II.getFilename());
  else
    II.getInputArg().renderAsInput(Args, CmdArgs);

  // Output filename.
  assert(Output.getType() == types::TY_Object);
  const char *Fo = Args.MakeArgString(std::string("/Fo") +
                                      Output.getFilename());
  CmdArgs.push_back(Fo);

  const Driver &D = getToolChain().getDriver();
  std::string Exec = FindFallback("cl.exe", D.getClangProgramPath());
  return new Command(JA, *this, Args.MakeArgString(Exec), CmdArgs);
}


/// XCore Tools
// We pass assemble and link construction to the xcc tool.

void XCore::Assemble::ConstructJob(Compilation &C, const JobAction &JA,
                                       const InputInfo &Output,
                                       const InputInfoList &Inputs,
                                       const ArgList &Args,
                                       const char *LinkingOutput) const {
  ArgStringList CmdArgs;

  CmdArgs.push_back("-o");
  CmdArgs.push_back(Output.getFilename());

  CmdArgs.push_back("-c");

  if (Args.hasArg(options::OPT_v))
    CmdArgs.push_back("-v");

  if (Arg *A = Args.getLastArg(options::OPT_g_Group))
    if (!A->getOption().matches(options::OPT_g0))
      CmdArgs.push_back("-g");

  if (Args.hasFlag(options::OPT_fverbose_asm, options::OPT_fno_verbose_asm,
                   false))
    CmdArgs.push_back("-fverbose-asm");

  Args.AddAllArgValues(CmdArgs, options::OPT_Wa_COMMA,
                       options::OPT_Xassembler);

  for (const auto &II : Inputs)
    CmdArgs.push_back(II.getFilename());

  const char *Exec = Args.MakeArgString(getToolChain().GetProgramPath("xcc"));
  C.addCommand(new Command(JA, *this, Exec, CmdArgs));
}

void XCore::Link::ConstructJob(Compilation &C, const JobAction &JA,
                                   const InputInfo &Output,
                                   const InputInfoList &Inputs,
                                   const ArgList &Args,
                                   const char *LinkingOutput) const {
  ArgStringList CmdArgs;

  if (Output.isFilename()) {
    CmdArgs.push_back("-o");
    CmdArgs.push_back(Output.getFilename());
  } else {
    assert(Output.isNothing() && "Invalid output.");
  }

  if (Args.hasArg(options::OPT_v))
    CmdArgs.push_back("-v");

  ExceptionSettings EH = exceptionSettings(Args, getToolChain().getTriple());
  if (EH.ShouldUseExceptionTables)
    CmdArgs.push_back("-fexceptions");

  AddLinkerInputs(getToolChain(), Inputs, Args, CmdArgs);

  const char *Exec = Args.MakeArgString(getToolChain().GetProgramPath("xcc"));
  C.addCommand(new Command(JA, *this, Exec, CmdArgs));
}<|MERGE_RESOLUTION|>--- conflicted
+++ resolved
@@ -896,8 +896,6 @@
   if (Args.hasArg(options::OPT_mstrict_align)) {
     CmdArgs.push_back("-backend-option");
     CmdArgs.push_back("-aarch64-strict-align");
-<<<<<<< HEAD
-=======
   }
 
   // Setting -mno-global-merge disables the codegen global merge pass. Setting
@@ -906,7 +904,6 @@
                                options::OPT_mno_global_merge)) {
     if (A->getOption().matches(options::OPT_mno_global_merge))
       CmdArgs.push_back("-mno-global-merge");
->>>>>>> ec81a0dc
   }
 }
 
@@ -3507,8 +3504,6 @@
     // Windows on ARM expects restricted IT blocks
     CmdArgs.push_back("-backend-option");
     CmdArgs.push_back("-arm-restrict-it");
-<<<<<<< HEAD
-=======
   }
 
   if (TT.getArch() == llvm::Triple::arm ||
@@ -3520,7 +3515,6 @@
         CmdArgs.push_back("-arm-long-calls");
       }
     }
->>>>>>> ec81a0dc
   }
 
   // Forward -f options with positive and negative forms; we translate
@@ -4206,24 +4200,9 @@
   if (Args.hasArg(options::OPT__SLASH_fallback) &&
       Output.getType() == types::TY_Object &&
       (InputType == types::TY_C || InputType == types::TY_CXX)) {
-<<<<<<< HEAD
-    tools::visualstudio::Compile CL(getToolChain());
-    Command *CLCommand = CL.GetCommand(C, JA, Output, Inputs, Args,
-                                       LinkingOutput);
-    // RTTI support in clang-cl is a work in progress.  Fall back to MSVC early
-    // if we are using 'clang-cl /fallback /GR'.
-    // FIXME: Remove this when RTTI is finished.
-    if (Args.hasFlag(options::OPT_frtti, options::OPT_fno_rtti, false)) {
-      D.Diag(diag::warn_drv_rtti_fallback) << CLCommand->getExecutable();
-      C.addCommand(CLCommand);
-    } else {
-      C.addCommand(new FallbackCommand(JA, *this, Exec, CmdArgs, CLCommand));
-    }
-=======
     Command *CLCommand = getCLFallback()->GetCommand(C, JA, Output, Inputs,
                                                      Args, LinkingOutput);
     C.addCommand(new FallbackCommand(JA, *this, Exec, CmdArgs, CLCommand));
->>>>>>> ec81a0dc
   } else {
     C.addCommand(new Command(JA, *this, Exec, CmdArgs));
   }
