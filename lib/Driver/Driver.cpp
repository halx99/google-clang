--- conflicted
+++ resolved
@@ -419,11 +419,6 @@
   // Suppress driver output and emit preprocessor output to temp file.
   Mode = CPPMode;
   CCGenDiagnostics = true;
-<<<<<<< HEAD
-  C.getArgs().AddFlagArg(nullptr,
-                         Opts->getOption(options::OPT_frewrite_includes));
-=======
->>>>>>> ec81a0dc
 
   // Save the original job command(s).
   std::string Cmd;
