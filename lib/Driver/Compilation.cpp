//===--- Compilation.cpp - Compilation Task Implementation ----------------===//
//
//                     The LLVM Compiler Infrastructure
//
// This file is distributed under the University of Illinois Open Source
// License. See LICENSE.TXT for details.
//
//===----------------------------------------------------------------------===//

#include "clang/Driver/Compilation.h"
#include "clang/Driver/Action.h"
#include "clang/Driver/Driver.h"
#include "clang/Driver/DriverDiagnostic.h"
#include "clang/Driver/Options.h"
#include "clang/Driver/ToolChain.h"
#include "llvm/ADT/STLExtras.h"
#include "llvm/Option/ArgList.h"
#include "llvm/Support/FileSystem.h"
#include "llvm/Support/raw_ostream.h"

using namespace clang::driver;
using namespace clang;
using namespace llvm::opt;

Compilation::Compilation(const Driver &D, const ToolChain &_DefaultToolChain,
                         InputArgList *_Args, DerivedArgList *_TranslatedArgs)
<<<<<<< HEAD
  : TheDriver(D), DefaultToolChain(_DefaultToolChain), Args(_Args),
    TranslatedArgs(_TranslatedArgs), Redirects(nullptr) {
}
=======
    : TheDriver(D), DefaultToolChain(_DefaultToolChain), Args(_Args),
      TranslatedArgs(_TranslatedArgs), Redirects(nullptr),
      ForDiagnostics(false) {}
>>>>>>> ec81a0dc

Compilation::~Compilation() {
  delete TranslatedArgs;
  delete Args;

  // Free any derived arg lists.
  for (llvm::DenseMap<std::pair<const ToolChain*, const char*>,
                      DerivedArgList*>::iterator it = TCArgs.begin(),
         ie = TCArgs.end(); it != ie; ++it)
    if (it->second != TranslatedArgs)
      delete it->second;

  // Free the actions, if built.
  for (ActionList::iterator it = Actions.begin(), ie = Actions.end();
       it != ie; ++it)
    delete *it;

  // Free redirections of stdout/stderr.
  if (Redirects) {
    delete Redirects[1];
    delete Redirects[2];
    delete [] Redirects;
  }
}

const DerivedArgList &Compilation::getArgsForToolChain(const ToolChain *TC,
                                                       const char *BoundArch) {
  if (!TC)
    TC = &DefaultToolChain;

  DerivedArgList *&Entry = TCArgs[std::make_pair(TC, BoundArch)];
  if (!Entry) {
    Entry = TC->TranslateArgs(*TranslatedArgs, BoundArch);
    if (!Entry)
      Entry = TranslatedArgs;
  }

  return *Entry;
}

bool Compilation::CleanupFile(const char *File, bool IssueErrors) const {
  // FIXME: Why are we trying to remove files that we have not created? For
  // example we should only try to remove a temporary assembly file if
  // "clang -cc1" succeed in writing it. Was this a workaround for when
  // clang was writing directly to a .s file and sometimes leaving it behind
  // during a failure?

  // FIXME: If this is necessary, we can still try to split
  // llvm::sys::fs::remove into a removeFile and a removeDir and avoid the
  // duplicated stat from is_regular_file.

  // Don't try to remove files which we don't have write access to (but may be
  // able to remove), or non-regular files. Underlying tools may have
  // intentionally not overwritten them.
  if (!llvm::sys::fs::can_write(File) || !llvm::sys::fs::is_regular_file(File))
    return true;

  if (std::error_code EC = llvm::sys::fs::remove(File)) {
    // Failure is only failure if the file exists and is "regular". We checked
    // for it being regular before, and llvm::sys::fs::remove ignores ENOENT,
    // so we don't need to check again.
    
    if (IssueErrors)
      getDriver().Diag(clang::diag::err_drv_unable_to_remove_file)
        << EC.message();
    return false;
  }
  return true;
}

bool Compilation::CleanupFileList(const ArgStringList &Files,
                                  bool IssueErrors) const {
  bool Success = true;
  for (ArgStringList::const_iterator
         it = Files.begin(), ie = Files.end(); it != ie; ++it)
    Success &= CleanupFile(*it, IssueErrors);
  return Success;
}

bool Compilation::CleanupFileMap(const ArgStringMap &Files,
                                 const JobAction *JA,
                                 bool IssueErrors) const {
  bool Success = true;
  for (ArgStringMap::const_iterator
         it = Files.begin(), ie = Files.end(); it != ie; ++it) {

    // If specified, only delete the files associated with the JobAction.
    // Otherwise, delete all files in the map.
    if (JA && it->first != JA)
      continue;
    Success &= CleanupFile(it->second, IssueErrors);
  }
  return Success;
}

int Compilation::ExecuteCommand(const Command &C,
                                const Command *&FailingCommand) const {
  if ((getDriver().CCPrintOptions ||
       getArgs().hasArg(options::OPT_v)) && !getDriver().CCGenDiagnostics) {
    raw_ostream *OS = &llvm::errs();

    // Follow gcc implementation of CC_PRINT_OPTIONS; we could also cache the
    // output stream.
    if (getDriver().CCPrintOptions && getDriver().CCPrintOptionsFilename) {
      std::string Error;
      OS = new llvm::raw_fd_ostream(getDriver().CCPrintOptionsFilename, Error,
                                    llvm::sys::fs::F_Append |
                                        llvm::sys::fs::F_Text);
      if (!Error.empty()) {
        getDriver().Diag(clang::diag::err_drv_cc_print_options_failure)
          << Error;
        FailingCommand = &C;
        delete OS;
        return 1;
      }
    }

    if (getDriver().CCPrintOptions)
      *OS << "[Logging clang options]";

    C.Print(*OS, "\n", /*Quote=*/getDriver().CCPrintOptions);

    if (OS != &llvm::errs())
      delete OS;
  }

  std::string Error;
  bool ExecutionFailed;
  int Res = C.Execute(Redirects, &Error, &ExecutionFailed);
  if (!Error.empty()) {
    assert(Res && "Error string set with 0 result code!");
    getDriver().Diag(clang::diag::err_drv_command_failure) << Error;
  }

  if (Res)
    FailingCommand = &C;

  return ExecutionFailed ? 1 : Res;
}

typedef SmallVectorImpl< std::pair<int, const Command *> > FailingCommandList;

static bool ActionFailed(const Action *A,
                         const FailingCommandList &FailingCommands) {

  if (FailingCommands.empty())
    return false;

  for (FailingCommandList::const_iterator CI = FailingCommands.begin(),
         CE = FailingCommands.end(); CI != CE; ++CI)
    if (A == &(CI->second->getSource()))
      return true;

  for (Action::const_iterator AI = A->begin(), AE = A->end(); AI != AE; ++AI)
    if (ActionFailed(*AI, FailingCommands))
      return true;

  return false;
}

static bool InputsOk(const Command &C,
                     const FailingCommandList &FailingCommands) {
  return !ActionFailed(&C.getSource(), FailingCommands);
}

void Compilation::ExecuteJob(const Job &J,
                             FailingCommandList &FailingCommands) const {
  if (const Command *C = dyn_cast<Command>(&J)) {
    if (!InputsOk(*C, FailingCommands))
      return;
    const Command *FailingCommand = nullptr;
    if (int Res = ExecuteCommand(*C, FailingCommand))
      FailingCommands.push_back(std::make_pair(Res, FailingCommand));
  } else {
    const JobList *Jobs = cast<JobList>(&J);
    for (JobList::const_iterator it = Jobs->begin(), ie = Jobs->end();
         it != ie; ++it)
      ExecuteJob(**it, FailingCommands);
  }
}

void Compilation::initCompilationForDiagnostics() {
  ForDiagnostics = true;

  // Free actions and jobs.
  DeleteContainerPointers(Actions);
  Jobs.clear();

  // Clear temporary/results file lists.
  TempFiles.clear();
  ResultFiles.clear();
  FailureResultFiles.clear();

  // Remove any user specified output.  Claim any unclaimed arguments, so as
  // to avoid emitting warnings about unused args.
  OptSpecifier OutputOpts[] = { options::OPT_o, options::OPT_MD,
                                options::OPT_MMD };
  for (unsigned i = 0, e = llvm::array_lengthof(OutputOpts); i != e; ++i) {
    if (TranslatedArgs->hasArg(OutputOpts[i]))
      TranslatedArgs->eraseArg(OutputOpts[i]);
  }
  TranslatedArgs->ClaimAllArgs();

  // Redirect stdout/stderr to /dev/null.
  Redirects = new const StringRef*[3]();
  Redirects[0] = nullptr;
  Redirects[1] = new const StringRef();
  Redirects[2] = new const StringRef();
}

StringRef Compilation::getSysRoot() const {
  return getDriver().SysRoot;
}<|MERGE_RESOLUTION|>--- conflicted
+++ resolved
@@ -24,15 +24,9 @@
 
 Compilation::Compilation(const Driver &D, const ToolChain &_DefaultToolChain,
                          InputArgList *_Args, DerivedArgList *_TranslatedArgs)
-<<<<<<< HEAD
-  : TheDriver(D), DefaultToolChain(_DefaultToolChain), Args(_Args),
-    TranslatedArgs(_TranslatedArgs), Redirects(nullptr) {
-}
-=======
     : TheDriver(D), DefaultToolChain(_DefaultToolChain), Args(_Args),
       TranslatedArgs(_TranslatedArgs), Redirects(nullptr),
       ForDiagnostics(false) {}
->>>>>>> ec81a0dc
 
 Compilation::~Compilation() {
   delete TranslatedArgs;
