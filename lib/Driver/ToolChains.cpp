--- conflicted
+++ resolved
@@ -1942,8 +1942,6 @@
       return true;
     }
     return false;
-<<<<<<< HEAD
-=======
   }
 
   if (TargetTriple.getVendor() == llvm::Triple::ImaginationTechnologies &&
@@ -1955,7 +1953,6 @@
       return true;
     }
     return false;
->>>>>>> ec81a0dc
   }
 
   // Sort candidates. Toolchain that best meets the directories goes first.
@@ -1970,8 +1967,6 @@
       if (candidate == &DebianMipsMultilibs)
         Result.BiarchSibling = Multilib();
       Result.Multilibs = *candidate;
-<<<<<<< HEAD
-=======
       return true;
     }
   }
@@ -1984,7 +1979,6 @@
 
     if (Result.Multilibs.select(Flags, Result.SelectedMultilib)) {
       Result.BiarchSibling = Multilib();
->>>>>>> ec81a0dc
       return true;
     }
   }
@@ -2051,10 +2045,7 @@
   Result.Multilibs.push_back(Default);
   Result.Multilibs.push_back(Alt64);
   Result.Multilibs.push_back(Alt32);
-<<<<<<< HEAD
-=======
   Result.Multilibs.push_back(Altx32);
->>>>>>> ec81a0dc
 
   Result.Multilibs.FilterOut(NonExistent);
 
@@ -2066,13 +2057,9 @@
   if (!Result.Multilibs.select(Flags, Result.SelectedMultilib))
     return false;
 
-<<<<<<< HEAD
-  if (Result.SelectedMultilib == Alt64 || Result.SelectedMultilib == Alt32)
-=======
   if (Result.SelectedMultilib == Alt64 ||
       Result.SelectedMultilib == Alt32 ||
       Result.SelectedMultilib == Altx32)
->>>>>>> ec81a0dc
     Result.BiarchSibling = Default;
 
   return true;
